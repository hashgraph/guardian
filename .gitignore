.env
node_modules/
dist/
.vscode/
.vs/
config.keys
www-data/
/test_results/
/guardian-service/config.json
tsconfig.tsbuildinfo
.yarn/*
!.yarn/patches
!.yarn/releases
!.yarn/plugins
!.yarn/sdks
!.yarn/versions
.pnp.*
node_modules
runtime-data/
<<<<<<< HEAD
downloads
test.env.json
=======
000_*
>>>>>>> origin/automation-api-tests

# OSX related metadata removal and IDE nonsense
.DS_store
.idea

logs/
**/logs/<|MERGE_RESOLUTION|>--- conflicted
+++ resolved
@@ -17,12 +17,6 @@
 .pnp.*
 node_modules
 runtime-data/
-<<<<<<< HEAD
-downloads
-test.env.json
-=======
-000_*
->>>>>>> origin/automation-api-tests
 
 # OSX related metadata removal and IDE nonsense
 .DS_store
