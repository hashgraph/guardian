--- conflicted
+++ resolved
@@ -20,13 +20,8 @@
 
     const logger = new Logger();
     logger.setConnection(cn);
-<<<<<<< HEAD
-    const state = new ApplicationState(channelName);
-    state.setConnection(cn);
-=======
     const state = new ApplicationState();
     await state.setServiceName('WORKER').setConnection(cn).init();
->>>>>>> 1bd593ff
     await state.updateState(ApplicationStates.STARTED);
 
     HederaSDKHelper.setTransactionLogSender(async (data) => {
