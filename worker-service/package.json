{
  "author": "Envision Blockchain Solutions <info@envisionblockchain.com>",
  "dependencies": {
    "@guardian/common": "^2.14.2",
    "@guardian/interfaces": "^2.14.2",
    "@hashgraph/sdk": "2.24.2",
<<<<<<< HEAD
=======
    "@nestjs/common": "^9.4.1",
    "@nestjs/core": "^9.4.1",
    "@nestjs/microservices": "^9.4.1",
>>>>>>> 471bda78
    "@transmute/credentials-context": "0.7.0-unstable.80",
    "@transmute/did-context": "0.7.0-unstable.80",
    "@transmute/ed25519-signature-2018": "0.7.0-unstable.80",
    "@transmute/json-web-signature": "0.7.0-unstable.80",
    "@transmute/jsonld-schema": "0.7.0-unstable.80",
    "@transmute/security-context": "0.7.0-unstable.80",
    "@transmute/vc.js": "0.7.0-unstable.80",
    "axios": "^1.3.6",
    "axios-retry": "^3.2.4",
    "cross-blob": "^2.0.1",
    "dotenv": "^16.0.0",
    "ipfs-client": "0.5.0",
    "jsonwebtoken": "^8.5.1",
    "module-alias": "^2.2.2",
    "reflect-metadata": "^0.1.13",
    "web3.storage": "4.3.0"
  },
  "description": "",
  "devDependencies": {
    "@types/node": "^18.16.0",
    "chai": "4.3.4",
    "mocha": "^9.2.0",
    "mocha-junit-reporter": "^2.0.2",
    "nodemon": "^2.0.12",
    "rewire": "^6.0.0",
    "tslint": "^6.1.3",
    "typescript": "^4.5.5"
  },
  "license": "Apache-2.0",
  "main": "dist/index.js",
  "types": "dist/index.d.ts",
  "files": [
    "dist"
  ],
  "name": "worker-service",
  "scripts": {
    "build": "tsc",
    "build:prod": "tsc --project tsconfig.production.json",
    "debug": "nodemon dist/index.js",
    "dev:docker": "nodemon .",
    "dev": "tsc -w",
    "lint": "tslint --config ../tslint.json --project .",
    "start": "node dist/index.js",
    "test": "mocha tests/**/*.test.js --reporter mocha-junit-reporter --reporter-options mochaFile=../test_results/worker-service.xml --exit"
  },
  "version": "2.14.2"
}<|MERGE_RESOLUTION|>--- conflicted
+++ resolved
@@ -4,12 +4,9 @@
     "@guardian/common": "^2.14.2",
     "@guardian/interfaces": "^2.14.2",
     "@hashgraph/sdk": "2.24.2",
-<<<<<<< HEAD
-=======
     "@nestjs/common": "^9.4.1",
     "@nestjs/core": "^9.4.1",
     "@nestjs/microservices": "^9.4.1",
->>>>>>> 471bda78
     "@transmute/credentials-context": "0.7.0-unstable.80",
     "@transmute/did-context": "0.7.0-unstable.80",
     "@transmute/ed25519-signature-2018": "0.7.0-unstable.80",
