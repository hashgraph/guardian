{
  "author": "Envision Blockchain Solutions <info@envisionblockchain.com>",
  "resolutions": {
    "@azure/core-rest-pipeline": "1.12.1"
  },
  "dependencies": {
<<<<<<< HEAD
    "@guardian/common": "^2.19.0",
    "@guardian/interfaces": "^2.19.0",
=======
    "@guardian/common": "^2.19.1",
    "@guardian/interfaces": "^2.19.1",
>>>>>>> 057f3fdd
    "@hashgraph/sdk": "2.34.1",
    "@nestjs/common": "^9.4.1",
    "@nestjs/core": "^9.4.1",
    "@nestjs/microservices": "^9.4.1",
    "@transmute/credentials-context": "0.7.0-unstable.80",
    "@transmute/did-context": "0.7.0-unstable.80",
    "@transmute/ed25519-signature-2018": "0.7.0-unstable.80",
    "@transmute/json-web-signature": "0.7.0-unstable.80",
    "@transmute/jsonld-schema": "0.7.0-unstable.80",
    "@transmute/security-context": "0.7.0-unstable.80",
    "@transmute/vc.js": "0.7.0-unstable.80",
    "axios": "^1.3.6",
    "axios-retry": "^3.2.4",
    "cross-blob": "^2.0.1",
    "dotenv": "^16.0.0",
    "ipfs-client": "0.5.0",
    "jsonwebtoken": "^8.5.1",
    "module-alias": "^2.2.2",
    "reflect-metadata": "^0.1.13",
    "web3.storage": "4.3.0"
  },
  "description": "",
  "devDependencies": {
    "@types/gulp": "^4",
    "@types/gulp-rename": "^2",
    "@types/node": "^18.16.0",
    "chai": "4.3.4",
    "gulp": "^4.0.2",
    "gulp-copy": "^4.0.1",
    "gulp-rename": "^2.0.0",
    "gulp-sourcemaps": "^3.0.0",
    "gulp-typescript": "^6.0.0-alpha.1",
    "mocha": "^9.2.0",
    "mocha-junit-reporter": "^2.0.2",
    "nodemon": "^2.0.12",
    "rewire": "^6.0.0",
    "tslint": "^6.1.3",
    "typescript": "^4.5.5"
  },
  "license": "Apache-2.0",
  "main": "dist/index.js",
  "types": "dist/index.d.ts",
  "files": [
    "dist"
  ],
  "name": "worker-service",
  "scripts": {
    "build": "tsc",
    "build:prod": "tsc --project tsconfig.production.json",
    "debug": "nodemon dist/index.js",
    "dev:docker": "nodemon .",
    "dev": "tsc -w",
    "lint": "tslint --config ../tslint.json --project .",
    "start": "node dist/index.js",
    "test": "mocha tests/**/*.test.js --reporter mocha-junit-reporter --reporter-options mochaFile=../test_results/worker-service.xml --exit"
  },
<<<<<<< HEAD
  "version": "2.19.0"
=======
  "version": "2.19.1"
>>>>>>> 057f3fdd
}<|MERGE_RESOLUTION|>--- conflicted
+++ resolved
@@ -4,13 +4,8 @@
     "@azure/core-rest-pipeline": "1.12.1"
   },
   "dependencies": {
-<<<<<<< HEAD
-    "@guardian/common": "^2.19.0",
-    "@guardian/interfaces": "^2.19.0",
-=======
     "@guardian/common": "^2.19.1",
     "@guardian/interfaces": "^2.19.1",
->>>>>>> 057f3fdd
     "@hashgraph/sdk": "2.34.1",
     "@nestjs/common": "^9.4.1",
     "@nestjs/core": "^9.4.1",
@@ -67,9 +62,5 @@
     "start": "node dist/index.js",
     "test": "mocha tests/**/*.test.js --reporter mocha-junit-reporter --reporter-options mochaFile=../test_results/worker-service.xml --exit"
   },
-<<<<<<< HEAD
-  "version": "2.19.0"
-=======
   "version": "2.19.1"
->>>>>>> 057f3fdd
 }