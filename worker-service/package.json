{
    "author": "Envision Blockchain Solutions <info@envisionblockchain.com>",
    "dependencies": {
        "@filebase/client": "^0.0.5",
<<<<<<< HEAD
        "@guardian/common": "^3.1.0",
        "@guardian/interfaces": "^3.1.0",
        "@hashgraph/sdk": "2.59.0",
        "@nestjs/common": "^11.0.11",
        "@nestjs/core": "^11.0.11",
        "@nestjs/microservices": "^11.0.11",
=======
        "@guardian/common": "^3.1.1",
        "@guardian/interfaces": "^3.1.1",
        "@hashgraph/sdk": "2.60.1",
        "@nestjs/common": "^9.4.1",
        "@nestjs/core": "^9.4.1",
        "@nestjs/microservices": "^9.4.1",
>>>>>>> 000fc691
        "@web3-storage/access": "^18.1.0",
        "@web3-storage/w3up-client": "^12.0.0",
        "axios": "^1.3.6",
        "dotenv": "^16.0.0",
        "kubo-rpc-client": "^5.0.2",
        "reflect-metadata": "^0.1.13",
        "rxjs": "^7.8.1",
        "fireblocks-sdk": "^5.20.0"
    },
    "description": "",
    "devDependencies": {
        "@types/node": "^22.10.10",
        "chai": "4.3.4",
        "gulp": "^4.0.2",
        "gulp-rename": "^2.0.0",
        "gulp-sourcemaps": "^3.0.0",
        "gulp-typescript": "^6.0.0-alpha.1",
        "mocha": "^9.2.0",
        "mocha-junit-reporter": "^2.0.2",
        "nodemon": "^2.0.12",
        "tsc-alias": "1.8.8",
        "tslint": "^6.1.3",
        "typescript": "^4.5.5"
    },
    "files": [
        "dist"
    ],
    "license": "Apache-2.0",
    "main": "dist/index.js",
    "name": "worker-service",
    "imports": {
      "#constants": "./dist/constants/index.js"
    },
    "scripts": {
        "build": "tsc && tsc-alias",
        "build:prod": "tsc --project tsconfig.production.json && tsc-alias",
        "debug": "nodemon dist/index.js",
        "dev": "tsc && (concurrently \"tsc -w\" \"tsc-alias -w\")",
        "dev:docker": "nodemon .",
        "lint": "tslint --config ../tslint.json --project .",
        "start": "node dist/index.js",
        "test": "mocha tests/**/*.test.mjs --reporter mocha-junit-reporter --reporter-options mochaFile=../test_results/worker-service.xml --exit"
    },
    "type": "module",
    "types": "dist/index.d.ts",
    "version": "3.1.1"
}<|MERGE_RESOLUTION|>--- conflicted
+++ resolved
@@ -2,21 +2,12 @@
     "author": "Envision Blockchain Solutions <info@envisionblockchain.com>",
     "dependencies": {
         "@filebase/client": "^0.0.5",
-<<<<<<< HEAD
-        "@guardian/common": "^3.1.0",
-        "@guardian/interfaces": "^3.1.0",
-        "@hashgraph/sdk": "2.59.0",
+        "@guardian/common": "^3.1.1",
+        "@guardian/interfaces": "^3.1.1",
+        "@hashgraph/sdk": "2.60.1",
         "@nestjs/common": "^11.0.11",
         "@nestjs/core": "^11.0.11",
         "@nestjs/microservices": "^11.0.11",
-=======
-        "@guardian/common": "^3.1.1",
-        "@guardian/interfaces": "^3.1.1",
-        "@hashgraph/sdk": "2.60.1",
-        "@nestjs/common": "^9.4.1",
-        "@nestjs/core": "^9.4.1",
-        "@nestjs/microservices": "^9.4.1",
->>>>>>> 000fc691
         "@web3-storage/access": "^18.1.0",
         "@web3-storage/w3up-client": "^12.0.0",
         "axios": "^1.3.6",
