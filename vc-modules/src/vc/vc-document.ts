--- conflicted
+++ resolved
@@ -1,9 +1,5 @@
-<<<<<<< HEAD
+import { Timestamp } from '@hashgraph/sdk';
 import { CredentialSubject, HcsVcDocumentBase, HcsVcDocumentJsonProperties, JsonClass } from '@hashgraph/did-sdk-js';
-=======
-import { Timestamp } from '@hashgraph/sdk';
-import { CredentialSubject, HcsVcDocumentBase, HcsVcDocumentJsonProperties, JsonClass } from 'did-sdk-js';
->>>>>>> 2191e3af
 
 /**
  * The base for a VC document generation in JSON-LD format.
@@ -29,7 +25,7 @@
     public setCid(cid:string) {
         this.cid = cid;
     }
-    
+
     public getProof(): any {
         return this.proof;
     }
