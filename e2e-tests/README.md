--- conflicted
+++ resolved
@@ -3,11 +3,7 @@
 ## Description
 The `/e2e-tests` folder comprises the Guardian Cypress test automation framework and automated UI and API tests.
 
-<<<<<<< HEAD
-When running API tests, it's important to remember that the tests are dependent on each other, and it is recommended to run them sequentially, following the order in the `/e2e-tests` folder.
-=======
 When running API tests, remember that they depend on each other. It is recommended to run them sequentially, following the order specified in the `/e2e-tests` folder.
->>>>>>> dfe9a1c6
 
 - [Software Requirements](#software-requirements)
 - [Installation](#installation)
@@ -44,20 +40,12 @@
 
 `npx cypress run --spec "path/to/file.cy.js"`
 
-<<<<<<< HEAD
-### Run by tag
-=======
 ### Run By Tag
->>>>>>> dfe9a1c6
 To run only the specs that have any tests tagged "tag":
 
 `npx cypress run --env "grepTags=tag,grepFilterSpecs=true"`
 
-<<<<<<< HEAD
-where tag can be:
-=======
 where `tag` can be:
->>>>>>> dfe9a1c6
 - accounts - all tests for accounts operations
 - analytics - all tests for analytics operations
 - artifacts - - all tests for artifacts operations
@@ -66,25 +54,13 @@
 - external - all tests for external operations
 - ipfs - all tests for IPFS operations
 - logs - - all tests for log operations
-<<<<<<< HEAD
-- profilies - all tests for profilies operations
-- settings - - all tests for settings operations
-- modules - - all tests for modules operations
-- artifacts - - all tests for artifacts operations
-- policies - all tests for policies operations
-=======
 - modules - - all tests for modules operations
 - policies - all tests for policies operations
 - profilies - all tests for profilies operations
 - schemas - all tests for schemas operations
 - settings - - all tests for settings operations
 - tags - all tests for tags operations
->>>>>>> dfe9a1c6
 - tokens - all tests for tokens operations
-- schemas - all tests for schemas operations
-- analytics - all tests for analytics operations
-- contracs - all tests for contracs operations
-- tags - all tests for tags operations
 - trustchains - all tests for trustchains operations
 
 ### UI Tests (Policies)
