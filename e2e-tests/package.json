{
<<<<<<< HEAD
    "name": "guardian-e2e-test",
    "version": "1.0.1",
    "description": "This a place for quardian e2e automation test suite",
    "main": "index.js",
    "scripts": {
        "test": "npx cypress run",
        "e2e": "cypress run",
        "ui-only-headed": "cypress run --headed --env \"grepTags=ui,grepFilterSpecs=true\"",
        "ui-only": "cypress run --env \"grepTags=ui,grepFilterSpecs=true\"",
        "test-tag": "./run-test-by-tag.sh",
        "api-tests": "npx cypress run --env \"grepTags=all, grepFilterSpecs=true\" --spec \"cypress/e2e/api-tests/**/*.cy.js\" --browser chrome",
        "smoke-pull": "npx cypress run --env \"grepTags=smoke, grepFilterSpecs=true\" --spec \"cypress/e2e/api-tests/**/*.cy.js\" --browser chrome"
    },
    "keywords": [
        "qa",
        "automation"
    ],
    "license": "ISC",
    "devDependencies": {
        "cy-verify-downloads": "^0.1.14",
        "cypress": "^10.0.0",
        "cypress-grep": "^3.0.3",
        "cypress-mochawesome-reporter": "^3.5.1"
    },
    "dependencies": {
        "@bahmutov/cy-api": "^2.1.3",
        "@cypress/grep": "^4.1.0",
        "cypress-multi-reporters": "^1.6.4",
        "cypress-real-events": "^1.14.0",
        "cypress-tags": "^1.2.2",
        "mocha-junit-reporter": "^2.2.1",
        "util": "^0.12.4",
        "uuidv4": "^6.2.13"
    }
=======
  "name": "guardian-e2e-test",
  "version": "3.2.0-rc",
  "description": "This a place for quardian e2e automation test suite",
  "main": "index.js",
  "scripts": {
    "test": "npx cypress run",
    "e2e": "cypress run",
    "ui-only-headed": "cypress run --headed --env \"grepTags=ui,grepFilterSpecs=true\"",
    "ui-only": "cypress run --env \"grepTags=ui,grepFilterSpecs=true\"",
    "test-tag": "./run-test-by-tag.sh",
    "api-tests": "npx cypress run --env \"grepTags=all, grepFilterSpecs=true\" --spec \"cypress/e2e/api-tests/**/*.cy.js\" --browser chrome",
    "smoke-pull": "npx cypress run --env \"grepTags=smoke, grepFilterSpecs=true\" --spec \"cypress/e2e/api-tests/**/*.cy.js\" --browser chrome"
  },
  "keywords": [
    "qa",
    "automation"
  ],
  "license": "ISC",
  "devDependencies": {
    "cy-verify-downloads": "^0.1.14",
    "cypress": "^10.0.0",
    "cypress-grep": "^3.0.3",
    "cypress-mochawesome-reporter": "^3.5.1"
  },
  "dependencies": {
    "@bahmutov/cy-api": "^2.1.3",
    "@cypress/grep": "^4.1.0",
    "cypress-multi-reporters": "^1.6.4",
    "cypress-real-events": "^1.14.0",
    "cypress-tags": "^1.2.2",
    "mocha-junit-reporter": "^2.2.1",
    "util": "^0.12.4",
    "uuidv4": "^6.2.13"
  }
>>>>>>> 93260290
}<|MERGE_RESOLUTION|>--- conflicted
+++ resolved
@@ -1,7 +1,6 @@
 {
-<<<<<<< HEAD
     "name": "guardian-e2e-test",
-    "version": "1.0.1",
+    "version": "3.2.0-rc",
     "description": "This a place for quardian e2e automation test suite",
     "main": "index.js",
     "scripts": {
@@ -34,40 +33,4 @@
         "util": "^0.12.4",
         "uuidv4": "^6.2.13"
     }
-=======
-  "name": "guardian-e2e-test",
-  "version": "3.2.0-rc",
-  "description": "This a place for quardian e2e automation test suite",
-  "main": "index.js",
-  "scripts": {
-    "test": "npx cypress run",
-    "e2e": "cypress run",
-    "ui-only-headed": "cypress run --headed --env \"grepTags=ui,grepFilterSpecs=true\"",
-    "ui-only": "cypress run --env \"grepTags=ui,grepFilterSpecs=true\"",
-    "test-tag": "./run-test-by-tag.sh",
-    "api-tests": "npx cypress run --env \"grepTags=all, grepFilterSpecs=true\" --spec \"cypress/e2e/api-tests/**/*.cy.js\" --browser chrome",
-    "smoke-pull": "npx cypress run --env \"grepTags=smoke, grepFilterSpecs=true\" --spec \"cypress/e2e/api-tests/**/*.cy.js\" --browser chrome"
-  },
-  "keywords": [
-    "qa",
-    "automation"
-  ],
-  "license": "ISC",
-  "devDependencies": {
-    "cy-verify-downloads": "^0.1.14",
-    "cypress": "^10.0.0",
-    "cypress-grep": "^3.0.3",
-    "cypress-mochawesome-reporter": "^3.5.1"
-  },
-  "dependencies": {
-    "@bahmutov/cy-api": "^2.1.3",
-    "@cypress/grep": "^4.1.0",
-    "cypress-multi-reporters": "^1.6.4",
-    "cypress-real-events": "^1.14.0",
-    "cypress-tags": "^1.2.2",
-    "mocha-junit-reporter": "^2.2.1",
-    "util": "^0.12.4",
-    "uuidv4": "^6.2.13"
-  }
->>>>>>> 93260290
 }