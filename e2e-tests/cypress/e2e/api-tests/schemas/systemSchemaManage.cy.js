--- conflicted
+++ resolved
@@ -19,79 +19,6 @@
                 entity: "USER",
                 status: "DRAFT",
                 readonly: false,
-<<<<<<< HEAD
-                document: {
-                  "$id": "#${schemaUUID}",
-                  "$comment": "{ \"@id\": \"schema:${schemaUUID}#${schemaUUID}\", \"term\": \"${schemaUUID}\" }",
-                  "title": "wqe",
-                  "description": "",
-                  "type": "object",
-                  "properties": {
-                    "@context": {
-                      "oneOf": [
-                        {
-                          "type": "string"
-                        },
-                        {
-                          "type": "array",
-                          "items": {
-                            "type": "string"
-                          }
-                        }
-                      ],
-                      "readOnly": true
-                    },
-                    "type": {
-                      "oneOf": [
-                        {
-                          "type": "string"
-                        },
-                        {
-                          "type": "array",
-                          "items": {
-                            "type": "string"
-                          }
-                        }
-                      ],
-                      "readOnly": true
-                    },
-                    "id": {
-                      "type": "string",
-                      "readOnly": true
-                    },
-                    "policyId": {
-                      "title": "policyId",
-                      "description": "policyId",
-                      "readOnly": true,
-                      "type": "string",
-                      "$comment": "{\"term\":\"policyId\",\"@id\":\"https://www.schema.org/text\"}"
-                    },
-                    "ref": {
-                      "title": "ref",
-                      "description": "ref",
-                      "readOnly": true,
-                      "type": "string",
-                      "$comment": "{\"term\":\"ref\",\"@id\":\"https://www.schema.org/text\"}"
-                    }
-                  },
-                  "required": [
-                    "@context",
-                    "type",
-                    "policyId"
-                  ],
-                  "additionalProperties": false,
-                  "$defs": {}
-                },
-                context: null,
-                contextURL: "schema:${schemaUUID}",
-                fields: [],
-                conditions: [],
-                active: false,
-                system: false,
-                category: "POLICY",
-                errors: [],
-              },
-=======
                 name: "test",
                 entity: "USER",
                 document:
@@ -109,7 +36,6 @@
                             additionalProperties:false
                         },
                     },
->>>>>>> 63a15d20
         }).then((response) => {
             expect(response.status).eql(STATUS_CODE.SUCCESS);
 
@@ -132,85 +58,6 @@
                     url: API.ApiServer + API.SchemasSystem + schemaId,
                     headers: {authorization},
                     body: {
-<<<<<<< HEAD
-                      id: schemaId,
-                      uuid: schemaUd,
-                      name: "test",
-                      description: "new",
-                      entity: "USER",
-                      status: "DRAFT",
-                      readonly: false,
-                      document: {
-                        "$id": "#${schemaUUID}",
-                        "$comment": "{ \"@id\": \"schema:${schemaUUID}#${schemaUUID}\", \"term\": \"${schemaUUID}\" }",
-                        "title": "wqe",
-                        "description": "",
-                        "type": "object",
-                        "properties": {
-                          "@context": {
-                            "oneOf": [
-                              {
-                                "type": "string"
-                              },
-                              {
-                                "type": "array",
-                                "items": {
-                                  "type": "string"
-                                }
-                              }
-                            ],
-                            "readOnly": true
-                          },
-                          "type": {
-                            "oneOf": [
-                              {
-                                "type": "string"
-                              },
-                              {
-                                "type": "array",
-                                "items": {
-                                  "type": "string"
-                                }
-                              }
-                            ],
-                            "readOnly": true
-                          },
-                          "id": {
-                            "type": "string",
-                            "readOnly": true
-                          },
-                          "policyId": {
-                            "title": "policyId",
-                            "description": "policyId",
-                            "readOnly": true,
-                            "type": "string",
-                            "$comment": "{\"term\":\"policyId\",\"@id\":\"https://www.schema.org/text\"}"
-                          },
-                          "ref": {
-                            "title": "ref",
-                            "description": "ref",
-                            "readOnly": true,
-                            "type": "string",
-                            "$comment": "{\"term\":\"ref\",\"@id\":\"https://www.schema.org/text\"}"
-                          }
-                        },
-                        "required": [
-                          "@context",
-                          "type",
-                          "policyId"
-                        ],
-                        "additionalProperties": false,
-                        "$defs": {}
-                      },
-                      context: null,
-                      contextURL: "schema:${schemaUUID}",
-                      fields: [],
-                      conditions: [],
-                      active: false,
-                      system: false,
-                      category: "POLICY",
-                      errors: [],
-=======
                         id: schemaId,
                         uuid: schemaUd,
                         description: "new",
@@ -233,7 +80,6 @@
                             required:["@context","type"],
                             additionalProperties:false
                         },
->>>>>>> 63a15d20
                     },
                 }).then((response) => {
                     expect(response.status).eql(STATUS_CODE.OK);
