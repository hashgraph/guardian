--- conflicted
+++ resolved
@@ -26,89 +26,11 @@
                     name: "test",
                     description: "new",
                     entity: "USER",
-<<<<<<< HEAD
-                    status: "DRAFT",
-                    readonly: false,
-                    document: {
-                      "$id": "#${schemaUUID}",
-                      "$comment": "{ \"@id\": \"schema:${schemaUUID}#${schemaUUID}\", \"term\": \"${schemaUUID}\" }",
-                      "title": "wqe",
-                      "description": "",
-                      "type": "object",
-                      "properties": {
-                        "@context": {
-                          "oneOf": [
-                            {
-                              "type": "string"
-                            },
-                            {
-                              "type": "array",
-                              "items": {
-                                "type": "string"
-                              }
-                            }
-                          ],
-                          "readOnly": true
-                        },
-                        "type": {
-                          "oneOf": [
-                            {
-                              "type": "string"
-                            },
-                            {
-                              "type": "array",
-                              "items": {
-                                "type": "string"
-                              }
-                            }
-                          ],
-                          "readOnly": true
-                        },
-                        "id": {
-                          "type": "string",
-                          "readOnly": true
-                        },
-                        "policyId": {
-                          "title": "policyId",
-                          "description": "policyId",
-                          "readOnly": true,
-                          "type": "string",
-                          "$comment": "{\"term\":\"policyId\",\"@id\":\"https://www.schema.org/text\"}"
-                        },
-                        "ref": {
-                          "title": "ref",
-                          "description": "ref",
-                          "readOnly": true,
-                          "type": "string",
-                          "$comment": "{\"term\":\"ref\",\"@id\":\"https://www.schema.org/text\"}"
-                        }
-                      },
-                      "required": [
-                        "@context",
-                        "type",
-                        "policyId"
-                      ],
-                      "additionalProperties": false,
-                      "$defs": {}
-                    },
-                    context: null,
-                    contextURL: "schema:${schemaUUID}",
-                    fields: [],
-                    conditions: [],
-                    active: false,
-                    system: false,
-                    category: "POLICY",
-                    errors: [],
-                  },
-            }).then((resp) => {
-                expect(resp.status).eql(STATUS_CODE.OK);
-=======
                     document:
                         '{"$id":"#${schemaUUID}","$comment":"{\\"term\\": \\"${schemaUUID}\\", \\"@id\\": \\"https://localhost/schema#${schemaUUID}\\"}","title":"test","description":" test","type":"object","properties":{"@context":{"oneOf":[{"type":"string"},{"type":"array","items":{"type":"string"}}],"readOnly":true},"type":{"oneOf":[{"type":"string"},{"type":"array","items":{"type":"string"}}],"readOnly":true},"id":{"type":"string","readOnly":true},"field0":{"title":"test field","description":"test field","readOnly":false,"$comment":"{\\"term\\": \\"field0\\", \\"@id\\": \\"https://www.schema.org/text\\"}","type":"string"}},"required":["@context","type"],"additionalProperties":false}',
                 },
             }).then((response) => {
                 expect(response.status).eql(STATUS_CODE.OK);
->>>>>>> 63a15d20
             });
         });
     });
