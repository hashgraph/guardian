--- conflicted
+++ resolved
@@ -32,11 +32,7 @@
             },
         }).then((response) => {
             expect(response.status).to.eq(STATUS_CODE.OK);
-<<<<<<< HEAD
-            policyId = response.body.at(0).id;
-=======
             policyId = response.body.at(-1).id;
->>>>>>> 63a15d20
             cy.fixture("artifactsImport.policy", 'binary')
                 .then((file) => Cypress.Blob.binaryStringToBlob(file))
                 .then((blob) => {
