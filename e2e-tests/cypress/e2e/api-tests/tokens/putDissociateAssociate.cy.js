--- conflicted
+++ resolved
@@ -1,13 +1,8 @@
 import { METHOD, STATUS_CODE } from "../../../support/api/api-const";
 import API from "../../../support/ApiUrls";
 
-<<<<<<< HEAD
-context("Tokens",{ tags: '@tokens' }, () => {
-    const username = "Installer";
-=======
 context("Tokens",{ tags: ['tokens', 'thirdPool'] }, () => {
     let username = "Installer";
->>>>>>> 63a15d20
     before(() => {
         cy.request({
             method: 'POST',
@@ -51,11 +46,7 @@
 
 
     const authorization = Cypress.env("authorization");
-<<<<<<< HEAD
-    it("Associate and disassociate the user with the provided Hedera token", () => {
-=======
     it("Associate and disassociate the user with the provided Hedera token", { tags: ['smoke'] }, () => {
->>>>>>> 63a15d20
         cy.request({
             method: 'POST',
             url: API.ApiServer + 'accounts/login',
