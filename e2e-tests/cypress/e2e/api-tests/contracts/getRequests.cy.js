import { METHOD, STATUS_CODE } from "../../../support/api/api-const";
import API from "../../../support/ApiUrls";

context("Contracts", { tags: ['contracts', 'firstPool'] },() => {
    const authorization = Cypress.env("authorization");
    const username = Math.floor(Math.random() * 999) + "User";
    const contractNameR = Math.floor(Math.random() * 999) + "RCon4RequestsTests";
    const contractNameW = Math.floor(Math.random() * 999) + "WCon4RequestsTests";
    const optionKey = "option"
    let wContractId, rContractId, tokenId, policyId, hederaId, rConractUuid
    let waitForApproveApplicationBlockId, deviceGridBlockId, issueRequestGridBlockId, approveRegistrantBtnBlockId

    let whileWipeRequestCreating = (dataToCompare, request, attempts) => {
        if (attempts < 100) {
            attempts++
            cy.wait(3000)
            cy.request(request).then((response) => {
                if (!response?.body?.at(0)?.contractId)
                    whileWipeRequestCreating(dataToCompare, request, attempts)
                else {
                    let data = response.body.at(0).contractId
                    if (data !== dataToCompare)
                        whileWipeRequestCreating(dataToCompare, request, attempts)
                }
            })
        }
    }

    const whileRetireRequestCreating = (dataToCompare, request, attempts) => {
        if (attempts < 100) {
            attempts++
            cy.wait(3000)
            cy.request(request).then((response) => {
                if (!response?.body?.at(0)?.contractId)
                    whileRetireRequestCreating(dataToCompare, request, attempts)
                else {
                    let data = response.body.at(0).contractId
                    if (data !== dataToCompare)
                        whileRetireRequestCreating(dataToCompare, request, attempts)
                }
            })
        }
    }

    const whileApplicationCreating = (dataToCompare, request, attempts) => {
        if (attempts < 100) {
            attempts++
            cy.wait(3000)
            cy.request(request).then((response) => {
                if (!response?.body?.uiMetaData?.title)
                    whileApplicationCreating(dataToCompare, request, attempts)
                else {
                    let data = response.body.uiMetaData.title
                    if (data !== dataToCompare)
                        whileApplicationCreating(dataToCompare, request, attempts)
                }
            })
        }
    }

    const whileApplicationApproving = (dataToCompare, request, attempts) => {
        if (attempts < 100) {
            attempts++
            cy.wait(3000)
            cy.request(request).then((response) => {
                if (!response?.body?.fields)
                    whileApplicationApproving(dataToCompare, request, attempts)
                else {
                    let data = response.body.fields[0]?.title
                    if (data !== dataToCompare)
                        whileApplicationApproving(dataToCompare, request, attempts)
                }
            })
        }
    }

    const whileDeviceCreating = (dataToCompare, request, attempts) => {
        if (attempts < 100) {
            attempts++
            cy.wait(3000)
            cy.request(request).then((response) => {
                if (!response?.body?.data)
                    whileDeviceCreating(dataToCompare, request, attempts)
                else {
                    let data = response.body.data[0]?.[optionKey]?.status
                    if (data !== dataToCompare)
                        whileDeviceCreating(dataToCompare, request, attempts)
                }
            })
        }
    }

    const whileDeviceApproving = (dataToCompare, request, attempts) => {
        if (attempts < 100) {
            attempts++
            cy.wait(3000)
            cy.request(request).then((response) => {
                if (!response?.body?.data)
                    whileDeviceApproving(dataToCompare, request, attempts)
                else {
                    let data = response.body.data[0]?.[optionKey]?.status
                    if (data !== dataToCompare)
                        whileDeviceApproving(dataToCompare, request, attempts)
                }
            })
        }
    }

    const whileIssueRequestCreating = (dataToCompare, request, attempts) => {
        if (attempts < 100) {
            attempts++
            cy.wait(3000)
            cy.request(request).then((response) => {
                if (!response?.body?.data)
                    whileIssueRequestCreating(dataToCompare, request, attempts)
                else {
                    let data = response.body.data[0]?.[optionKey]?.status
                    if (data !== dataToCompare)
                        whileIssueRequestCreating(dataToCompare, request, attempts)
                }
            })
        }
    }

    const whileIssueRequestApproving = (dataToCompare, request, attempts) => {
        if (attempts < 100) {
            attempts++
            cy.wait(3000)
            cy.request(request).then((response) => {
                if (!response?.body?.data)
                    whileIssueRequestApproving(dataToCompare, request, attempts)
                else {
                    let data = response.body.data[0]?.[optionKey]?.status
                    if (data !== dataToCompare)
                        whileIssueRequestApproving(dataToCompare, request, attempts)
                }
            })
        }
    }

    const whileBalanceVerifying = (dataToCompare, request, attempts) => {
        if (attempts < 10) {
            attempts++
            let balance
            cy.wait(3000)
            cy.request(request).then((response) => {
                if (!response?.body)
                    whileBalanceVerifying(dataToCompare, request, attempts)
                else {
                    for (let i = 0; i < response.body.length; i++) {
                        if (response.body[i].tokenId === tokenId)
                            balance = response.body[i].balance
                    }
                    if (balance !== dataToCompare)
                        whileBalanceVerifying(dataToCompare, request, attempts)
                }
            })
        }
    }

    describe("Flow for one NFT token and get requests", () => {
        //Flow with one NFT token
        before("Create contracts, policy and register new user", () => {
            //Create retire contract and save id
            cy.request({
                method: METHOD.POST,
                url: API.ApiServer + API.ListOfContracts,
                headers: {
                    authorization,
                },
                body: {
                    "description": contractNameR,
                    "type": "RETIRE",
                },
            }).then((response) => {
                expect(response.status).eql(STATUS_CODE.SUCCESS);
                rContractId = response.body.contractId;
                rConractUuid = response.body.id;
            });
<<<<<<< HEAD

            //Create wipe contract and save id
            cy.request({
                method: METHOD.POST,
                url: API.ApiServer + API.ListOfContracts,
                headers: {
                    authorization,
                },
                body: {
                    "description": contractNameW,
                    "type": "WIPE",
                },
            }).then((response) => {
                expect(response.status).eql(STATUS_CODE.SUCCESS);
                wContractId = response.body.contractId;
            });

            //Import policy and save id
            cy.request({
                method: METHOD.POST,
                url: API.ApiServer + API.PolicisImportMsg,
                body: {
                    "messageId": Cypress.env('policy_for_compare1')//iRec 4
                },
                headers: {
                    authorization,
                },
                timeout: 180000
            })
                .then((response) => {
                    expect(response.status).to.eq(STATUS_CODE.SUCCESS);
                    policyId = response.body.at(0).id;
                })

            //Get token(Irec token) draft id to update it
            cy.request({
                method: METHOD.GET,
                url: API.ApiServer + API.ListOfTokens,
                headers: {
                    authorization,
                },
            }).then((response) => {
                expect(response.status).eql(STATUS_CODE.OK);
                tokenId = response.body.at(0).tokenId;
            }).then(() => {
                //Put wipe contract to token
                cy.request({
                    method: METHOD.PUT,
                    url: API.ApiServer + API.ListOfTokens + API.Async,
                    headers: {
                        authorization,
                    },
                    body: {
                        tokenId: tokenId,
                        wipeContractId: wContractId,
                        draftToken: true
                    }
                })
            }).then(() => {
                //Publish policy
                cy.request({
                    method: METHOD.PUT,
                    url: API.ApiServer + API.Policies + policyId + "/" + API.Publish,
                    body: {
                        policyVersion: "1.2.5"
                    },
                    headers: {
                        authorization
                    },
                    timeout: 600000
                })
                    .then((response) => {
                        expect(response.status).to.eq(STATUS_CODE.OK);
                    })
            })

            //Register new user
            cy.request({
                method: METHOD.POST,
                url: API.ApiServer + API.AccountRegister,
                body: {
                    username: username,
                    password: "test",
                    password_confirmation: "test",
                    role: "USER",
                }
            }).then((response) => {
                expect(response.status).to.eq(STATUS_CODE.SUCCESS);
            })
=======

            //Create wipe contract and save id
            cy.request({
                method: METHOD.POST,
                url: API.ApiServer + API.ListOfContracts,
                headers: {
                    authorization,
                },
                body: {
                    "description": contractNameW,
                    "type": "WIPE",
                },
            }).then((response) => {
                expect(response.status).eql(STATUS_CODE.SUCCESS);
                wContractId = response.body.contractId;
            });

        //Import policy and save id
        cy.request({
            method: METHOD.POST,
            url: API.ApiServer + API.PolicisImportMsg,
            body: {
                "messageId": Cypress.env('policy_for_compare1')//iRec 4
            },
            headers: {
                authorization,
            },
            timeout: 180000
        })
            .then((response) => {
                expect(response.status).to.eq(STATUS_CODE.SUCCESS);
                policyId = response.body.at(-1).id;
            })

            //Get token(Irec token) draft id to update it
            cy.request({
                method: METHOD.GET,
                url: API.ApiServer + API.ListOfTokens,
                headers: {
                    authorization,
                },
            }).then((response) => {
                expect(response.status).eql(STATUS_CODE.OK);
                tokenId = response.body.at(0).tokenId;
            }).then(() => {
                //Put wipe contract to token
                cy.request({
                    method: METHOD.PUT,
                    url: API.ApiServer + API.ListOfTokens + API.Async,
                    headers: {
                        authorization,
                    },
                    body: {
                        tokenId: tokenId,
                        wipeContractId: wContractId,
                        draftToken: true
                    }
                })
            }).then(() => {
                //Publish policy
                cy.request({
                    method: METHOD.PUT,
                    url: API.ApiServer + API.Policies + policyId + "/" + API.Publish,
                    body: {
                        policyVersion: "1.2.5"
                    },
                    headers: {
                        authorization
                    },
                    timeout: 600000
                })
                    .then((response) => {
                        expect(response.status).to.eq(STATUS_CODE.OK);
                    })
            })

            //Register new user
            cy.request({
                method: METHOD.POST,
                url: API.ApiServer + API.AccountRegister,
                body: {
                    username: username,
                    password: "test",
                    password_confirmation: "test",
                    role: "USER",
                }
            }).then((response) => {
                expect(response.status).to.eq(STATUS_CODE.SUCCESS);
            })
>>>>>>> 92a63e31
            //Login and get PT
            cy.request({
                method: METHOD.POST,
                url: API.ApiServer + API.AccountsLogin,
                body: {
                    username: username,
                    password: "test"
                }
            }).then((response) => {
                //Get AT
                cy.request({
                    method: METHOD.POST,
                    url: API.ApiServer + API.AccessToken,
                    body: {
                        refreshToken: response.body.refreshToken
                    }
                }).then((response) => {
                    let accessToken = "Bearer " + response.body.accessToken
                    //Get SR did
                    cy.request({
                        method: METHOD.GET,
                        url: API.ApiServer + API.StandardRegistriesAggregated,
                        headers: {
                            authorization: accessToken
                        }
                    }).then((response) => {
                        let SRDid = response.body[0].did
                        //Get generated hedera creds
                        cy.request({
                            method: METHOD.GET,
                            url: API.ApiServer + API.RandomKey,
                            headers: {authorization},
                        }).then((response) => {
                            hederaId = response.body.id
                            let hederaAccountKey = response.body.key
                            //Update profile
                            cy.request({
                                method: METHOD.PUT,
                                url: API.ApiServer + API.Profiles + username,
                                body: {
                                    hederaAccountId: hederaId,
                                    hederaAccountKey: hederaAccountKey,
                                    parent: SRDid
                                },
                                headers: {
                                    authorization: accessToken
                                },
                                timeout: 180000
                            })
                        })
                    })
                })
            })
        })

        before("Get blocks for waiting(approve app, device grid, issue grid) and token id", () => {
            cy.request({
                method: METHOD.POST,
                url: API.ApiServer + API.AccountsLogin,
                body: {
                    username: username,
                    password: "test"
                }
            }).then((response) => {
                cy.request({
                    method: METHOD.POST,
                    url: API.ApiServer + API.AccessToken,
                    body: {
                        refreshToken: response.body.refreshToken
                    }
                }).then((response) => {
                    let accessToken = "Bearer " + response.body.accessToken
                    cy.request({
                        method: METHOD.GET,
                        url: API.ApiServer + API.Policies + policyId + "/" + API.WaitForApproveApplication,
                        headers: {
                            authorization: accessToken
                        }
                    }).then((response) => {
                        waitForApproveApplicationBlockId = response.body.id
                    })
                    cy.request({
                        method: METHOD.GET,
                        url: API.ApiServer + API.Policies + policyId + "/" + API.DeviceGrid,
                        headers: {
                            authorization: accessToken
                        }
                    }).then((response) => {
                        deviceGridBlockId = response.body.id
                    })
                    cy.request({
                        method: METHOD.GET,
                        url: API.ApiServer + API.Policies + policyId + "/" + API.IssueRequestGrid,
                        headers: {
                            authorization: accessToken
                        }
                    }).then((response) => {
                        issueRequestGridBlockId = response.body.id
                    })
                    cy.request({
                        method: METHOD.GET,
                        url: API.ApiServer + API.Policies + policyId + "/" + API.ApproveRegistrantBtn,
                        headers: {
                            authorization
                        }
                    }).then((response) => {
                        approveRegistrantBtnBlockId = response.body.id
                    })
                    cy.request({
                        method: METHOD.GET,
                        url: API.ApiServer + API.ListOfTokens,
                        headers: {
                            authorization,
                        },
                    }).then((response) => {
                        expect(response.status).eql(STATUS_CODE.OK);
                        tokenId = response.body.at(0).tokenId;
                    })
                })
            })
        })

        before("Mint token", () => {
            //Choose role
            cy.request({
                method: METHOD.POST,
                url: API.ApiServer + API.AccountsLogin,
                body: {
                    username: username,
                    password: "test"
                }
            }).then((response) => {
                cy.request({
                    method: METHOD.POST,
                    url: API.ApiServer + API.AccessToken,
                    body: {
                        refreshToken: response.body.refreshToken
                    }
                }).then((response) => {
                    let accessToken = "Bearer " + response.body.accessToken
                    cy.request({
                        method: METHOD.POST,
                        url: API.ApiServer + API.Policies + policyId + "/" + API.ChooseRegistrantRole,
                        headers: {
                            authorization: accessToken
                        },
                        body: {
                            role: "Registrant"
                        }
                    })

                    cy.wait(10000)

                    //Create app and wait while it in progress
                    cy.request({
                        method: METHOD.POST,
                        url: API.ApiServer + API.Policies + policyId + "/" + API.CreateApplication,
                        headers: {
                            authorization: accessToken
                        },
                        body: {
                            document: {
                                field1: {},
                                field2: {},
                                field3: {}
                            },
                            ref: null
                        }
                    })

                    let requestForApplicationCreationProgress = {
                        method: METHOD.GET,
                        url: API.ApiServer + API.Policies + policyId + "/" + API.Blocks + waitForApproveApplicationBlockId,
                        headers: {
                            authorization: accessToken
                        }
                    }

                    whileApplicationCreating("Submitted for Approval", requestForApplicationCreationProgress, 0)
                })
            })

            //Get applications data and prepare body for approve
            let applicationData
            cy.request({
                method: METHOD.GET,
                url: API.ApiServer + API.Policies + policyId + "/" + API.GetApplications,
                headers: {
                    authorization
<<<<<<< HEAD
                }
            }).then((response) => {
                applicationData = response.body.data[0];
                applicationData.option.status = "Approved"
                let appDataBody = JSON.stringify({
                    document: applicationData,
                    tag: "Button_0"
                })
                //Approve app
                cy.request({
                    method: METHOD.POST,
                    url: API.ApiServer + API.Policies + policyId + "/" + API.ApproveApplication,
                    headers: {
                        authorization,
                        "content-type": "application/json"
                    },
                    body: appDataBody
                })
            })
=======
                }
            }).then((response) => {
                applicationData = response.body.data[0];
                applicationData.option.status = "Approved"
                let appDataBody = JSON.stringify({
                    document: applicationData,
                    tag: "Button_0"
                })
                //Approve app
                cy.request({
                    method: METHOD.POST,
                    url: API.ApiServer + API.Policies + policyId + "/" + API.ApproveApplication,
                    headers: {
                        authorization,
                        "content-type": "application/json"
                    },
                    body: appDataBody
                })
            })

            //Wait while approve in progress
            cy.request({
                method: METHOD.POST,
                url: API.ApiServer + API.AccountsLogin,
                body: {
                    username: username,
                    password: "test"
                }
            }).then((response) => {
                cy.request({
                    method: METHOD.POST,
                    url: API.ApiServer + API.AccessToken,
                    body: {
                        refreshToken: response.body.refreshToken
                    }
                }).then((response) => {
                    accessToken = "Bearer " + response.body.accessToken

                    let requestForApplicationApproveProgress = {
                        method: METHOD.GET,
                        url: API.ApiServer + API.Policies + policyId + "/" + API.Blocks + deviceGridBlockId,
                        headers: {
                            authorization: accessToken
                        }
                    }

                    whileApplicationApproving("Device Name", requestForApplicationApproveProgress, 0)
                })
            })

            //Create device and wait while it in progress
            cy.request({
                method: METHOD.POST,
                url: API.ApiServer + API.AccountsLogin,
                body: {
                    username: username,
                    password: "test"
                }
            }).then((response) => {
                cy.request({
                    method: METHOD.POST,
                    url: API.ApiServer + API.AccessToken,
                    body: {
                        refreshToken: response.body.refreshToken
                    }
                }).then((response) => {
                    let accessToken = "Bearer " + response.body.accessToken
                    cy.request({
                        method: METHOD.POST,
                        url: API.ApiServer + API.Policies + policyId + "/" + API.CreateDevice,
                        headers: {
                            authorization: accessToken
                        },
                        body: {
                            document: {
                                field3: {},
                                field4: {},
                                field5: {}
                            },
                            ref: null
                        }
                    })

                    let requestForDeviceCreationProgress = {
                        method: METHOD.GET,
                        url: API.ApiServer + API.Policies + policyId + "/" + API.Blocks + deviceGridBlockId,
                        headers: {
                            authorization: accessToken
                        }
                    }

                    whileDeviceCreating("Waiting for approval", requestForDeviceCreationProgress, 0)
                })
            })

            //Get devices data and prepare body for approve
            let deviceBody
            cy.request({
                method: METHOD.GET,
                url: API.ApiServer + API.Policies + policyId + "/" + API.GetDevices,
                headers: {
                    authorization
                }
            }).then((response) => {
                deviceBody = response.body;
                let data = deviceBody.data[deviceBody.data.length - 1]
                data[optionKey].status = "Approved"
                let appDataBody = JSON.stringify({
                    document: data,
                    tag: "Button_0"
                })
                //Approve device
                cy.request({
                    method: METHOD.POST,
                    url: API.ApiServer + API.Policies + policyId + "/" + API.ApproveDevice,
                    headers: {
                        authorization,
                        "content-type": "application/json"
                    },
                    body: appDataBody
                })
            })
>>>>>>> 92a63e31

            //Wait while approve in progress
            cy.request({
                method: METHOD.POST,
                url: API.ApiServer + API.AccountsLogin,
                body: {
                    username: username,
                    password: "test"
                }
            }).then((response) => {
                cy.request({
                    method: METHOD.POST,
                    url: API.ApiServer + API.AccessToken,
                    body: {
                        refreshToken: response.body.refreshToken
                    }
                }).then((response) => {
                    accessToken = "Bearer " + response.body.accessToken

<<<<<<< HEAD
                    let requestForApplicationApproveProgress = {
=======
                    let requestForDeviceApproveProgress = {
>>>>>>> 92a63e31
                        method: METHOD.GET,
                        url: API.ApiServer + API.Policies + policyId + "/" + API.Blocks + deviceGridBlockId,
                        headers: {
                            authorization: accessToken
                        }
                    }

<<<<<<< HEAD
                    whileApplicationApproving("Device Name", requestForApplicationApproveProgress, 0)
                })
            })

            //Create device and wait while it in progress
=======
                    whileDeviceApproving("Approved", requestForDeviceApproveProgress, 0)
                })
            })

            //Get issue data and prepare body for create
>>>>>>> 92a63e31
            cy.request({
                method: METHOD.POST,
                url: API.ApiServer + API.AccountsLogin,
                body: {
                    username: username,
                    password: "test"
                }
            }).then((response) => {
                cy.request({
                    method: METHOD.POST,
                    url: API.ApiServer + API.AccessToken,
                    body: {
                        refreshToken: response.body.refreshToken
                    }
                }).then((response) => {
                    let accessToken = "Bearer " + response.body.accessToken
                    cy.request({
<<<<<<< HEAD
                        method: METHOD.POST,
                        url: API.ApiServer + API.Policies + policyId + "/" + API.CreateDevice,
                        headers: {
                            authorization: accessToken
                        },
                        body: {
                            document: {
                                field3: {},
                                field4: {},
                                field5: {}
                            },
                            ref: null
=======
                        method: METHOD.GET,
                        url: API.ApiServer + API.Policies + policyId + "/" + API.GetDeviceIssue,
                        headers: {
                            authorization: accessToken
                        }
                    }).then((response) => {
                        let obj = response.body
                        let device_issue_row = obj.data[obj.data.length - 1]

                        //Create issue and wait while it in progress
                        cy.request({
                            method: METHOD.POST,
                            url: API.ApiServer + API.Policies + policyId + "/" + API.CreateIssue,
                            headers: {
                                authorization: accessToken,
                                "content-type": "application/json"
                            },
                            body: {
                                document: {
                                    field2: {},
                                    field3: {},
                                    field6: "2024-03-01",
                                    field7: 10,
                                    field8: "2024-03-02",
                                    field17: username,
                                    field18: hederaId
                                },
                                ref: device_issue_row
                            }
                        })

                        let requestForIssueCreationProgress = {
                            method: METHOD.GET,
                            url: API.ApiServer + API.Policies + policyId + "/" + API.Blocks + issueRequestGridBlockId,
                            headers: {
                                authorization: accessToken
                            }
>>>>>>> 92a63e31
                        }

                        whileIssueRequestCreating("Waiting for approval", requestForIssueCreationProgress, 0)
                    })
                })
            })

            //Get issue data and prepare body for approve
            let issueRow
            cy.request({
                method: METHOD.GET,
                url: API.ApiServer + API.Policies + policyId + "/" + API.GetIssues,
                headers: {
                    authorization
                }
            }).then((response) => {
                issueRow = response.body.data
                issueRow = issueRow[issueRow.length - 1]
                issueRow[optionKey].status = "Approved"
                issueRow = JSON.stringify({
                    document: issueRow,
                    tag: "Button_0"
                })
                //Approve issue
                cy.request({
                    method: METHOD.POST,
                    url: API.ApiServer + API.Policies + policyId + "/" + API.ApproveIssueRequestsBtn,
                    headers: {
                        authorization,
                        "content-type": "application/json"
                    },
                    body: issueRow
                })
            })

            //Wait while approve in progress
            let accessToken
            cy.request({
                method: METHOD.POST,
                url: API.ApiServer + API.AccountsLogin,
                body: {
                    username: username,
                    password: "test"
                }
            }).then((response) => {
                cy.request({
                    method: METHOD.POST,
                    url: API.ApiServer + API.AccessToken,
                    body: {
                        refreshToken: response.body.refreshToken
                    }
                }).then((response) => {
                    accessToken = "Bearer " + response.body.accessToken

<<<<<<< HEAD
                    let requestForDeviceCreationProgress = {
                        method: METHOD.GET,
                        url: API.ApiServer + API.Policies + policyId + "/" + API.Blocks + deviceGridBlockId,
=======
                    let requestForIssueApproveProgress = {
                        method: METHOD.GET,
                        url: API.ApiServer + API.Policies + policyId + "/" + API.Blocks + issueRequestGridBlockId,
>>>>>>> 92a63e31
                        headers: {
                            authorization: accessToken
                        }
                    }

<<<<<<< HEAD
                    whileDeviceCreating("Waiting for approval", requestForDeviceCreationProgress, 0)
                })
            })

            //Get devices data and prepare body for approve
            let deviceBody
            cy.request({
                method: METHOD.GET,
                url: API.ApiServer + API.Policies + policyId + "/" + API.GetDevices,
                headers: {
                    authorization
                }
            }).then((response) => {
                deviceBody = response.body;
                let data = deviceBody.data[deviceBody.data.length - 1]
                data[optionKey].status = "Approved"
                let appDataBody = JSON.stringify({
                    document: data,
                    tag: "Button_0"
                })
                //Approve device
                cy.request({
                    method: METHOD.POST,
                    url: API.ApiServer + API.Policies + policyId + "/" + API.ApproveDevice,
                    headers: {
                        authorization,
                        "content-type": "application/json"
                    },
                    body: appDataBody
                })
            })

            //Wait while approve in progress
            cy.request({
                method: METHOD.POST,
                url: API.ApiServer + API.AccountsLogin,
                body: {
                    username: username,
                    password: "test"
                }
            }).then((response) => {
                cy.request({
                    method: METHOD.POST,
                    url: API.ApiServer + API.AccessToken,
                    body: {
                        refreshToken: response.body.refreshToken
                    }
                }).then((response) => {
                    accessToken = "Bearer " + response.body.accessToken

                    let requestForDeviceApproveProgress = {
                        method: METHOD.GET,
                        url: API.ApiServer + API.Policies + policyId + "/" + API.Blocks + deviceGridBlockId,
                        headers: {
                            authorization: accessToken
                        }
                    }

                    whileDeviceApproving("Approved", requestForDeviceApproveProgress, 0)
                })
            })

            //Get issue data and prepare body for create
            cy.request({
                method: METHOD.POST,
                url: API.ApiServer + API.AccountsLogin,
                body: {
                    username: username,
                    password: "test"
                }
            }).then((response) => {
                cy.request({
                    method: METHOD.POST,
                    url: API.ApiServer + API.AccessToken,
                    body: {
                        refreshToken: response.body.refreshToken
                    }
                }).then((response) => {
                    let accessToken = "Bearer " + response.body.accessToken
                    cy.request({
                        method: METHOD.GET,
                        url: API.ApiServer + API.Policies + policyId + "/" + API.GetDeviceIssue,
                        headers: {
                            authorization: accessToken
                        }
                    }).then((response) => {
                        let obj = response.body
                        let device_issue_row = obj.data[obj.data.length - 1]

                        //Create issue and wait while it in progress
                        cy.request({
                            method: METHOD.POST,
                            url: API.ApiServer + API.Policies + policyId + "/" + API.CreateIssue,
                            headers: {
                                authorization: accessToken,
                                "content-type": "application/json"
                            },
                            body: {
                                document: {
                                    field2: {},
                                    field3: {},
                                    field6: "2024-03-01",
                                    field7: 10,
                                    field8: "2024-03-02",
                                    field17: username,
                                    field18: hederaId
                                },
                                ref: device_issue_row
                            }
                        })

                        let requestForIssueCreationProgress = {
                            method: METHOD.GET,
                            url: API.ApiServer + API.Policies + policyId + "/" + API.Blocks + issueRequestGridBlockId,
                            headers: {
                                authorization: accessToken
                            }
                        }

                        whileIssueRequestCreating("Waiting for approval", requestForIssueCreationProgress, 0)
                    })
                })
            })

            //Get issue data and prepare body for approve
            let issueRow
            cy.request({
                method: METHOD.GET,
                url: API.ApiServer + API.Policies + policyId + "/" + API.GetIssues,
                headers: {
                    authorization
                }
            }).then((response) => {
                issueRow = response.body.data
                issueRow = issueRow[issueRow.length - 1]
                issueRow[optionKey].status = "Approved"
                issueRow = JSON.stringify({
                    document: issueRow,
                    tag: "Button_0"
                })
                //Approve issue
                cy.request({
                    method: METHOD.POST,
                    url: API.ApiServer + API.Policies + policyId + "/" + API.ApproveIssueRequestsBtn,
                    headers: {
                        authorization,
                        "content-type": "application/json"
                    },
                    body: issueRow
                })
            })

            //Wait while approve in progress
            let accessToken
            cy.request({
                method: METHOD.POST,
                url: API.ApiServer + API.AccountsLogin,
                body: {
                    username: username,
                    password: "test"
                }
            }).then((response) => {
                cy.request({
                    method: METHOD.POST,
                    url: API.ApiServer + API.AccessToken,
                    body: {
                        refreshToken: response.body.refreshToken
                    }
                }).then((response) => {
                    accessToken = "Bearer " + response.body.accessToken

                    let requestForIssueApproveProgress = {
                        method: METHOD.GET,
                        url: API.ApiServer + API.Policies + policyId + "/" + API.Blocks + issueRequestGridBlockId,
                        headers: {
                            authorization: accessToken
                        }
                    }

                    whileIssueRequestApproving("Approved", requestForIssueApproveProgress, 0)
                })
            })

            //Wait while balance updating
            cy.request({
                method: METHOD.POST,
                url: API.ApiServer + API.AccountsLogin,
                body: {
                    username: username,
                    password: "test"
                }
            }).then((response) => {
                cy.request({
                    method: METHOD.POST,
                    url: API.ApiServer + API.AccessToken,
                    body: {
                        refreshToken: response.body.refreshToken
                    }
                }).then((response) => {
                    accessToken = "Bearer " + response.body.accessToken

                    let requestForBalance = {
                        method: METHOD.GET,
                        url: API.ApiServer + API.ListOfTokens,
                        headers: {
                            authorization: accessToken
                        }
                    }
                    whileBalanceVerifying("10", requestForBalance, 0)
                })
                cy.request({
                    method: METHOD.POST,
                    url: API.ApiServer + API.AccessToken,
                    body: {
                        refreshToken: response.body.refreshToken
                    }
                }).then((response) => {
                    accessToken = "Bearer " + response.body.accessToken

                    let requestForBalance = {
                        method: METHOD.GET,
                        url: API.ApiServer + API.ListOfTokens,
                        headers: {
                            authorization: accessToken
                        }
                    }
                    whileBalanceVerifying("10", requestForBalance, 0)
                })
                cy.request({
                    method: METHOD.POST,
                    url: API.ApiServer + API.AccessToken,
                    body: {
                        refreshToken: response.body.refreshToken
                    }
                }).then((response) => {
                    accessToken = "Bearer " + response.body.accessToken

                    let requestForBalance = {
                        method: METHOD.GET,
                        url: API.ApiServer + API.ListOfTokens,
                        headers: {
                            authorization: accessToken
                        }
                    }
                    whileBalanceVerifying("10", requestForBalance, 0)
                })
            })
        })

        before("Set pool", () => {
            //Set pool to retire contract and wait while it in progress
            cy.request({
                method: METHOD.POST,
                url: API.ApiServer + API.RetireContract + rConractUuid + "/" + API.PoolContract,
                headers: {
                    authorization,
                },
                body: {
                    tokens: [
                        {
                            token: tokenId,
                            count: 1
                        }
                    ],
                    immediately: false
                }
            }).then((response) => {
                expect(response.status).eql(STATUS_CODE.OK);
            })

            let requestForWipeRequestCreationProgress = {
                method: METHOD.GET,
                url: API.ApiServer + API.WipeRequests,
                headers: {
                    authorization,
                },
                qs: {
                    contractId: wContractId
                }
            }

            whileWipeRequestCreating(wContractId, requestForWipeRequestCreationProgress, 0)
        })

        it("Get wipe request", { tags: ['smoke'] }, () => {
            cy.request({
                method: METHOD.GET,
                url: API.ApiServer + API.WipeRequests,
                headers: {
                    authorization,
                },
                qs: {
                    contractId: wContractId
                }
            }).then((response) => {
=======
                    whileIssueRequestApproving("Approved", requestForIssueApproveProgress, 0)
                })
            })

            //Wait while balance updating
            cy.request({
                method: METHOD.POST,
                url: API.ApiServer + API.AccountsLogin,
                body: {
                    username: username,
                    password: "test"
                }
            }).then((response) => {
                cy.request({
                    method: METHOD.POST,
                    url: API.ApiServer + API.AccessToken,
                    body: {
                        refreshToken: response.body.refreshToken
                    }
                }).then((response) => {
                    accessToken = "Bearer " + response.body.accessToken

                    let requestForBalance = {
                        method: METHOD.GET,
                        url: API.ApiServer + API.ListOfTokens,
                        headers: {
                            authorization: accessToken
                        }
                    }
                    whileBalanceVerifying("10", requestForBalance, 0)
                })
                cy.request({
                    method: METHOD.POST,
                    url: API.ApiServer + API.AccessToken,
                    body: {
                        refreshToken: response.body.refreshToken
                    }
                }).then((response) => {
                    accessToken = "Bearer " + response.body.accessToken

                    let requestForBalance = {
                        method: METHOD.GET,
                        url: API.ApiServer + API.ListOfTokens,
                        headers: {
                            authorization: accessToken
                        }
                    }
                    whileBalanceVerifying("10", requestForBalance, 0)
                })
                cy.request({
                    method: METHOD.POST,
                    url: API.ApiServer + API.AccessToken,
                    body: {
                        refreshToken: response.body.refreshToken
                    }
                }).then((response) => {
                    accessToken = "Bearer " + response.body.accessToken

                    let requestForBalance = {
                        method: METHOD.GET,
                        url: API.ApiServer + API.ListOfTokens,
                        headers: {
                            authorization: accessToken
                        }
                    }
                    whileBalanceVerifying("10", requestForBalance, 0)
                })
            })
        })

        before("Set pool", () => {
            //Set pool to retire contract and wait while it in progress
            cy.request({
                method: METHOD.POST,
                url: API.ApiServer + API.RetireContract + rConractUuid + "/" + API.PoolContract,
                headers: {
                    authorization,
                },
                body: {
                    tokens: [
                        {
                            token: tokenId,
                            count: 1
                        }
                    ],
                    immediately: false
                }
            }).then((response) => {
                expect(response.status).eql(STATUS_CODE.OK);
            })

            let requestForWipeRequestCreationProgress = {
                method: METHOD.GET,
                url: API.ApiServer + API.WipeRequests,
                headers: {
                    authorization,
                },
                qs: {
                    contractId: wContractId
                }
            }

            whileWipeRequestCreating(wContractId, requestForWipeRequestCreationProgress, 0)
        })

        it("Get wipe request", { tags: ['smoke'] }, () => {
            cy.request({
                method: METHOD.GET,
                url: API.ApiServer + API.WipeRequests,
                headers: {
                    authorization,
                },
                qs: {
                    contractId: wContractId
                }
            }).then((response) => {
>>>>>>> 92a63e31
                expect(response.status).eql(STATUS_CODE.OK);
                expect(response.body.at(0).contractId).eql(wContractId)
            });
        });

        it("Get retire request", { tags: ['smoke'] }, () => {
            let wipeRequestId, poolId
            cy.request({
                method: METHOD.GET,
                url: API.ApiServer + API.WipeRequests,
                headers: {
                    authorization,
                },
                qs: {
                    contractId: wContractId
                }
            }).then((response) => {
                expect(response.status).eql(STATUS_CODE.OK);
                wipeRequestId = response.body.at(0).id;
                cy.request({
                    method: METHOD.POST,
                    url: API.ApiServer + API.WipeRequests + wipeRequestId + "/" + API.Approve,
<<<<<<< HEAD
                    headers: {
                        authorization,
                    }
                }).then((response) => {
                    expect(response.status).eql(STATUS_CODE.OK);
                });
            });
            cy.request({
                method: METHOD.POST,
                url: API.ApiServer + API.AccountsLogin,
                body: {
                    username: username,
                    password: "test"
                }
            }).then((response) => {
                cy.request({
                    method: METHOD.POST,
                    url: API.ApiServer + API.AccessToken,
                    body: {
                        refreshToken: response.body.refreshToken
                    }
                }).then((response) => {
                    let accessToken = "Bearer " + response.body.accessToken
                    cy.request({
                        method: METHOD.GET,
                        url: API.ApiServer + API.RetirePools,
                        headers: {
                            authorization: accessToken
                        }
                    }).then((response) => {
                        poolId = response.body.at(0).id;
                        cy.request({
                            method: METHOD.POST,
                            url: API.ApiServer + API.RetirePools + poolId + "/" + API.Retire,
                            headers: {
                                authorization: accessToken,
                                "Content-Type": "application/json"
                            },
                            body: [{
                                token: tokenId,
                                count: 1,
                                serials: [1]
                            }]
                        }).then((response) => {
                            expect(response.status).eql(STATUS_CODE.OK);
                        });
                    })
                })
            })

            let requestForRetireRequestCreationProgress = {
                method: METHOD.GET,
                url: API.ApiServer + API.RetireRequests,
                headers: {
                    authorization,
                },
                qs: {
                    contractId: rContractId
                }
            }

            whileRetireRequestCreating(rContractId, requestForRetireRequestCreationProgress, 0)

            cy.request({
                method: METHOD.GET,
                url: API.ApiServer + API.RetireRequests,
                headers: {
                    authorization,
                },
                qs: {
                    contractId: rContractId
                }
            }).then((response) => {
                expect(response.status).eql(STATUS_CODE.OK);
                expect(response.body.at(0).contractId).eql(rContractId)
                expect(response.body.at(0).tokens.at(0).token).eql(tokenId)
                expect(response.body.at(0).tokens.at(0).count).eql(1)
                expect(response.body.at(0).user).eql(hederaId)
            });
        });
    })

    describe("Flow for two NFT tokens and get requests", () => {

        before("Create contracts, policies, register new user and associate token with him", () => {
            username = Math.floor(Math.random() * 99999) + "UserContReqTests";
            contractNameR = Math.floor(Math.random() * 99999) + "RCon4RequestsTests";
            contractNameW = Math.floor(Math.random() * 99999) + "WCon4RequestsTests";
            //Create retire contract and save id
            cy.request({
                method: METHOD.POST,
                url: API.ApiServer + API.ListOfContracts,
                headers: {
                    authorization,
                },
                body: {
                    "description": contractNameR,
                    "type": "RETIRE",
                },
            }).then((response) => {
                expect(response.status).eql(STATUS_CODE.SUCCESS);
                rContractId = response.body.contractId;
                rConractUuid = response.body.id;
            });

            //Create wipe contract and save id
            cy.request({
                method: METHOD.POST,
                url: API.ApiServer + API.ListOfContracts,
                headers: {
                    authorization,
                },
                body: {
                    "description": contractNameW,
                    "type": "WIPE",
                },
            }).then((response) => {
                expect(response.status).eql(STATUS_CODE.SUCCESS);
                wContractId = response.body.contractId;
            });

            //Import policy and save id
            cy.request({
                method: METHOD.POST,
                url: API.ApiServer + API.PolicisImportMsg,
                body: {
                    "messageId": Cypress.env('policy_for_compare1')//iRec 4
                },
                headers: {
                    authorization,
                },
                timeout: 180000
            })
                .then((response) => {
                    expect(response.status).to.eq(STATUS_CODE.SUCCESS);
                    policyId = response.body.at(-1).id;
                })

            //Get token(Irec 4 token) draft id to update it
            cy.request({
                method: METHOD.GET,
                url: API.ApiServer + API.ListOfTokens,
                headers: {
                    authorization,
                },
            }).then((response) => {
                expect(response.status).eql(STATUS_CODE.OK);
                tokenId = response.body.at(0).tokenId;
            }).then(() => {
                //Put wipe contract to token
                cy.request({
                    method: METHOD.PUT,
                    url: API.ApiServer + API.ListOfTokens + API.Async,
                    headers: {
                        authorization,
                    },
                    body: {
                        tokenId: tokenId,
                        wipeContractId: wContractId,
                        draftToken: true
                    }
                })
            }).then(() => {
                //Publish policy
                cy.request({
                    method: METHOD.PUT,
                    url: API.ApiServer + API.Policies + policyId + "/" + API.Publish,
                    body: {
                        policyVersion: "1.2.5"
                    },
                    headers: {
                        authorization
                    },
                    timeout: 600000
                })
                    .then((response) => {
                        expect(response.status).to.eq(STATUS_CODE.OK);
                    })
            })

            //Import second policy to have one more token and save id
            cy.request({
                method: METHOD.POST,
                url: API.ApiServer + API.PolicisImportMsg,
                body: {
                    "messageId": Cypress.env('policy_for_compare1')//iRec 4
                },
                headers: {
                    authorization,
                },
                timeout: 180000
            })
                .then((response) => {
                    expect(response.status).to.eq(STATUS_CODE.SUCCESS);
                    policyId2 = response.body.at(-1).id;
                })

            //Get token(Irec 5 token) draft id to update it
            cy.request({
                method: METHOD.GET,
                url: API.ApiServer + API.ListOfTokens,
                headers: {
                    authorization,
                },
            }).then((response) => {
                expect(response.status).eql(STATUS_CODE.OK);
                tokenId2 = response.body.at(0).tokenId;
            }).then(() => {
                //Put wipe contract to token
                cy.request({
                    method: METHOD.PUT,
                    url: API.ApiServer + API.ListOfTokens + API.Async,
                    headers: {
                        authorization,
                    },
                    body: {
                        tokenId: tokenId2,
                        wipeContractId: wContractId,
                        draftToken: true
                    }
                })
            }).then(() => {
                //Publish policy
                cy.request({
                    method: METHOD.PUT,
                    url: API.ApiServer + API.Policies + policyId2 + "/" + API.Publish,
                    body: {
                        policyVersion: "1.2.5"
                    },
                    headers: {
                        authorization
                    },
                    timeout: 600000
                })
                    .then((response) => {
                        expect(response.status).to.eq(STATUS_CODE.OK);
                    })
            })

            //Register new user
            cy.request({
                method: METHOD.POST,
                url: API.ApiServer + API.AccountRegister,
                body: {
                    username: username,
                    password: "test",
                    password_confirmation: "test",
                    role: "USER",
                }
            }).then((response) => {
                expect(response.status).to.eq(STATUS_CODE.SUCCESS);
            })
            //Login and get PT
            cy.request({
                method: METHOD.POST,
                url: API.ApiServer + API.AccountsLogin,
                body: {
                    username: username,
                    password: "test"
                }
            }).then((response) => {
                //Get AT
                cy.request({
                    method: METHOD.POST,
                    url: API.ApiServer + API.AccessToken,
                    body: {
                        refreshToken: response.body.refreshToken
                    }
                }).then((response) => {
                    let accessToken = "Bearer " + response.body.accessToken
                    //Get SR did
                    cy.request({
                        method: METHOD.GET,
                        url: API.ApiServer + API.StandardRegistriesAggregated,
                        headers: {
                            authorization: accessToken
                        }
                    }).then((response) => {
                        let SRDid = response.body[0].did
                        //Get generated hedera creds
                        cy.request({
                            method: METHOD.GET,
                            url: API.ApiServer + API.RandomKey,
                            headers: {authorization},
                        }).then((response) => {
                            hederaId = response.body.id
                            let hederaAccountKey = response.body.key
                            //Update profile
                            cy.request({
                                method: METHOD.PUT,
                                url: API.ApiServer + API.Profiles + username,
                                body: {
                                    hederaAccountId: hederaId,
                                    hederaAccountKey: hederaAccountKey,
                                    parent: SRDid
                                },
                                headers: {
                                    authorization: accessToken
                                },
                                timeout: 180000
                            })
                        })
                    })
                })
            })
        })

        before("Get blocks for waiting(approve app, device grid, issue grid) and tokens id", () => {
            cy.request({
                method: METHOD.POST,
                url: API.ApiServer + API.AccountsLogin,
                body: {
                    username: username,
                    password: "test"
                }
            }).then((response) => {
                cy.request({
                    method: METHOD.POST,
                    url: API.ApiServer + API.AccessToken,
                    body: {
                        refreshToken: response.body.refreshToken
                    }
                }).then((response) => {
                    let accessToken = "Bearer " + response.body.accessToken
                    cy.request({
                        method: METHOD.GET,
                        url: API.ApiServer + API.Policies + policyId + "/" + API.WaitForApproveApplication,
                        headers: {
                            authorization: accessToken
                        }
                    }).then((response) => {
                        waitForApproveApplicationBlockId = response.body.id
                    })
                    cy.request({
                        method: METHOD.GET,
                        url: API.ApiServer + API.Policies + policyId + "/" + API.DeviceGrid,
                        headers: {
                            authorization: accessToken
                        }
                    }).then((response) => {
                        deviceGridBlockId = response.body.id
                    })
                    cy.request({
                        method: METHOD.GET,
                        url: API.ApiServer + API.Policies + policyId + "/" + API.IssueRequestGrid,
                        headers: {
                            authorization: accessToken
                        }
                    }).then((response) => {
                        issueRequestGridBlockId = response.body.id
                    })
                    cy.request({
                        method: METHOD.GET,
                        url: API.ApiServer + API.Policies + policyId + "/" + API.ApproveRegistrantBtn,
                        headers: {
                            authorization
                        }
                    }).then((response) => {
                        approveRegistrantBtnBlockId = response.body.id
                    })
                    cy.request({
                        method: METHOD.GET,
                        url: API.ApiServer + API.Policies + policyId2 + "/" + API.WaitForApproveApplication,
                        headers: {
                            authorization: accessToken
                        }
                    }).then((response) => {
                        waitForApproveApplicationBlockId2 = response.body.id
                    })
                    cy.request({
                        method: METHOD.GET,
                        url: API.ApiServer + API.Policies + policyId2 + "/" + API.DeviceGrid,
                        headers: {
                            authorization: accessToken
                        }
                    }).then((response) => {
                        deviceGridBlockId2 = response.body.id
                    })
                    cy.request({
                        method: METHOD.GET,
                        url: API.ApiServer + API.Policies + policyId2 + "/" + API.IssueRequestGrid,
                        headers: {
                            authorization: accessToken
                        }
                    }).then((response) => {
                        issueRequestGridBlockId2 = response.body.id
                    })
                    cy.request({
                        method: METHOD.GET,
                        url: API.ApiServer + API.Policies + policyId2 + "/" + API.ApproveRegistrantBtn,
                        headers: {
                            authorization
                        }
                    }).then((response) => {
                        approveRegistrantBtnBlockId2 = response.body.id
                    })
                    cy.request({
                        method: METHOD.GET,
                        url: API.ApiServer + API.ListOfTokens,
                        headers: {
                            authorization,
                        },
                    }).then((response) => {
                        expect(response.status).eql(STATUS_CODE.OK);
                        tokenId = response.body.at(1).tokenId;
                        tokenId2 = response.body.at(0).tokenId;
                    })
                })
            })
        })

        before("Mint tokens", () => {
            //Choose role
            cy.request({
                method: METHOD.POST,
                url: API.ApiServer + API.AccountsLogin,
                body: {
                    username: username,
                    password: "test"
                }
            }).then((response) => {
                cy.request({
                    method: METHOD.POST,
                    url: API.ApiServer + API.AccessToken,
                    body: {
                        refreshToken: response.body.refreshToken
                    }
                }).then((response) => {
                    let accessToken = "Bearer " + response.body.accessToken
                    cy.request({
                        method: METHOD.POST,
                        url: API.ApiServer + API.Policies + policyId + "/" + API.ChooseRegistrantRole,
                        headers: {
                            authorization: accessToken
                        },
                        body: {
                            role: "Registrant"
                        }
                    })

                    cy.wait(10000)

                    //Create app and wait while it in progress
                    cy.request({
                        method: METHOD.POST,
                        url: API.ApiServer + API.Policies + policyId + "/" + API.CreateApplication,
                        headers: {
                            authorization: accessToken
                        },
                        body: {
                            document: {
                                field1: {},
                                field2: {},
                                field3: {}
                            },
                            ref: null
                        }
                    })

                    let requestForApplicationCreationProgress = {
                        method: METHOD.GET,
                        url: API.ApiServer + API.Policies + policyId + "/" + API.Blocks + waitForApproveApplicationBlockId,
                        headers: {
                            authorization: accessToken
                        }
                    }

                    whileApplicationCreating("Submitted for Approval", requestForApplicationCreationProgress, 0)
                })
            })

            //Get applications data and prepare body for approve
            let applicationData
            cy.request({
                method: METHOD.GET,
                url: API.ApiServer + API.Policies + policyId + "/" + API.GetApplications,
                headers: {
                    authorization
                }
            }).then((response) => {
                applicationData = response.body.data[0];
                applicationData.option.status = "Approved"
                let appDataBody = JSON.stringify({
                    document: applicationData,
                    tag: "Button_0"
                })
                //Approve app
                cy.request({
                    method: METHOD.POST,
                    url: API.ApiServer + API.Policies + policyId + "/" + API.ApproveApplication,
                    headers: {
                        authorization,
                        "content-type": "application/json"
                    },
                    body: appDataBody
                })
            })

            //Wait while approve in progress
            cy.request({
                method: METHOD.POST,
                url: API.ApiServer + API.AccountsLogin,
                body: {
                    username: username,
                    password: "test"
                }
            }).then((response) => {
                cy.request({
                    method: METHOD.POST,
                    url: API.ApiServer + API.AccessToken,
                    body: {
                        refreshToken: response.body.refreshToken
                    }
                }).then((response) => {
                    accessToken = "Bearer " + response.body.accessToken

                    let requestForApplicationApproveProgress = {
                        method: METHOD.GET,
                        url: API.ApiServer + API.Policies + policyId + "/" + API.Blocks + deviceGridBlockId,
                        headers: {
                            authorization: accessToken
                        }
                    }

                    whileApplicationApproving("Device Name", requestForApplicationApproveProgress, 0)
                })
            })

            //Create device and wait while it in progress
            cy.request({
                method: METHOD.POST,
                url: API.ApiServer + API.AccountsLogin,
                body: {
                    username: username,
                    password: "test"
                }
            }).then((response) => {
                cy.request({
                    method: METHOD.POST,
                    url: API.ApiServer + API.AccessToken,
                    body: {
                        refreshToken: response.body.refreshToken
                    }
                }).then((response) => {
                    let accessToken = "Bearer " + response.body.accessToken
                    cy.request({
                        method: METHOD.POST,
                        url: API.ApiServer + API.Policies + policyId + "/" + API.CreateDevice,
                        headers: {
                            authorization: accessToken
                        },
                        body: {
                            document: {
                                field3: {},
                                field4: {},
                                field5: {}
                            },
                            ref: null
                        }
                    })

                    let requestForDeviceCreationProgress = {
                        method: METHOD.GET,
                        url: API.ApiServer + API.Policies + policyId + "/" + API.Blocks + deviceGridBlockId,
                        headers: {
                            authorization: accessToken
                        }
                    }

                    whileDeviceCreating("Waiting for approval", requestForDeviceCreationProgress, 0)
                })
            })

            //Get devices data and prepare body for approve
            let deviceBody
            cy.request({
                method: METHOD.GET,
                url: API.ApiServer + API.Policies + policyId + "/" + API.GetDevices,
                headers: {
                    authorization
                }
            }).then((response) => {
                deviceBody = response.body;
                let data = deviceBody.data[deviceBody.data.length - 1]
                data[optionKey].status = "Approved"
                let appDataBody = JSON.stringify({
                    document: data,
                    tag: "Button_0"
                })
                //Approve device
                cy.request({
                    method: METHOD.POST,
                    url: API.ApiServer + API.Policies + policyId + "/" + API.ApproveDevice,
                    headers: {
                        authorization,
                        "content-type": "application/json"
                    },
                    body: appDataBody
                })
            })

            //Wait while approve in progress
            cy.request({
                method: METHOD.POST,
                url: API.ApiServer + API.AccountsLogin,
                body: {
                    username: username,
                    password: "test"
                }
            }).then((response) => {
                cy.request({
                    method: METHOD.POST,
                    url: API.ApiServer + API.AccessToken,
                    body: {
                        refreshToken: response.body.refreshToken
                    }
                }).then((response) => {
                    accessToken = "Bearer " + response.body.accessToken

                    let requestForDeviceApproveProgress = {
                        method: METHOD.GET,
                        url: API.ApiServer + API.Policies + policyId + "/" + API.Blocks + deviceGridBlockId,
                        headers: {
                            authorization: accessToken
                        }
                    }

                    whileDeviceApproving("Approved", requestForDeviceApproveProgress, 0)
                })
            })

            //Get issue data and prepare body for create
            cy.request({
                method: METHOD.POST,
                url: API.ApiServer + API.AccountsLogin,
                body: {
                    username: username,
                    password: "test"
                }
            }).then((response) => {
                cy.request({
                    method: METHOD.POST,
                    url: API.ApiServer + API.AccessToken,
                    body: {
                        refreshToken: response.body.refreshToken
                    }
                }).then((response) => {
                    let accessToken = "Bearer " + response.body.accessToken
                    cy.request({
                        method: METHOD.GET,
                        url: API.ApiServer + API.Policies + policyId + "/" + API.GetDeviceIssue,
                        headers: {
                            authorization: accessToken
                        }
                    }).then((response) => {
                        let obj = response.body
                        let device_issue_row = obj.data[obj.data.length - 1]

                        //Create issue and wait while it in progress
                        cy.request({
                            method: METHOD.POST,
                            url: API.ApiServer + API.Policies + policyId + "/" + API.CreateIssue,
                            headers: {
                                authorization: accessToken,
                                "content-type": "application/json"
                            },
                            body: {
                                document: {
                                    field2: {},
                                    field3: {},
                                    field6: "2024-03-01",
                                    field7: 10,
                                    field8: "2024-03-02",
                                    field17: username,
                                    field18: hederaId
                                },
                                ref: device_issue_row
                            }
                        })

                        let requestForIssueCreationProgress = {
                            method: METHOD.GET,
                            url: API.ApiServer + API.Policies + policyId + "/" + API.Blocks + issueRequestGridBlockId,
                            headers: {
                                authorization: accessToken
                            }
                        }

                        whileIssueRequestCreating("Waiting for approval", requestForIssueCreationProgress, 0)
                    })
                })
            })

            //Get issue data and prepare body for approve
            let issueRow
            cy.request({
                method: METHOD.GET,
                url: API.ApiServer + API.Policies + policyId + "/" + API.GetIssues,
                headers: {
                    authorization
                }
            }).then((response) => {
                issueRow = response.body.data
                issueRow = issueRow[issueRow.length - 1]
                issueRow[optionKey].status = "Approved"
                issueRow = JSON.stringify({
                    document: issueRow,
                    tag: "Button_0"
                })
                //Approve issue
                cy.request({
                    method: METHOD.POST,
                    url: API.ApiServer + API.Policies + policyId + "/" + API.ApproveIssueRequestsBtn,
                    headers: {
                        authorization,
                        "content-type": "application/json"
                    },
                    body: issueRow
                })
            })

            //Wait while approve in progress
            let accessToken
            cy.request({
                method: METHOD.POST,
                url: API.ApiServer + API.AccountsLogin,
                body: {
                    username: username,
                    password: "test"
                }
            }).then((response) => {
                cy.request({
                    method: METHOD.POST,
                    url: API.ApiServer + API.AccessToken,
                    body: {
                        refreshToken: response.body.refreshToken
                    }
                }).then((response) => {
                    accessToken = "Bearer " + response.body.accessToken

                    let requestForIssueApproveProgress = {
                        method: METHOD.GET,
                        url: API.ApiServer + API.Policies + policyId + "/" + API.Blocks + issueRequestGridBlockId,
                        headers: {
                            authorization: accessToken
                        }
                    }

                    whileIssueRequestApproving("Approved", requestForIssueApproveProgress, 0)
                })
            })

            //Wait while balance updating
            cy.request({
                method: METHOD.POST,
                url: API.ApiServer + API.AccountsLogin,
                body: {
                    username: username,
                    password: "test"
                }
            }).then((response) => {
                cy.request({
                    method: METHOD.POST,
                    url: API.ApiServer + API.AccessToken,
                    body: {
                        refreshToken: response.body.refreshToken
                    }
                }).then((response) => {
                    accessToken = "Bearer " + response.body.accessToken

                    let requestForBalance = {
                        method: METHOD.GET,
                        url: API.ApiServer + API.ListOfTokens,
                        headers: {
                            authorization: accessToken
                        }
                    }

                    whileBalanceVerifying("10", requestForBalance, 0)
                })
            })
        })

        before("Mint second tokens", () => {
            //Choose role
            cy.request({
                method: METHOD.POST,
                url: API.ApiServer + API.AccountsLogin,
                body: {
                    username: username,
                    password: "test"
                }
            }).then((response) => {
                cy.request({
                    method: METHOD.POST,
                    url: API.ApiServer + API.AccessToken,
                    body: {
                        refreshToken: response.body.refreshToken
                    }
                }).then((response) => {
                    let accessToken = "Bearer " + response.body.accessToken
                    cy.request({
                        method: METHOD.POST,
                        url: API.ApiServer + API.Policies + policyId2 + "/" + API.ChooseRegistrantRole,
                        headers: {
                            authorization: accessToken
                        },
                        body: {
                            role: "Registrant"
                        }
                    })

                    cy.wait(10000)

                    //Create app and wait while it in progress
                    cy.request({
                        method: METHOD.POST,
                        url: API.ApiServer + API.Policies + policyId2 + "/" + API.CreateApplication,
                        headers: {
                            authorization: accessToken
                        },
                        body: {
                            document: {
                                field1: {},
                                field2: {},
                                field3: {}
                            },
                            ref: null
                        }
                    })

                    let requestForApplicationCreationProgress = {
                        method: METHOD.GET,
                        url: API.ApiServer + API.Policies + policyId2 + "/" + API.Blocks + waitForApproveApplicationBlockId2,
                        headers: {
                            authorization: accessToken
                        }
                    }

                    whileApplicationCreating("Submitted for Approval", requestForApplicationCreationProgress, 0)
                })
            })

            //Get applications data and prepare body for approve
            let applicationData
            cy.request({
                method: METHOD.GET,
                url: API.ApiServer + API.Policies + policyId2 + "/" + API.GetApplications,
                headers: {
                    authorization
                }
            }).then((response) => {
                applicationData = response.body.data[0];
                applicationData.option.status = "Approved"
                let appDataBody = JSON.stringify({
                    document: applicationData,
                    tag: "Button_0"
                })
                //Approve app
                cy.request({
                    method: METHOD.POST,
                    url: API.ApiServer + API.Policies + policyId2 + "/" + API.ApproveApplication,
                    headers: {
                        authorization,
                        "content-type": "application/json"
                    },
                    body: appDataBody
                })
            })

            //Wait while approve in progress
            cy.request({
                method: METHOD.POST,
                url: API.ApiServer + API.AccountsLogin,
                body: {
                    username: username,
                    password: "test"
                }
            }).then((response) => {
                cy.request({
                    method: METHOD.POST,
                    url: API.ApiServer + API.AccessToken,
                    body: {
                        refreshToken: response.body.refreshToken
                    }
                }).then((response) => {
                    accessToken = "Bearer " + response.body.accessToken

                    let requestForApplicationApproveProgress = {
                        method: METHOD.GET,
                        url: API.ApiServer + API.Policies + policyId2 + "/" + API.Blocks + deviceGridBlockId2,
                        headers: {
                            authorization: accessToken
                        }
                    }

                    whileApplicationApproving("Device Name", requestForApplicationApproveProgress, 0)
                })
            })

            //Create device and wait while it in progress
            cy.request({
                method: METHOD.POST,
                url: API.ApiServer + API.AccountsLogin,
                body: {
                    username: username,
                    password: "test"
                }
            }).then((response) => {
                cy.request({
                    method: METHOD.POST,
                    url: API.ApiServer + API.AccessToken,
                    body: {
                        refreshToken: response.body.refreshToken
                    }
                }).then((response) => {
                    let accessToken = "Bearer " + response.body.accessToken
                    cy.request({
                        method: METHOD.POST,
                        url: API.ApiServer + API.Policies + policyId2 + "/" + API.CreateDevice,
                        headers: {
                            authorization: accessToken
                        },
                        body: {
                            document: {
                                field3: {},
                                field4: {},
                                field5: {}
                            },
                            ref: null
                        }
                    })

                    let requestForDeviceCreationProgress = {
                        method: METHOD.GET,
                        url: API.ApiServer + API.Policies + policyId2 + "/" + API.Blocks + deviceGridBlockId2,
                        headers: {
                            authorization: accessToken
                        }
                    }

                    whileDeviceCreating("Waiting for approval", requestForDeviceCreationProgress, 0)
                })
            })

            //Get devices data and prepare body for approve
            let deviceBody
            cy.request({
                method: METHOD.GET,
                url: API.ApiServer + API.Policies + policyId2 + "/" + API.GetDevices,
                headers: {
                    authorization
                }
            }).then((response) => {
                deviceBody = response.body;
                let data = deviceBody.data[deviceBody.data.length - 1]
                data[optionKey].status = "Approved"
                let appDataBody = JSON.stringify({
                    document: data,
                    tag: "Button_0"
                })
                //Approve device
                cy.request({
                    method: METHOD.POST,
                    url: API.ApiServer + API.Policies + policyId2 + "/" + API.ApproveDevice,
                    headers: {
                        authorization,
                        "content-type": "application/json"
                    },
                    body: appDataBody
                })
            })

            //Wait while approve in progress
            cy.request({
                method: METHOD.POST,
                url: API.ApiServer + API.AccountsLogin,
                body: {
                    username: username,
                    password: "test"
                }
            }).then((response) => {
                cy.request({
                    method: METHOD.POST,
                    url: API.ApiServer + API.AccessToken,
                    body: {
                        refreshToken: response.body.refreshToken
                    }
                }).then((response) => {
                    accessToken = "Bearer " + response.body.accessToken

                    let requestForDeviceApproveProgress = {
                        method: METHOD.GET,
                        url: API.ApiServer + API.Policies + policyId2 + "/" + API.Blocks + deviceGridBlockId2,
                        headers: {
                            authorization: accessToken
                        }
                    }

                    whileDeviceApproving("Approved", requestForDeviceApproveProgress, 0)
                })
            })

            //Get issue data and prepare body for create
            cy.request({
                method: METHOD.POST,
                url: API.ApiServer + API.AccountsLogin,
                body: {
                    username: username,
                    password: "test"
                }
            }).then((response) => {
                cy.request({
                    method: METHOD.POST,
                    url: API.ApiServer + API.AccessToken,
                    body: {
                        refreshToken: response.body.refreshToken
                    }
                }).then((response) => {
                    let accessToken = "Bearer " + response.body.accessToken
                    cy.request({
                        method: METHOD.GET,
                        url: API.ApiServer + API.Policies + policyId2 + "/" + API.GetDeviceIssue,
                        headers: {
                            authorization: accessToken
                        }
                    }).then((response) => {
                        let obj = response.body
                        let device_issue_row = obj.data[obj.data.length - 1]

                        //Create issue and wait while it in progress
                        cy.request({
                            method: METHOD.POST,
                            url: API.ApiServer + API.Policies + policyId2 + "/" + API.CreateIssue,
                            headers: {
                                authorization: accessToken,
                                "content-type": "application/json"
                            },
                            body: {
                                document: {
                                    field2: {},
                                    field3: {},
                                    field6: "2024-03-01",
                                    field7: 10,
                                    field8: "2024-03-02",
                                    field17: username,
                                    field18: hederaId
                                },
                                ref: device_issue_row
                            }
                        })

                        let requestForIssueCreationProgress = {
                            method: METHOD.GET,
                            url: API.ApiServer + API.Policies + policyId2 + "/" + API.Blocks + issueRequestGridBlockId2,
                            headers: {
                                authorization: accessToken
                            }
                        }

                        whileIssueRequestCreating("Waiting for approval", requestForIssueCreationProgress, 0)
                    })
                })
            })

            //Get issue data and prepare body for approve
            let issueRow
            cy.request({
                method: METHOD.GET,
                url: API.ApiServer + API.Policies + policyId2 + "/" + API.GetIssues,
                headers: {
                    authorization
                }
            }).then((response) => {
                issueRow = response.body.data
                issueRow = issueRow[issueRow.length - 1]
                issueRow[optionKey].status = "Approved"
                issueRow = JSON.stringify({
                    document: issueRow,
                    tag: "Button_0"
                })
                //Approve issue
                cy.request({
                    method: METHOD.POST,
                    url: API.ApiServer + API.Policies + policyId2 + "/" + API.ApproveIssueRequestsBtn,
                    headers: {
                        authorization,
                        "content-type": "application/json"
                    },
                    body: issueRow
                })
            })

            //Wait while approve in progress
            let accessToken
            cy.request({
                method: METHOD.POST,
                url: API.ApiServer + API.AccountsLogin,
                body: {
                    username: username,
                    password: "test"
                }
            }).then((response) => {
                cy.request({
                    method: METHOD.POST,
                    url: API.ApiServer + API.AccessToken,
                    body: {
                        refreshToken: response.body.refreshToken
                    }
                }).then((response) => {
                    accessToken = "Bearer " + response.body.accessToken

                    let requestForIssueApproveProgress = {
                        method: METHOD.GET,
                        url: API.ApiServer + API.Policies + policyId2 + "/" + API.Blocks + issueRequestGridBlockId2,
                        headers: {
                            authorization: accessToken
                        }
                    }

                    whileIssueRequestApproving("Approved", requestForIssueApproveProgress, 0)
                })
            })

            //Wait while balance updating
            cy.request({
                method: METHOD.POST,
                url: API.ApiServer + API.AccountsLogin,
                body: {
                    username: username,
                    password: "test"
                }
            }).then((response) => {
                cy.request({
                    method: METHOD.POST,
                    url: API.ApiServer + API.AccessToken,
                    body: {
                        refreshToken: response.body.refreshToken
                    }
                }).then((response) => {
                    accessToken = "Bearer " + response.body.accessToken

                    let requestForBalance = {
                        method: METHOD.GET,
                        url: API.ApiServer + API.ListOfTokens,
                        headers: {
                            authorization: accessToken
                        }
                    }

                    whileBalanceVerifying("10", requestForBalance, 0)
                })
            })
        })

        before("Set pool", () => {
            //Set pool to retire contract and wait while it in progress
            cy.request({
                method: METHOD.POST,
                url: API.ApiServer + API.RetireContract + rConractUuid + "/" + API.PoolContract,
                headers: {
                    authorization,
                },
                body: {
                    tokens: [
                        {
                            token: tokenId,
                            count: 1
                        },
                        {
                            token: tokenId2,
                            count: 2
                        }
                    ],
                    immediately: false
                }
            }).then((response) => {
                expect(response.status).eql(STATUS_CODE.OK);
            })

            let requestForWipeRequestCreationProgress = {
                method: METHOD.GET,
                url: API.ApiServer + API.WipeRequests,
                headers: {
                    authorization,
                },
                qs: {
                    contractId: wContractId
                }
            }

            whileWipeRequestCreating(wContractId, requestForWipeRequestCreationProgress, 0)
        })

        it("Get wipe request for two tokens", () => {
            cy.request({
                method: METHOD.GET,
                url: API.ApiServer + API.WipeRequests,
                headers: {
                    authorization,
                },
                qs: {
                    contractId: wContractId
                }
            }).then((response) => {
                expect(response.status).eql(STATUS_CODE.OK);
                expect(response.body.at(0).contractId).eql(wContractId)
                expect(response.body.at(0).user).eql(rContractId)
            });
        });

        it("Get retire request two tokens", () => {
            let wipeRequestId, poolId
            cy.request({
                method: METHOD.GET,
                url: API.ApiServer + API.WipeRequests,
                headers: {
                    authorization,
                },
                qs: {
                    contractId: wContractId
                }
            }).then((response) => {
                expect(response.status).eql(STATUS_CODE.OK);
                wipeRequestId = response.body.at(0).id;
                cy.request({
                    method: METHOD.POST,
                    url: API.ApiServer + API.WipeRequests + wipeRequestId + "/" + API.Approve,
                    headers: {
                        authorization,
                    }
                }).then((response) => {
                    expect(response.status).eql(STATUS_CODE.OK);
                });
            });
            cy.request({
                method: METHOD.POST,
                url: API.ApiServer + API.AccountsLogin,
                body: {
                    username: username,
                    password: "test"
                }
            }).then((response) => {
                cy.request({
                    method: METHOD.POST,
                    url: API.ApiServer + API.AccessToken,
                    body: {
                        refreshToken: response.body.refreshToken
                    }
                }).then((response) => {
                    let accessToken = "Bearer " + response.body.accessToken
                    cy.request({
                        method: METHOD.GET,
                        url: API.ApiServer + API.RetirePools,
                        headers: {
                            authorization: accessToken
                        }
                    }).then((response) => {
                        poolId = response.body.at(0).id;
                        cy.request({
                            method: METHOD.POST,
                            url: API.ApiServer + API.RetirePools + poolId + "/" + API.Retire,
                            headers: {
                                authorization: accessToken,
                                "Content-Type": "application/json"
                            },
                            body: [
                                {
                                    token: tokenId,
                                    count: 1,
                                    serials: [1]
                                },
                                {
                                    token: tokenId2,
                                    count: 2,
                                    serials: [1, 2]
                                }
                            ]
                        }).then((response) => {
                            expect(response.status).eql(STATUS_CODE.OK);
                        });
                    })
                })
            })

            let requestForRetireRequestCreationProgress = {
                method: METHOD.GET,
                url: API.ApiServer + API.RetireRequests,
                headers: {
                    authorization,
                },
                qs: {
                    contractId: rContractId
                }
            }

            whileRetireRequestCreating(rContractId, requestForRetireRequestCreationProgress, 0)

            cy.request({
                method: METHOD.GET,
                url: API.ApiServer + API.RetireRequests,
                headers: {
                    authorization,
                },
                qs: {
                    contractId: rContractId
                }
            }).then((response) => {
                expect(response.status).eql(STATUS_CODE.OK);
                expect(response.body.at(0).contractId).eql(rContractId)
                expect(response.body.at(0).tokens.at(0).token).eql(tokenId || tokenId2)
                expect(response.body.at(0).tokens.at(0).count).eql(1 || 2)
                expect(response.body.at(0).tokens.at(1).token).eql(tokenId2 || tokenId)
                expect(response.body.at(0).tokens.at(1).count).eql(2 || 1)
                expect(response.body.at(0).user).eql(hederaId)
            });
        });

    })

    describe("Flow for one FT token and get requests", () => {

        //Flow with one FT token
        before("Create contracts, policy and register new user", () => {
            username = Math.floor(Math.random() * 99999) + "UserContReqTests";
            contractNameR = Math.floor(Math.random() * 99999) + "RCon4RequestsTests";
            contractNameW = Math.floor(Math.random() * 99999) + "WCon4RequestsTests";
            //Create retire contract and save id
            cy.request({
                method: METHOD.POST,
                url: API.ApiServer + API.ListOfContracts,
                headers: {
                    authorization,
                },
                body: {
                    "description": contractNameR,
                    "type": "RETIRE",
                },
            }).then((response) => {
                expect(response.status).eql(STATUS_CODE.SUCCESS);
                rContractId = response.body.contractId;
                rConractUuid = response.body.id;
            });

            //Create wipe contract and save id
            cy.request({
                method: METHOD.POST,
                url: API.ApiServer + API.ListOfContracts,
                headers: {
                    authorization,
                },
                body: {
                    "description": contractNameW,
                    "type": "WIPE",
                },
            }).then((response) => {
                expect(response.status).eql(STATUS_CODE.SUCCESS);
                wContractId = response.body.contractId;
            });

            //Import policy and save id
            cy.request({
                method: METHOD.POST,
                url: API.ApiServer + API.PolicisImportMsg,
                body: {
                    "messageId": Cypress.env('policy_for_compare1')//iRec 4
                },
                headers: {
                    authorization,
                },
                timeout: 180000
            })
                .then((response) => {
                    expect(response.status).to.eq(STATUS_CODE.SUCCESS);
                    policyId = response.body.at(-1).id;
                })

            //Get token(Irec token) draft id to update it
            cy.request({
                method: METHOD.GET,
                url: API.ApiServer + API.ListOfTokens,
                headers: {
                    authorization,
                },
            }).then((response) => {
                expect(response.status).eql(STATUS_CODE.OK);
                tokenId = response.body.at(0).tokenId;
            }).then(() => {
                //Put wipe contract to token and change token type
                cy.request({
                    method: METHOD.PUT,
                    url: API.ApiServer + API.ListOfTokens + API.Async,
                    headers: {
                        authorization,
                    },
                    body: {
                        tokenId: tokenId,
                        tokenType: "fungible",
                        wipeContractId: wContractId,
                        draftToken: true
                    }
                })
            }).then(() => {
                //Publish policy
                cy.request({
                    method: METHOD.PUT,
                    url: API.ApiServer + API.Policies + policyId + "/" + API.Publish,
                    body: {
                        policyVersion: "1.2.5"
                    },
                    headers: {
                        authorization
                    },
                    timeout: 600000
                })
                    .then((response) => {
                        expect(response.status).to.eq(STATUS_CODE.OK);
                    })
            })

            //Register new user
            cy.request({
                method: METHOD.POST,
                url: API.ApiServer + API.AccountRegister,
                body: {
                    username: username,
                    password: "test",
                    password_confirmation: "test",
                    role: "USER",
                }
            }).then((response) => {
                expect(response.status).to.eq(STATUS_CODE.SUCCESS);
            })
            //Login and get PT
            cy.request({
                method: METHOD.POST,
                url: API.ApiServer + API.AccountsLogin,
                body: {
                    username: username,
                    password: "test"
                }
            }).then((response) => {
                //Get AT
                cy.request({
                    method: METHOD.POST,
                    url: API.ApiServer + API.AccessToken,
                    body: {
                        refreshToken: response.body.refreshToken
                    }
                }).then((response) => {
                    let accessToken = "Bearer " + response.body.accessToken
                    //Get SR did
                    cy.request({
                        method: METHOD.GET,
                        url: API.ApiServer + API.StandardRegistriesAggregated,
                        headers: {
                            authorization: accessToken
                        }
                    }).then((response) => {
                        let SRDid = response.body[0].did
                        //Get generated hedera creds
                        cy.request({
                            method: METHOD.GET,
                            url: API.ApiServer + API.RandomKey,
                            headers: {authorization},
                        }).then((response) => {
                            hederaId = response.body.id
                            let hederaAccountKey = response.body.key
                            //Update profile
                            cy.request({
                                method: METHOD.PUT,
                                url: API.ApiServer + API.Profiles + username,
                                body: {
                                    hederaAccountId: hederaId,
                                    hederaAccountKey: hederaAccountKey,
                                    parent: SRDid
                                },
                                headers: {
                                    authorization: accessToken
                                },
                                timeout: 180000
                            })
                        })
                    })
                })
            })
        })

        before("Get blocks for waiting(approve app, device grid, issue grid) and token id", () => {
            cy.request({
                method: METHOD.POST,
                url: API.ApiServer + API.AccountsLogin,
                body: {
                    username: username,
                    password: "test"
                }
            }).then((response) => {
                cy.request({
                    method: METHOD.POST,
                    url: API.ApiServer + API.AccessToken,
                    body: {
                        refreshToken: response.body.refreshToken
                    }
                }).then((response) => {
                    let accessToken = "Bearer " + response.body.accessToken
                    cy.request({
                        method: METHOD.GET,
                        url: API.ApiServer + API.Policies + policyId + "/" + API.WaitForApproveApplication,
                        headers: {
                            authorization: accessToken
                        }
                    }).then((response) => {
                        waitForApproveApplicationBlockId = response.body.id
                    })
                    cy.request({
                        method: METHOD.GET,
                        url: API.ApiServer + API.Policies + policyId + "/" + API.DeviceGrid,
                        headers: {
                            authorization: accessToken
                        }
                    }).then((response) => {
                        deviceGridBlockId = response.body.id
                    })
                    cy.request({
                        method: METHOD.GET,
                        url: API.ApiServer + API.Policies + policyId + "/" + API.IssueRequestGrid,
                        headers: {
                            authorization: accessToken
                        }
                    }).then((response) => {
                        issueRequestGridBlockId = response.body.id
                    })
                    cy.request({
                        method: METHOD.GET,
                        url: API.ApiServer + API.Policies + policyId + "/" + API.ApproveRegistrantBtn,
                        headers: {
                            authorization
                        }
                    }).then((response) => {
                        approveRegistrantBtnBlockId = response.body.id
                    })
                    cy.request({
                        method: METHOD.GET,
                        url: API.ApiServer + API.ListOfTokens,
                        headers: {
                            authorization,
                        },
                        timeout: 180000
                    }).then((response) => {
                        expect(response.status).eql(STATUS_CODE.OK);
                        tokenId = response.body.at(0).tokenId;
                    })
                })
            })
        })

        before("Mint token", () => {
            //Choose role
            cy.request({
                method: METHOD.POST,
                url: API.ApiServer + API.AccountsLogin,
                body: {
                    username: username,
                    password: "test"
                }
            }).then((response) => {
                cy.request({
                    method: METHOD.POST,
                    url: API.ApiServer + API.AccessToken,
                    body: {
                        refreshToken: response.body.refreshToken
                    }
                }).then((response) => {
                    let accessToken = "Bearer " + response.body.accessToken
                    cy.request({
                        method: METHOD.POST,
                        url: API.ApiServer + API.Policies + policyId + "/" + API.ChooseRegistrantRole,
                        headers: {
                            authorization: accessToken
                        },
                        body: {
                            role: "Registrant"
                        }
                    })

                    cy.wait(10000)

                    //Create app and wait while it in progress
                    cy.request({
                        method: METHOD.POST,
                        url: API.ApiServer + API.Policies + policyId + "/" + API.CreateApplication,
                        headers: {
                            authorization: accessToken
                        },
                        body: {
                            document: {
                                field1: {},
                                field2: {},
                                field3: {}
                            },
                            ref: null
                        }
                    })

                    let requestForApplicationCreationProgress = {
                        method: METHOD.GET,
                        url: API.ApiServer + API.Policies + policyId + "/" + API.Blocks + waitForApproveApplicationBlockId,
                        headers: {
                            authorization: accessToken
                        }
                    }

                    whileApplicationCreating("Submitted for Approval", requestForApplicationCreationProgress, 0)
                })
            })

            //Get applications data and prepare body for approve
            let applicationData
            cy.request({
                method: METHOD.GET,
                url: API.ApiServer + API.Policies + policyId + "/" + API.GetApplications,
                headers: {
                    authorization
                }
            }).then((response) => {
                applicationData = response.body.data[0];
                applicationData.option.status = "Approved"
                let appDataBody = JSON.stringify({
                    document: applicationData,
                    tag: "Button_0"
                })
                //Approve app
                cy.request({
                    method: METHOD.POST,
                    url: API.ApiServer + API.Policies + policyId + "/" + API.ApproveApplication,
                    headers: {
                        authorization,
                        "content-type": "application/json"
                    },
                    body: appDataBody
                })
            })

            //Wait while approve in progress
            cy.request({
                method: METHOD.POST,
                url: API.ApiServer + API.AccountsLogin,
                body: {
                    username: username,
                    password: "test"
                }
            }).then((response) => {
                cy.request({
                    method: METHOD.POST,
                    url: API.ApiServer + API.AccessToken,
                    body: {
                        refreshToken: response.body.refreshToken
                    }
                }).then((response) => {
                    accessToken = "Bearer " + response.body.accessToken

                    let requestForApplicationApproveProgress = {
                        method: METHOD.GET,
                        url: API.ApiServer + API.Policies + policyId + "/" + API.Blocks + deviceGridBlockId,
                        headers: {
                            authorization: accessToken
                        }
                    }

                    whileApplicationApproving("Device Name", requestForApplicationApproveProgress, 0)
                })
            })

            //Create device and wait while it in progress
            cy.request({
                method: METHOD.POST,
                url: API.ApiServer + API.AccountsLogin,
                body: {
                    username: username,
                    password: "test"
                }
            }).then((response) => {
                cy.request({
                    method: METHOD.POST,
                    url: API.ApiServer + API.AccessToken,
                    body: {
                        refreshToken: response.body.refreshToken
                    }
                }).then((response) => {
                    let accessToken = "Bearer " + response.body.accessToken
                    cy.request({
                        method: METHOD.POST,
                        url: API.ApiServer + API.Policies + policyId + "/" + API.CreateDevice,
                        headers: {
                            authorization: accessToken
                        },
                        body: {
                            document: {
                                field3: {},
                                field4: {},
                                field5: {}
                            },
                            ref: null
                        }
                    })

                    let requestForDeviceCreationProgress = {
                        method: METHOD.GET,
                        url: API.ApiServer + API.Policies + policyId + "/" + API.Blocks + deviceGridBlockId,
                        headers: {
                            authorization: accessToken
                        }
                    }

                    whileDeviceCreating("Waiting for approval", requestForDeviceCreationProgress, 0)
                })
            })

            //Get devices data and prepare body for approve
            let deviceBody
            cy.request({
                method: METHOD.GET,
                url: API.ApiServer + API.Policies + policyId + "/" + API.GetDevices,
                headers: {
                    authorization
                }
            }).then((response) => {
                deviceBody = response.body;
                let data = deviceBody.data[deviceBody.data.length - 1]
                data[optionKey].status = "Approved"
                let appDataBody = JSON.stringify({
                    document: data,
                    tag: "Button_0"
                })
                //Approve device
                cy.request({
                    method: METHOD.POST,
                    url: API.ApiServer + API.Policies + policyId + "/" + API.ApproveDevice,
                    headers: {
                        authorization,
                        "content-type": "application/json"
                    },
                    body: appDataBody
                })
            })

            //Wait while approve in progress
            cy.request({
                method: METHOD.POST,
                url: API.ApiServer + API.AccountsLogin,
                body: {
                    username: username,
                    password: "test"
                }
            }).then((response) => {
                cy.request({
                    method: METHOD.POST,
                    url: API.ApiServer + API.AccessToken,
                    body: {
                        refreshToken: response.body.refreshToken
                    }
                }).then((response) => {
                    accessToken = "Bearer " + response.body.accessToken

                    let requestForDeviceApproveProgress = {
                        method: METHOD.GET,
                        url: API.ApiServer + API.Policies + policyId + "/" + API.Blocks + deviceGridBlockId,
                        headers: {
                            authorization: accessToken
                        }
                    }

                    whileDeviceApproving("Approved", requestForDeviceApproveProgress, 0)
                })
            })

            //Get issue data and prepare body for create
            cy.request({
                method: METHOD.POST,
                url: API.ApiServer + API.AccountsLogin,
                body: {
                    username: username,
                    password: "test"
                }
            }).then((response) => {
                cy.request({
                    method: METHOD.POST,
                    url: API.ApiServer + API.AccessToken,
                    body: {
                        refreshToken: response.body.refreshToken
                    }
                }).then((response) => {
                    let accessToken = "Bearer " + response.body.accessToken
                    cy.request({
                        method: METHOD.GET,
                        url: API.ApiServer + API.Policies + policyId + "/" + API.GetDeviceIssue,
                        headers: {
                            authorization: accessToken
                        }
                    }).then((response) => {
                        let obj = response.body
                        let device_issue_row = obj.data[obj.data.length - 1]

                        //Create issue and wait while it in progress
                        cy.request({
                            method: METHOD.POST,
                            url: API.ApiServer + API.Policies + policyId + "/" + API.CreateIssue,
                            headers: {
                                authorization: accessToken,
                                "content-type": "application/json"
                            },
                            body: {
                                document: {
                                    field2: {},
                                    field3: {},
                                    field6: "2024-03-01",
                                    field7: 10,
                                    field8: "2024-03-02",
                                    field17: username,
                                    field18: hederaId
                                },
                                ref: device_issue_row
                            }
                        })

                        let requestForIssueCreationProgress = {
                            method: METHOD.GET,
                            url: API.ApiServer + API.Policies + policyId + "/" + API.Blocks + issueRequestGridBlockId,
                            headers: {
                                authorization: accessToken
                            }
                        }

                        whileIssueRequestCreating("Waiting for approval", requestForIssueCreationProgress, 0)
                    })
                })
            })

            //Get issue data and prepare body for approve
            let issueRow
            cy.request({
                method: METHOD.GET,
                url: API.ApiServer + API.Policies + policyId + "/" + API.GetIssues,
                headers: {
                    authorization
                }
            }).then((response) => {
                issueRow = response.body.data
                issueRow = issueRow[issueRow.length - 1]
                issueRow[optionKey].status = "Approved"
                issueRow = JSON.stringify({
                    document: issueRow,
                    tag: "Button_0"
                })
                //Approve issue
                cy.request({
                    method: METHOD.POST,
                    url: API.ApiServer + API.Policies + policyId + "/" + API.ApproveIssueRequestsBtn,
                    headers: {
                        authorization,
                        "content-type": "application/json"
                    },
                    body: issueRow
                })
            })

            //Wait while approve in progress
            let accessToken
            cy.request({
                method: METHOD.POST,
                url: API.ApiServer + API.AccountsLogin,
                body: {
                    username: username,
                    password: "test"
                }
            }).then((response) => {
                cy.request({
                    method: METHOD.POST,
                    url: API.ApiServer + API.AccessToken,
                    body: {
                        refreshToken: response.body.refreshToken
                    }
                }).then((response) => {
                    accessToken = "Bearer " + response.body.accessToken

                    let requestForIssueApproveProgress = {
                        method: METHOD.GET,
                        url: API.ApiServer + API.Policies + policyId + "/" + API.Blocks + issueRequestGridBlockId,
                        headers: {
                            authorization: accessToken
                        }
                    }

                    whileIssueRequestApproving("Approved", requestForIssueApproveProgress, 0)
                })
            })

            //Wait while balance updating
            cy.request({
                method: METHOD.POST,
                url: API.ApiServer + API.AccountsLogin,
                body: {
                    username: username,
                    password: "test"
                }
            }).then((response) => {
                cy.request({
                    method: METHOD.POST,
                    url: API.ApiServer + API.AccessToken,
                    body: {
                        refreshToken: response.body.refreshToken
                    }
                }).then((response) => {
                    accessToken = "Bearer " + response.body.accessToken

                    let requestForBalance = {
                        method: METHOD.GET,
                        url: API.ApiServer + API.ListOfTokens,
                        headers: {
                            authorization: accessToken
                        }
                    }

                    whileBalanceVerifying("10", requestForBalance, 0)
                })
            })
        })

        before("Set pool", () => {
            //Set pool to retire contract and wait while it in progress
            cy.request({
                method: METHOD.POST,
                url: API.ApiServer + API.RetireContract + rConractUuid + "/" + API.PoolContract,
                headers: {
                    authorization,
                },
                body: {
                    tokens: [
                        {
                            token: tokenId,
                            count: 1
                        }
                    ],
                    immediately: false
                }
            }).then((response) => {
                expect(response.status).eql(STATUS_CODE.OK);
            })

            let requestForWipeRequestCreationProgress = {
                method: METHOD.GET,
                url: API.ApiServer + API.WipeRequests,
                headers: {
                    authorization,
                },
                qs: {
                    contractId: wContractId
                }
            }

            whileWipeRequestCreating(wContractId, requestForWipeRequestCreationProgress, 0)
        })

        it("Get wipe request", () => {
            cy.request({
                method: METHOD.GET,
                url: API.ApiServer + API.WipeRequests,
                headers: {
                    authorization,
                },
                qs: {
                    contractId: wContractId
                }
            }).then((response) => {
                expect(response.status).eql(STATUS_CODE.OK);
                expect(response.body.at(0).contractId).eql(wContractId)
            });
        });

        it("Get retire request", () => {
            let wipeRequestId, poolId
            cy.request({
                method: METHOD.GET,
                url: API.ApiServer + API.WipeRequests,
                headers: {
                    authorization,
                },
                qs: {
                    contractId: wContractId
                }
            }).then((response) => {
                expect(response.status).eql(STATUS_CODE.OK);
                wipeRequestId = response.body.at(0).id;
                cy.request({
                    method: METHOD.POST,
                    url: API.ApiServer + API.WipeRequests + wipeRequestId + "/" + API.Approve,
                    headers: {
                        authorization,
                    }
                }).then((response) => {
                    expect(response.status).eql(STATUS_CODE.OK);
                });
            });
            cy.request({
                method: METHOD.POST,
                url: API.ApiServer + API.AccountsLogin,
                body: {
                    username: username,
                    password: "test"
                }
            }).then((response) => {
                cy.request({
                    method: METHOD.POST,
                    url: API.ApiServer + API.AccessToken,
                    body: {
                        refreshToken: response.body.refreshToken
                    }
                }).then((response) => {
                    let accessToken = "Bearer " + response.body.accessToken
                    cy.request({
                        method: METHOD.GET,
                        url: API.ApiServer + API.RetirePools,
                        headers: {
                            authorization: accessToken
                        }
                    }).then((response) => {
                        poolId = response.body.at(0).id;
                        cy.request({
                            method: METHOD.POST,
                            url: API.ApiServer + API.RetirePools + poolId + "/" + API.Retire,
                            headers: {
                                authorization: accessToken,
                                "Content-Type": "application/json"
                            },
                            body: [{
                                token: tokenId,
                                count: 1,
                                serials: [1]
                            }]
                        }).then((response) => {
                            expect(response.status).eql(STATUS_CODE.OK);
                        });
                    })
                })
            })

            let requestForRetireRequestCreationProgress = {
                method: METHOD.GET,
                url: API.ApiServer + API.RetireRequests,
                headers: {
                    authorization,
                },
                qs: {
                    contractId: rContractId
                }
            }

            whileRetireRequestCreating(rContractId, requestForRetireRequestCreationProgress, 0)

            cy.request({
                method: METHOD.GET,
                url: API.ApiServer + API.RetireRequests,
                headers: {
                    authorization,
                },
                qs: {
                    contractId: rContractId
                }
            }).then((response) => {
                expect(response.status).eql(STATUS_CODE.OK);
                expect(response.body.at(0).contractId).eql(rContractId)
                expect(response.body.at(0).tokens.at(0).token).eql(tokenId)
                expect(response.body.at(0).tokens.at(0).count).eql(1)
                expect(response.body.at(0).user).eql(hederaId)
            });
        });

    })

    describe("Flow for two FT tokens and get requests", () => {

        before("Create contracts, policies, register new user and associate token with him", () => {
            username = Math.floor(Math.random() * 99999) + "UserContReqTests";
            contractNameR = Math.floor(Math.random() * 99999) + "RCon4RequestsTests";
            contractNameW = Math.floor(Math.random() * 99999) + "WCon4RequestsTests";
            //Create retire contract and save id
            cy.request({
                method: METHOD.POST,
                url: API.ApiServer + API.ListOfContracts,
                headers: {
                    authorization,
                },
                body: {
                    "description": contractNameR,
                    "type": "RETIRE",
                },
                timeout: 180000
            }).then((response) => {
                expect(response.status).eql(STATUS_CODE.SUCCESS);
                rContractId = response.body.contractId;
                rConractUuid = response.body.id;
            });

            //Create wipe contract and save id
            cy.request({
                method: METHOD.POST,
                url: API.ApiServer + API.ListOfContracts,
                headers: {
                    authorization,
                },
                body: {
                    "description": contractNameW,
                    "type": "WIPE",
                },
            }).then((response) => {
                expect(response.status).eql(STATUS_CODE.SUCCESS);
                wContractId = response.body.contractId;
            });

            //Import policy and save id
            cy.request({
                method: METHOD.POST,
                url: API.ApiServer + API.PolicisImportMsg,
                body: {
                    "messageId": Cypress.env('policy_for_compare1')//iRec 4
                },
                headers: {
                    authorization,
                },
                timeout: 180000
            })
                .then((response) => {
                    expect(response.status).to.eq(STATUS_CODE.SUCCESS);
                    policyId = response.body.at(-1).id;
                })

            //Get token(Irec 4 token) draft id to update it
            cy.request({
                method: METHOD.GET,
                url: API.ApiServer + API.ListOfTokens,
                headers: {
                    authorization,
                },
            }).then((response) => {
                expect(response.status).eql(STATUS_CODE.OK);
                tokenId = response.body.at(0).tokenId;
            }).then(() => {
                //Put wipe contract to token
                cy.request({
                    method: METHOD.PUT,
                    url: API.ApiServer + API.ListOfTokens + API.Async,
                    headers: {
                        authorization,
                    },
                    body: {
                        tokenType: "fungible",
                        tokenId: tokenId,
                        wipeContractId: wContractId,
                        draftToken: true
                    }
                })
            }).then(() => {
                //Publish policy
                cy.request({
                    method: METHOD.PUT,
                    url: API.ApiServer + API.Policies + policyId + "/" + API.Publish,
                    body: {
                        policyVersion: "1.2.5"
                    },
                    headers: {
                        authorization
                    },
                    timeout: 600000
                })
                    .then((response) => {
                        expect(response.status).to.eq(STATUS_CODE.OK);
                    })
            })

            //Import second policy to have one more token and save id
            cy.request({
                method: METHOD.POST,
                url: API.ApiServer + API.PolicisImportMsg,
                body: {
                    "messageId": Cypress.env('policy_for_compare1')//iRec 4
                },
                headers: {
                    authorization,
                },
                timeout: 180000
            })
                .then((response) => {
                    expect(response.status).to.eq(STATUS_CODE.SUCCESS);
                    policyId2 = response.body.at(-1).id;
                })

            //Get token(Irec 5 token) draft id to update it
            cy.request({
                method: METHOD.GET,
                url: API.ApiServer + API.ListOfTokens,
                headers: {
                    authorization,
                },
            }).then((response) => {
                expect(response.status).eql(STATUS_CODE.OK);
                tokenId2 = response.body.at(0).tokenId;
            }).then(() => {
                //Put wipe contract to token
                cy.request({
                    method: METHOD.PUT,
                    url: API.ApiServer + API.ListOfTokens + API.Async,
                    headers: {
                        authorization,
                    },
                    body: {
                        tokenType: "fungible",
                        tokenId: tokenId2,
                        wipeContractId: wContractId,
                        draftToken: true
                    }
                })
            }).then(() => {
                //Publish policy
                cy.request({
                    method: METHOD.PUT,
                    url: API.ApiServer + API.Policies + policyId2 + "/" + API.Publish,
                    body: {
                        policyVersion: "1.2.5"
                    },
                    headers: {
                        authorization
                    },
                    timeout: 600000
                })
                    .then((response) => {
                        expect(response.status).to.eq(STATUS_CODE.OK);
                    })
            })

            //Register new user
            cy.request({
                method: METHOD.POST,
                url: API.ApiServer + API.AccountRegister,
                body: {
                    username: username,
                    password: "test",
                    password_confirmation: "test",
                    role: "USER",
                }
            }).then((response) => {
                expect(response.status).to.eq(STATUS_CODE.SUCCESS);
            })
            //Login and get PT
            cy.request({
                method: METHOD.POST,
                url: API.ApiServer + API.AccountsLogin,
                body: {
                    username: username,
                    password: "test"
                }
            }).then((response) => {
                //Get AT
                cy.request({
                    method: METHOD.POST,
                    url: API.ApiServer + API.AccessToken,
                    body: {
                        refreshToken: response.body.refreshToken
                    }
                }).then((response) => {
                    let accessToken = "Bearer " + response.body.accessToken
                    //Get SR did
                    cy.request({
                        method: METHOD.GET,
                        url: API.ApiServer + API.StandardRegistriesAggregated,
                        headers: {
                            authorization: accessToken
                        }
                    }).then((response) => {
                        let SRDid = response.body[0].did
                        //Get generated hedera creds
                        cy.request({
                            method: METHOD.GET,
                            url: API.ApiServer + API.RandomKey,
                            headers: {authorization},
                        }).then((response) => {
                            hederaId = response.body.id
                            let hederaAccountKey = response.body.key
                            //Update profile
                            cy.request({
                                method: METHOD.PUT,
                                url: API.ApiServer + API.Profiles + username,
                                body: {
                                    hederaAccountId: hederaId,
                                    hederaAccountKey: hederaAccountKey,
                                    parent: SRDid
                                },
                                headers: {
                                    authorization: accessToken
                                },
                                timeout: 180000
                            })
                        })
                    })
                })
            })
        })

        before("Get blocks for waiting(approve app, device grid, issue grid) and tokens id", () => {
            cy.request({
                method: METHOD.POST,
                url: API.ApiServer + API.AccountsLogin,
                body: {
                    username: username,
                    password: "test"
                }
            }).then((response) => {
                cy.request({
                    method: METHOD.POST,
                    url: API.ApiServer + API.AccessToken,
                    body: {
                        refreshToken: response.body.refreshToken
                    }
                }).then((response) => {
                    let accessToken = "Bearer " + response.body.accessToken
                    cy.request({
                        method: METHOD.GET,
                        url: API.ApiServer + API.Policies + policyId + "/" + API.WaitForApproveApplication,
                        headers: {
                            authorization: accessToken
                        }
                    }).then((response) => {
                        waitForApproveApplicationBlockId = response.body.id
                    })
                    cy.request({
                        method: METHOD.GET,
                        url: API.ApiServer + API.Policies + policyId + "/" + API.DeviceGrid,
                        headers: {
                            authorization: accessToken
                        }
                    }).then((response) => {
                        deviceGridBlockId = response.body.id
                    })
                    cy.request({
                        method: METHOD.GET,
                        url: API.ApiServer + API.Policies + policyId + "/" + API.IssueRequestGrid,
                        headers: {
                            authorization: accessToken
                        }
                    }).then((response) => {
                        issueRequestGridBlockId = response.body.id
                    })
                    cy.request({
                        method: METHOD.GET,
                        url: API.ApiServer + API.Policies + policyId + "/" + API.ApproveRegistrantBtn,
                        headers: {
                            authorization
                        }
                    }).then((response) => {
                        approveRegistrantBtnBlockId = response.body.id
                    })
                    cy.request({
                        method: METHOD.GET,
                        url: API.ApiServer + API.Policies + policyId2 + "/" + API.WaitForApproveApplication,
                        headers: {
                            authorization: accessToken
                        }
                    }).then((response) => {
                        waitForApproveApplicationBlockId2 = response.body.id
                    })
                    cy.request({
                        method: METHOD.GET,
                        url: API.ApiServer + API.Policies + policyId2 + "/" + API.DeviceGrid,
                        headers: {
                            authorization: accessToken
                        }
                    }).then((response) => {
                        deviceGridBlockId2 = response.body.id
                    })
                    cy.request({
                        method: METHOD.GET,
                        url: API.ApiServer + API.Policies + policyId2 + "/" + API.IssueRequestGrid,
                        headers: {
                            authorization: accessToken
                        }
                    }).then((response) => {
                        issueRequestGridBlockId2 = response.body.id
                    })
                    cy.request({
                        method: METHOD.GET,
                        url: API.ApiServer + API.Policies + policyId2 + "/" + API.ApproveRegistrantBtn,
                        headers: {
                            authorization
                        }
                    }).then((response) => {
                        approveRegistrantBtnBlockId2 = response.body.id
                    })
                    cy.request({
                        method: METHOD.GET,
                        url: API.ApiServer + API.ListOfTokens,
                        headers: {
                            authorization,
                        },
                    }).then((response) => {
                        expect(response.status).eql(STATUS_CODE.OK);
                        tokenId = response.body.at(1).tokenId;
                        tokenId2 = response.body.at(0).tokenId;
                    })
                })
            })
        })

        before("Mint tokens", () => {
            //Choose role
            cy.request({
                method: METHOD.POST,
                url: API.ApiServer + API.AccountsLogin,
                body: {
                    username: username,
                    password: "test"
                }
            }).then((response) => {
                cy.request({
                    method: METHOD.POST,
                    url: API.ApiServer + API.AccessToken,
                    body: {
                        refreshToken: response.body.refreshToken
                    }
                }).then((response) => {
                    let accessToken = "Bearer " + response.body.accessToken
                    cy.request({
                        method: METHOD.POST,
                        url: API.ApiServer + API.Policies + policyId + "/" + API.ChooseRegistrantRole,
                        headers: {
                            authorization: accessToken
                        },
                        body: {
                            role: "Registrant"
                        }
                    })

                    cy.wait(10000)

                    //Create app and wait while it in progress
                    cy.request({
                        method: METHOD.POST,
                        url: API.ApiServer + API.Policies + policyId + "/" + API.CreateApplication,
                        headers: {
                            authorization: accessToken
                        },
                        body: {
                            document: {
                                field1: {},
                                field2: {},
                                field3: {}
                            },
                            ref: null
                        }
                    })

                    let requestForApplicationCreationProgress = {
                        method: METHOD.GET,
                        url: API.ApiServer + API.Policies + policyId + "/" + API.Blocks + waitForApproveApplicationBlockId,
                        headers: {
                            authorization: accessToken
                        }
                    }

                    whileApplicationCreating("Submitted for Approval", requestForApplicationCreationProgress, 0)
                })
            })

            //Get applications data and prepare body for approve
            let applicationData
            cy.request({
                method: METHOD.GET,
                url: API.ApiServer + API.Policies + policyId + "/" + API.GetApplications,
                headers: {
                    authorization
                }
            }).then((response) => {
                applicationData = response.body.data[0];
                applicationData.option.status = "Approved"
                let appDataBody = JSON.stringify({
                    document: applicationData,
                    tag: "Button_0"
                })
                //Approve app
                cy.request({
                    method: METHOD.POST,
                    url: API.ApiServer + API.Policies + policyId + "/" + API.ApproveApplication,
                    headers: {
                        authorization,
                        "content-type": "application/json"
                    },
                    body: appDataBody
                })
            })

            //Wait while approve in progress
            cy.request({
                method: METHOD.POST,
                url: API.ApiServer + API.AccountsLogin,
                body: {
                    username: username,
                    password: "test"
                }
            }).then((response) => {
                cy.request({
                    method: METHOD.POST,
                    url: API.ApiServer + API.AccessToken,
                    body: {
                        refreshToken: response.body.refreshToken
                    }
                }).then((response) => {
                    accessToken = "Bearer " + response.body.accessToken

                    let requestForApplicationApproveProgress = {
                        method: METHOD.GET,
                        url: API.ApiServer + API.Policies + policyId + "/" + API.Blocks + deviceGridBlockId,
                        headers: {
                            authorization: accessToken
                        }
                    }

                    whileApplicationApproving("Device Name", requestForApplicationApproveProgress, 0)
                })
            })

            //Create device and wait while it in progress
            cy.request({
                method: METHOD.POST,
                url: API.ApiServer + API.AccountsLogin,
                body: {
                    username: username,
                    password: "test"
                }
            }).then((response) => {
                cy.request({
                    method: METHOD.POST,
                    url: API.ApiServer + API.AccessToken,
                    body: {
                        refreshToken: response.body.refreshToken
                    }
                }).then((response) => {
                    let accessToken = "Bearer " + response.body.accessToken
                    cy.request({
                        method: METHOD.POST,
                        url: API.ApiServer + API.Policies + policyId + "/" + API.CreateDevice,
                        headers: {
                            authorization: accessToken
                        },
                        body: {
                            document: {
                                field3: {},
                                field4: {},
                                field5: {}
                            },
                            ref: null
                        }
                    })

                    let requestForDeviceCreationProgress = {
                        method: METHOD.GET,
                        url: API.ApiServer + API.Policies + policyId + "/" + API.Blocks + deviceGridBlockId,
                        headers: {
                            authorization: accessToken
                        }
                    }

                    whileDeviceCreating("Waiting for approval", requestForDeviceCreationProgress, 0)
                })
            })

            //Get devices data and prepare body for approve
            let deviceBody
            cy.request({
                method: METHOD.GET,
                url: API.ApiServer + API.Policies + policyId + "/" + API.GetDevices,
                headers: {
                    authorization
                }
            }).then((response) => {
                deviceBody = response.body;
                let data = deviceBody.data[deviceBody.data.length - 1]
                data[optionKey].status = "Approved"
                let appDataBody = JSON.stringify({
                    document: data,
                    tag: "Button_0"
                })
                //Approve device
                cy.request({
                    method: METHOD.POST,
                    url: API.ApiServer + API.Policies + policyId + "/" + API.ApproveDevice,
                    headers: {
                        authorization,
                        "content-type": "application/json"
                    },
                    body: appDataBody
                })
            })

            //Wait while approve in progress
            cy.request({
                method: METHOD.POST,
                url: API.ApiServer + API.AccountsLogin,
                body: {
                    username: username,
                    password: "test"
                }
            }).then((response) => {
                cy.request({
                    method: METHOD.POST,
                    url: API.ApiServer + API.AccessToken,
                    body: {
                        refreshToken: response.body.refreshToken
                    }
                }).then((response) => {
                    accessToken = "Bearer " + response.body.accessToken

                    let requestForDeviceApproveProgress = {
                        method: METHOD.GET,
                        url: API.ApiServer + API.Policies + policyId + "/" + API.Blocks + deviceGridBlockId,
                        headers: {
                            authorization: accessToken
                        }
                    }

                    whileDeviceApproving("Approved", requestForDeviceApproveProgress, 0)
                })
            })

            //Get issue data and prepare body for create
            cy.request({
                method: METHOD.POST,
                url: API.ApiServer + API.AccountsLogin,
                body: {
                    username: username,
                    password: "test"
                }
            }).then((response) => {
                cy.request({
                    method: METHOD.POST,
                    url: API.ApiServer + API.AccessToken,
                    body: {
                        refreshToken: response.body.refreshToken
                    }
                }).then((response) => {
                    let accessToken = "Bearer " + response.body.accessToken
                    cy.request({
                        method: METHOD.GET,
                        url: API.ApiServer + API.Policies + policyId + "/" + API.GetDeviceIssue,
                        headers: {
                            authorization: accessToken
                        }
                    }).then((response) => {
                        let obj = response.body
                        let device_issue_row = obj.data[obj.data.length - 1]

                        //Create issue and wait while it in progress
                        cy.request({
                            method: METHOD.POST,
                            url: API.ApiServer + API.Policies + policyId + "/" + API.CreateIssue,
                            headers: {
                                authorization: accessToken,
                                "content-type": "application/json"
                            },
                            body: {
                                document: {
                                    field2: {},
                                    field3: {},
                                    field6: "2024-03-01",
                                    field7: 10,
                                    field8: "2024-03-02",
                                    field17: username,
                                    field18: hederaId
                                },
                                ref: device_issue_row
                            }
                        })

                        let requestForIssueCreationProgress = {
                            method: METHOD.GET,
                            url: API.ApiServer + API.Policies + policyId + "/" + API.Blocks + issueRequestGridBlockId,
                            headers: {
                                authorization: accessToken
                            }
                        }

                        whileIssueRequestCreating("Waiting for approval", requestForIssueCreationProgress, 0)
                    })
                })
            })

            //Get issue data and prepare body for approve
            let issueRow
            cy.request({
                method: METHOD.GET,
                url: API.ApiServer + API.Policies + policyId + "/" + API.GetIssues,
                headers: {
                    authorization
                }
            }).then((response) => {
                issueRow = response.body.data
                issueRow = issueRow[issueRow.length - 1]
                issueRow[optionKey].status = "Approved"
                issueRow = JSON.stringify({
                    document: issueRow,
                    tag: "Button_0"
                })
                //Approve issue
                cy.request({
                    method: METHOD.POST,
                    url: API.ApiServer + API.Policies + policyId + "/" + API.ApproveIssueRequestsBtn,
                    headers: {
                        authorization,
                        "content-type": "application/json"
                    },
                    body: issueRow
                })
            })

            //Wait while approve in progress
            let accessToken
            cy.request({
                method: METHOD.POST,
                url: API.ApiServer + API.AccountsLogin,
                body: {
                    username: username,
                    password: "test"
                }
            }).then((response) => {
                cy.request({
                    method: METHOD.POST,
                    url: API.ApiServer + API.AccessToken,
                    body: {
                        refreshToken: response.body.refreshToken
                    }
                }).then((response) => {
                    accessToken = "Bearer " + response.body.accessToken

                    let requestForIssueApproveProgress = {
                        method: METHOD.GET,
                        url: API.ApiServer + API.Policies + policyId + "/" + API.Blocks + issueRequestGridBlockId,
                        headers: {
                            authorization: accessToken
                        }
                    }

                    whileIssueRequestApproving("Approved", requestForIssueApproveProgress, 0)
                })
            })

            //Wait while balance updating
            cy.request({
                method: METHOD.POST,
                url: API.ApiServer + API.AccountsLogin,
                body: {
                    username: username,
                    password: "test"
                }
            }).then((response) => {
                cy.request({
                    method: METHOD.POST,
                    url: API.ApiServer + API.AccessToken,
                    body: {
                        refreshToken: response.body.refreshToken
                    }
                }).then((response) => {
                    accessToken = "Bearer " + response.body.accessToken

                    let requestForBalance = {
                        method: METHOD.GET,
                        url: API.ApiServer + API.ListOfTokens,
                        headers: {
                            authorization: accessToken
                        }
                    }

                    whileBalanceVerifying("10", requestForBalance, 0)
                })
            })
        })

        before("Mint second tokens", () => {
            //Choose role
            cy.request({
                method: METHOD.POST,
                url: API.ApiServer + API.AccountsLogin,
                body: {
                    username: username,
                    password: "test"
                }
            }).then((response) => {
                cy.request({
                    method: METHOD.POST,
                    url: API.ApiServer + API.AccessToken,
                    body: {
                        refreshToken: response.body.refreshToken
                    }
                }).then((response) => {
                    let accessToken = "Bearer " + response.body.accessToken
                    cy.request({
                        method: METHOD.POST,
                        url: API.ApiServer + API.Policies + policyId2 + "/" + API.ChooseRegistrantRole,
                        headers: {
                            authorization: accessToken
                        },
                        body: {
                            role: "Registrant"
                        }
                    })

                    cy.wait(10000)

                    //Create app and wait while it in progress
                    cy.request({
                        method: METHOD.POST,
                        url: API.ApiServer + API.Policies + policyId2 + "/" + API.CreateApplication,
                        headers: {
                            authorization: accessToken
                        },
                        body: {
                            document: {
                                field1: {},
                                field2: {},
                                field3: {}
                            },
                            ref: null
                        }
                    })

                    let requestForApplicationCreationProgress = {
                        method: METHOD.GET,
                        url: API.ApiServer + API.Policies + policyId2 + "/" + API.Blocks + waitForApproveApplicationBlockId2,
                        headers: {
                            authorization: accessToken
                        }
                    }

                    whileApplicationCreating("Submitted for Approval", requestForApplicationCreationProgress, 0)
                })
            })

            //Get applications data and prepare body for approve
            let applicationData
            cy.request({
                method: METHOD.GET,
                url: API.ApiServer + API.Policies + policyId2 + "/" + API.GetApplications,
                headers: {
                    authorization
                }
            }).then((response) => {
                applicationData = response.body.data[0];
                applicationData.option.status = "Approved"
                let appDataBody = JSON.stringify({
                    document: applicationData,
                    tag: "Button_0"
                })
                //Approve app
                cy.request({
                    method: METHOD.POST,
                    url: API.ApiServer + API.Policies + policyId2 + "/" + API.ApproveApplication,
                    headers: {
                        authorization,
                        "content-type": "application/json"
                    },
                    body: appDataBody
                })
            })

            //Wait while approve in progress
            cy.request({
                method: METHOD.POST,
                url: API.ApiServer + API.AccountsLogin,
                body: {
                    username: username,
                    password: "test"
                }
            }).then((response) => {
                cy.request({
                    method: METHOD.POST,
                    url: API.ApiServer + API.AccessToken,
                    body: {
                        refreshToken: response.body.refreshToken
                    }
                }).then((response) => {
                    accessToken = "Bearer " + response.body.accessToken

                    let requestForApplicationApproveProgress = {
                        method: METHOD.GET,
                        url: API.ApiServer + API.Policies + policyId2 + "/" + API.Blocks + deviceGridBlockId2,
                        headers: {
                            authorization: accessToken
                        }
                    }

                    whileApplicationApproving("Device Name", requestForApplicationApproveProgress, 0)
                })
            })

            //Create device and wait while it in progress
            cy.request({
                method: METHOD.POST,
                url: API.ApiServer + API.AccountsLogin,
                body: {
                    username: username,
                    password: "test"
                }
            }).then((response) => {
                cy.request({
                    method: METHOD.POST,
                    url: API.ApiServer + API.AccessToken,
                    body: {
                        refreshToken: response.body.refreshToken
                    }
                }).then((response) => {
                    let accessToken = "Bearer " + response.body.accessToken
                    cy.request({
                        method: METHOD.POST,
                        url: API.ApiServer + API.Policies + policyId2 + "/" + API.CreateDevice,
                        headers: {
                            authorization: accessToken
                        },
                        body: {
                            document: {
                                field3: {},
                                field4: {},
                                field5: {}
                            },
                            ref: null
                        }
                    })

                    let requestForDeviceCreationProgress = {
                        method: METHOD.GET,
                        url: API.ApiServer + API.Policies + policyId2 + "/" + API.Blocks + deviceGridBlockId2,
                        headers: {
                            authorization: accessToken
                        }
                    }

                    whileDeviceCreating("Waiting for approval", requestForDeviceCreationProgress, 0)
                })
            })

            //Get devices data and prepare body for approve
            let deviceBody
            cy.request({
                method: METHOD.GET,
                url: API.ApiServer + API.Policies + policyId2 + "/" + API.GetDevices,
                headers: {
                    authorization
                }
            }).then((response) => {
                deviceBody = response.body;
                let data = deviceBody.data[deviceBody.data.length - 1]
                data[optionKey].status = "Approved"
                let appDataBody = JSON.stringify({
                    document: data,
                    tag: "Button_0"
                })
                //Approve device
                cy.request({
                    method: METHOD.POST,
                    url: API.ApiServer + API.Policies + policyId2 + "/" + API.ApproveDevice,
                    headers: {
                        authorization,
                        "content-type": "application/json"
                    },
                    body: appDataBody
                })
            })

            //Wait while approve in progress
            cy.request({
                method: METHOD.POST,
                url: API.ApiServer + API.AccountsLogin,
                body: {
                    username: username,
                    password: "test"
                }
            }).then((response) => {
                cy.request({
                    method: METHOD.POST,
                    url: API.ApiServer + API.AccessToken,
                    body: {
                        refreshToken: response.body.refreshToken
                    }
                }).then((response) => {
                    accessToken = "Bearer " + response.body.accessToken

                    let requestForDeviceApproveProgress = {
                        method: METHOD.GET,
                        url: API.ApiServer + API.Policies + policyId2 + "/" + API.Blocks + deviceGridBlockId2,
                        headers: {
                            authorization: accessToken
                        }
                    }

                    whileDeviceApproving("Approved", requestForDeviceApproveProgress, 0)
                })
            })

            //Get issue data and prepare body for create
            cy.request({
                method: METHOD.POST,
                url: API.ApiServer + API.AccountsLogin,
                body: {
                    username: username,
                    password: "test"
                }
            }).then((response) => {
                cy.request({
                    method: METHOD.POST,
                    url: API.ApiServer + API.AccessToken,
                    body: {
                        refreshToken: response.body.refreshToken
                    }
                }).then((response) => {
                    let accessToken = "Bearer " + response.body.accessToken
                    cy.request({
                        method: METHOD.GET,
                        url: API.ApiServer + API.Policies + policyId2 + "/" + API.GetDeviceIssue,
                        headers: {
                            authorization: accessToken
                        }
                    }).then((response) => {
                        let obj = response.body
                        let device_issue_row = obj.data[obj.data.length - 1]

                        //Create issue and wait while it in progress
                        cy.request({
                            method: METHOD.POST,
                            url: API.ApiServer + API.Policies + policyId2 + "/" + API.CreateIssue,
                            headers: {
                                authorization: accessToken,
                                "content-type": "application/json"
                            },
                            body: {
                                document: {
                                    field2: {},
                                    field3: {},
                                    field6: "2024-03-01",
                                    field7: 10,
                                    field8: "2024-03-02",
                                    field17: username,
                                    field18: hederaId
                                },
                                ref: device_issue_row
                            }
                        })

                        let requestForIssueCreationProgress = {
                            method: METHOD.GET,
                            url: API.ApiServer + API.Policies + policyId2 + "/" + API.Blocks + issueRequestGridBlockId2,
                            headers: {
                                authorization: accessToken
                            }
                        }

                        whileIssueRequestCreating("Waiting for approval", requestForIssueCreationProgress, 0)
                    })
                })
            })

            //Get issue data and prepare body for approve
            let issueRow
            cy.request({
                method: METHOD.GET,
                url: API.ApiServer + API.Policies + policyId2 + "/" + API.GetIssues,
                headers: {
                    authorization
                }
            }).then((response) => {
                issueRow = response.body.data
                issueRow = issueRow[issueRow.length - 1]
                issueRow[optionKey].status = "Approved"
                issueRow = JSON.stringify({
                    document: issueRow,
                    tag: "Button_0"
                })
                //Approve issue
                cy.request({
                    method: METHOD.POST,
                    url: API.ApiServer + API.Policies + policyId2 + "/" + API.ApproveIssueRequestsBtn,
                    headers: {
                        authorization,
                        "content-type": "application/json"
                    },
                    body: issueRow
                })
            })

            //Wait while approve in progress
            let accessToken
            cy.request({
                method: METHOD.POST,
                url: API.ApiServer + API.AccountsLogin,
                body: {
                    username: username,
                    password: "test"
                }
            }).then((response) => {
                cy.request({
                    method: METHOD.POST,
                    url: API.ApiServer + API.AccessToken,
                    body: {
                        refreshToken: response.body.refreshToken
                    }
                }).then((response) => {
                    accessToken = "Bearer " + response.body.accessToken

                    let requestForIssueApproveProgress = {
                        method: METHOD.GET,
                        url: API.ApiServer + API.Policies + policyId2 + "/" + API.Blocks + issueRequestGridBlockId2,
                        headers: {
                            authorization: accessToken
                        }
                    }

                    whileIssueRequestApproving("Approved", requestForIssueApproveProgress, 0)
                })
            })

            //Wait while balance updating
            cy.request({
                method: METHOD.POST,
                url: API.ApiServer + API.AccountsLogin,
                body: {
                    username: username,
                    password: "test"
                }
            }).then((response) => {
                cy.request({
                    method: METHOD.POST,
                    url: API.ApiServer + API.AccessToken,
                    body: {
                        refreshToken: response.body.refreshToken
                    }
                }).then((response) => {
                    accessToken = "Bearer " + response.body.accessToken

                    let requestForBalance = {
                        method: METHOD.GET,
                        url: API.ApiServer + API.ListOfTokens,
                        headers: {
                            authorization: accessToken
                        }
                    }

                    whileBalanceVerifying("10", requestForBalance, 0)
                })
            })
        })

        before("Set pool", () => {
            //Set pool to retire contract and wait while it in progress
            cy.request({
                method: METHOD.POST,
                url: API.ApiServer + API.RetireContract + rConractUuid + "/" + API.PoolContract,
                headers: {
                    authorization,
                },
                body: {
                    tokens: [
                        {
                            token: tokenId,
                            count: 1
                        },
                        {
                            token: tokenId2,
                            count: 2
                        }
                    ],
                    immediately: false
                }
            }).then((response) => {
                expect(response.status).eql(STATUS_CODE.OK);
            })

            let requestForWipeRequestCreationProgress = {
                method: METHOD.GET,
                url: API.ApiServer + API.WipeRequests,
                headers: {
                    authorization,
                },
                qs: {
                    contractId: wContractId
                }
            }

            whileWipeRequestCreating(wContractId, requestForWipeRequestCreationProgress, 0)
        })

        it("Get wipe request for two tokens", () => {
            cy.request({
                method: METHOD.GET,
                url: API.ApiServer + API.WipeRequests,
                headers: {
                    authorization,
                },
                qs: {
                    contractId: wContractId
                }
            }).then((response) => {
                expect(response.status).eql(STATUS_CODE.OK);
                expect(response.body.at(0).contractId).eql(wContractId)
                expect(response.body.at(0).user).eql(rContractId)
            });
        });

        it("Get retire request two tokens", () => {
            let wipeRequestId, poolId
            cy.request({
                method: METHOD.GET,
                url: API.ApiServer + API.WipeRequests,
                headers: {
                    authorization,
                },
                qs: {
                    contractId: wContractId
                }
            }).then((response) => {
                expect(response.status).eql(STATUS_CODE.OK);
                wipeRequestId = response.body.at(0).id;
                cy.request({
                    method: METHOD.POST,
                    url: API.ApiServer + API.WipeRequests + wipeRequestId + "/" + API.Approve,
                    headers: {
                        authorization,
                    }
                }).then((response) => {
                    expect(response.status).eql(STATUS_CODE.OK);
                });
            });
            cy.request({
                method: METHOD.POST,
                url: API.ApiServer + API.AccountsLogin,
                body: {
                    username: username,
                    password: "test"
                }
            }).then((response) => {
                cy.request({
                    method: METHOD.POST,
                    url: API.ApiServer + API.AccessToken,
                    body: {
                        refreshToken: response.body.refreshToken
                    }
                }).then((response) => {
                    let accessToken = "Bearer " + response.body.accessToken
                    cy.request({
                        method: METHOD.GET,
                        url: API.ApiServer + API.RetirePools,
                        headers: {
                            authorization: accessToken
                        }
                    }).then((response) => {
                        poolId = response.body.at(0).id;
                        cy.request({
                            method: METHOD.POST,
                            url: API.ApiServer + API.RetirePools + poolId + "/" + API.Retire,
                            headers: {
                                authorization: accessToken,
                                "Content-Type": "application/json"
                            },
                            body: [
                                {
                                    token: tokenId,
                                    count: 1,
                                    serials: [1]
                                },
                                {
                                    token: tokenId2,
                                    count: 2,
                                    serials: [1, 2]
                                }
                            ]
                        }).then((response) => {
                            expect(response.status).eql(STATUS_CODE.OK);
                        });
                    })
                })
            })

            let requestForRetireRequestCreationProgress = {
                method: METHOD.GET,
                url: API.ApiServer + API.RetireRequests,
                headers: {
                    authorization,
                },
                qs: {
                    contractId: rContractId
                }
            }

            whileRetireRequestCreating(rContractId, requestForRetireRequestCreationProgress, 0)

            cy.request({
                method: METHOD.GET,
                url: API.ApiServer + API.RetireRequests,
                headers: {
                    authorization,
                },
                qs: {
                    contractId: rContractId
                }
            }).then((response) => {
                expect(response.status).eql(STATUS_CODE.OK);
                expect(response.body.at(0).contractId).eql(rContractId)
                expect(response.body.at(0).tokens.at(0).token).eql(tokenId || tokenId2)
                expect(response.body.at(0).tokens.at(0).count).eql(1 || 2)
                expect(response.body.at(0).tokens.at(1).token).eql(tokenId2 || tokenId)
                expect(response.body.at(0).tokens.at(1).count).eql(2 || 1)
                expect(response.body.at(0).user).eql(hederaId)
            });
        });

    })

    describe("Flow for NFT and FT tokens and get requests", () => {

        before("Create contracts, policies, register new user and associate token with him", () => {
            username = Math.floor(Math.random() * 99999) + "UserContReqTests";
            contractNameR = Math.floor(Math.random() * 99999) + "RCon4RequestsTests";
            contractNameW = Math.floor(Math.random() * 99999) + "WCon4RequestsTests";
            //Create retire contract and save id
            cy.request({
                method: METHOD.POST,
                url: API.ApiServer + API.ListOfContracts,
                headers: {
                    authorization,
                },
                body: {
                    "description": contractNameR,
                    "type": "RETIRE",
                },
                timeout: 180000
            }).then((response) => {
                expect(response.status).eql(STATUS_CODE.SUCCESS);
                rContractId = response.body.contractId;
                rConractUuid = response.body.id;
            });

            //Create wipe contract and save id
            cy.request({
                method: METHOD.POST,
                url: API.ApiServer + API.ListOfContracts,
                headers: {
                    authorization,
                },
                body: {
                    "description": contractNameW,
                    "type": "WIPE",
                },
            }).then((response) => {
                expect(response.status).eql(STATUS_CODE.SUCCESS);
                wContractId = response.body.contractId;
            });

            //Import policy and save id
            cy.request({
                method: METHOD.POST,
                url: API.ApiServer + API.PolicisImportMsg,
                body: {
                    "messageId": Cypress.env('policy_for_compare1')//iRec 4
                },
                headers: {
                    authorization,
                },
                timeout: 180000
            })
                .then((response) => {
                    expect(response.status).to.eq(STATUS_CODE.SUCCESS);
                    policyId = response.body.at(-1).id;
                })

            //Get token(Irec 4 token) draft id to update it
            cy.request({
                method: METHOD.GET,
                url: API.ApiServer + API.ListOfTokens,
                headers: {
                    authorization,
                },
            }).then((response) => {
                expect(response.status).eql(STATUS_CODE.OK);
                tokenId = response.body.at(0).tokenId;
            }).then(() => {
                //Put wipe contract to token
                cy.request({
                    method: METHOD.PUT,
                    url: API.ApiServer + API.ListOfTokens + API.Async,
                    headers: {
                        authorization,
                    },
                    body: {
                        tokenType: "fungible",
                        tokenId: tokenId,
                        wipeContractId: wContractId,
                        draftToken: true
                    }
                })
            }).then(() => {
                //Publish policy
                cy.request({
                    method: METHOD.PUT,
                    url: API.ApiServer + API.Policies + policyId + "/" + API.Publish,
                    body: {
                        policyVersion: "1.2.5"
                    },
                    headers: {
                        authorization
                    },
                    timeout: 600000
                })
                    .then((response) => {
                        expect(response.status).to.eq(STATUS_CODE.OK);
                    })
            })

            //Import second policy to have one more token and save id
            cy.request({
                method: METHOD.POST,
                url: API.ApiServer + API.PolicisImportMsg,
                body: {
                    "messageId": Cypress.env('policy_for_compare1')//iRec 4
                },
                headers: {
                    authorization,
                },
                timeout: 180000
            })
                .then((response) => {
                    expect(response.status).to.eq(STATUS_CODE.SUCCESS);
                    policyId2 = response.body.at(-1).id;
                })

            //Get token(Irec 5 token) draft id to update it
            cy.request({
                method: METHOD.GET,
                url: API.ApiServer + API.ListOfTokens,
                headers: {
                    authorization,
                },
            }).then((response) => {
                expect(response.status).eql(STATUS_CODE.OK);
                tokenId2 = response.body.at(0).tokenId;
            }).then(() => {
                //Put wipe contract to token
                cy.request({
                    method: METHOD.PUT,
                    url: API.ApiServer + API.ListOfTokens + API.Async,
                    headers: {
                        authorization,
                    },
                    body: {
                        tokenId: tokenId2,
                        wipeContractId: wContractId,
                        draftToken: true
                    }
                })
            }).then(() => {
                //Publish policy
                cy.request({
                    method: METHOD.PUT,
                    url: API.ApiServer + API.Policies + policyId2 + "/" + API.Publish,
                    body: {
                        policyVersion: "1.2.5"
                    },
                    headers: {
                        authorization
                    },
                    timeout: 600000
                })
                    .then((response) => {
                        expect(response.status).to.eq(STATUS_CODE.OK);
                    })
            })

            //Register new user
            cy.request({
                method: METHOD.POST,
                url: API.ApiServer + API.AccountRegister,
                body: {
                    username: username,
                    password: "test",
                    password_confirmation: "test",
                    role: "USER",
                }
            }).then((response) => {
                expect(response.status).to.eq(STATUS_CODE.SUCCESS);
            })
            //Login and get PT
            cy.request({
                method: METHOD.POST,
                url: API.ApiServer + API.AccountsLogin,
                body: {
                    username: username,
                    password: "test"
                }
            }).then((response) => {
                //Get AT
                cy.request({
                    method: METHOD.POST,
                    url: API.ApiServer + API.AccessToken,
                    body: {
                        refreshToken: response.body.refreshToken
                    }
                }).then((response) => {
                    let accessToken = "Bearer " + response.body.accessToken
                    //Get SR did
                    cy.request({
                        method: METHOD.GET,
                        url: API.ApiServer + API.StandardRegistriesAggregated,
                        headers: {
                            authorization: accessToken
                        }
                    }).then((response) => {
                        let SRDid = response.body[0].did
                        //Get generated hedera creds
                        cy.request({
                            method: METHOD.GET,
                            url: API.ApiServer + API.RandomKey,
                            headers: {authorization},
                        }).then((response) => {
                            hederaId = response.body.id
                            let hederaAccountKey = response.body.key
                            //Update profile
                            cy.request({
                                method: METHOD.PUT,
                                url: API.ApiServer + API.Profiles + username,
                                body: {
                                    hederaAccountId: hederaId,
                                    hederaAccountKey: hederaAccountKey,
                                    parent: SRDid
                                },
                                headers: {
                                    authorization: accessToken
                                },
                                timeout: 180000
                            })
                        })
                    })
                })
            })
        })

        before("Get blocks for waiting(approve app, device grid, issue grid) and tokens id", () => {
            cy.request({
                method: METHOD.POST,
                url: API.ApiServer + API.AccountsLogin,
                body: {
                    username: username,
                    password: "test"
                }
            }).then((response) => {
                cy.request({
                    method: METHOD.POST,
                    url: API.ApiServer + API.AccessToken,
                    body: {
                        refreshToken: response.body.refreshToken
                    }
                }).then((response) => {
                    let accessToken = "Bearer " + response.body.accessToken
                    cy.request({
                        method: METHOD.GET,
                        url: API.ApiServer + API.Policies + policyId + "/" + API.WaitForApproveApplication,
                        headers: {
                            authorization: accessToken
                        }
                    }).then((response) => {
                        waitForApproveApplicationBlockId = response.body.id
                    })
                    cy.request({
                        method: METHOD.GET,
                        url: API.ApiServer + API.Policies + policyId + "/" + API.DeviceGrid,
                        headers: {
                            authorization: accessToken
                        }
                    }).then((response) => {
                        deviceGridBlockId = response.body.id
                    })
                    cy.request({
                        method: METHOD.GET,
                        url: API.ApiServer + API.Policies + policyId + "/" + API.IssueRequestGrid,
                        headers: {
                            authorization: accessToken
                        }
                    }).then((response) => {
                        issueRequestGridBlockId = response.body.id
                    })
                    cy.request({
                        method: METHOD.GET,
                        url: API.ApiServer + API.Policies + policyId + "/" + API.ApproveRegistrantBtn,
                        headers: {
                            authorization
                        }
                    }).then((response) => {
                        approveRegistrantBtnBlockId = response.body.id
                    })
                    cy.request({
                        method: METHOD.GET,
                        url: API.ApiServer + API.Policies + policyId2 + "/" + API.WaitForApproveApplication,
                        headers: {
                            authorization: accessToken
                        }
                    }).then((response) => {
                        waitForApproveApplicationBlockId2 = response.body.id
                    })
                    cy.request({
                        method: METHOD.GET,
                        url: API.ApiServer + API.Policies + policyId2 + "/" + API.DeviceGrid,
                        headers: {
                            authorization: accessToken
                        }
                    }).then((response) => {
                        deviceGridBlockId2 = response.body.id
                    })
                    cy.request({
                        method: METHOD.GET,
                        url: API.ApiServer + API.Policies + policyId2 + "/" + API.IssueRequestGrid,
                        headers: {
                            authorization: accessToken
                        }
                    }).then((response) => {
                        issueRequestGridBlockId2 = response.body.id
                    })
                    cy.request({
                        method: METHOD.GET,
                        url: API.ApiServer + API.Policies + policyId2 + "/" + API.ApproveRegistrantBtn,
                        headers: {
                            authorization
                        }
                    }).then((response) => {
                        approveRegistrantBtnBlockId2 = response.body.id
                    })
                    cy.request({
                        method: METHOD.GET,
                        url: API.ApiServer + API.ListOfTokens,
                        headers: {
                            authorization,
                        },
                    }).then((response) => {
                        expect(response.status).eql(STATUS_CODE.OK);
                        tokenId = response.body.at(1).tokenId;
                        tokenId2 = response.body.at(0).tokenId;
                    })
                })
            })
        })

        before("Mint tokens", () => {
            //Choose role
            cy.request({
                method: METHOD.POST,
                url: API.ApiServer + API.AccountsLogin,
                body: {
                    username: username,
                    password: "test"
                }
            }).then((response) => {
                cy.request({
                    method: METHOD.POST,
                    url: API.ApiServer + API.AccessToken,
                    body: {
                        refreshToken: response.body.refreshToken
                    }
                }).then((response) => {
                    let accessToken = "Bearer " + response.body.accessToken
                    cy.request({
                        method: METHOD.POST,
                        url: API.ApiServer + API.Policies + policyId + "/" + API.ChooseRegistrantRole,
                        headers: {
                            authorization: accessToken
                        },
                        body: {
                            role: "Registrant"
                        }
                    })

                    cy.wait(10000)

                    //Create app and wait while it in progress
                    cy.request({
                        method: METHOD.POST,
                        url: API.ApiServer + API.Policies + policyId + "/" + API.CreateApplication,
                        headers: {
                            authorization: accessToken
                        },
                        body: {
                            document: {
                                field1: {},
                                field2: {},
                                field3: {}
                            },
                            ref: null
                        }
                    })

                    let requestForApplicationCreationProgress = {
                        method: METHOD.GET,
                        url: API.ApiServer + API.Policies + policyId + "/" + API.Blocks + waitForApproveApplicationBlockId,
                        headers: {
                            authorization: accessToken
                        }
                    }

                    whileApplicationCreating("Submitted for Approval", requestForApplicationCreationProgress, 0)
                })
            })

            //Get applications data and prepare body for approve
            let applicationData
            cy.request({
                method: METHOD.GET,
                url: API.ApiServer + API.Policies + policyId + "/" + API.GetApplications,
                headers: {
                    authorization
                }
            }).then((response) => {
                applicationData = response.body.data[0];
                applicationData.option.status = "Approved"
                let appDataBody = JSON.stringify({
                    document: applicationData,
                    tag: "Button_0"
                })
                //Approve app
                cy.request({
                    method: METHOD.POST,
                    url: API.ApiServer + API.Policies + policyId + "/" + API.ApproveApplication,
                    headers: {
                        authorization,
                        "content-type": "application/json"
                    },
                    body: appDataBody
                })
            })

            //Wait while approve in progress
            cy.request({
                method: METHOD.POST,
                url: API.ApiServer + API.AccountsLogin,
                body: {
                    username: username,
                    password: "test"
                }
            }).then((response) => {
                cy.request({
                    method: METHOD.POST,
                    url: API.ApiServer + API.AccessToken,
                    body: {
                        refreshToken: response.body.refreshToken
                    }
                }).then((response) => {
                    accessToken = "Bearer " + response.body.accessToken

                    let requestForApplicationApproveProgress = {
                        method: METHOD.GET,
                        url: API.ApiServer + API.Policies + policyId + "/" + API.Blocks + deviceGridBlockId,
                        headers: {
                            authorization: accessToken
                        }
                    }

                    whileApplicationApproving("Device Name", requestForApplicationApproveProgress, 0)
                })
            })

            //Create device and wait while it in progress
            cy.request({
                method: METHOD.POST,
                url: API.ApiServer + API.AccountsLogin,
                body: {
                    username: username,
                    password: "test"
                }
            }).then((response) => {
                cy.request({
                    method: METHOD.POST,
                    url: API.ApiServer + API.AccessToken,
                    body: {
                        refreshToken: response.body.refreshToken
                    }
                }).then((response) => {
                    let accessToken = "Bearer " + response.body.accessToken
                    cy.request({
                        method: METHOD.POST,
                        url: API.ApiServer + API.Policies + policyId + "/" + API.CreateDevice,
                        headers: {
                            authorization: accessToken
                        },
                        body: {
                            document: {
                                field3: {},
                                field4: {},
                                field5: {}
                            },
                            ref: null
                        }
                    })

                    let requestForDeviceCreationProgress = {
                        method: METHOD.GET,
                        url: API.ApiServer + API.Policies + policyId + "/" + API.Blocks + deviceGridBlockId,
                        headers: {
                            authorization: accessToken
                        }
                    }

                    whileDeviceCreating("Waiting for approval", requestForDeviceCreationProgress, 0)
                })
            })

            //Get devices data and prepare body for approve
            let deviceBody
            cy.request({
                method: METHOD.GET,
                url: API.ApiServer + API.Policies + policyId + "/" + API.GetDevices,
                headers: {
                    authorization
                }
            }).then((response) => {
                deviceBody = response.body;
                let data = deviceBody.data[deviceBody.data.length - 1]
                data[optionKey].status = "Approved"
                let appDataBody = JSON.stringify({
                    document: data,
                    tag: "Button_0"
                })
                //Approve device
                cy.request({
                    method: METHOD.POST,
                    url: API.ApiServer + API.Policies + policyId + "/" + API.ApproveDevice,
                    headers: {
                        authorization,
                        "content-type": "application/json"
                    },
                    body: appDataBody
                })
            })

            //Wait while approve in progress
            cy.request({
                method: METHOD.POST,
                url: API.ApiServer + API.AccountsLogin,
                body: {
                    username: username,
                    password: "test"
                }
            }).then((response) => {
                cy.request({
                    method: METHOD.POST,
                    url: API.ApiServer + API.AccessToken,
                    body: {
                        refreshToken: response.body.refreshToken
                    }
                }).then((response) => {
                    accessToken = "Bearer " + response.body.accessToken

                    let requestForDeviceApproveProgress = {
                        method: METHOD.GET,
                        url: API.ApiServer + API.Policies + policyId + "/" + API.Blocks + deviceGridBlockId,
                        headers: {
                            authorization: accessToken
                        }
                    }

                    whileDeviceApproving("Approved", requestForDeviceApproveProgress, 0)
                })
            })

            //Get issue data and prepare body for create
            cy.request({
                method: METHOD.POST,
                url: API.ApiServer + API.AccountsLogin,
                body: {
                    username: username,
                    password: "test"
                }
            }).then((response) => {
                cy.request({
                    method: METHOD.POST,
                    url: API.ApiServer + API.AccessToken,
                    body: {
                        refreshToken: response.body.refreshToken
                    }
                }).then((response) => {
                    let accessToken = "Bearer " + response.body.accessToken
                    cy.request({
                        method: METHOD.GET,
                        url: API.ApiServer + API.Policies + policyId + "/" + API.GetDeviceIssue,
                        headers: {
                            authorization: accessToken
                        }
                    }).then((response) => {
                        let obj = response.body
                        let device_issue_row = obj.data[obj.data.length - 1]

                        //Create issue and wait while it in progress
                        cy.request({
                            method: METHOD.POST,
                            url: API.ApiServer + API.Policies + policyId + "/" + API.CreateIssue,
                            headers: {
                                authorization: accessToken,
                                "content-type": "application/json"
                            },
                            body: {
                                document: {
                                    field2: {},
                                    field3: {},
                                    field6: "2024-03-01",
                                    field7: 10,
                                    field8: "2024-03-02",
                                    field17: username,
                                    field18: hederaId
                                },
                                ref: device_issue_row
                            }
                        })

                        let requestForIssueCreationProgress = {
                            method: METHOD.GET,
                            url: API.ApiServer + API.Policies + policyId + "/" + API.Blocks + issueRequestGridBlockId,
                            headers: {
                                authorization: accessToken
                            }
                        }

                        whileIssueRequestCreating("Waiting for approval", requestForIssueCreationProgress, 0)
                    })
                })
            })

            //Get issue data and prepare body for approve
            let issueRow
            cy.request({
                method: METHOD.GET,
                url: API.ApiServer + API.Policies + policyId + "/" + API.GetIssues,
                headers: {
                    authorization
                }
            }).then((response) => {
                issueRow = response.body.data
                issueRow = issueRow[issueRow.length - 1]
                issueRow[optionKey].status = "Approved"
                issueRow = JSON.stringify({
                    document: issueRow,
                    tag: "Button_0"
                })
                //Approve issue
                cy.request({
                    method: METHOD.POST,
                    url: API.ApiServer + API.Policies + policyId + "/" + API.ApproveIssueRequestsBtn,
                    headers: {
                        authorization,
                        "content-type": "application/json"
                    },
                    body: issueRow
                })
            })

            //Wait while approve in progress
            let accessToken
            cy.request({
                method: METHOD.POST,
                url: API.ApiServer + API.AccountsLogin,
                body: {
                    username: username,
                    password: "test"
                }
            }).then((response) => {
                cy.request({
                    method: METHOD.POST,
                    url: API.ApiServer + API.AccessToken,
                    body: {
                        refreshToken: response.body.refreshToken
                    }
                }).then((response) => {
                    accessToken = "Bearer " + response.body.accessToken

                    let requestForIssueApproveProgress = {
                        method: METHOD.GET,
                        url: API.ApiServer + API.Policies + policyId + "/" + API.Blocks + issueRequestGridBlockId,
                        headers: {
                            authorization: accessToken
                        }
                    }

                    whileIssueRequestApproving("Approved", requestForIssueApproveProgress, 0)
                })
            })

            //Wait while balance updating
            cy.request({
                method: METHOD.POST,
                url: API.ApiServer + API.AccountsLogin,
                body: {
                    username: username,
                    password: "test"
                }
            }).then((response) => {
                cy.request({
                    method: METHOD.POST,
                    url: API.ApiServer + API.AccessToken,
                    body: {
                        refreshToken: response.body.refreshToken
                    }
                }).then((response) => {
                    accessToken = "Bearer " + response.body.accessToken

                    let requestForBalance = {
                        method: METHOD.GET,
                        url: API.ApiServer + API.ListOfTokens,
                        headers: {
                            authorization: accessToken
                        }
                    }

                    whileBalanceVerifying("10", requestForBalance, 0)
                })
            })
        })

        before("Mint second tokens", () => {
            //Choose role
            cy.request({
                method: METHOD.POST,
                url: API.ApiServer + API.AccountsLogin,
                body: {
                    username: username,
                    password: "test"
                }
            }).then((response) => {
                cy.request({
                    method: METHOD.POST,
                    url: API.ApiServer + API.AccessToken,
                    body: {
                        refreshToken: response.body.refreshToken
                    }
                }).then((response) => {
                    let accessToken = "Bearer " + response.body.accessToken
                    cy.request({
                        method: METHOD.POST,
                        url: API.ApiServer + API.Policies + policyId2 + "/" + API.ChooseRegistrantRole,
                        headers: {
                            authorization: accessToken
                        },
                        body: {
                            role: "Registrant"
                        }
                    })

                    cy.wait(10000)

                    //Create app and wait while it in progress
                    cy.request({
                        method: METHOD.POST,
                        url: API.ApiServer + API.Policies + policyId2 + "/" + API.CreateApplication,
                        headers: {
                            authorization: accessToken
                        },
                        body: {
                            document: {
                                field1: {},
                                field2: {},
                                field3: {}
                            },
                            ref: null
                        }
                    })

                    let requestForApplicationCreationProgress = {
                        method: METHOD.GET,
                        url: API.ApiServer + API.Policies + policyId2 + "/" + API.Blocks + waitForApproveApplicationBlockId2,
                        headers: {
                            authorization: accessToken
                        }
                    }

                    whileApplicationCreating("Submitted for Approval", requestForApplicationCreationProgress, 0)
                })
            })

            //Get applications data and prepare body for approve
            let applicationData
            cy.request({
                method: METHOD.GET,
                url: API.ApiServer + API.Policies + policyId2 + "/" + API.GetApplications,
                headers: {
                    authorization
                }
            }).then((response) => {
                applicationData = response.body.data[0];
                applicationData.option.status = "Approved"
                let appDataBody = JSON.stringify({
                    document: applicationData,
                    tag: "Button_0"
                })
                //Approve app
                cy.request({
                    method: METHOD.POST,
                    url: API.ApiServer + API.Policies + policyId2 + "/" + API.ApproveApplication,
                    headers: {
                        authorization,
                        "content-type": "application/json"
                    },
                    body: appDataBody
                })
            })

            //Wait while approve in progress
            cy.request({
                method: METHOD.POST,
                url: API.ApiServer + API.AccountsLogin,
                body: {
                    username: username,
                    password: "test"
                }
            }).then((response) => {
                cy.request({
                    method: METHOD.POST,
                    url: API.ApiServer + API.AccessToken,
                    body: {
                        refreshToken: response.body.refreshToken
                    }
                }).then((response) => {
                    accessToken = "Bearer " + response.body.accessToken

                    let requestForApplicationApproveProgress = {
                        method: METHOD.GET,
                        url: API.ApiServer + API.Policies + policyId2 + "/" + API.Blocks + deviceGridBlockId2,
                        headers: {
                            authorization: accessToken
                        }
                    }

                    whileApplicationApproving("Device Name", requestForApplicationApproveProgress, 0)
                })
            })

            //Create device and wait while it in progress
            cy.request({
                method: METHOD.POST,
                url: API.ApiServer + API.AccountsLogin,
                body: {
                    username: username,
                    password: "test"
                }
            }).then((response) => {
                cy.request({
                    method: METHOD.POST,
                    url: API.ApiServer + API.AccessToken,
                    body: {
                        refreshToken: response.body.refreshToken
                    }
                }).then((response) => {
                    let accessToken = "Bearer " + response.body.accessToken
                    cy.request({
                        method: METHOD.POST,
                        url: API.ApiServer + API.Policies + policyId2 + "/" + API.CreateDevice,
                        headers: {
                            authorization: accessToken
                        },
                        body: {
                            document: {
                                field3: {},
                                field4: {},
                                field5: {}
                            },
                            ref: null
                        }
                    })

                    let requestForDeviceCreationProgress = {
                        method: METHOD.GET,
                        url: API.ApiServer + API.Policies + policyId2 + "/" + API.Blocks + deviceGridBlockId2,
                        headers: {
                            authorization: accessToken
                        }
                    }

                    whileDeviceCreating("Waiting for approval", requestForDeviceCreationProgress, 0)
                })
            })

            //Get devices data and prepare body for approve
            let deviceBody
            cy.request({
                method: METHOD.GET,
                url: API.ApiServer + API.Policies + policyId2 + "/" + API.GetDevices,
                headers: {
                    authorization
                }
            }).then((response) => {
                deviceBody = response.body;
                let data = deviceBody.data[deviceBody.data.length - 1]
                data[optionKey].status = "Approved"
                let appDataBody = JSON.stringify({
                    document: data,
                    tag: "Button_0"
                })
                //Approve device
                cy.request({
                    method: METHOD.POST,
                    url: API.ApiServer + API.Policies + policyId2 + "/" + API.ApproveDevice,
                    headers: {
                        authorization,
                        "content-type": "application/json"
                    },
                    body: appDataBody
                })
            })

            //Wait while approve in progress
=======
                    headers: {
                        authorization,
                    }
                }).then((response) => {
                    expect(response.status).eql(STATUS_CODE.OK);
                });
            });
>>>>>>> 92a63e31
            cy.request({
                method: METHOD.POST,
                url: API.ApiServer + API.AccountsLogin,
                body: {
                    username: username,
                    password: "test"
                }
            }).then((response) => {
                cy.request({
                    method: METHOD.POST,
                    url: API.ApiServer + API.AccessToken,
                    body: {
                        refreshToken: response.body.refreshToken
                    }
                }).then((response) => {
<<<<<<< HEAD
                    accessToken = "Bearer " + response.body.accessToken

                    let requestForDeviceApproveProgress = {
                        method: METHOD.GET,
                        url: API.ApiServer + API.Policies + policyId2 + "/" + API.Blocks + deviceGridBlockId2,
                        headers: {
                            authorization: accessToken
                        }
                    }

                    whileDeviceApproving("Approved", requestForDeviceApproveProgress, 0)
                })
            })

            //Get issue data and prepare body for create
            cy.request({
                method: METHOD.POST,
                url: API.ApiServer + API.AccountsLogin,
                body: {
                    username: username,
                    password: "test"
                }
            }).then((response) => {
                cy.request({
                    method: METHOD.POST,
                    url: API.ApiServer + API.AccessToken,
                    body: {
                        refreshToken: response.body.refreshToken
                    }
                }).then((response) => {
                    let accessToken = "Bearer " + response.body.accessToken
                    cy.request({
                        method: METHOD.GET,
                        url: API.ApiServer + API.Policies + policyId2 + "/" + API.GetDeviceIssue,
                        headers: {
                            authorization: accessToken
                        }
                    }).then((response) => {
                        let obj = response.body
                        let device_issue_row = obj.data[obj.data.length - 1]

                        //Create issue and wait while it in progress
                        cy.request({
                            method: METHOD.POST,
                            url: API.ApiServer + API.Policies + policyId2 + "/" + API.CreateIssue,
                            headers: {
                                authorization: accessToken,
                                "content-type": "application/json"
                            },
                            body: {
                                document: {
                                    field2: {},
                                    field3: {},
                                    field6: "2024-03-01",
                                    field7: 10,
                                    field8: "2024-03-02",
                                    field17: username,
                                    field18: hederaId
                                },
                                ref: device_issue_row
                            }
                        })

                        let requestForIssueCreationProgress = {
                            method: METHOD.GET,
                            url: API.ApiServer + API.Policies + policyId2 + "/" + API.Blocks + issueRequestGridBlockId2,
                            headers: {
                                authorization: accessToken
                            }
                        }

                        whileIssueRequestCreating("Waiting for approval", requestForIssueCreationProgress, 0)
                    })
                })
            })

            //Get issue data and prepare body for approve
            let issueRow
            cy.request({
                method: METHOD.GET,
                url: API.ApiServer + API.Policies + policyId2 + "/" + API.GetIssues,
                headers: {
                    authorization
                }
            }).then((response) => {
                issueRow = response.body.data
                issueRow = issueRow[issueRow.length - 1]
                issueRow[optionKey].status = "Approved"
                issueRow = JSON.stringify({
                    document: issueRow,
                    tag: "Button_0"
                })
                //Approve issue
                cy.request({
                    method: METHOD.POST,
                    url: API.ApiServer + API.Policies + policyId2 + "/" + API.ApproveIssueRequestsBtn,
                    headers: {
                        authorization,
                        "content-type": "application/json"
                    },
                    body: issueRow
                })
            })

            //Wait while approve in progress
            let accessToken
            cy.request({
                method: METHOD.POST,
                url: API.ApiServer + API.AccountsLogin,
                body: {
                    username: username,
                    password: "test"
                }
            }).then((response) => {
                cy.request({
                    method: METHOD.POST,
                    url: API.ApiServer + API.AccessToken,
                    body: {
                        refreshToken: response.body.refreshToken
                    }
                }).then((response) => {
                    accessToken = "Bearer " + response.body.accessToken

                    let requestForIssueApproveProgress = {
                        method: METHOD.GET,
                        url: API.ApiServer + API.Policies + policyId2 + "/" + API.Blocks + issueRequestGridBlockId2,
                        headers: {
                            authorization: accessToken
                        }
                    }

                    whileIssueRequestApproving("Approved", requestForIssueApproveProgress, 0)
                })
            })

            //Wait while balance updating
            cy.request({
                method: METHOD.POST,
                url: API.ApiServer + API.AccountsLogin,
                body: {
                    username: username,
                    password: "test"
                }
            }).then((response) => {
                cy.request({
                    method: METHOD.POST,
                    url: API.ApiServer + API.AccessToken,
                    body: {
                        refreshToken: response.body.refreshToken
                    }
                }).then((response) => {
                    accessToken = "Bearer " + response.body.accessToken

                    let requestForBalance = {
                        method: METHOD.GET,
                        url: API.ApiServer + API.ListOfTokens,
                        headers: {
                            authorization: accessToken
                        }
                    }

                    whileBalanceVerifying("10", requestForBalance, 0)
                })
            })
        })

        before("Set pool", () => {
            //Set pool to retire contract and wait while it in progress
            cy.request({
                method: METHOD.POST,
                url: API.ApiServer + API.RetireContract + rConractUuid + "/" + API.PoolContract,
                headers: {
                    authorization,
                },
                body: {
                    tokens: [
                        {
                            token: tokenId,
                            count: 1
                        },
                        {
                            token: tokenId2,
                            count: 2
                        }
                    ],
                    immediately: false
                }
            }).then((response) => {
                expect(response.status).eql(STATUS_CODE.OK);
            })

            let requestForWipeRequestCreationProgress = {
                method: METHOD.GET,
                url: API.ApiServer + API.WipeRequests,
                headers: {
                    authorization,
                },
                qs: {
                    contractId: wContractId
                }
            }

            whileWipeRequestCreating(wContractId, requestForWipeRequestCreationProgress, 0)
        })

        it("Get wipe request for two tokens", () => {
            cy.request({
                method: METHOD.GET,
                url: API.ApiServer + API.WipeRequests,
                headers: {
                    authorization,
                },
                qs: {
                    contractId: wContractId
                }
            }).then((response) => {
                expect(response.status).eql(STATUS_CODE.OK);
                expect(response.body.at(0).contractId).eql(wContractId)
                expect(response.body.at(0).user).eql(rContractId)
            });
        });

        it("Get retire request two tokens", () => {
            let wipeRequestId, poolId
            cy.request({
                method: METHOD.GET,
                url: API.ApiServer + API.WipeRequests,
                headers: {
                    authorization,
                },
                qs: {
                    contractId: wContractId
                }
            }).then((response) => {
                expect(response.status).eql(STATUS_CODE.OK);
                wipeRequestId = response.body.at(0).id;
                cy.request({
                    method: METHOD.POST,
                    url: API.ApiServer + API.WipeRequests + wipeRequestId + "/" + API.Approve,
                    headers: {
                        authorization,
                    }
                }).then((response) => {
                    expect(response.status).eql(STATUS_CODE.OK);
                });
            });
            cy.request({
                method: METHOD.POST,
                url: API.ApiServer + API.AccountsLogin,
                body: {
                    username: username,
                    password: "test"
                }
            }).then((response) => {
                cy.request({
                    method: METHOD.POST,
                    url: API.ApiServer + API.AccessToken,
                    body: {
                        refreshToken: response.body.refreshToken
                    }
                }).then((response) => {
                    let accessToken = "Bearer " + response.body.accessToken
                    cy.request({
                        method: METHOD.GET,
                        url: API.ApiServer + API.RetirePools,
                        headers: {
                            authorization: accessToken
                        }
                    }).then((response) => {
                        poolId = response.body.at(0).id;
                        cy.request({
                            method: METHOD.POST,
                            url: API.ApiServer + API.RetirePools + poolId + "/" + API.Retire,
                            headers: {
                                authorization: accessToken,
                                "Content-Type": "application/json"
                            },
                            body: [
                                {
                                    token: tokenId,
                                    count: 1,
                                    serials: [1]
                                },
                                {
                                    token: tokenId2,
                                    count: 2,
                                    serials: [1, 2]
                                }
                            ]
                        }).then((response) => {
                            expect(response.status).eql(STATUS_CODE.OK);
                        });
                    })
                })
            })

            let requestForRetireRequestCreationProgress = {
                method: METHOD.GET,
                url: API.ApiServer + API.RetireRequests,
                headers: {
                    authorization,
                },
                qs: {
                    contractId: rContractId
                }
            }

            whileRetireRequestCreating(rContractId, requestForRetireRequestCreationProgress, 0)

            cy.request({
                method: METHOD.GET,
                url: API.ApiServer + API.RetireRequests,
                headers: {
                    authorization,
                },
                qs: {
                    contractId: rContractId
                }
            }).then((response) => {
                expect(response.status).eql(STATUS_CODE.OK);
                expect(response.body.at(0).contractId).eql(rContractId)
                expect(response.body.at(0).tokens.at(0).token).eql(tokenId || tokenId2)
                expect(response.body.at(0).tokens.at(0).count).eql(1 || 2)
                expect(response.body.at(0).tokens.at(1).token).eql(tokenId2 || tokenId)
                expect(response.body.at(0).tokens.at(1).count).eql(2 || 1)
                expect(response.body.at(0).user).eql(hederaId)
            });
        });

    })

=======
                    let accessToken = "Bearer " + response.body.accessToken
                    cy.request({
                        method: METHOD.GET,
                        url: API.ApiServer + API.RetirePools,
                        headers: {
                            authorization: accessToken
                        }
                    }).then((response) => {
                        poolId = response.body.at(0).id;
                        cy.request({
                            method: METHOD.POST,
                            url: API.ApiServer + API.RetirePools + poolId + "/" + API.Retire,
                            headers: {
                                authorization: accessToken,
                                "Content-Type": "application/json"
                            },
                            body: [{
                                token: tokenId,
                                count: 1,
                                serials: [1]
                            }]
                        }).then((response) => {
                            expect(response.status).eql(STATUS_CODE.OK);
                        });
                    })
                })
            })

            let requestForRetireRequestCreationProgress = {
                method: METHOD.GET,
                url: API.ApiServer + API.RetireRequests,
                headers: {
                    authorization,
                },
                qs: {
                    contractId: rContractId
                }
            }

            whileRetireRequestCreating(rContractId, requestForRetireRequestCreationProgress, 0)

            cy.request({
                method: METHOD.GET,
                url: API.ApiServer + API.RetireRequests,
                headers: {
                    authorization,
                },
                qs: {
                    contractId: rContractId
                }
            }).then((response) => {
                expect(response.status).eql(STATUS_CODE.OK);
                expect(response.body.at(0).contractId).eql(rContractId)
                expect(response.body.at(0).tokens.at(0).token).eql(tokenId)
                expect(response.body.at(0).tokens.at(0).count).eql(1)
                expect(response.body.at(0).user).eql(hederaId)
            });
        });
    })

    describe("Flow for two NFT tokens and get requests", () => {

        before("Create contracts, policies, register new user and associate token with him", () => {
            username = Math.floor(Math.random() * 99999) + "UserContReqTests";
            contractNameR = Math.floor(Math.random() * 99999) + "RCon4RequestsTests";
            contractNameW = Math.floor(Math.random() * 99999) + "WCon4RequestsTests";
            //Create retire contract and save id
            cy.request({
                method: METHOD.POST,
                url: API.ApiServer + API.ListOfContracts,
                headers: {
                    authorization,
                },
                body: {
                    "description": contractNameR,
                    "type": "RETIRE",
                },
            }).then((response) => {
                expect(response.status).eql(STATUS_CODE.SUCCESS);
                rContractId = response.body.contractId;
                rConractUuid = response.body.id;
            });

            //Create wipe contract and save id
            cy.request({
                method: METHOD.POST,
                url: API.ApiServer + API.ListOfContracts,
                headers: {
                    authorization,
                },
                body: {
                    "description": contractNameW,
                    "type": "WIPE",
                },
            }).then((response) => {
                expect(response.status).eql(STATUS_CODE.SUCCESS);
                wContractId = response.body.contractId;
            });

            //Import policy and save id
            cy.request({
                method: METHOD.POST,
                url: API.ApiServer + API.PolicisImportMsg,
                body: {
                    "messageId": Cypress.env('policy_for_compare1')//iRec 4
                },
                headers: {
                    authorization,
                },
                timeout: 180000
            })
                .then((response) => {
                    expect(response.status).to.eq(STATUS_CODE.SUCCESS);
                    policyId = response.body.at(-1).id;
                })

            //Get token(Irec 4 token) draft id to update it
            cy.request({
                method: METHOD.GET,
                url: API.ApiServer + API.ListOfTokens,
                headers: {
                    authorization,
                },
            }).then((response) => {
                expect(response.status).eql(STATUS_CODE.OK);
                tokenId = response.body.at(0).tokenId;
            }).then(() => {
                //Put wipe contract to token
                cy.request({
                    method: METHOD.PUT,
                    url: API.ApiServer + API.ListOfTokens + API.Async,
                    headers: {
                        authorization,
                    },
                    body: {
                        tokenId: tokenId,
                        wipeContractId: wContractId,
                        draftToken: true
                    }
                })
            }).then(() => {
                //Publish policy
                cy.request({
                    method: METHOD.PUT,
                    url: API.ApiServer + API.Policies + policyId + "/" + API.Publish,
                    body: {
                        policyVersion: "1.2.5"
                    },
                    headers: {
                        authorization
                    },
                    timeout: 600000
                })
                    .then((response) => {
                        expect(response.status).to.eq(STATUS_CODE.OK);
                    })
            })

            //Import second policy to have one more token and save id
            cy.request({
                method: METHOD.POST,
                url: API.ApiServer + API.PolicisImportMsg,
                body: {
                    "messageId": Cypress.env('policy_for_compare1')//iRec 4
                },
                headers: {
                    authorization,
                },
                timeout: 180000
            })
                .then((response) => {
                    expect(response.status).to.eq(STATUS_CODE.SUCCESS);
                    policyId2 = response.body.at(-1).id;
                })

            //Get token(Irec 5 token) draft id to update it
            cy.request({
                method: METHOD.GET,
                url: API.ApiServer + API.ListOfTokens,
                headers: {
                    authorization,
                },
            }).then((response) => {
                expect(response.status).eql(STATUS_CODE.OK);
                tokenId2 = response.body.at(0).tokenId;
            }).then(() => {
                //Put wipe contract to token
                cy.request({
                    method: METHOD.PUT,
                    url: API.ApiServer + API.ListOfTokens + API.Async,
                    headers: {
                        authorization,
                    },
                    body: {
                        tokenId: tokenId2,
                        wipeContractId: wContractId,
                        draftToken: true
                    }
                })
            }).then(() => {
                //Publish policy
                cy.request({
                    method: METHOD.PUT,
                    url: API.ApiServer + API.Policies + policyId2 + "/" + API.Publish,
                    body: {
                        policyVersion: "1.2.5"
                    },
                    headers: {
                        authorization
                    },
                    timeout: 600000
                })
                    .then((response) => {
                        expect(response.status).to.eq(STATUS_CODE.OK);
                    })
            })

            //Register new user
            cy.request({
                method: METHOD.POST,
                url: API.ApiServer + API.AccountRegister,
                body: {
                    username: username,
                    password: "test",
                    password_confirmation: "test",
                    role: "USER",
                }
            }).then((response) => {
                expect(response.status).to.eq(STATUS_CODE.SUCCESS);
            })
            //Login and get PT
            cy.request({
                method: METHOD.POST,
                url: API.ApiServer + API.AccountsLogin,
                body: {
                    username: username,
                    password: "test"
                }
            }).then((response) => {
                //Get AT
                cy.request({
                    method: METHOD.POST,
                    url: API.ApiServer + API.AccessToken,
                    body: {
                        refreshToken: response.body.refreshToken
                    }
                }).then((response) => {
                    let accessToken = "Bearer " + response.body.accessToken
                    //Get SR did
                    cy.request({
                        method: METHOD.GET,
                        url: API.ApiServer + API.StandardRegistriesAggregated,
                        headers: {
                            authorization: accessToken
                        }
                    }).then((response) => {
                        let SRDid = response.body[0].did
                        //Get generated hedera creds
                        cy.request({
                            method: METHOD.GET,
                            url: API.ApiServer + API.RandomKey,
                            headers: {authorization},
                        }).then((response) => {
                            hederaId = response.body.id
                            let hederaAccountKey = response.body.key
                            //Update profile
                            cy.request({
                                method: METHOD.PUT,
                                url: API.ApiServer + API.Profiles + username,
                                body: {
                                    hederaAccountId: hederaId,
                                    hederaAccountKey: hederaAccountKey,
                                    parent: SRDid
                                },
                                headers: {
                                    authorization: accessToken
                                },
                                timeout: 180000
                            })
                        })
                    })
                })
            })
        })

        before("Get blocks for waiting(approve app, device grid, issue grid) and tokens id", () => {
            cy.request({
                method: METHOD.POST,
                url: API.ApiServer + API.AccountsLogin,
                body: {
                    username: username,
                    password: "test"
                }
            }).then((response) => {
                cy.request({
                    method: METHOD.POST,
                    url: API.ApiServer + API.AccessToken,
                    body: {
                        refreshToken: response.body.refreshToken
                    }
                }).then((response) => {
                    let accessToken = "Bearer " + response.body.accessToken
                    cy.request({
                        method: METHOD.GET,
                        url: API.ApiServer + API.Policies + policyId + "/" + API.WaitForApproveApplication,
                        headers: {
                            authorization: accessToken
                        }
                    }).then((response) => {
                        waitForApproveApplicationBlockId = response.body.id
                    })
                    cy.request({
                        method: METHOD.GET,
                        url: API.ApiServer + API.Policies + policyId + "/" + API.DeviceGrid,
                        headers: {
                            authorization: accessToken
                        }
                    }).then((response) => {
                        deviceGridBlockId = response.body.id
                    })
                    cy.request({
                        method: METHOD.GET,
                        url: API.ApiServer + API.Policies + policyId + "/" + API.IssueRequestGrid,
                        headers: {
                            authorization: accessToken
                        }
                    }).then((response) => {
                        issueRequestGridBlockId = response.body.id
                    })
                    cy.request({
                        method: METHOD.GET,
                        url: API.ApiServer + API.Policies + policyId + "/" + API.ApproveRegistrantBtn,
                        headers: {
                            authorization
                        }
                    }).then((response) => {
                        approveRegistrantBtnBlockId = response.body.id
                    })
                    cy.request({
                        method: METHOD.GET,
                        url: API.ApiServer + API.Policies + policyId2 + "/" + API.WaitForApproveApplication,
                        headers: {
                            authorization: accessToken
                        }
                    }).then((response) => {
                        waitForApproveApplicationBlockId2 = response.body.id
                    })
                    cy.request({
                        method: METHOD.GET,
                        url: API.ApiServer + API.Policies + policyId2 + "/" + API.DeviceGrid,
                        headers: {
                            authorization: accessToken
                        }
                    }).then((response) => {
                        deviceGridBlockId2 = response.body.id
                    })
                    cy.request({
                        method: METHOD.GET,
                        url: API.ApiServer + API.Policies + policyId2 + "/" + API.IssueRequestGrid,
                        headers: {
                            authorization: accessToken
                        }
                    }).then((response) => {
                        issueRequestGridBlockId2 = response.body.id
                    })
                    cy.request({
                        method: METHOD.GET,
                        url: API.ApiServer + API.Policies + policyId2 + "/" + API.ApproveRegistrantBtn,
                        headers: {
                            authorization
                        }
                    }).then((response) => {
                        approveRegistrantBtnBlockId2 = response.body.id
                    })
                    cy.request({
                        method: METHOD.GET,
                        url: API.ApiServer + API.ListOfTokens,
                        headers: {
                            authorization,
                        },
                    }).then((response) => {
                        expect(response.status).eql(STATUS_CODE.OK);
                        tokenId = response.body.at(1).tokenId;
                        tokenId2 = response.body.at(0).tokenId;
                    })
                })
            })
        })

        before("Mint tokens", () => {
            //Choose role
            cy.request({
                method: METHOD.POST,
                url: API.ApiServer + API.AccountsLogin,
                body: {
                    username: username,
                    password: "test"
                }
            }).then((response) => {
                cy.request({
                    method: METHOD.POST,
                    url: API.ApiServer + API.AccessToken,
                    body: {
                        refreshToken: response.body.refreshToken
                    }
                }).then((response) => {
                    let accessToken = "Bearer " + response.body.accessToken
                    cy.request({
                        method: METHOD.POST,
                        url: API.ApiServer + API.Policies + policyId + "/" + API.ChooseRegistrantRole,
                        headers: {
                            authorization: accessToken
                        },
                        body: {
                            role: "Registrant"
                        }
                    })

                    cy.wait(10000)

                    //Create app and wait while it in progress
                    cy.request({
                        method: METHOD.POST,
                        url: API.ApiServer + API.Policies + policyId + "/" + API.CreateApplication,
                        headers: {
                            authorization: accessToken
                        },
                        body: {
                            document: {
                                field1: {},
                                field2: {},
                                field3: {}
                            },
                            ref: null
                        }
                    })

                    let requestForApplicationCreationProgress = {
                        method: METHOD.GET,
                        url: API.ApiServer + API.Policies + policyId + "/" + API.Blocks + waitForApproveApplicationBlockId,
                        headers: {
                            authorization: accessToken
                        }
                    }

                    whileApplicationCreating("Submitted for Approval", requestForApplicationCreationProgress, 0)
                })
            })

            //Get applications data and prepare body for approve
            let applicationData
            cy.request({
                method: METHOD.GET,
                url: API.ApiServer + API.Policies + policyId + "/" + API.GetApplications,
                headers: {
                    authorization
                }
            }).then((response) => {
                applicationData = response.body.data[0];
                applicationData.option.status = "Approved"
                let appDataBody = JSON.stringify({
                    document: applicationData,
                    tag: "Button_0"
                })
                //Approve app
                cy.request({
                    method: METHOD.POST,
                    url: API.ApiServer + API.Policies + policyId + "/" + API.ApproveApplication,
                    headers: {
                        authorization,
                        "content-type": "application/json"
                    },
                    body: appDataBody
                })
            })

            //Wait while approve in progress
            cy.request({
                method: METHOD.POST,
                url: API.ApiServer + API.AccountsLogin,
                body: {
                    username: username,
                    password: "test"
                }
            }).then((response) => {
                cy.request({
                    method: METHOD.POST,
                    url: API.ApiServer + API.AccessToken,
                    body: {
                        refreshToken: response.body.refreshToken
                    }
                }).then((response) => {
                    accessToken = "Bearer " + response.body.accessToken

                    let requestForApplicationApproveProgress = {
                        method: METHOD.GET,
                        url: API.ApiServer + API.Policies + policyId + "/" + API.Blocks + deviceGridBlockId,
                        headers: {
                            authorization: accessToken
                        }
                    }

                    whileApplicationApproving("Device Name", requestForApplicationApproveProgress, 0)
                })
            })

            //Create device and wait while it in progress
            cy.request({
                method: METHOD.POST,
                url: API.ApiServer + API.AccountsLogin,
                body: {
                    username: username,
                    password: "test"
                }
            }).then((response) => {
                cy.request({
                    method: METHOD.POST,
                    url: API.ApiServer + API.AccessToken,
                    body: {
                        refreshToken: response.body.refreshToken
                    }
                }).then((response) => {
                    let accessToken = "Bearer " + response.body.accessToken
                    cy.request({
                        method: METHOD.POST,
                        url: API.ApiServer + API.Policies + policyId + "/" + API.CreateDevice,
                        headers: {
                            authorization: accessToken
                        },
                        body: {
                            document: {
                                field3: {},
                                field4: {},
                                field5: {}
                            },
                            ref: null
                        }
                    })

                    let requestForDeviceCreationProgress = {
                        method: METHOD.GET,
                        url: API.ApiServer + API.Policies + policyId + "/" + API.Blocks + deviceGridBlockId,
                        headers: {
                            authorization: accessToken
                        }
                    }

                    whileDeviceCreating("Waiting for approval", requestForDeviceCreationProgress, 0)
                })
            })

            //Get devices data and prepare body for approve
            let deviceBody
            cy.request({
                method: METHOD.GET,
                url: API.ApiServer + API.Policies + policyId + "/" + API.GetDevices,
                headers: {
                    authorization
                }
            }).then((response) => {
                deviceBody = response.body;
                let data = deviceBody.data[deviceBody.data.length - 1]
                data[optionKey].status = "Approved"
                let appDataBody = JSON.stringify({
                    document: data,
                    tag: "Button_0"
                })
                //Approve device
                cy.request({
                    method: METHOD.POST,
                    url: API.ApiServer + API.Policies + policyId + "/" + API.ApproveDevice,
                    headers: {
                        authorization,
                        "content-type": "application/json"
                    },
                    body: appDataBody
                })
            })

            //Wait while approve in progress
            cy.request({
                method: METHOD.POST,
                url: API.ApiServer + API.AccountsLogin,
                body: {
                    username: username,
                    password: "test"
                }
            }).then((response) => {
                cy.request({
                    method: METHOD.POST,
                    url: API.ApiServer + API.AccessToken,
                    body: {
                        refreshToken: response.body.refreshToken
                    }
                }).then((response) => {
                    accessToken = "Bearer " + response.body.accessToken

                    let requestForDeviceApproveProgress = {
                        method: METHOD.GET,
                        url: API.ApiServer + API.Policies + policyId + "/" + API.Blocks + deviceGridBlockId,
                        headers: {
                            authorization: accessToken
                        }
                    }

                    whileDeviceApproving("Approved", requestForDeviceApproveProgress, 0)
                })
            })

            //Get issue data and prepare body for create
            cy.request({
                method: METHOD.POST,
                url: API.ApiServer + API.AccountsLogin,
                body: {
                    username: username,
                    password: "test"
                }
            }).then((response) => {
                cy.request({
                    method: METHOD.POST,
                    url: API.ApiServer + API.AccessToken,
                    body: {
                        refreshToken: response.body.refreshToken
                    }
                }).then((response) => {
                    let accessToken = "Bearer " + response.body.accessToken
                    cy.request({
                        method: METHOD.GET,
                        url: API.ApiServer + API.Policies + policyId + "/" + API.GetDeviceIssue,
                        headers: {
                            authorization: accessToken
                        }
                    }).then((response) => {
                        let obj = response.body
                        let device_issue_row = obj.data[obj.data.length - 1]

                        //Create issue and wait while it in progress
                        cy.request({
                            method: METHOD.POST,
                            url: API.ApiServer + API.Policies + policyId + "/" + API.CreateIssue,
                            headers: {
                                authorization: accessToken,
                                "content-type": "application/json"
                            },
                            body: {
                                document: {
                                    field2: {},
                                    field3: {},
                                    field6: "2024-03-01",
                                    field7: 10,
                                    field8: "2024-03-02",
                                    field17: username,
                                    field18: hederaId
                                },
                                ref: device_issue_row
                            }
                        })

                        let requestForIssueCreationProgress = {
                            method: METHOD.GET,
                            url: API.ApiServer + API.Policies + policyId + "/" + API.Blocks + issueRequestGridBlockId,
                            headers: {
                                authorization: accessToken
                            }
                        }

                        whileIssueRequestCreating("Waiting for approval", requestForIssueCreationProgress, 0)
                    })
                })
            })

            //Get issue data and prepare body for approve
            let issueRow
            cy.request({
                method: METHOD.GET,
                url: API.ApiServer + API.Policies + policyId + "/" + API.GetIssues,
                headers: {
                    authorization
                }
            }).then((response) => {
                issueRow = response.body.data
                issueRow = issueRow[issueRow.length - 1]
                issueRow[optionKey].status = "Approved"
                issueRow = JSON.stringify({
                    document: issueRow,
                    tag: "Button_0"
                })
                //Approve issue
                cy.request({
                    method: METHOD.POST,
                    url: API.ApiServer + API.Policies + policyId + "/" + API.ApproveIssueRequestsBtn,
                    headers: {
                        authorization,
                        "content-type": "application/json"
                    },
                    body: issueRow
                })
            })

            //Wait while approve in progress
            let accessToken
            cy.request({
                method: METHOD.POST,
                url: API.ApiServer + API.AccountsLogin,
                body: {
                    username: username,
                    password: "test"
                }
            }).then((response) => {
                cy.request({
                    method: METHOD.POST,
                    url: API.ApiServer + API.AccessToken,
                    body: {
                        refreshToken: response.body.refreshToken
                    }
                }).then((response) => {
                    accessToken = "Bearer " + response.body.accessToken

                    let requestForIssueApproveProgress = {
                        method: METHOD.GET,
                        url: API.ApiServer + API.Policies + policyId + "/" + API.Blocks + issueRequestGridBlockId,
                        headers: {
                            authorization: accessToken
                        }
                    }

                    whileIssueRequestApproving("Approved", requestForIssueApproveProgress, 0)
                })
            })

            //Wait while balance updating
            cy.request({
                method: METHOD.POST,
                url: API.ApiServer + API.AccountsLogin,
                body: {
                    username: username,
                    password: "test"
                }
            }).then((response) => {
                cy.request({
                    method: METHOD.POST,
                    url: API.ApiServer + API.AccessToken,
                    body: {
                        refreshToken: response.body.refreshToken
                    }
                }).then((response) => {
                    accessToken = "Bearer " + response.body.accessToken

                    let requestForBalance = {
                        method: METHOD.GET,
                        url: API.ApiServer + API.ListOfTokens,
                        headers: {
                            authorization: accessToken
                        }
                    }

                    whileBalanceVerifying("10", requestForBalance, 0)
                })
            })
        })

        before("Mint second tokens", () => {
            //Choose role
            cy.request({
                method: METHOD.POST,
                url: API.ApiServer + API.AccountsLogin,
                body: {
                    username: username,
                    password: "test"
                }
            }).then((response) => {
                cy.request({
                    method: METHOD.POST,
                    url: API.ApiServer + API.AccessToken,
                    body: {
                        refreshToken: response.body.refreshToken
                    }
                }).then((response) => {
                    let accessToken = "Bearer " + response.body.accessToken
                    cy.request({
                        method: METHOD.POST,
                        url: API.ApiServer + API.Policies + policyId2 + "/" + API.ChooseRegistrantRole,
                        headers: {
                            authorization: accessToken
                        },
                        body: {
                            role: "Registrant"
                        }
                    })

                    cy.wait(10000)

                    //Create app and wait while it in progress
                    cy.request({
                        method: METHOD.POST,
                        url: API.ApiServer + API.Policies + policyId2 + "/" + API.CreateApplication,
                        headers: {
                            authorization: accessToken
                        },
                        body: {
                            document: {
                                field1: {},
                                field2: {},
                                field3: {}
                            },
                            ref: null
                        }
                    })

                    let requestForApplicationCreationProgress = {
                        method: METHOD.GET,
                        url: API.ApiServer + API.Policies + policyId2 + "/" + API.Blocks + waitForApproveApplicationBlockId2,
                        headers: {
                            authorization: accessToken
                        }
                    }

                    whileApplicationCreating("Submitted for Approval", requestForApplicationCreationProgress, 0)
                })
            })

            //Get applications data and prepare body for approve
            let applicationData
            cy.request({
                method: METHOD.GET,
                url: API.ApiServer + API.Policies + policyId2 + "/" + API.GetApplications,
                headers: {
                    authorization
                }
            }).then((response) => {
                applicationData = response.body.data[0];
                applicationData.option.status = "Approved"
                let appDataBody = JSON.stringify({
                    document: applicationData,
                    tag: "Button_0"
                })
                //Approve app
                cy.request({
                    method: METHOD.POST,
                    url: API.ApiServer + API.Policies + policyId2 + "/" + API.ApproveApplication,
                    headers: {
                        authorization,
                        "content-type": "application/json"
                    },
                    body: appDataBody
                })
            })

            //Wait while approve in progress
            cy.request({
                method: METHOD.POST,
                url: API.ApiServer + API.AccountsLogin,
                body: {
                    username: username,
                    password: "test"
                }
            }).then((response) => {
                cy.request({
                    method: METHOD.POST,
                    url: API.ApiServer + API.AccessToken,
                    body: {
                        refreshToken: response.body.refreshToken
                    }
                }).then((response) => {
                    accessToken = "Bearer " + response.body.accessToken

                    let requestForApplicationApproveProgress = {
                        method: METHOD.GET,
                        url: API.ApiServer + API.Policies + policyId2 + "/" + API.Blocks + deviceGridBlockId2,
                        headers: {
                            authorization: accessToken
                        }
                    }

                    whileApplicationApproving("Device Name", requestForApplicationApproveProgress, 0)
                })
            })

            //Create device and wait while it in progress
            cy.request({
                method: METHOD.POST,
                url: API.ApiServer + API.AccountsLogin,
                body: {
                    username: username,
                    password: "test"
                }
            }).then((response) => {
                cy.request({
                    method: METHOD.POST,
                    url: API.ApiServer + API.AccessToken,
                    body: {
                        refreshToken: response.body.refreshToken
                    }
                }).then((response) => {
                    let accessToken = "Bearer " + response.body.accessToken
                    cy.request({
                        method: METHOD.POST,
                        url: API.ApiServer + API.Policies + policyId2 + "/" + API.CreateDevice,
                        headers: {
                            authorization: accessToken
                        },
                        body: {
                            document: {
                                field3: {},
                                field4: {},
                                field5: {}
                            },
                            ref: null
                        }
                    })

                    let requestForDeviceCreationProgress = {
                        method: METHOD.GET,
                        url: API.ApiServer + API.Policies + policyId2 + "/" + API.Blocks + deviceGridBlockId2,
                        headers: {
                            authorization: accessToken
                        }
                    }

                    whileDeviceCreating("Waiting for approval", requestForDeviceCreationProgress, 0)
                })
            })

            //Get devices data and prepare body for approve
            let deviceBody
            cy.request({
                method: METHOD.GET,
                url: API.ApiServer + API.Policies + policyId2 + "/" + API.GetDevices,
                headers: {
                    authorization
                }
            }).then((response) => {
                deviceBody = response.body;
                let data = deviceBody.data[deviceBody.data.length - 1]
                data[optionKey].status = "Approved"
                let appDataBody = JSON.stringify({
                    document: data,
                    tag: "Button_0"
                })
                //Approve device
                cy.request({
                    method: METHOD.POST,
                    url: API.ApiServer + API.Policies + policyId2 + "/" + API.ApproveDevice,
                    headers: {
                        authorization,
                        "content-type": "application/json"
                    },
                    body: appDataBody
                })
            })

            //Wait while approve in progress
            cy.request({
                method: METHOD.POST,
                url: API.ApiServer + API.AccountsLogin,
                body: {
                    username: username,
                    password: "test"
                }
            }).then((response) => {
                cy.request({
                    method: METHOD.POST,
                    url: API.ApiServer + API.AccessToken,
                    body: {
                        refreshToken: response.body.refreshToken
                    }
                }).then((response) => {
                    accessToken = "Bearer " + response.body.accessToken

                    let requestForDeviceApproveProgress = {
                        method: METHOD.GET,
                        url: API.ApiServer + API.Policies + policyId2 + "/" + API.Blocks + deviceGridBlockId2,
                        headers: {
                            authorization: accessToken
                        }
                    }

                    whileDeviceApproving("Approved", requestForDeviceApproveProgress, 0)
                })
            })

            //Get issue data and prepare body for create
            cy.request({
                method: METHOD.POST,
                url: API.ApiServer + API.AccountsLogin,
                body: {
                    username: username,
                    password: "test"
                }
            }).then((response) => {
                cy.request({
                    method: METHOD.POST,
                    url: API.ApiServer + API.AccessToken,
                    body: {
                        refreshToken: response.body.refreshToken
                    }
                }).then((response) => {
                    let accessToken = "Bearer " + response.body.accessToken
                    cy.request({
                        method: METHOD.GET,
                        url: API.ApiServer + API.Policies + policyId2 + "/" + API.GetDeviceIssue,
                        headers: {
                            authorization: accessToken
                        }
                    }).then((response) => {
                        let obj = response.body
                        let device_issue_row = obj.data[obj.data.length - 1]

                        //Create issue and wait while it in progress
                        cy.request({
                            method: METHOD.POST,
                            url: API.ApiServer + API.Policies + policyId2 + "/" + API.CreateIssue,
                            headers: {
                                authorization: accessToken,
                                "content-type": "application/json"
                            },
                            body: {
                                document: {
                                    field2: {},
                                    field3: {},
                                    field6: "2024-03-01",
                                    field7: 10,
                                    field8: "2024-03-02",
                                    field17: username,
                                    field18: hederaId
                                },
                                ref: device_issue_row
                            }
                        })

                        let requestForIssueCreationProgress = {
                            method: METHOD.GET,
                            url: API.ApiServer + API.Policies + policyId2 + "/" + API.Blocks + issueRequestGridBlockId2,
                            headers: {
                                authorization: accessToken
                            }
                        }

                        whileIssueRequestCreating("Waiting for approval", requestForIssueCreationProgress, 0)
                    })
                })
            })

            //Get issue data and prepare body for approve
            let issueRow
            cy.request({
                method: METHOD.GET,
                url: API.ApiServer + API.Policies + policyId2 + "/" + API.GetIssues,
                headers: {
                    authorization
                }
            }).then((response) => {
                issueRow = response.body.data
                issueRow = issueRow[issueRow.length - 1]
                issueRow[optionKey].status = "Approved"
                issueRow = JSON.stringify({
                    document: issueRow,
                    tag: "Button_0"
                })
                //Approve issue
                cy.request({
                    method: METHOD.POST,
                    url: API.ApiServer + API.Policies + policyId2 + "/" + API.ApproveIssueRequestsBtn,
                    headers: {
                        authorization,
                        "content-type": "application/json"
                    },
                    body: issueRow
                })
            })

            //Wait while approve in progress
            let accessToken
            cy.request({
                method: METHOD.POST,
                url: API.ApiServer + API.AccountsLogin,
                body: {
                    username: username,
                    password: "test"
                }
            }).then((response) => {
                cy.request({
                    method: METHOD.POST,
                    url: API.ApiServer + API.AccessToken,
                    body: {
                        refreshToken: response.body.refreshToken
                    }
                }).then((response) => {
                    accessToken = "Bearer " + response.body.accessToken

                    let requestForIssueApproveProgress = {
                        method: METHOD.GET,
                        url: API.ApiServer + API.Policies + policyId2 + "/" + API.Blocks + issueRequestGridBlockId2,
                        headers: {
                            authorization: accessToken
                        }
                    }

                    whileIssueRequestApproving("Approved", requestForIssueApproveProgress, 0)
                })
            })

            //Wait while balance updating
            cy.request({
                method: METHOD.POST,
                url: API.ApiServer + API.AccountsLogin,
                body: {
                    username: username,
                    password: "test"
                }
            }).then((response) => {
                cy.request({
                    method: METHOD.POST,
                    url: API.ApiServer + API.AccessToken,
                    body: {
                        refreshToken: response.body.refreshToken
                    }
                }).then((response) => {
                    accessToken = "Bearer " + response.body.accessToken

                    let requestForBalance = {
                        method: METHOD.GET,
                        url: API.ApiServer + API.ListOfTokens,
                        headers: {
                            authorization: accessToken
                        }
                    }

                    whileBalanceVerifying("10", requestForBalance, 0)
                })
            })
        })

        before("Set pool", () => {
            //Set pool to retire contract and wait while it in progress
            cy.request({
                method: METHOD.POST,
                url: API.ApiServer + API.RetireContract + rConractUuid + "/" + API.PoolContract,
                headers: {
                    authorization,
                },
                body: {
                    tokens: [
                        {
                            token: tokenId,
                            count: 1
                        },
                        {
                            token: tokenId2,
                            count: 2
                        }
                    ],
                    immediately: false
                }
            }).then((response) => {
                expect(response.status).eql(STATUS_CODE.OK);
            })

            let requestForWipeRequestCreationProgress = {
                method: METHOD.GET,
                url: API.ApiServer + API.WipeRequests,
                headers: {
                    authorization,
                },
                qs: {
                    contractId: wContractId
                }
            }

            whileWipeRequestCreating(wContractId, requestForWipeRequestCreationProgress, 0)
        })

        it("Get wipe request for two tokens", () => {
            cy.request({
                method: METHOD.GET,
                url: API.ApiServer + API.WipeRequests,
                headers: {
                    authorization,
                },
                qs: {
                    contractId: wContractId
                }
            }).then((response) => {
                expect(response.status).eql(STATUS_CODE.OK);
                expect(response.body.at(0).contractId).eql(wContractId)
                expect(response.body.at(0).user).eql(rContractId)
            });
        });

        it("Get retire request two tokens", () => {
            let wipeRequestId, poolId
            cy.request({
                method: METHOD.GET,
                url: API.ApiServer + API.WipeRequests,
                headers: {
                    authorization,
                },
                qs: {
                    contractId: wContractId
                }
            }).then((response) => {
                expect(response.status).eql(STATUS_CODE.OK);
                wipeRequestId = response.body.at(0).id;
                cy.request({
                    method: METHOD.POST,
                    url: API.ApiServer + API.WipeRequests + wipeRequestId + "/" + API.Approve,
                    headers: {
                        authorization,
                    }
                }).then((response) => {
                    expect(response.status).eql(STATUS_CODE.OK);
                });
            });
            cy.request({
                method: METHOD.POST,
                url: API.ApiServer + API.AccountsLogin,
                body: {
                    username: username,
                    password: "test"
                }
            }).then((response) => {
                cy.request({
                    method: METHOD.POST,
                    url: API.ApiServer + API.AccessToken,
                    body: {
                        refreshToken: response.body.refreshToken
                    }
                }).then((response) => {
                    let accessToken = "Bearer " + response.body.accessToken
                    cy.request({
                        method: METHOD.GET,
                        url: API.ApiServer + API.RetirePools,
                        headers: {
                            authorization: accessToken
                        }
                    }).then((response) => {
                        poolId = response.body.at(0).id;
                        cy.request({
                            method: METHOD.POST,
                            url: API.ApiServer + API.RetirePools + poolId + "/" + API.Retire,
                            headers: {
                                authorization: accessToken,
                                "Content-Type": "application/json"
                            },
                            body: [
                                {
                                    token: tokenId,
                                    count: 1,
                                    serials: [1]
                                },
                                {
                                    token: tokenId2,
                                    count: 2,
                                    serials: [1, 2]
                                }
                            ]
                        }).then((response) => {
                            expect(response.status).eql(STATUS_CODE.OK);
                        });
                    })
                })
            })

            let requestForRetireRequestCreationProgress = {
                method: METHOD.GET,
                url: API.ApiServer + API.RetireRequests,
                headers: {
                    authorization,
                },
                qs: {
                    contractId: rContractId
                }
            }

            whileRetireRequestCreating(rContractId, requestForRetireRequestCreationProgress, 0)

            cy.request({
                method: METHOD.GET,
                url: API.ApiServer + API.RetireRequests,
                headers: {
                    authorization,
                },
                qs: {
                    contractId: rContractId
                }
            }).then((response) => {
                expect(response.status).eql(STATUS_CODE.OK);
                expect(response.body.at(0).contractId).eql(rContractId)
                expect(response.body.at(0).tokens.at(0).token).eql(tokenId || tokenId2)
                expect(response.body.at(0).tokens.at(0).count).eql(1 || 2)
                expect(response.body.at(0).tokens.at(1).token).eql(tokenId2 || tokenId)
                expect(response.body.at(0).tokens.at(1).count).eql(2 || 1)
                expect(response.body.at(0).user).eql(hederaId)
            });
        });

    })

    describe("Flow for one FT token and get requests", () => {

        //Flow with one FT token
        before("Create contracts, policy and register new user", () => {
            username = Math.floor(Math.random() * 99999) + "UserContReqTests";
            contractNameR = Math.floor(Math.random() * 99999) + "RCon4RequestsTests";
            contractNameW = Math.floor(Math.random() * 99999) + "WCon4RequestsTests";
            //Create retire contract and save id
            cy.request({
                method: METHOD.POST,
                url: API.ApiServer + API.ListOfContracts,
                headers: {
                    authorization,
                },
                body: {
                    "description": contractNameR,
                    "type": "RETIRE",
                },
            }).then((response) => {
                expect(response.status).eql(STATUS_CODE.SUCCESS);
                rContractId = response.body.contractId;
                rConractUuid = response.body.id;
            });

            //Create wipe contract and save id
            cy.request({
                method: METHOD.POST,
                url: API.ApiServer + API.ListOfContracts,
                headers: {
                    authorization,
                },
                body: {
                    "description": contractNameW,
                    "type": "WIPE",
                },
            }).then((response) => {
                expect(response.status).eql(STATUS_CODE.SUCCESS);
                wContractId = response.body.contractId;
            });

            //Import policy and save id
            cy.request({
                method: METHOD.POST,
                url: API.ApiServer + API.PolicisImportMsg,
                body: {
                    "messageId": Cypress.env('policy_for_compare1')//iRec 4
                },
                headers: {
                    authorization,
                },
                timeout: 180000
            })
                .then((response) => {
                    expect(response.status).to.eq(STATUS_CODE.SUCCESS);
                    policyId = response.body.at(-1).id;
                })

            //Get token(Irec token) draft id to update it
            cy.request({
                method: METHOD.GET,
                url: API.ApiServer + API.ListOfTokens,
                headers: {
                    authorization,
                },
            }).then((response) => {
                expect(response.status).eql(STATUS_CODE.OK);
                tokenId = response.body.at(0).tokenId;
            }).then(() => {
                //Put wipe contract to token and change token type
                cy.request({
                    method: METHOD.PUT,
                    url: API.ApiServer + API.ListOfTokens + API.Async,
                    headers: {
                        authorization,
                    },
                    body: {
                        tokenId: tokenId,
                        tokenType: "fungible",
                        wipeContractId: wContractId,
                        draftToken: true
                    }
                })
            }).then(() => {
                //Publish policy
                cy.request({
                    method: METHOD.PUT,
                    url: API.ApiServer + API.Policies + policyId + "/" + API.Publish,
                    body: {
                        policyVersion: "1.2.5"
                    },
                    headers: {
                        authorization
                    },
                    timeout: 600000
                })
                    .then((response) => {
                        expect(response.status).to.eq(STATUS_CODE.OK);
                    })
            })

            //Register new user
            cy.request({
                method: METHOD.POST,
                url: API.ApiServer + API.AccountRegister,
                body: {
                    username: username,
                    password: "test",
                    password_confirmation: "test",
                    role: "USER",
                }
            }).then((response) => {
                expect(response.status).to.eq(STATUS_CODE.SUCCESS);
            })
            //Login and get PT
            cy.request({
                method: METHOD.POST,
                url: API.ApiServer + API.AccountsLogin,
                body: {
                    username: username,
                    password: "test"
                }
            }).then((response) => {
                //Get AT
                cy.request({
                    method: METHOD.POST,
                    url: API.ApiServer + API.AccessToken,
                    body: {
                        refreshToken: response.body.refreshToken
                    }
                }).then((response) => {
                    let accessToken = "Bearer " + response.body.accessToken
                    //Get SR did
                    cy.request({
                        method: METHOD.GET,
                        url: API.ApiServer + API.StandardRegistriesAggregated,
                        headers: {
                            authorization: accessToken
                        }
                    }).then((response) => {
                        let SRDid = response.body[0].did
                        //Get generated hedera creds
                        cy.request({
                            method: METHOD.GET,
                            url: API.ApiServer + API.RandomKey,
                            headers: {authorization},
                        }).then((response) => {
                            hederaId = response.body.id
                            let hederaAccountKey = response.body.key
                            //Update profile
                            cy.request({
                                method: METHOD.PUT,
                                url: API.ApiServer + API.Profiles + username,
                                body: {
                                    hederaAccountId: hederaId,
                                    hederaAccountKey: hederaAccountKey,
                                    parent: SRDid
                                },
                                headers: {
                                    authorization: accessToken
                                },
                                timeout: 180000
                            })
                        })
                    })
                })
            })
        })

        before("Get blocks for waiting(approve app, device grid, issue grid) and token id", () => {
            cy.request({
                method: METHOD.POST,
                url: API.ApiServer + API.AccountsLogin,
                body: {
                    username: username,
                    password: "test"
                }
            }).then((response) => {
                cy.request({
                    method: METHOD.POST,
                    url: API.ApiServer + API.AccessToken,
                    body: {
                        refreshToken: response.body.refreshToken
                    }
                }).then((response) => {
                    let accessToken = "Bearer " + response.body.accessToken
                    cy.request({
                        method: METHOD.GET,
                        url: API.ApiServer + API.Policies + policyId + "/" + API.WaitForApproveApplication,
                        headers: {
                            authorization: accessToken
                        }
                    }).then((response) => {
                        waitForApproveApplicationBlockId = response.body.id
                    })
                    cy.request({
                        method: METHOD.GET,
                        url: API.ApiServer + API.Policies + policyId + "/" + API.DeviceGrid,
                        headers: {
                            authorization: accessToken
                        }
                    }).then((response) => {
                        deviceGridBlockId = response.body.id
                    })
                    cy.request({
                        method: METHOD.GET,
                        url: API.ApiServer + API.Policies + policyId + "/" + API.IssueRequestGrid,
                        headers: {
                            authorization: accessToken
                        }
                    }).then((response) => {
                        issueRequestGridBlockId = response.body.id
                    })
                    cy.request({
                        method: METHOD.GET,
                        url: API.ApiServer + API.Policies + policyId + "/" + API.ApproveRegistrantBtn,
                        headers: {
                            authorization
                        }
                    }).then((response) => {
                        approveRegistrantBtnBlockId = response.body.id
                    })
                    cy.request({
                        method: METHOD.GET,
                        url: API.ApiServer + API.ListOfTokens,
                        headers: {
                            authorization,
                        },
                        timeout: 180000
                    }).then((response) => {
                        expect(response.status).eql(STATUS_CODE.OK);
                        tokenId = response.body.at(0).tokenId;
                    })
                })
            })
        })

        before("Mint token", () => {
            //Choose role
            cy.request({
                method: METHOD.POST,
                url: API.ApiServer + API.AccountsLogin,
                body: {
                    username: username,
                    password: "test"
                }
            }).then((response) => {
                cy.request({
                    method: METHOD.POST,
                    url: API.ApiServer + API.AccessToken,
                    body: {
                        refreshToken: response.body.refreshToken
                    }
                }).then((response) => {
                    let accessToken = "Bearer " + response.body.accessToken
                    cy.request({
                        method: METHOD.POST,
                        url: API.ApiServer + API.Policies + policyId + "/" + API.ChooseRegistrantRole,
                        headers: {
                            authorization: accessToken
                        },
                        body: {
                            role: "Registrant"
                        }
                    })

                    cy.wait(10000)

                    //Create app and wait while it in progress
                    cy.request({
                        method: METHOD.POST,
                        url: API.ApiServer + API.Policies + policyId + "/" + API.CreateApplication,
                        headers: {
                            authorization: accessToken
                        },
                        body: {
                            document: {
                                field1: {},
                                field2: {},
                                field3: {}
                            },
                            ref: null
                        }
                    })

                    let requestForApplicationCreationProgress = {
                        method: METHOD.GET,
                        url: API.ApiServer + API.Policies + policyId + "/" + API.Blocks + waitForApproveApplicationBlockId,
                        headers: {
                            authorization: accessToken
                        }
                    }

                    whileApplicationCreating("Submitted for Approval", requestForApplicationCreationProgress, 0)
                })
            })

            //Get applications data and prepare body for approve
            let applicationData
            cy.request({
                method: METHOD.GET,
                url: API.ApiServer + API.Policies + policyId + "/" + API.GetApplications,
                headers: {
                    authorization
                }
            }).then((response) => {
                applicationData = response.body.data[0];
                applicationData.option.status = "Approved"
                let appDataBody = JSON.stringify({
                    document: applicationData,
                    tag: "Button_0"
                })
                //Approve app
                cy.request({
                    method: METHOD.POST,
                    url: API.ApiServer + API.Policies + policyId + "/" + API.ApproveApplication,
                    headers: {
                        authorization,
                        "content-type": "application/json"
                    },
                    body: appDataBody
                })
            })

            //Wait while approve in progress
            cy.request({
                method: METHOD.POST,
                url: API.ApiServer + API.AccountsLogin,
                body: {
                    username: username,
                    password: "test"
                }
            }).then((response) => {
                cy.request({
                    method: METHOD.POST,
                    url: API.ApiServer + API.AccessToken,
                    body: {
                        refreshToken: response.body.refreshToken
                    }
                }).then((response) => {
                    accessToken = "Bearer " + response.body.accessToken

                    let requestForApplicationApproveProgress = {
                        method: METHOD.GET,
                        url: API.ApiServer + API.Policies + policyId + "/" + API.Blocks + deviceGridBlockId,
                        headers: {
                            authorization: accessToken
                        }
                    }

                    whileApplicationApproving("Device Name", requestForApplicationApproveProgress, 0)
                })
            })

            //Create device and wait while it in progress
            cy.request({
                method: METHOD.POST,
                url: API.ApiServer + API.AccountsLogin,
                body: {
                    username: username,
                    password: "test"
                }
            }).then((response) => {
                cy.request({
                    method: METHOD.POST,
                    url: API.ApiServer + API.AccessToken,
                    body: {
                        refreshToken: response.body.refreshToken
                    }
                }).then((response) => {
                    let accessToken = "Bearer " + response.body.accessToken
                    cy.request({
                        method: METHOD.POST,
                        url: API.ApiServer + API.Policies + policyId + "/" + API.CreateDevice,
                        headers: {
                            authorization: accessToken
                        },
                        body: {
                            document: {
                                field3: {},
                                field4: {},
                                field5: {}
                            },
                            ref: null
                        }
                    })

                    let requestForDeviceCreationProgress = {
                        method: METHOD.GET,
                        url: API.ApiServer + API.Policies + policyId + "/" + API.Blocks + deviceGridBlockId,
                        headers: {
                            authorization: accessToken
                        }
                    }

                    whileDeviceCreating("Waiting for approval", requestForDeviceCreationProgress, 0)
                })
            })

            //Get devices data and prepare body for approve
            let deviceBody
            cy.request({
                method: METHOD.GET,
                url: API.ApiServer + API.Policies + policyId + "/" + API.GetDevices,
                headers: {
                    authorization
                }
            }).then((response) => {
                deviceBody = response.body;
                let data = deviceBody.data[deviceBody.data.length - 1]
                data[optionKey].status = "Approved"
                let appDataBody = JSON.stringify({
                    document: data,
                    tag: "Button_0"
                })
                //Approve device
                cy.request({
                    method: METHOD.POST,
                    url: API.ApiServer + API.Policies + policyId + "/" + API.ApproveDevice,
                    headers: {
                        authorization,
                        "content-type": "application/json"
                    },
                    body: appDataBody
                })
            })

            //Wait while approve in progress
            cy.request({
                method: METHOD.POST,
                url: API.ApiServer + API.AccountsLogin,
                body: {
                    username: username,
                    password: "test"
                }
            }).then((response) => {
                cy.request({
                    method: METHOD.POST,
                    url: API.ApiServer + API.AccessToken,
                    body: {
                        refreshToken: response.body.refreshToken
                    }
                }).then((response) => {
                    accessToken = "Bearer " + response.body.accessToken

                    let requestForDeviceApproveProgress = {
                        method: METHOD.GET,
                        url: API.ApiServer + API.Policies + policyId + "/" + API.Blocks + deviceGridBlockId,
                        headers: {
                            authorization: accessToken
                        }
                    }

                    whileDeviceApproving("Approved", requestForDeviceApproveProgress, 0)
                })
            })

            //Get issue data and prepare body for create
            cy.request({
                method: METHOD.POST,
                url: API.ApiServer + API.AccountsLogin,
                body: {
                    username: username,
                    password: "test"
                }
            }).then((response) => {
                cy.request({
                    method: METHOD.POST,
                    url: API.ApiServer + API.AccessToken,
                    body: {
                        refreshToken: response.body.refreshToken
                    }
                }).then((response) => {
                    let accessToken = "Bearer " + response.body.accessToken
                    cy.request({
                        method: METHOD.GET,
                        url: API.ApiServer + API.Policies + policyId + "/" + API.GetDeviceIssue,
                        headers: {
                            authorization: accessToken
                        }
                    }).then((response) => {
                        let obj = response.body
                        let device_issue_row = obj.data[obj.data.length - 1]

                        //Create issue and wait while it in progress
                        cy.request({
                            method: METHOD.POST,
                            url: API.ApiServer + API.Policies + policyId + "/" + API.CreateIssue,
                            headers: {
                                authorization: accessToken,
                                "content-type": "application/json"
                            },
                            body: {
                                document: {
                                    field2: {},
                                    field3: {},
                                    field6: "2024-03-01",
                                    field7: 10,
                                    field8: "2024-03-02",
                                    field17: username,
                                    field18: hederaId
                                },
                                ref: device_issue_row
                            }
                        })

                        let requestForIssueCreationProgress = {
                            method: METHOD.GET,
                            url: API.ApiServer + API.Policies + policyId + "/" + API.Blocks + issueRequestGridBlockId,
                            headers: {
                                authorization: accessToken
                            }
                        }

                        whileIssueRequestCreating("Waiting for approval", requestForIssueCreationProgress, 0)
                    })
                })
            })

            //Get issue data and prepare body for approve
            let issueRow
            cy.request({
                method: METHOD.GET,
                url: API.ApiServer + API.Policies + policyId + "/" + API.GetIssues,
                headers: {
                    authorization
                }
            }).then((response) => {
                issueRow = response.body.data
                issueRow = issueRow[issueRow.length - 1]
                issueRow[optionKey].status = "Approved"
                issueRow = JSON.stringify({
                    document: issueRow,
                    tag: "Button_0"
                })
                //Approve issue
                cy.request({
                    method: METHOD.POST,
                    url: API.ApiServer + API.Policies + policyId + "/" + API.ApproveIssueRequestsBtn,
                    headers: {
                        authorization,
                        "content-type": "application/json"
                    },
                    body: issueRow
                })
            })

            //Wait while approve in progress
            let accessToken
            cy.request({
                method: METHOD.POST,
                url: API.ApiServer + API.AccountsLogin,
                body: {
                    username: username,
                    password: "test"
                }
            }).then((response) => {
                cy.request({
                    method: METHOD.POST,
                    url: API.ApiServer + API.AccessToken,
                    body: {
                        refreshToken: response.body.refreshToken
                    }
                }).then((response) => {
                    accessToken = "Bearer " + response.body.accessToken

                    let requestForIssueApproveProgress = {
                        method: METHOD.GET,
                        url: API.ApiServer + API.Policies + policyId + "/" + API.Blocks + issueRequestGridBlockId,
                        headers: {
                            authorization: accessToken
                        }
                    }

                    whileIssueRequestApproving("Approved", requestForIssueApproveProgress, 0)
                })
            })

            //Wait while balance updating
            cy.request({
                method: METHOD.POST,
                url: API.ApiServer + API.AccountsLogin,
                body: {
                    username: username,
                    password: "test"
                }
            }).then((response) => {
                cy.request({
                    method: METHOD.POST,
                    url: API.ApiServer + API.AccessToken,
                    body: {
                        refreshToken: response.body.refreshToken
                    }
                }).then((response) => {
                    accessToken = "Bearer " + response.body.accessToken

                    let requestForBalance = {
                        method: METHOD.GET,
                        url: API.ApiServer + API.ListOfTokens,
                        headers: {
                            authorization: accessToken
                        }
                    }

                    whileBalanceVerifying("10", requestForBalance, 0)
                })
            })
        })

        before("Set pool", () => {
            //Set pool to retire contract and wait while it in progress
            cy.request({
                method: METHOD.POST,
                url: API.ApiServer + API.RetireContract + rConractUuid + "/" + API.PoolContract,
                headers: {
                    authorization,
                },
                body: {
                    tokens: [
                        {
                            token: tokenId,
                            count: 1
                        }
                    ],
                    immediately: false
                }
            }).then((response) => {
                expect(response.status).eql(STATUS_CODE.OK);
            })

            let requestForWipeRequestCreationProgress = {
                method: METHOD.GET,
                url: API.ApiServer + API.WipeRequests,
                headers: {
                    authorization,
                },
                qs: {
                    contractId: wContractId
                }
            }

            whileWipeRequestCreating(wContractId, requestForWipeRequestCreationProgress, 0)
        })

        it("Get wipe request", () => {
            cy.request({
                method: METHOD.GET,
                url: API.ApiServer + API.WipeRequests,
                headers: {
                    authorization,
                },
                qs: {
                    contractId: wContractId
                }
            }).then((response) => {
                expect(response.status).eql(STATUS_CODE.OK);
                expect(response.body.at(0).contractId).eql(wContractId)
            });
        });

        it("Get retire request", () => {
            let wipeRequestId, poolId
            cy.request({
                method: METHOD.GET,
                url: API.ApiServer + API.WipeRequests,
                headers: {
                    authorization,
                },
                qs: {
                    contractId: wContractId
                }
            }).then((response) => {
                expect(response.status).eql(STATUS_CODE.OK);
                wipeRequestId = response.body.at(0).id;
                cy.request({
                    method: METHOD.POST,
                    url: API.ApiServer + API.WipeRequests + wipeRequestId + "/" + API.Approve,
                    headers: {
                        authorization,
                    }
                }).then((response) => {
                    expect(response.status).eql(STATUS_CODE.OK);
                });
            });
            cy.request({
                method: METHOD.POST,
                url: API.ApiServer + API.AccountsLogin,
                body: {
                    username: username,
                    password: "test"
                }
            }).then((response) => {
                cy.request({
                    method: METHOD.POST,
                    url: API.ApiServer + API.AccessToken,
                    body: {
                        refreshToken: response.body.refreshToken
                    }
                }).then((response) => {
                    let accessToken = "Bearer " + response.body.accessToken
                    cy.request({
                        method: METHOD.GET,
                        url: API.ApiServer + API.RetirePools,
                        headers: {
                            authorization: accessToken
                        }
                    }).then((response) => {
                        poolId = response.body.at(0).id;
                        cy.request({
                            method: METHOD.POST,
                            url: API.ApiServer + API.RetirePools + poolId + "/" + API.Retire,
                            headers: {
                                authorization: accessToken,
                                "Content-Type": "application/json"
                            },
                            body: [{
                                token: tokenId,
                                count: 1,
                                serials: [1]
                            }]
                        }).then((response) => {
                            expect(response.status).eql(STATUS_CODE.OK);
                        });
                    })
                })
            })

            let requestForRetireRequestCreationProgress = {
                method: METHOD.GET,
                url: API.ApiServer + API.RetireRequests,
                headers: {
                    authorization,
                },
                qs: {
                    contractId: rContractId
                }
            }

            whileRetireRequestCreating(rContractId, requestForRetireRequestCreationProgress, 0)

            cy.request({
                method: METHOD.GET,
                url: API.ApiServer + API.RetireRequests,
                headers: {
                    authorization,
                },
                qs: {
                    contractId: rContractId
                }
            }).then((response) => {
                expect(response.status).eql(STATUS_CODE.OK);
                expect(response.body.at(0).contractId).eql(rContractId)
                expect(response.body.at(0).tokens.at(0).token).eql(tokenId)
                expect(response.body.at(0).tokens.at(0).count).eql(1)
                expect(response.body.at(0).user).eql(hederaId)
            });
        });

    })

    describe("Flow for two FT tokens and get requests", () => {

        before("Create contracts, policies, register new user and associate token with him", () => {
            username = Math.floor(Math.random() * 99999) + "UserContReqTests";
            contractNameR = Math.floor(Math.random() * 99999) + "RCon4RequestsTests";
            contractNameW = Math.floor(Math.random() * 99999) + "WCon4RequestsTests";
            //Create retire contract and save id
            cy.request({
                method: METHOD.POST,
                url: API.ApiServer + API.ListOfContracts,
                headers: {
                    authorization,
                },
                body: {
                    "description": contractNameR,
                    "type": "RETIRE",
                },
                timeout: 180000
            }).then((response) => {
                expect(response.status).eql(STATUS_CODE.SUCCESS);
                rContractId = response.body.contractId;
                rConractUuid = response.body.id;
            });

            //Create wipe contract and save id
            cy.request({
                method: METHOD.POST,
                url: API.ApiServer + API.ListOfContracts,
                headers: {
                    authorization,
                },
                body: {
                    "description": contractNameW,
                    "type": "WIPE",
                },
            }).then((response) => {
                expect(response.status).eql(STATUS_CODE.SUCCESS);
                wContractId = response.body.contractId;
            });

            //Import policy and save id
            cy.request({
                method: METHOD.POST,
                url: API.ApiServer + API.PolicisImportMsg,
                body: {
                    "messageId": Cypress.env('policy_for_compare1')//iRec 4
                },
                headers: {
                    authorization,
                },
                timeout: 180000
            })
                .then((response) => {
                    expect(response.status).to.eq(STATUS_CODE.SUCCESS);
                    policyId = response.body.at(-1).id;
                })

            //Get token(Irec 4 token) draft id to update it
            cy.request({
                method: METHOD.GET,
                url: API.ApiServer + API.ListOfTokens,
                headers: {
                    authorization,
                },
            }).then((response) => {
                expect(response.status).eql(STATUS_CODE.OK);
                tokenId = response.body.at(0).tokenId;
            }).then(() => {
                //Put wipe contract to token
                cy.request({
                    method: METHOD.PUT,
                    url: API.ApiServer + API.ListOfTokens + API.Async,
                    headers: {
                        authorization,
                    },
                    body: {
                        tokenType: "fungible",
                        tokenId: tokenId,
                        wipeContractId: wContractId,
                        draftToken: true
                    }
                })
            }).then(() => {
                //Publish policy
                cy.request({
                    method: METHOD.PUT,
                    url: API.ApiServer + API.Policies + policyId + "/" + API.Publish,
                    body: {
                        policyVersion: "1.2.5"
                    },
                    headers: {
                        authorization
                    },
                    timeout: 600000
                })
                    .then((response) => {
                        expect(response.status).to.eq(STATUS_CODE.OK);
                    })
            })

            //Import second policy to have one more token and save id
            cy.request({
                method: METHOD.POST,
                url: API.ApiServer + API.PolicisImportMsg,
                body: {
                    "messageId": Cypress.env('policy_for_compare1')//iRec 4
                },
                headers: {
                    authorization,
                },
                timeout: 180000
            })
                .then((response) => {
                    expect(response.status).to.eq(STATUS_CODE.SUCCESS);
                    policyId2 = response.body.at(-1).id;
                })

            //Get token(Irec 5 token) draft id to update it
            cy.request({
                method: METHOD.GET,
                url: API.ApiServer + API.ListOfTokens,
                headers: {
                    authorization,
                },
            }).then((response) => {
                expect(response.status).eql(STATUS_CODE.OK);
                tokenId2 = response.body.at(0).tokenId;
            }).then(() => {
                //Put wipe contract to token
                cy.request({
                    method: METHOD.PUT,
                    url: API.ApiServer + API.ListOfTokens + API.Async,
                    headers: {
                        authorization,
                    },
                    body: {
                        tokenType: "fungible",
                        tokenId: tokenId2,
                        wipeContractId: wContractId,
                        draftToken: true
                    }
                })
            }).then(() => {
                //Publish policy
                cy.request({
                    method: METHOD.PUT,
                    url: API.ApiServer + API.Policies + policyId2 + "/" + API.Publish,
                    body: {
                        policyVersion: "1.2.5"
                    },
                    headers: {
                        authorization
                    },
                    timeout: 600000
                })
                    .then((response) => {
                        expect(response.status).to.eq(STATUS_CODE.OK);
                    })
            })

            //Register new user
            cy.request({
                method: METHOD.POST,
                url: API.ApiServer + API.AccountRegister,
                body: {
                    username: username,
                    password: "test",
                    password_confirmation: "test",
                    role: "USER",
                }
            }).then((response) => {
                expect(response.status).to.eq(STATUS_CODE.SUCCESS);
            })
            //Login and get PT
            cy.request({
                method: METHOD.POST,
                url: API.ApiServer + API.AccountsLogin,
                body: {
                    username: username,
                    password: "test"
                }
            }).then((response) => {
                //Get AT
                cy.request({
                    method: METHOD.POST,
                    url: API.ApiServer + API.AccessToken,
                    body: {
                        refreshToken: response.body.refreshToken
                    }
                }).then((response) => {
                    let accessToken = "Bearer " + response.body.accessToken
                    //Get SR did
                    cy.request({
                        method: METHOD.GET,
                        url: API.ApiServer + API.StandardRegistriesAggregated,
                        headers: {
                            authorization: accessToken
                        }
                    }).then((response) => {
                        let SRDid = response.body[0].did
                        //Get generated hedera creds
                        cy.request({
                            method: METHOD.GET,
                            url: API.ApiServer + API.RandomKey,
                            headers: {authorization},
                        }).then((response) => {
                            hederaId = response.body.id
                            let hederaAccountKey = response.body.key
                            //Update profile
                            cy.request({
                                method: METHOD.PUT,
                                url: API.ApiServer + API.Profiles + username,
                                body: {
                                    hederaAccountId: hederaId,
                                    hederaAccountKey: hederaAccountKey,
                                    parent: SRDid
                                },
                                headers: {
                                    authorization: accessToken
                                },
                                timeout: 180000
                            })
                        })
                    })
                })
            })
        })

        before("Get blocks for waiting(approve app, device grid, issue grid) and tokens id", () => {
            cy.request({
                method: METHOD.POST,
                url: API.ApiServer + API.AccountsLogin,
                body: {
                    username: username,
                    password: "test"
                }
            }).then((response) => {
                cy.request({
                    method: METHOD.POST,
                    url: API.ApiServer + API.AccessToken,
                    body: {
                        refreshToken: response.body.refreshToken
                    }
                }).then((response) => {
                    let accessToken = "Bearer " + response.body.accessToken
                    cy.request({
                        method: METHOD.GET,
                        url: API.ApiServer + API.Policies + policyId + "/" + API.WaitForApproveApplication,
                        headers: {
                            authorization: accessToken
                        }
                    }).then((response) => {
                        waitForApproveApplicationBlockId = response.body.id
                    })
                    cy.request({
                        method: METHOD.GET,
                        url: API.ApiServer + API.Policies + policyId + "/" + API.DeviceGrid,
                        headers: {
                            authorization: accessToken
                        }
                    }).then((response) => {
                        deviceGridBlockId = response.body.id
                    })
                    cy.request({
                        method: METHOD.GET,
                        url: API.ApiServer + API.Policies + policyId + "/" + API.IssueRequestGrid,
                        headers: {
                            authorization: accessToken
                        }
                    }).then((response) => {
                        issueRequestGridBlockId = response.body.id
                    })
                    cy.request({
                        method: METHOD.GET,
                        url: API.ApiServer + API.Policies + policyId + "/" + API.ApproveRegistrantBtn,
                        headers: {
                            authorization
                        }
                    }).then((response) => {
                        approveRegistrantBtnBlockId = response.body.id
                    })
                    cy.request({
                        method: METHOD.GET,
                        url: API.ApiServer + API.Policies + policyId2 + "/" + API.WaitForApproveApplication,
                        headers: {
                            authorization: accessToken
                        }
                    }).then((response) => {
                        waitForApproveApplicationBlockId2 = response.body.id
                    })
                    cy.request({
                        method: METHOD.GET,
                        url: API.ApiServer + API.Policies + policyId2 + "/" + API.DeviceGrid,
                        headers: {
                            authorization: accessToken
                        }
                    }).then((response) => {
                        deviceGridBlockId2 = response.body.id
                    })
                    cy.request({
                        method: METHOD.GET,
                        url: API.ApiServer + API.Policies + policyId2 + "/" + API.IssueRequestGrid,
                        headers: {
                            authorization: accessToken
                        }
                    }).then((response) => {
                        issueRequestGridBlockId2 = response.body.id
                    })
                    cy.request({
                        method: METHOD.GET,
                        url: API.ApiServer + API.Policies + policyId2 + "/" + API.ApproveRegistrantBtn,
                        headers: {
                            authorization
                        }
                    }).then((response) => {
                        approveRegistrantBtnBlockId2 = response.body.id
                    })
                    cy.request({
                        method: METHOD.GET,
                        url: API.ApiServer + API.ListOfTokens,
                        headers: {
                            authorization,
                        },
                    }).then((response) => {
                        expect(response.status).eql(STATUS_CODE.OK);
                        tokenId = response.body.at(1).tokenId;
                        tokenId2 = response.body.at(0).tokenId;
                    })
                })
            })
        })

        before("Mint tokens", () => {
            //Choose role
            cy.request({
                method: METHOD.POST,
                url: API.ApiServer + API.AccountsLogin,
                body: {
                    username: username,
                    password: "test"
                }
            }).then((response) => {
                cy.request({
                    method: METHOD.POST,
                    url: API.ApiServer + API.AccessToken,
                    body: {
                        refreshToken: response.body.refreshToken
                    }
                }).then((response) => {
                    let accessToken = "Bearer " + response.body.accessToken
                    cy.request({
                        method: METHOD.POST,
                        url: API.ApiServer + API.Policies + policyId + "/" + API.ChooseRegistrantRole,
                        headers: {
                            authorization: accessToken
                        },
                        body: {
                            role: "Registrant"
                        }
                    })

                    cy.wait(10000)

                    //Create app and wait while it in progress
                    cy.request({
                        method: METHOD.POST,
                        url: API.ApiServer + API.Policies + policyId + "/" + API.CreateApplication,
                        headers: {
                            authorization: accessToken
                        },
                        body: {
                            document: {
                                field1: {},
                                field2: {},
                                field3: {}
                            },
                            ref: null
                        }
                    })

                    let requestForApplicationCreationProgress = {
                        method: METHOD.GET,
                        url: API.ApiServer + API.Policies + policyId + "/" + API.Blocks + waitForApproveApplicationBlockId,
                        headers: {
                            authorization: accessToken
                        }
                    }

                    whileApplicationCreating("Submitted for Approval", requestForApplicationCreationProgress, 0)
                })
            })

            //Get applications data and prepare body for approve
            let applicationData
            cy.request({
                method: METHOD.GET,
                url: API.ApiServer + API.Policies + policyId + "/" + API.GetApplications,
                headers: {
                    authorization
                }
            }).then((response) => {
                applicationData = response.body.data[0];
                applicationData.option.status = "Approved"
                let appDataBody = JSON.stringify({
                    document: applicationData,
                    tag: "Button_0"
                })
                //Approve app
                cy.request({
                    method: METHOD.POST,
                    url: API.ApiServer + API.Policies + policyId + "/" + API.ApproveApplication,
                    headers: {
                        authorization,
                        "content-type": "application/json"
                    },
                    body: appDataBody
                })
            })

            //Wait while approve in progress
            cy.request({
                method: METHOD.POST,
                url: API.ApiServer + API.AccountsLogin,
                body: {
                    username: username,
                    password: "test"
                }
            }).then((response) => {
                cy.request({
                    method: METHOD.POST,
                    url: API.ApiServer + API.AccessToken,
                    body: {
                        refreshToken: response.body.refreshToken
                    }
                }).then((response) => {
                    accessToken = "Bearer " + response.body.accessToken

                    let requestForApplicationApproveProgress = {
                        method: METHOD.GET,
                        url: API.ApiServer + API.Policies + policyId + "/" + API.Blocks + deviceGridBlockId,
                        headers: {
                            authorization: accessToken
                        }
                    }

                    whileApplicationApproving("Device Name", requestForApplicationApproveProgress, 0)
                })
            })

            //Create device and wait while it in progress
            cy.request({
                method: METHOD.POST,
                url: API.ApiServer + API.AccountsLogin,
                body: {
                    username: username,
                    password: "test"
                }
            }).then((response) => {
                cy.request({
                    method: METHOD.POST,
                    url: API.ApiServer + API.AccessToken,
                    body: {
                        refreshToken: response.body.refreshToken
                    }
                }).then((response) => {
                    let accessToken = "Bearer " + response.body.accessToken
                    cy.request({
                        method: METHOD.POST,
                        url: API.ApiServer + API.Policies + policyId + "/" + API.CreateDevice,
                        headers: {
                            authorization: accessToken
                        },
                        body: {
                            document: {
                                field3: {},
                                field4: {},
                                field5: {}
                            },
                            ref: null
                        }
                    })

                    let requestForDeviceCreationProgress = {
                        method: METHOD.GET,
                        url: API.ApiServer + API.Policies + policyId + "/" + API.Blocks + deviceGridBlockId,
                        headers: {
                            authorization: accessToken
                        }
                    }

                    whileDeviceCreating("Waiting for approval", requestForDeviceCreationProgress, 0)
                })
            })

            //Get devices data and prepare body for approve
            let deviceBody
            cy.request({
                method: METHOD.GET,
                url: API.ApiServer + API.Policies + policyId + "/" + API.GetDevices,
                headers: {
                    authorization
                }
            }).then((response) => {
                deviceBody = response.body;
                let data = deviceBody.data[deviceBody.data.length - 1]
                data[optionKey].status = "Approved"
                let appDataBody = JSON.stringify({
                    document: data,
                    tag: "Button_0"
                })
                //Approve device
                cy.request({
                    method: METHOD.POST,
                    url: API.ApiServer + API.Policies + policyId + "/" + API.ApproveDevice,
                    headers: {
                        authorization,
                        "content-type": "application/json"
                    },
                    body: appDataBody
                })
            })

            //Wait while approve in progress
            cy.request({
                method: METHOD.POST,
                url: API.ApiServer + API.AccountsLogin,
                body: {
                    username: username,
                    password: "test"
                }
            }).then((response) => {
                cy.request({
                    method: METHOD.POST,
                    url: API.ApiServer + API.AccessToken,
                    body: {
                        refreshToken: response.body.refreshToken
                    }
                }).then((response) => {
                    accessToken = "Bearer " + response.body.accessToken

                    let requestForDeviceApproveProgress = {
                        method: METHOD.GET,
                        url: API.ApiServer + API.Policies + policyId + "/" + API.Blocks + deviceGridBlockId,
                        headers: {
                            authorization: accessToken
                        }
                    }

                    whileDeviceApproving("Approved", requestForDeviceApproveProgress, 0)
                })
            })

            //Get issue data and prepare body for create
            cy.request({
                method: METHOD.POST,
                url: API.ApiServer + API.AccountsLogin,
                body: {
                    username: username,
                    password: "test"
                }
            }).then((response) => {
                cy.request({
                    method: METHOD.POST,
                    url: API.ApiServer + API.AccessToken,
                    body: {
                        refreshToken: response.body.refreshToken
                    }
                }).then((response) => {
                    let accessToken = "Bearer " + response.body.accessToken
                    cy.request({
                        method: METHOD.GET,
                        url: API.ApiServer + API.Policies + policyId + "/" + API.GetDeviceIssue,
                        headers: {
                            authorization: accessToken
                        }
                    }).then((response) => {
                        let obj = response.body
                        let device_issue_row = obj.data[obj.data.length - 1]

                        //Create issue and wait while it in progress
                        cy.request({
                            method: METHOD.POST,
                            url: API.ApiServer + API.Policies + policyId + "/" + API.CreateIssue,
                            headers: {
                                authorization: accessToken,
                                "content-type": "application/json"
                            },
                            body: {
                                document: {
                                    field2: {},
                                    field3: {},
                                    field6: "2024-03-01",
                                    field7: 10,
                                    field8: "2024-03-02",
                                    field17: username,
                                    field18: hederaId
                                },
                                ref: device_issue_row
                            }
                        })

                        let requestForIssueCreationProgress = {
                            method: METHOD.GET,
                            url: API.ApiServer + API.Policies + policyId + "/" + API.Blocks + issueRequestGridBlockId,
                            headers: {
                                authorization: accessToken
                            }
                        }

                        whileIssueRequestCreating("Waiting for approval", requestForIssueCreationProgress, 0)
                    })
                })
            })

            //Get issue data and prepare body for approve
            let issueRow
            cy.request({
                method: METHOD.GET,
                url: API.ApiServer + API.Policies + policyId + "/" + API.GetIssues,
                headers: {
                    authorization
                }
            }).then((response) => {
                issueRow = response.body.data
                issueRow = issueRow[issueRow.length - 1]
                issueRow[optionKey].status = "Approved"
                issueRow = JSON.stringify({
                    document: issueRow,
                    tag: "Button_0"
                })
                //Approve issue
                cy.request({
                    method: METHOD.POST,
                    url: API.ApiServer + API.Policies + policyId + "/" + API.ApproveIssueRequestsBtn,
                    headers: {
                        authorization,
                        "content-type": "application/json"
                    },
                    body: issueRow
                })
            })

            //Wait while approve in progress
            let accessToken
            cy.request({
                method: METHOD.POST,
                url: API.ApiServer + API.AccountsLogin,
                body: {
                    username: username,
                    password: "test"
                }
            }).then((response) => {
                cy.request({
                    method: METHOD.POST,
                    url: API.ApiServer + API.AccessToken,
                    body: {
                        refreshToken: response.body.refreshToken
                    }
                }).then((response) => {
                    accessToken = "Bearer " + response.body.accessToken

                    let requestForIssueApproveProgress = {
                        method: METHOD.GET,
                        url: API.ApiServer + API.Policies + policyId + "/" + API.Blocks + issueRequestGridBlockId,
                        headers: {
                            authorization: accessToken
                        }
                    }

                    whileIssueRequestApproving("Approved", requestForIssueApproveProgress, 0)
                })
            })

            //Wait while balance updating
            cy.request({
                method: METHOD.POST,
                url: API.ApiServer + API.AccountsLogin,
                body: {
                    username: username,
                    password: "test"
                }
            }).then((response) => {
                cy.request({
                    method: METHOD.POST,
                    url: API.ApiServer + API.AccessToken,
                    body: {
                        refreshToken: response.body.refreshToken
                    }
                }).then((response) => {
                    accessToken = "Bearer " + response.body.accessToken

                    let requestForBalance = {
                        method: METHOD.GET,
                        url: API.ApiServer + API.ListOfTokens,
                        headers: {
                            authorization: accessToken
                        }
                    }

                    whileBalanceVerifying("10", requestForBalance, 0)
                })
            })
        })

        before("Mint second tokens", () => {
            //Choose role
            cy.request({
                method: METHOD.POST,
                url: API.ApiServer + API.AccountsLogin,
                body: {
                    username: username,
                    password: "test"
                }
            }).then((response) => {
                cy.request({
                    method: METHOD.POST,
                    url: API.ApiServer + API.AccessToken,
                    body: {
                        refreshToken: response.body.refreshToken
                    }
                }).then((response) => {
                    let accessToken = "Bearer " + response.body.accessToken
                    cy.request({
                        method: METHOD.POST,
                        url: API.ApiServer + API.Policies + policyId2 + "/" + API.ChooseRegistrantRole,
                        headers: {
                            authorization: accessToken
                        },
                        body: {
                            role: "Registrant"
                        }
                    })

                    cy.wait(10000)

                    //Create app and wait while it in progress
                    cy.request({
                        method: METHOD.POST,
                        url: API.ApiServer + API.Policies + policyId2 + "/" + API.CreateApplication,
                        headers: {
                            authorization: accessToken
                        },
                        body: {
                            document: {
                                field1: {},
                                field2: {},
                                field3: {}
                            },
                            ref: null
                        }
                    })

                    let requestForApplicationCreationProgress = {
                        method: METHOD.GET,
                        url: API.ApiServer + API.Policies + policyId2 + "/" + API.Blocks + waitForApproveApplicationBlockId2,
                        headers: {
                            authorization: accessToken
                        }
                    }

                    whileApplicationCreating("Submitted for Approval", requestForApplicationCreationProgress, 0)
                })
            })

            //Get applications data and prepare body for approve
            let applicationData
            cy.request({
                method: METHOD.GET,
                url: API.ApiServer + API.Policies + policyId2 + "/" + API.GetApplications,
                headers: {
                    authorization
                }
            }).then((response) => {
                applicationData = response.body.data[0];
                applicationData.option.status = "Approved"
                let appDataBody = JSON.stringify({
                    document: applicationData,
                    tag: "Button_0"
                })
                //Approve app
                cy.request({
                    method: METHOD.POST,
                    url: API.ApiServer + API.Policies + policyId2 + "/" + API.ApproveApplication,
                    headers: {
                        authorization,
                        "content-type": "application/json"
                    },
                    body: appDataBody
                })
            })

            //Wait while approve in progress
            cy.request({
                method: METHOD.POST,
                url: API.ApiServer + API.AccountsLogin,
                body: {
                    username: username,
                    password: "test"
                }
            }).then((response) => {
                cy.request({
                    method: METHOD.POST,
                    url: API.ApiServer + API.AccessToken,
                    body: {
                        refreshToken: response.body.refreshToken
                    }
                }).then((response) => {
                    accessToken = "Bearer " + response.body.accessToken

                    let requestForApplicationApproveProgress = {
                        method: METHOD.GET,
                        url: API.ApiServer + API.Policies + policyId2 + "/" + API.Blocks + deviceGridBlockId2,
                        headers: {
                            authorization: accessToken
                        }
                    }

                    whileApplicationApproving("Device Name", requestForApplicationApproveProgress, 0)
                })
            })

            //Create device and wait while it in progress
            cy.request({
                method: METHOD.POST,
                url: API.ApiServer + API.AccountsLogin,
                body: {
                    username: username,
                    password: "test"
                }
            }).then((response) => {
                cy.request({
                    method: METHOD.POST,
                    url: API.ApiServer + API.AccessToken,
                    body: {
                        refreshToken: response.body.refreshToken
                    }
                }).then((response) => {
                    let accessToken = "Bearer " + response.body.accessToken
                    cy.request({
                        method: METHOD.POST,
                        url: API.ApiServer + API.Policies + policyId2 + "/" + API.CreateDevice,
                        headers: {
                            authorization: accessToken
                        },
                        body: {
                            document: {
                                field3: {},
                                field4: {},
                                field5: {}
                            },
                            ref: null
                        }
                    })

                    let requestForDeviceCreationProgress = {
                        method: METHOD.GET,
                        url: API.ApiServer + API.Policies + policyId2 + "/" + API.Blocks + deviceGridBlockId2,
                        headers: {
                            authorization: accessToken
                        }
                    }

                    whileDeviceCreating("Waiting for approval", requestForDeviceCreationProgress, 0)
                })
            })

            //Get devices data and prepare body for approve
            let deviceBody
            cy.request({
                method: METHOD.GET,
                url: API.ApiServer + API.Policies + policyId2 + "/" + API.GetDevices,
                headers: {
                    authorization
                }
            }).then((response) => {
                deviceBody = response.body;
                let data = deviceBody.data[deviceBody.data.length - 1]
                data[optionKey].status = "Approved"
                let appDataBody = JSON.stringify({
                    document: data,
                    tag: "Button_0"
                })
                //Approve device
                cy.request({
                    method: METHOD.POST,
                    url: API.ApiServer + API.Policies + policyId2 + "/" + API.ApproveDevice,
                    headers: {
                        authorization,
                        "content-type": "application/json"
                    },
                    body: appDataBody
                })
            })

            //Wait while approve in progress
            cy.request({
                method: METHOD.POST,
                url: API.ApiServer + API.AccountsLogin,
                body: {
                    username: username,
                    password: "test"
                }
            }).then((response) => {
                cy.request({
                    method: METHOD.POST,
                    url: API.ApiServer + API.AccessToken,
                    body: {
                        refreshToken: response.body.refreshToken
                    }
                }).then((response) => {
                    accessToken = "Bearer " + response.body.accessToken

                    let requestForDeviceApproveProgress = {
                        method: METHOD.GET,
                        url: API.ApiServer + API.Policies + policyId2 + "/" + API.Blocks + deviceGridBlockId2,
                        headers: {
                            authorization: accessToken
                        }
                    }

                    whileDeviceApproving("Approved", requestForDeviceApproveProgress, 0)
                })
            })

            //Get issue data and prepare body for create
            cy.request({
                method: METHOD.POST,
                url: API.ApiServer + API.AccountsLogin,
                body: {
                    username: username,
                    password: "test"
                }
            }).then((response) => {
                cy.request({
                    method: METHOD.POST,
                    url: API.ApiServer + API.AccessToken,
                    body: {
                        refreshToken: response.body.refreshToken
                    }
                }).then((response) => {
                    let accessToken = "Bearer " + response.body.accessToken
                    cy.request({
                        method: METHOD.GET,
                        url: API.ApiServer + API.Policies + policyId2 + "/" + API.GetDeviceIssue,
                        headers: {
                            authorization: accessToken
                        }
                    }).then((response) => {
                        let obj = response.body
                        let device_issue_row = obj.data[obj.data.length - 1]

                        //Create issue and wait while it in progress
                        cy.request({
                            method: METHOD.POST,
                            url: API.ApiServer + API.Policies + policyId2 + "/" + API.CreateIssue,
                            headers: {
                                authorization: accessToken,
                                "content-type": "application/json"
                            },
                            body: {
                                document: {
                                    field2: {},
                                    field3: {},
                                    field6: "2024-03-01",
                                    field7: 10,
                                    field8: "2024-03-02",
                                    field17: username,
                                    field18: hederaId
                                },
                                ref: device_issue_row
                            }
                        })

                        let requestForIssueCreationProgress = {
                            method: METHOD.GET,
                            url: API.ApiServer + API.Policies + policyId2 + "/" + API.Blocks + issueRequestGridBlockId2,
                            headers: {
                                authorization: accessToken
                            }
                        }

                        whileIssueRequestCreating("Waiting for approval", requestForIssueCreationProgress, 0)
                    })
                })
            })

            //Get issue data and prepare body for approve
            let issueRow
            cy.request({
                method: METHOD.GET,
                url: API.ApiServer + API.Policies + policyId2 + "/" + API.GetIssues,
                headers: {
                    authorization
                }
            }).then((response) => {
                issueRow = response.body.data
                issueRow = issueRow[issueRow.length - 1]
                issueRow[optionKey].status = "Approved"
                issueRow = JSON.stringify({
                    document: issueRow,
                    tag: "Button_0"
                })
                //Approve issue
                cy.request({
                    method: METHOD.POST,
                    url: API.ApiServer + API.Policies + policyId2 + "/" + API.ApproveIssueRequestsBtn,
                    headers: {
                        authorization,
                        "content-type": "application/json"
                    },
                    body: issueRow
                })
            })

            //Wait while approve in progress
            let accessToken
            cy.request({
                method: METHOD.POST,
                url: API.ApiServer + API.AccountsLogin,
                body: {
                    username: username,
                    password: "test"
                }
            }).then((response) => {
                cy.request({
                    method: METHOD.POST,
                    url: API.ApiServer + API.AccessToken,
                    body: {
                        refreshToken: response.body.refreshToken
                    }
                }).then((response) => {
                    accessToken = "Bearer " + response.body.accessToken

                    let requestForIssueApproveProgress = {
                        method: METHOD.GET,
                        url: API.ApiServer + API.Policies + policyId2 + "/" + API.Blocks + issueRequestGridBlockId2,
                        headers: {
                            authorization: accessToken
                        }
                    }

                    whileIssueRequestApproving("Approved", requestForIssueApproveProgress, 0)
                })
            })

            //Wait while balance updating
            cy.request({
                method: METHOD.POST,
                url: API.ApiServer + API.AccountsLogin,
                body: {
                    username: username,
                    password: "test"
                }
            }).then((response) => {
                cy.request({
                    method: METHOD.POST,
                    url: API.ApiServer + API.AccessToken,
                    body: {
                        refreshToken: response.body.refreshToken
                    }
                }).then((response) => {
                    accessToken = "Bearer " + response.body.accessToken

                    let requestForBalance = {
                        method: METHOD.GET,
                        url: API.ApiServer + API.ListOfTokens,
                        headers: {
                            authorization: accessToken
                        }
                    }

                    whileBalanceVerifying("10", requestForBalance, 0)
                })
            })
        })

        before("Set pool", () => {
            //Set pool to retire contract and wait while it in progress
            cy.request({
                method: METHOD.POST,
                url: API.ApiServer + API.RetireContract + rConractUuid + "/" + API.PoolContract,
                headers: {
                    authorization,
                },
                body: {
                    tokens: [
                        {
                            token: tokenId,
                            count: 1
                        },
                        {
                            token: tokenId2,
                            count: 2
                        }
                    ],
                    immediately: false
                }
            }).then((response) => {
                expect(response.status).eql(STATUS_CODE.OK);
            })

            let requestForWipeRequestCreationProgress = {
                method: METHOD.GET,
                url: API.ApiServer + API.WipeRequests,
                headers: {
                    authorization,
                },
                qs: {
                    contractId: wContractId
                }
            }

            whileWipeRequestCreating(wContractId, requestForWipeRequestCreationProgress, 0)
        })

        it("Get wipe request for two tokens", () => {
            cy.request({
                method: METHOD.GET,
                url: API.ApiServer + API.WipeRequests,
                headers: {
                    authorization,
                },
                qs: {
                    contractId: wContractId
                }
            }).then((response) => {
                expect(response.status).eql(STATUS_CODE.OK);
                expect(response.body.at(0).contractId).eql(wContractId)
                expect(response.body.at(0).user).eql(rContractId)
            });
        });

        it("Get retire request two tokens", () => {
            let wipeRequestId, poolId
            cy.request({
                method: METHOD.GET,
                url: API.ApiServer + API.WipeRequests,
                headers: {
                    authorization,
                },
                qs: {
                    contractId: wContractId
                }
            }).then((response) => {
                expect(response.status).eql(STATUS_CODE.OK);
                wipeRequestId = response.body.at(0).id;
                cy.request({
                    method: METHOD.POST,
                    url: API.ApiServer + API.WipeRequests + wipeRequestId + "/" + API.Approve,
                    headers: {
                        authorization,
                    }
                }).then((response) => {
                    expect(response.status).eql(STATUS_CODE.OK);
                });
            });
            cy.request({
                method: METHOD.POST,
                url: API.ApiServer + API.AccountsLogin,
                body: {
                    username: username,
                    password: "test"
                }
            }).then((response) => {
                cy.request({
                    method: METHOD.POST,
                    url: API.ApiServer + API.AccessToken,
                    body: {
                        refreshToken: response.body.refreshToken
                    }
                }).then((response) => {
                    let accessToken = "Bearer " + response.body.accessToken
                    cy.request({
                        method: METHOD.GET,
                        url: API.ApiServer + API.RetirePools,
                        headers: {
                            authorization: accessToken
                        }
                    }).then((response) => {
                        poolId = response.body.at(0).id;
                        cy.request({
                            method: METHOD.POST,
                            url: API.ApiServer + API.RetirePools + poolId + "/" + API.Retire,
                            headers: {
                                authorization: accessToken,
                                "Content-Type": "application/json"
                            },
                            body: [
                                {
                                    token: tokenId,
                                    count: 1,
                                    serials: [1]
                                },
                                {
                                    token: tokenId2,
                                    count: 2,
                                    serials: [1, 2]
                                }
                            ]
                        }).then((response) => {
                            expect(response.status).eql(STATUS_CODE.OK);
                        });
                    })
                })
            })

            let requestForRetireRequestCreationProgress = {
                method: METHOD.GET,
                url: API.ApiServer + API.RetireRequests,
                headers: {
                    authorization,
                },
                qs: {
                    contractId: rContractId
                }
            }

            whileRetireRequestCreating(rContractId, requestForRetireRequestCreationProgress, 0)

            cy.request({
                method: METHOD.GET,
                url: API.ApiServer + API.RetireRequests,
                headers: {
                    authorization,
                },
                qs: {
                    contractId: rContractId
                }
            }).then((response) => {
                expect(response.status).eql(STATUS_CODE.OK);
                expect(response.body.at(0).contractId).eql(rContractId)
                expect(response.body.at(0).tokens.at(0).token).eql(tokenId || tokenId2)
                expect(response.body.at(0).tokens.at(0).count).eql(1 || 2)
                expect(response.body.at(0).tokens.at(1).token).eql(tokenId2 || tokenId)
                expect(response.body.at(0).tokens.at(1).count).eql(2 || 1)
                expect(response.body.at(0).user).eql(hederaId)
            });
        });

    })

    describe("Flow for NFT and FT tokens and get requests", () => {

        before("Create contracts, policies, register new user and associate token with him", () => {
            username = Math.floor(Math.random() * 99999) + "UserContReqTests";
            contractNameR = Math.floor(Math.random() * 99999) + "RCon4RequestsTests";
            contractNameW = Math.floor(Math.random() * 99999) + "WCon4RequestsTests";
            //Create retire contract and save id
            cy.request({
                method: METHOD.POST,
                url: API.ApiServer + API.ListOfContracts,
                headers: {
                    authorization,
                },
                body: {
                    "description": contractNameR,
                    "type": "RETIRE",
                },
                timeout: 180000
            }).then((response) => {
                expect(response.status).eql(STATUS_CODE.SUCCESS);
                rContractId = response.body.contractId;
                rConractUuid = response.body.id;
            });

            //Create wipe contract and save id
            cy.request({
                method: METHOD.POST,
                url: API.ApiServer + API.ListOfContracts,
                headers: {
                    authorization,
                },
                body: {
                    "description": contractNameW,
                    "type": "WIPE",
                },
            }).then((response) => {
                expect(response.status).eql(STATUS_CODE.SUCCESS);
                wContractId = response.body.contractId;
            });

            //Import policy and save id
            cy.request({
                method: METHOD.POST,
                url: API.ApiServer + API.PolicisImportMsg,
                body: {
                    "messageId": Cypress.env('policy_for_compare1')//iRec 4
                },
                headers: {
                    authorization,
                },
                timeout: 180000
            })
                .then((response) => {
                    expect(response.status).to.eq(STATUS_CODE.SUCCESS);
                    policyId = response.body.at(-1).id;
                })

            //Get token(Irec 4 token) draft id to update it
            cy.request({
                method: METHOD.GET,
                url: API.ApiServer + API.ListOfTokens,
                headers: {
                    authorization,
                },
            }).then((response) => {
                expect(response.status).eql(STATUS_CODE.OK);
                tokenId = response.body.at(0).tokenId;
            }).then(() => {
                //Put wipe contract to token
                cy.request({
                    method: METHOD.PUT,
                    url: API.ApiServer + API.ListOfTokens + API.Async,
                    headers: {
                        authorization,
                    },
                    body: {
                        tokenType: "fungible",
                        tokenId: tokenId,
                        wipeContractId: wContractId,
                        draftToken: true
                    }
                })
            }).then(() => {
                //Publish policy
                cy.request({
                    method: METHOD.PUT,
                    url: API.ApiServer + API.Policies + policyId + "/" + API.Publish,
                    body: {
                        policyVersion: "1.2.5"
                    },
                    headers: {
                        authorization
                    },
                    timeout: 600000
                })
                    .then((response) => {
                        expect(response.status).to.eq(STATUS_CODE.OK);
                    })
            })

            //Import second policy to have one more token and save id
            cy.request({
                method: METHOD.POST,
                url: API.ApiServer + API.PolicisImportMsg,
                body: {
                    "messageId": Cypress.env('policy_for_compare1')//iRec 4
                },
                headers: {
                    authorization,
                },
                timeout: 180000
            })
                .then((response) => {
                    expect(response.status).to.eq(STATUS_CODE.SUCCESS);
                    policyId2 = response.body.at(-1).id;
                })

            //Get token(Irec 5 token) draft id to update it
            cy.request({
                method: METHOD.GET,
                url: API.ApiServer + API.ListOfTokens,
                headers: {
                    authorization,
                },
            }).then((response) => {
                expect(response.status).eql(STATUS_CODE.OK);
                tokenId2 = response.body.at(0).tokenId;
            }).then(() => {
                //Put wipe contract to token
                cy.request({
                    method: METHOD.PUT,
                    url: API.ApiServer + API.ListOfTokens + API.Async,
                    headers: {
                        authorization,
                    },
                    body: {
                        tokenId: tokenId2,
                        wipeContractId: wContractId,
                        draftToken: true
                    }
                })
            }).then(() => {
                //Publish policy
                cy.request({
                    method: METHOD.PUT,
                    url: API.ApiServer + API.Policies + policyId2 + "/" + API.Publish,
                    body: {
                        policyVersion: "1.2.5"
                    },
                    headers: {
                        authorization
                    },
                    timeout: 600000
                })
                    .then((response) => {
                        expect(response.status).to.eq(STATUS_CODE.OK);
                    })
            })

            //Register new user
            cy.request({
                method: METHOD.POST,
                url: API.ApiServer + API.AccountRegister,
                body: {
                    username: username,
                    password: "test",
                    password_confirmation: "test",
                    role: "USER",
                }
            }).then((response) => {
                expect(response.status).to.eq(STATUS_CODE.SUCCESS);
            })
            //Login and get PT
            cy.request({
                method: METHOD.POST,
                url: API.ApiServer + API.AccountsLogin,
                body: {
                    username: username,
                    password: "test"
                }
            }).then((response) => {
                //Get AT
                cy.request({
                    method: METHOD.POST,
                    url: API.ApiServer + API.AccessToken,
                    body: {
                        refreshToken: response.body.refreshToken
                    }
                }).then((response) => {
                    let accessToken = "Bearer " + response.body.accessToken
                    //Get SR did
                    cy.request({
                        method: METHOD.GET,
                        url: API.ApiServer + API.StandardRegistriesAggregated,
                        headers: {
                            authorization: accessToken
                        }
                    }).then((response) => {
                        let SRDid = response.body[0].did
                        //Get generated hedera creds
                        cy.request({
                            method: METHOD.GET,
                            url: API.ApiServer + API.RandomKey,
                            headers: {authorization},
                        }).then((response) => {
                            hederaId = response.body.id
                            let hederaAccountKey = response.body.key
                            //Update profile
                            cy.request({
                                method: METHOD.PUT,
                                url: API.ApiServer + API.Profiles + username,
                                body: {
                                    hederaAccountId: hederaId,
                                    hederaAccountKey: hederaAccountKey,
                                    parent: SRDid
                                },
                                headers: {
                                    authorization: accessToken
                                },
                                timeout: 180000
                            })
                        })
                    })
                })
            })
        })

        before("Get blocks for waiting(approve app, device grid, issue grid) and tokens id", () => {
            cy.request({
                method: METHOD.POST,
                url: API.ApiServer + API.AccountsLogin,
                body: {
                    username: username,
                    password: "test"
                }
            }).then((response) => {
                cy.request({
                    method: METHOD.POST,
                    url: API.ApiServer + API.AccessToken,
                    body: {
                        refreshToken: response.body.refreshToken
                    }
                }).then((response) => {
                    let accessToken = "Bearer " + response.body.accessToken
                    cy.request({
                        method: METHOD.GET,
                        url: API.ApiServer + API.Policies + policyId + "/" + API.WaitForApproveApplication,
                        headers: {
                            authorization: accessToken
                        }
                    }).then((response) => {
                        waitForApproveApplicationBlockId = response.body.id
                    })
                    cy.request({
                        method: METHOD.GET,
                        url: API.ApiServer + API.Policies + policyId + "/" + API.DeviceGrid,
                        headers: {
                            authorization: accessToken
                        }
                    }).then((response) => {
                        deviceGridBlockId = response.body.id
                    })
                    cy.request({
                        method: METHOD.GET,
                        url: API.ApiServer + API.Policies + policyId + "/" + API.IssueRequestGrid,
                        headers: {
                            authorization: accessToken
                        }
                    }).then((response) => {
                        issueRequestGridBlockId = response.body.id
                    })
                    cy.request({
                        method: METHOD.GET,
                        url: API.ApiServer + API.Policies + policyId + "/" + API.ApproveRegistrantBtn,
                        headers: {
                            authorization
                        }
                    }).then((response) => {
                        approveRegistrantBtnBlockId = response.body.id
                    })
                    cy.request({
                        method: METHOD.GET,
                        url: API.ApiServer + API.Policies + policyId2 + "/" + API.WaitForApproveApplication,
                        headers: {
                            authorization: accessToken
                        }
                    }).then((response) => {
                        waitForApproveApplicationBlockId2 = response.body.id
                    })
                    cy.request({
                        method: METHOD.GET,
                        url: API.ApiServer + API.Policies + policyId2 + "/" + API.DeviceGrid,
                        headers: {
                            authorization: accessToken
                        }
                    }).then((response) => {
                        deviceGridBlockId2 = response.body.id
                    })
                    cy.request({
                        method: METHOD.GET,
                        url: API.ApiServer + API.Policies + policyId2 + "/" + API.IssueRequestGrid,
                        headers: {
                            authorization: accessToken
                        }
                    }).then((response) => {
                        issueRequestGridBlockId2 = response.body.id
                    })
                    cy.request({
                        method: METHOD.GET,
                        url: API.ApiServer + API.Policies + policyId2 + "/" + API.ApproveRegistrantBtn,
                        headers: {
                            authorization
                        }
                    }).then((response) => {
                        approveRegistrantBtnBlockId2 = response.body.id
                    })
                    cy.request({
                        method: METHOD.GET,
                        url: API.ApiServer + API.ListOfTokens,
                        headers: {
                            authorization,
                        },
                    }).then((response) => {
                        expect(response.status).eql(STATUS_CODE.OK);
                        tokenId = response.body.at(1).tokenId;
                        tokenId2 = response.body.at(0).tokenId;
                    })
                })
            })
        })

        before("Mint tokens", () => {
            //Choose role
            cy.request({
                method: METHOD.POST,
                url: API.ApiServer + API.AccountsLogin,
                body: {
                    username: username,
                    password: "test"
                }
            }).then((response) => {
                cy.request({
                    method: METHOD.POST,
                    url: API.ApiServer + API.AccessToken,
                    body: {
                        refreshToken: response.body.refreshToken
                    }
                }).then((response) => {
                    let accessToken = "Bearer " + response.body.accessToken
                    cy.request({
                        method: METHOD.POST,
                        url: API.ApiServer + API.Policies + policyId + "/" + API.ChooseRegistrantRole,
                        headers: {
                            authorization: accessToken
                        },
                        body: {
                            role: "Registrant"
                        }
                    })

                    cy.wait(10000)

                    //Create app and wait while it in progress
                    cy.request({
                        method: METHOD.POST,
                        url: API.ApiServer + API.Policies + policyId + "/" + API.CreateApplication,
                        headers: {
                            authorization: accessToken
                        },
                        body: {
                            document: {
                                field1: {},
                                field2: {},
                                field3: {}
                            },
                            ref: null
                        }
                    })

                    let requestForApplicationCreationProgress = {
                        method: METHOD.GET,
                        url: API.ApiServer + API.Policies + policyId + "/" + API.Blocks + waitForApproveApplicationBlockId,
                        headers: {
                            authorization: accessToken
                        }
                    }

                    whileApplicationCreating("Submitted for Approval", requestForApplicationCreationProgress, 0)
                })
            })

            //Get applications data and prepare body for approve
            let applicationData
            cy.request({
                method: METHOD.GET,
                url: API.ApiServer + API.Policies + policyId + "/" + API.GetApplications,
                headers: {
                    authorization
                }
            }).then((response) => {
                applicationData = response.body.data[0];
                applicationData.option.status = "Approved"
                let appDataBody = JSON.stringify({
                    document: applicationData,
                    tag: "Button_0"
                })
                //Approve app
                cy.request({
                    method: METHOD.POST,
                    url: API.ApiServer + API.Policies + policyId + "/" + API.ApproveApplication,
                    headers: {
                        authorization,
                        "content-type": "application/json"
                    },
                    body: appDataBody
                })
            })

            //Wait while approve in progress
            cy.request({
                method: METHOD.POST,
                url: API.ApiServer + API.AccountsLogin,
                body: {
                    username: username,
                    password: "test"
                }
            }).then((response) => {
                cy.request({
                    method: METHOD.POST,
                    url: API.ApiServer + API.AccessToken,
                    body: {
                        refreshToken: response.body.refreshToken
                    }
                }).then((response) => {
                    accessToken = "Bearer " + response.body.accessToken

                    let requestForApplicationApproveProgress = {
                        method: METHOD.GET,
                        url: API.ApiServer + API.Policies + policyId + "/" + API.Blocks + deviceGridBlockId,
                        headers: {
                            authorization: accessToken
                        }
                    }

                    whileApplicationApproving("Device Name", requestForApplicationApproveProgress, 0)
                })
            })

            //Create device and wait while it in progress
            cy.request({
                method: METHOD.POST,
                url: API.ApiServer + API.AccountsLogin,
                body: {
                    username: username,
                    password: "test"
                }
            }).then((response) => {
                cy.request({
                    method: METHOD.POST,
                    url: API.ApiServer + API.AccessToken,
                    body: {
                        refreshToken: response.body.refreshToken
                    }
                }).then((response) => {
                    let accessToken = "Bearer " + response.body.accessToken
                    cy.request({
                        method: METHOD.POST,
                        url: API.ApiServer + API.Policies + policyId + "/" + API.CreateDevice,
                        headers: {
                            authorization: accessToken
                        },
                        body: {
                            document: {
                                field3: {},
                                field4: {},
                                field5: {}
                            },
                            ref: null
                        }
                    })

                    let requestForDeviceCreationProgress = {
                        method: METHOD.GET,
                        url: API.ApiServer + API.Policies + policyId + "/" + API.Blocks + deviceGridBlockId,
                        headers: {
                            authorization: accessToken
                        }
                    }

                    whileDeviceCreating("Waiting for approval", requestForDeviceCreationProgress, 0)
                })
            })

            //Get devices data and prepare body for approve
            let deviceBody
            cy.request({
                method: METHOD.GET,
                url: API.ApiServer + API.Policies + policyId + "/" + API.GetDevices,
                headers: {
                    authorization
                }
            }).then((response) => {
                deviceBody = response.body;
                let data = deviceBody.data[deviceBody.data.length - 1]
                data[optionKey].status = "Approved"
                let appDataBody = JSON.stringify({
                    document: data,
                    tag: "Button_0"
                })
                //Approve device
                cy.request({
                    method: METHOD.POST,
                    url: API.ApiServer + API.Policies + policyId + "/" + API.ApproveDevice,
                    headers: {
                        authorization,
                        "content-type": "application/json"
                    },
                    body: appDataBody
                })
            })

            //Wait while approve in progress
            cy.request({
                method: METHOD.POST,
                url: API.ApiServer + API.AccountsLogin,
                body: {
                    username: username,
                    password: "test"
                }
            }).then((response) => {
                cy.request({
                    method: METHOD.POST,
                    url: API.ApiServer + API.AccessToken,
                    body: {
                        refreshToken: response.body.refreshToken
                    }
                }).then((response) => {
                    accessToken = "Bearer " + response.body.accessToken

                    let requestForDeviceApproveProgress = {
                        method: METHOD.GET,
                        url: API.ApiServer + API.Policies + policyId + "/" + API.Blocks + deviceGridBlockId,
                        headers: {
                            authorization: accessToken
                        }
                    }

                    whileDeviceApproving("Approved", requestForDeviceApproveProgress, 0)
                })
            })

            //Get issue data and prepare body for create
            cy.request({
                method: METHOD.POST,
                url: API.ApiServer + API.AccountsLogin,
                body: {
                    username: username,
                    password: "test"
                }
            }).then((response) => {
                cy.request({
                    method: METHOD.POST,
                    url: API.ApiServer + API.AccessToken,
                    body: {
                        refreshToken: response.body.refreshToken
                    }
                }).then((response) => {
                    let accessToken = "Bearer " + response.body.accessToken
                    cy.request({
                        method: METHOD.GET,
                        url: API.ApiServer + API.Policies + policyId + "/" + API.GetDeviceIssue,
                        headers: {
                            authorization: accessToken
                        }
                    }).then((response) => {
                        let obj = response.body
                        let device_issue_row = obj.data[obj.data.length - 1]

                        //Create issue and wait while it in progress
                        cy.request({
                            method: METHOD.POST,
                            url: API.ApiServer + API.Policies + policyId + "/" + API.CreateIssue,
                            headers: {
                                authorization: accessToken,
                                "content-type": "application/json"
                            },
                            body: {
                                document: {
                                    field2: {},
                                    field3: {},
                                    field6: "2024-03-01",
                                    field7: 10,
                                    field8: "2024-03-02",
                                    field17: username,
                                    field18: hederaId
                                },
                                ref: device_issue_row
                            }
                        })

                        let requestForIssueCreationProgress = {
                            method: METHOD.GET,
                            url: API.ApiServer + API.Policies + policyId + "/" + API.Blocks + issueRequestGridBlockId,
                            headers: {
                                authorization: accessToken
                            }
                        }

                        whileIssueRequestCreating("Waiting for approval", requestForIssueCreationProgress, 0)
                    })
                })
            })

            //Get issue data and prepare body for approve
            let issueRow
            cy.request({
                method: METHOD.GET,
                url: API.ApiServer + API.Policies + policyId + "/" + API.GetIssues,
                headers: {
                    authorization
                }
            }).then((response) => {
                issueRow = response.body.data
                issueRow = issueRow[issueRow.length - 1]
                issueRow[optionKey].status = "Approved"
                issueRow = JSON.stringify({
                    document: issueRow,
                    tag: "Button_0"
                })
                //Approve issue
                cy.request({
                    method: METHOD.POST,
                    url: API.ApiServer + API.Policies + policyId + "/" + API.ApproveIssueRequestsBtn,
                    headers: {
                        authorization,
                        "content-type": "application/json"
                    },
                    body: issueRow
                })
            })

            //Wait while approve in progress
            let accessToken
            cy.request({
                method: METHOD.POST,
                url: API.ApiServer + API.AccountsLogin,
                body: {
                    username: username,
                    password: "test"
                }
            }).then((response) => {
                cy.request({
                    method: METHOD.POST,
                    url: API.ApiServer + API.AccessToken,
                    body: {
                        refreshToken: response.body.refreshToken
                    }
                }).then((response) => {
                    accessToken = "Bearer " + response.body.accessToken

                    let requestForIssueApproveProgress = {
                        method: METHOD.GET,
                        url: API.ApiServer + API.Policies + policyId + "/" + API.Blocks + issueRequestGridBlockId,
                        headers: {
                            authorization: accessToken
                        }
                    }

                    whileIssueRequestApproving("Approved", requestForIssueApproveProgress, 0)
                })
            })

            //Wait while balance updating
            cy.request({
                method: METHOD.POST,
                url: API.ApiServer + API.AccountsLogin,
                body: {
                    username: username,
                    password: "test"
                }
            }).then((response) => {
                cy.request({
                    method: METHOD.POST,
                    url: API.ApiServer + API.AccessToken,
                    body: {
                        refreshToken: response.body.refreshToken
                    }
                }).then((response) => {
                    accessToken = "Bearer " + response.body.accessToken

                    let requestForBalance = {
                        method: METHOD.GET,
                        url: API.ApiServer + API.ListOfTokens,
                        headers: {
                            authorization: accessToken
                        }
                    }

                    whileBalanceVerifying("10", requestForBalance, 0)
                })
            })
        })

        before("Mint second tokens", () => {
            //Choose role
            cy.request({
                method: METHOD.POST,
                url: API.ApiServer + API.AccountsLogin,
                body: {
                    username: username,
                    password: "test"
                }
            }).then((response) => {
                cy.request({
                    method: METHOD.POST,
                    url: API.ApiServer + API.AccessToken,
                    body: {
                        refreshToken: response.body.refreshToken
                    }
                }).then((response) => {
                    let accessToken = "Bearer " + response.body.accessToken
                    cy.request({
                        method: METHOD.POST,
                        url: API.ApiServer + API.Policies + policyId2 + "/" + API.ChooseRegistrantRole,
                        headers: {
                            authorization: accessToken
                        },
                        body: {
                            role: "Registrant"
                        }
                    })

                    cy.wait(10000)

                    //Create app and wait while it in progress
                    cy.request({
                        method: METHOD.POST,
                        url: API.ApiServer + API.Policies + policyId2 + "/" + API.CreateApplication,
                        headers: {
                            authorization: accessToken
                        },
                        body: {
                            document: {
                                field1: {},
                                field2: {},
                                field3: {}
                            },
                            ref: null
                        }
                    })

                    let requestForApplicationCreationProgress = {
                        method: METHOD.GET,
                        url: API.ApiServer + API.Policies + policyId2 + "/" + API.Blocks + waitForApproveApplicationBlockId2,
                        headers: {
                            authorization: accessToken
                        }
                    }

                    whileApplicationCreating("Submitted for Approval", requestForApplicationCreationProgress, 0)
                })
            })

            //Get applications data and prepare body for approve
            let applicationData
            cy.request({
                method: METHOD.GET,
                url: API.ApiServer + API.Policies + policyId2 + "/" + API.GetApplications,
                headers: {
                    authorization
                }
            }).then((response) => {
                applicationData = response.body.data[0];
                applicationData.option.status = "Approved"
                let appDataBody = JSON.stringify({
                    document: applicationData,
                    tag: "Button_0"
                })
                //Approve app
                cy.request({
                    method: METHOD.POST,
                    url: API.ApiServer + API.Policies + policyId2 + "/" + API.ApproveApplication,
                    headers: {
                        authorization,
                        "content-type": "application/json"
                    },
                    body: appDataBody
                })
            })

            //Wait while approve in progress
            cy.request({
                method: METHOD.POST,
                url: API.ApiServer + API.AccountsLogin,
                body: {
                    username: username,
                    password: "test"
                }
            }).then((response) => {
                cy.request({
                    method: METHOD.POST,
                    url: API.ApiServer + API.AccessToken,
                    body: {
                        refreshToken: response.body.refreshToken
                    }
                }).then((response) => {
                    accessToken = "Bearer " + response.body.accessToken

                    let requestForApplicationApproveProgress = {
                        method: METHOD.GET,
                        url: API.ApiServer + API.Policies + policyId2 + "/" + API.Blocks + deviceGridBlockId2,
                        headers: {
                            authorization: accessToken
                        }
                    }

                    whileApplicationApproving("Device Name", requestForApplicationApproveProgress, 0)
                })
            })

            //Create device and wait while it in progress
            cy.request({
                method: METHOD.POST,
                url: API.ApiServer + API.AccountsLogin,
                body: {
                    username: username,
                    password: "test"
                }
            }).then((response) => {
                cy.request({
                    method: METHOD.POST,
                    url: API.ApiServer + API.AccessToken,
                    body: {
                        refreshToken: response.body.refreshToken
                    }
                }).then((response) => {
                    let accessToken = "Bearer " + response.body.accessToken
                    cy.request({
                        method: METHOD.POST,
                        url: API.ApiServer + API.Policies + policyId2 + "/" + API.CreateDevice,
                        headers: {
                            authorization: accessToken
                        },
                        body: {
                            document: {
                                field3: {},
                                field4: {},
                                field5: {}
                            },
                            ref: null
                        }
                    })

                    let requestForDeviceCreationProgress = {
                        method: METHOD.GET,
                        url: API.ApiServer + API.Policies + policyId2 + "/" + API.Blocks + deviceGridBlockId2,
                        headers: {
                            authorization: accessToken
                        }
                    }

                    whileDeviceCreating("Waiting for approval", requestForDeviceCreationProgress, 0)
                })
            })

            //Get devices data and prepare body for approve
            let deviceBody
            cy.request({
                method: METHOD.GET,
                url: API.ApiServer + API.Policies + policyId2 + "/" + API.GetDevices,
                headers: {
                    authorization
                }
            }).then((response) => {
                deviceBody = response.body;
                let data = deviceBody.data[deviceBody.data.length - 1]
                data[optionKey].status = "Approved"
                let appDataBody = JSON.stringify({
                    document: data,
                    tag: "Button_0"
                })
                //Approve device
                cy.request({
                    method: METHOD.POST,
                    url: API.ApiServer + API.Policies + policyId2 + "/" + API.ApproveDevice,
                    headers: {
                        authorization,
                        "content-type": "application/json"
                    },
                    body: appDataBody
                })
            })

            //Wait while approve in progress
            cy.request({
                method: METHOD.POST,
                url: API.ApiServer + API.AccountsLogin,
                body: {
                    username: username,
                    password: "test"
                }
            }).then((response) => {
                cy.request({
                    method: METHOD.POST,
                    url: API.ApiServer + API.AccessToken,
                    body: {
                        refreshToken: response.body.refreshToken
                    }
                }).then((response) => {
                    accessToken = "Bearer " + response.body.accessToken

                    let requestForDeviceApproveProgress = {
                        method: METHOD.GET,
                        url: API.ApiServer + API.Policies + policyId2 + "/" + API.Blocks + deviceGridBlockId2,
                        headers: {
                            authorization: accessToken
                        }
                    }

                    whileDeviceApproving("Approved", requestForDeviceApproveProgress, 0)
                })
            })

            //Get issue data and prepare body for create
            cy.request({
                method: METHOD.POST,
                url: API.ApiServer + API.AccountsLogin,
                body: {
                    username: username,
                    password: "test"
                }
            }).then((response) => {
                cy.request({
                    method: METHOD.POST,
                    url: API.ApiServer + API.AccessToken,
                    body: {
                        refreshToken: response.body.refreshToken
                    }
                }).then((response) => {
                    let accessToken = "Bearer " + response.body.accessToken
                    cy.request({
                        method: METHOD.GET,
                        url: API.ApiServer + API.Policies + policyId2 + "/" + API.GetDeviceIssue,
                        headers: {
                            authorization: accessToken
                        }
                    }).then((response) => {
                        let obj = response.body
                        let device_issue_row = obj.data[obj.data.length - 1]

                        //Create issue and wait while it in progress
                        cy.request({
                            method: METHOD.POST,
                            url: API.ApiServer + API.Policies + policyId2 + "/" + API.CreateIssue,
                            headers: {
                                authorization: accessToken,
                                "content-type": "application/json"
                            },
                            body: {
                                document: {
                                    field2: {},
                                    field3: {},
                                    field6: "2024-03-01",
                                    field7: 10,
                                    field8: "2024-03-02",
                                    field17: username,
                                    field18: hederaId
                                },
                                ref: device_issue_row
                            }
                        })

                        let requestForIssueCreationProgress = {
                            method: METHOD.GET,
                            url: API.ApiServer + API.Policies + policyId2 + "/" + API.Blocks + issueRequestGridBlockId2,
                            headers: {
                                authorization: accessToken
                            }
                        }

                        whileIssueRequestCreating("Waiting for approval", requestForIssueCreationProgress, 0)
                    })
                })
            })

            //Get issue data and prepare body for approve
            let issueRow
            cy.request({
                method: METHOD.GET,
                url: API.ApiServer + API.Policies + policyId2 + "/" + API.GetIssues,
                headers: {
                    authorization
                }
            }).then((response) => {
                issueRow = response.body.data
                issueRow = issueRow[issueRow.length - 1]
                issueRow[optionKey].status = "Approved"
                issueRow = JSON.stringify({
                    document: issueRow,
                    tag: "Button_0"
                })
                //Approve issue
                cy.request({
                    method: METHOD.POST,
                    url: API.ApiServer + API.Policies + policyId2 + "/" + API.ApproveIssueRequestsBtn,
                    headers: {
                        authorization,
                        "content-type": "application/json"
                    },
                    body: issueRow
                })
            })

            //Wait while approve in progress
            let accessToken
            cy.request({
                method: METHOD.POST,
                url: API.ApiServer + API.AccountsLogin,
                body: {
                    username: username,
                    password: "test"
                }
            }).then((response) => {
                cy.request({
                    method: METHOD.POST,
                    url: API.ApiServer + API.AccessToken,
                    body: {
                        refreshToken: response.body.refreshToken
                    }
                }).then((response) => {
                    accessToken = "Bearer " + response.body.accessToken

                    let requestForIssueApproveProgress = {
                        method: METHOD.GET,
                        url: API.ApiServer + API.Policies + policyId2 + "/" + API.Blocks + issueRequestGridBlockId2,
                        headers: {
                            authorization: accessToken
                        }
                    }

                    whileIssueRequestApproving("Approved", requestForIssueApproveProgress, 0)
                })
            })

            //Wait while balance updating
            cy.request({
                method: METHOD.POST,
                url: API.ApiServer + API.AccountsLogin,
                body: {
                    username: username,
                    password: "test"
                }
            }).then((response) => {
                cy.request({
                    method: METHOD.POST,
                    url: API.ApiServer + API.AccessToken,
                    body: {
                        refreshToken: response.body.refreshToken
                    }
                }).then((response) => {
                    accessToken = "Bearer " + response.body.accessToken

                    let requestForBalance = {
                        method: METHOD.GET,
                        url: API.ApiServer + API.ListOfTokens,
                        headers: {
                            authorization: accessToken
                        }
                    }

                    whileBalanceVerifying("10", requestForBalance, 0)
                })
            })
        })

        before("Set pool", () => {
            //Set pool to retire contract and wait while it in progress
            cy.request({
                method: METHOD.POST,
                url: API.ApiServer + API.RetireContract + rConractUuid + "/" + API.PoolContract,
                headers: {
                    authorization,
                },
                body: {
                    tokens: [
                        {
                            token: tokenId,
                            count: 1
                        },
                        {
                            token: tokenId2,
                            count: 2
                        }
                    ],
                    immediately: false
                }
            }).then((response) => {
                expect(response.status).eql(STATUS_CODE.OK);
            })

            let requestForWipeRequestCreationProgress = {
                method: METHOD.GET,
                url: API.ApiServer + API.WipeRequests,
                headers: {
                    authorization,
                },
                qs: {
                    contractId: wContractId
                }
            }

            whileWipeRequestCreating(wContractId, requestForWipeRequestCreationProgress, 0)
        })

        it("Get wipe request for two tokens", () => {
            cy.request({
                method: METHOD.GET,
                url: API.ApiServer + API.WipeRequests,
                headers: {
                    authorization,
                },
                qs: {
                    contractId: wContractId
                }
            }).then((response) => {
                expect(response.status).eql(STATUS_CODE.OK);
                expect(response.body.at(0).contractId).eql(wContractId)
                expect(response.body.at(0).user).eql(rContractId)
            });
        });

        it("Get retire request two tokens", () => {
            let wipeRequestId, poolId
            cy.request({
                method: METHOD.GET,
                url: API.ApiServer + API.WipeRequests,
                headers: {
                    authorization,
                },
                qs: {
                    contractId: wContractId
                }
            }).then((response) => {
                expect(response.status).eql(STATUS_CODE.OK);
                wipeRequestId = response.body.at(0).id;
                cy.request({
                    method: METHOD.POST,
                    url: API.ApiServer + API.WipeRequests + wipeRequestId + "/" + API.Approve,
                    headers: {
                        authorization,
                    }
                }).then((response) => {
                    expect(response.status).eql(STATUS_CODE.OK);
                });
            });
            cy.request({
                method: METHOD.POST,
                url: API.ApiServer + API.AccountsLogin,
                body: {
                    username: username,
                    password: "test"
                }
            }).then((response) => {
                cy.request({
                    method: METHOD.POST,
                    url: API.ApiServer + API.AccessToken,
                    body: {
                        refreshToken: response.body.refreshToken
                    }
                }).then((response) => {
                    let accessToken = "Bearer " + response.body.accessToken
                    cy.request({
                        method: METHOD.GET,
                        url: API.ApiServer + API.RetirePools,
                        headers: {
                            authorization: accessToken
                        }
                    }).then((response) => {
                        poolId = response.body.at(0).id;
                        cy.request({
                            method: METHOD.POST,
                            url: API.ApiServer + API.RetirePools + poolId + "/" + API.Retire,
                            headers: {
                                authorization: accessToken,
                                "Content-Type": "application/json"
                            },
                            body: [
                                {
                                    token: tokenId,
                                    count: 1,
                                    serials: [1]
                                },
                                {
                                    token: tokenId2,
                                    count: 2,
                                    serials: [1, 2]
                                }
                            ]
                        }).then((response) => {
                            expect(response.status).eql(STATUS_CODE.OK);
                        });
                    })
                })
            })

            let requestForRetireRequestCreationProgress = {
                method: METHOD.GET,
                url: API.ApiServer + API.RetireRequests,
                headers: {
                    authorization,
                },
                qs: {
                    contractId: rContractId
                }
            }

            whileRetireRequestCreating(rContractId, requestForRetireRequestCreationProgress, 0)

            cy.request({
                method: METHOD.GET,
                url: API.ApiServer + API.RetireRequests,
                headers: {
                    authorization,
                },
                qs: {
                    contractId: rContractId
                }
            }).then((response) => {
                expect(response.status).eql(STATUS_CODE.OK);
                expect(response.body.at(0).contractId).eql(rContractId)
                expect(response.body.at(0).tokens.at(0).token).eql(tokenId || tokenId2)
                expect(response.body.at(0).tokens.at(0).count).eql(1 || 2)
                expect(response.body.at(0).tokens.at(1).token).eql(tokenId2 || tokenId)
                expect(response.body.at(0).tokens.at(1).count).eql(2 || 1)
                expect(response.body.at(0).user).eql(hederaId)
            });
        });

    })

>>>>>>> 92a63e31
    describe("Flow for getting all requests and negative scenarios", () => {

        it("Get all wipe contracts requests", () => {
            cy.request({
                method: METHOD.GET,
                url: API.ApiServer + API.WipeRequests,
                headers: {
                    authorization,
                },
            }).then((response) => {
                expect(response.status).eql(STATUS_CODE.OK);
            });
        });

        it("Get all wipe contracts requests without auth token - Negative", () => {
            cy.request({
                method: METHOD.GET,
                url: API.ApiServer + API.WipeRequests,
                failOnStatusCode: false,
            }).then((response) => {
                expect(response.status).eql(STATUS_CODE.UNAUTHORIZED);
            });
        });

        it("Get all wipe contracts requests with invalid auth token - Negative", () => {
            cy.request({
                method: METHOD.GET,
                url: API.ApiServer + API.WipeRequests,
                headers: {
                    authorization: "Bearer wqe",
                },
                failOnStatusCode: false,
            }).then((response) => {
                expect(response.status).eql(STATUS_CODE.UNAUTHORIZED);
            });
        });

        it("Get all wipe contracts requests with empty auth token - Negative", () => {
            cy.request({
                method: METHOD.GET,
                url: API.ApiServer + API.WipeRequests,
                headers: {
                    authorization: "",
                },
                failOnStatusCode: false,
            }).then((response) => {
                expect(response.status).eql(STATUS_CODE.UNAUTHORIZED);
            });
        });

        it("Get all retire contracts requests", () => {
            cy.request({
                method: METHOD.GET,
                url: API.ApiServer + API.RetireRequests,
                headers: {
                    authorization,
                },
            }).then((response) => {
                expect(response.status).eql(STATUS_CODE.OK);
            });
        });

        it("Get all retire contracts requests without auth token - Negative", () => {
            cy.request({
                method: METHOD.GET,
                url: API.ApiServer + API.RetireRequests,
                failOnStatusCode: false,
            }).then((response) => {
                expect(response.status).eql(STATUS_CODE.UNAUTHORIZED);
            });
        });

        it("Get all retire contracts requests with invalid auth token - Negative", () => {
            cy.request({
                method: METHOD.GET,
                url: API.ApiServer + API.RetireRequests,
                headers: {
                    authorization: "Bearer wqe",
                },
                failOnStatusCode: false,
            }).then((response) => {
                expect(response.status).eql(STATUS_CODE.UNAUTHORIZED);
            });
        });

        it("Get all retire contracts requests with empty auth token - Negative", () => {
            cy.request({
                method: METHOD.GET,
                url: API.ApiServer + API.RetireRequests,
                headers: {
                    authorization: "",
                },
                failOnStatusCode: false,
            }).then((response) => {
                expect(response.status).eql(STATUS_CODE.UNAUTHORIZED);
            });
        });

        it("Get wipe request without auth token - Negative", () => {
            cy.request({
                method: METHOD.GET,
                url: API.ApiServer + API.WipeRequests,
                qs: {
                    contractId: wContractId
                },
                failOnStatusCode: false,
            }).then((response) => {
                expect(response.status).eql(STATUS_CODE.UNAUTHORIZED);
            });
        });

        it("Get wipe request with invalid auth token - Negative", () => {
            cy.request({
                method: METHOD.GET,
                url: API.ApiServer + API.WipeRequests,
                headers: {
                    authorization: "Bearer wqe",
                },
                qs: {
                    contractId: wContractId
                },
                failOnStatusCode: false,
            }).then((response) => {
                expect(response.status).eql(STATUS_CODE.UNAUTHORIZED);
            });
        });

        it("Get wipe request with empty auth token - Negative", () => {
            cy.request({
                method: METHOD.GET,
                url: API.ApiServer + API.WipeRequests,
                headers: {
                    authorization: "",
                },
                qs: {
                    contractId: wContractId
                },
                failOnStatusCode: false,
            }).then((response) => {
                expect(response.status).eql(STATUS_CODE.UNAUTHORIZED);
            });
        });

        it("Get retire request without auth token - Negative", () => {
            cy.request({
                method: METHOD.GET,
                url: API.ApiServer + API.RetireRequests,
                qs: {
                    contractId: rContractId
                },
                failOnStatusCode: false,
            }).then((response) => {
                expect(response.status).eql(STATUS_CODE.UNAUTHORIZED);
            });
        });

        it("Get retire request with invalid auth token - Negative", () => {
            cy.request({
                method: METHOD.GET,
                url: API.ApiServer + API.RetireRequests,
                headers: {
                    authorization: "Bearer wqe",
                },
                qs: {
                    contractId: rContractId
                },
                failOnStatusCode: false,
            }).then((response) => {
                expect(response.status).eql(STATUS_CODE.UNAUTHORIZED);
            });
        });

        it("Get retire request with empty auth token - Negative", () => {
            cy.request({
                method: METHOD.GET,
                url: API.ApiServer + API.RetireRequests,
                headers: {
                    authorization: "",
                },
                qs: {
                    contractId: rContractId
                },
                failOnStatusCode: false,
            }).then((response) => {
                expect(response.status).eql(STATUS_CODE.UNAUTHORIZED);
            });
        });
    })
});<|MERGE_RESOLUTION|>--- conflicted
+++ resolved
@@ -177,97 +177,6 @@
                 rContractId = response.body.contractId;
                 rConractUuid = response.body.id;
             });
-<<<<<<< HEAD
-
-            //Create wipe contract and save id
-            cy.request({
-                method: METHOD.POST,
-                url: API.ApiServer + API.ListOfContracts,
-                headers: {
-                    authorization,
-                },
-                body: {
-                    "description": contractNameW,
-                    "type": "WIPE",
-                },
-            }).then((response) => {
-                expect(response.status).eql(STATUS_CODE.SUCCESS);
-                wContractId = response.body.contractId;
-            });
-
-            //Import policy and save id
-            cy.request({
-                method: METHOD.POST,
-                url: API.ApiServer + API.PolicisImportMsg,
-                body: {
-                    "messageId": Cypress.env('policy_for_compare1')//iRec 4
-                },
-                headers: {
-                    authorization,
-                },
-                timeout: 180000
-            })
-                .then((response) => {
-                    expect(response.status).to.eq(STATUS_CODE.SUCCESS);
-                    policyId = response.body.at(0).id;
-                })
-
-            //Get token(Irec token) draft id to update it
-            cy.request({
-                method: METHOD.GET,
-                url: API.ApiServer + API.ListOfTokens,
-                headers: {
-                    authorization,
-                },
-            }).then((response) => {
-                expect(response.status).eql(STATUS_CODE.OK);
-                tokenId = response.body.at(0).tokenId;
-            }).then(() => {
-                //Put wipe contract to token
-                cy.request({
-                    method: METHOD.PUT,
-                    url: API.ApiServer + API.ListOfTokens + API.Async,
-                    headers: {
-                        authorization,
-                    },
-                    body: {
-                        tokenId: tokenId,
-                        wipeContractId: wContractId,
-                        draftToken: true
-                    }
-                })
-            }).then(() => {
-                //Publish policy
-                cy.request({
-                    method: METHOD.PUT,
-                    url: API.ApiServer + API.Policies + policyId + "/" + API.Publish,
-                    body: {
-                        policyVersion: "1.2.5"
-                    },
-                    headers: {
-                        authorization
-                    },
-                    timeout: 600000
-                })
-                    .then((response) => {
-                        expect(response.status).to.eq(STATUS_CODE.OK);
-                    })
-            })
-
-            //Register new user
-            cy.request({
-                method: METHOD.POST,
-                url: API.ApiServer + API.AccountRegister,
-                body: {
-                    username: username,
-                    password: "test",
-                    password_confirmation: "test",
-                    role: "USER",
-                }
-            }).then((response) => {
-                expect(response.status).to.eq(STATUS_CODE.SUCCESS);
-            })
-=======
 
             //Create wipe contract and save id
             cy.request({
@@ -357,7 +266,6 @@
             }).then((response) => {
                 expect(response.status).to.eq(STATUS_CODE.SUCCESS);
             })
->>>>>>> 92a63e31
             //Login and get PT
             cy.request({
                 method: METHOD.POST,
@@ -547,27 +455,6 @@
                 url: API.ApiServer + API.Policies + policyId + "/" + API.GetApplications,
                 headers: {
                     authorization
-<<<<<<< HEAD
-                }
-            }).then((response) => {
-                applicationData = response.body.data[0];
-                applicationData.option.status = "Approved"
-                let appDataBody = JSON.stringify({
-                    document: applicationData,
-                    tag: "Button_0"
-                })
-                //Approve app
-                cy.request({
-                    method: METHOD.POST,
-                    url: API.ApiServer + API.Policies + policyId + "/" + API.ApproveApplication,
-                    headers: {
-                        authorization,
-                        "content-type": "application/json"
-                    },
-                    body: appDataBody
-                })
-            })
-=======
                 }
             }).then((response) => {
                 applicationData = response.body.data[0];
@@ -690,7 +577,6 @@
                     body: appDataBody
                 })
             })
->>>>>>> 92a63e31
 
             //Wait while approve in progress
             cy.request({
@@ -710,11 +596,7 @@
                 }).then((response) => {
                     accessToken = "Bearer " + response.body.accessToken
 
-<<<<<<< HEAD
-                    let requestForApplicationApproveProgress = {
-=======
                     let requestForDeviceApproveProgress = {
->>>>>>> 92a63e31
                         method: METHOD.GET,
                         url: API.ApiServer + API.Policies + policyId + "/" + API.Blocks + deviceGridBlockId,
                         headers: {
@@ -722,19 +604,11 @@
                         }
                     }
 
-<<<<<<< HEAD
-                    whileApplicationApproving("Device Name", requestForApplicationApproveProgress, 0)
-                })
-            })
-
-            //Create device and wait while it in progress
-=======
                     whileDeviceApproving("Approved", requestForDeviceApproveProgress, 0)
                 })
             })
 
             //Get issue data and prepare body for create
->>>>>>> 92a63e31
             cy.request({
                 method: METHOD.POST,
                 url: API.ApiServer + API.AccountsLogin,
@@ -752,20 +626,6 @@
                 }).then((response) => {
                     let accessToken = "Bearer " + response.body.accessToken
                     cy.request({
-<<<<<<< HEAD
-                        method: METHOD.POST,
-                        url: API.ApiServer + API.Policies + policyId + "/" + API.CreateDevice,
-                        headers: {
-                            authorization: accessToken
-                        },
-                        body: {
-                            document: {
-                                field3: {},
-                                field4: {},
-                                field5: {}
-                            },
-                            ref: null
-=======
                         method: METHOD.GET,
                         url: API.ApiServer + API.Policies + policyId + "/" + API.GetDeviceIssue,
                         headers: {
@@ -803,7 +663,6 @@
                             headers: {
                                 authorization: accessToken
                             }
->>>>>>> 92a63e31
                         }
 
                         whileIssueRequestCreating("Waiting for approval", requestForIssueCreationProgress, 0)
@@ -858,192 +717,6 @@
                 }).then((response) => {
                     accessToken = "Bearer " + response.body.accessToken
 
-<<<<<<< HEAD
-                    let requestForDeviceCreationProgress = {
-                        method: METHOD.GET,
-                        url: API.ApiServer + API.Policies + policyId + "/" + API.Blocks + deviceGridBlockId,
-=======
-                    let requestForIssueApproveProgress = {
-                        method: METHOD.GET,
-                        url: API.ApiServer + API.Policies + policyId + "/" + API.Blocks + issueRequestGridBlockId,
->>>>>>> 92a63e31
-                        headers: {
-                            authorization: accessToken
-                        }
-                    }
-
-<<<<<<< HEAD
-                    whileDeviceCreating("Waiting for approval", requestForDeviceCreationProgress, 0)
-                })
-            })
-
-            //Get devices data and prepare body for approve
-            let deviceBody
-            cy.request({
-                method: METHOD.GET,
-                url: API.ApiServer + API.Policies + policyId + "/" + API.GetDevices,
-                headers: {
-                    authorization
-                }
-            }).then((response) => {
-                deviceBody = response.body;
-                let data = deviceBody.data[deviceBody.data.length - 1]
-                data[optionKey].status = "Approved"
-                let appDataBody = JSON.stringify({
-                    document: data,
-                    tag: "Button_0"
-                })
-                //Approve device
-                cy.request({
-                    method: METHOD.POST,
-                    url: API.ApiServer + API.Policies + policyId + "/" + API.ApproveDevice,
-                    headers: {
-                        authorization,
-                        "content-type": "application/json"
-                    },
-                    body: appDataBody
-                })
-            })
-
-            //Wait while approve in progress
-            cy.request({
-                method: METHOD.POST,
-                url: API.ApiServer + API.AccountsLogin,
-                body: {
-                    username: username,
-                    password: "test"
-                }
-            }).then((response) => {
-                cy.request({
-                    method: METHOD.POST,
-                    url: API.ApiServer + API.AccessToken,
-                    body: {
-                        refreshToken: response.body.refreshToken
-                    }
-                }).then((response) => {
-                    accessToken = "Bearer " + response.body.accessToken
-
-                    let requestForDeviceApproveProgress = {
-                        method: METHOD.GET,
-                        url: API.ApiServer + API.Policies + policyId + "/" + API.Blocks + deviceGridBlockId,
-                        headers: {
-                            authorization: accessToken
-                        }
-                    }
-
-                    whileDeviceApproving("Approved", requestForDeviceApproveProgress, 0)
-                })
-            })
-
-            //Get issue data and prepare body for create
-            cy.request({
-                method: METHOD.POST,
-                url: API.ApiServer + API.AccountsLogin,
-                body: {
-                    username: username,
-                    password: "test"
-                }
-            }).then((response) => {
-                cy.request({
-                    method: METHOD.POST,
-                    url: API.ApiServer + API.AccessToken,
-                    body: {
-                        refreshToken: response.body.refreshToken
-                    }
-                }).then((response) => {
-                    let accessToken = "Bearer " + response.body.accessToken
-                    cy.request({
-                        method: METHOD.GET,
-                        url: API.ApiServer + API.Policies + policyId + "/" + API.GetDeviceIssue,
-                        headers: {
-                            authorization: accessToken
-                        }
-                    }).then((response) => {
-                        let obj = response.body
-                        let device_issue_row = obj.data[obj.data.length - 1]
-
-                        //Create issue and wait while it in progress
-                        cy.request({
-                            method: METHOD.POST,
-                            url: API.ApiServer + API.Policies + policyId + "/" + API.CreateIssue,
-                            headers: {
-                                authorization: accessToken,
-                                "content-type": "application/json"
-                            },
-                            body: {
-                                document: {
-                                    field2: {},
-                                    field3: {},
-                                    field6: "2024-03-01",
-                                    field7: 10,
-                                    field8: "2024-03-02",
-                                    field17: username,
-                                    field18: hederaId
-                                },
-                                ref: device_issue_row
-                            }
-                        })
-
-                        let requestForIssueCreationProgress = {
-                            method: METHOD.GET,
-                            url: API.ApiServer + API.Policies + policyId + "/" + API.Blocks + issueRequestGridBlockId,
-                            headers: {
-                                authorization: accessToken
-                            }
-                        }
-
-                        whileIssueRequestCreating("Waiting for approval", requestForIssueCreationProgress, 0)
-                    })
-                })
-            })
-
-            //Get issue data and prepare body for approve
-            let issueRow
-            cy.request({
-                method: METHOD.GET,
-                url: API.ApiServer + API.Policies + policyId + "/" + API.GetIssues,
-                headers: {
-                    authorization
-                }
-            }).then((response) => {
-                issueRow = response.body.data
-                issueRow = issueRow[issueRow.length - 1]
-                issueRow[optionKey].status = "Approved"
-                issueRow = JSON.stringify({
-                    document: issueRow,
-                    tag: "Button_0"
-                })
-                //Approve issue
-                cy.request({
-                    method: METHOD.POST,
-                    url: API.ApiServer + API.Policies + policyId + "/" + API.ApproveIssueRequestsBtn,
-                    headers: {
-                        authorization,
-                        "content-type": "application/json"
-                    },
-                    body: issueRow
-                })
-            })
-
-            //Wait while approve in progress
-            let accessToken
-            cy.request({
-                method: METHOD.POST,
-                url: API.ApiServer + API.AccountsLogin,
-                body: {
-                    username: username,
-                    password: "test"
-                }
-            }).then((response) => {
-                cy.request({
-                    method: METHOD.POST,
-                    url: API.ApiServer + API.AccessToken,
-                    body: {
-                        refreshToken: response.body.refreshToken
-                    }
-                }).then((response) => {
-                    accessToken = "Bearer " + response.body.accessToken
-
                     let requestForIssueApproveProgress = {
                         method: METHOD.GET,
                         url: API.ApiServer + API.Policies + policyId + "/" + API.Blocks + issueRequestGridBlockId,
@@ -1168,124 +841,6 @@
                     contractId: wContractId
                 }
             }).then((response) => {
-=======
-                    whileIssueRequestApproving("Approved", requestForIssueApproveProgress, 0)
-                })
-            })
-
-            //Wait while balance updating
-            cy.request({
-                method: METHOD.POST,
-                url: API.ApiServer + API.AccountsLogin,
-                body: {
-                    username: username,
-                    password: "test"
-                }
-            }).then((response) => {
-                cy.request({
-                    method: METHOD.POST,
-                    url: API.ApiServer + API.AccessToken,
-                    body: {
-                        refreshToken: response.body.refreshToken
-                    }
-                }).then((response) => {
-                    accessToken = "Bearer " + response.body.accessToken
-
-                    let requestForBalance = {
-                        method: METHOD.GET,
-                        url: API.ApiServer + API.ListOfTokens,
-                        headers: {
-                            authorization: accessToken
-                        }
-                    }
-                    whileBalanceVerifying("10", requestForBalance, 0)
-                })
-                cy.request({
-                    method: METHOD.POST,
-                    url: API.ApiServer + API.AccessToken,
-                    body: {
-                        refreshToken: response.body.refreshToken
-                    }
-                }).then((response) => {
-                    accessToken = "Bearer " + response.body.accessToken
-
-                    let requestForBalance = {
-                        method: METHOD.GET,
-                        url: API.ApiServer + API.ListOfTokens,
-                        headers: {
-                            authorization: accessToken
-                        }
-                    }
-                    whileBalanceVerifying("10", requestForBalance, 0)
-                })
-                cy.request({
-                    method: METHOD.POST,
-                    url: API.ApiServer + API.AccessToken,
-                    body: {
-                        refreshToken: response.body.refreshToken
-                    }
-                }).then((response) => {
-                    accessToken = "Bearer " + response.body.accessToken
-
-                    let requestForBalance = {
-                        method: METHOD.GET,
-                        url: API.ApiServer + API.ListOfTokens,
-                        headers: {
-                            authorization: accessToken
-                        }
-                    }
-                    whileBalanceVerifying("10", requestForBalance, 0)
-                })
-            })
-        })
-
-        before("Set pool", () => {
-            //Set pool to retire contract and wait while it in progress
-            cy.request({
-                method: METHOD.POST,
-                url: API.ApiServer + API.RetireContract + rConractUuid + "/" + API.PoolContract,
-                headers: {
-                    authorization,
-                },
-                body: {
-                    tokens: [
-                        {
-                            token: tokenId,
-                            count: 1
-                        }
-                    ],
-                    immediately: false
-                }
-            }).then((response) => {
-                expect(response.status).eql(STATUS_CODE.OK);
-            })
-
-            let requestForWipeRequestCreationProgress = {
-                method: METHOD.GET,
-                url: API.ApiServer + API.WipeRequests,
-                headers: {
-                    authorization,
-                },
-                qs: {
-                    contractId: wContractId
-                }
-            }
-
-            whileWipeRequestCreating(wContractId, requestForWipeRequestCreationProgress, 0)
-        })
-
-        it("Get wipe request", { tags: ['smoke'] }, () => {
-            cy.request({
-                method: METHOD.GET,
-                url: API.ApiServer + API.WipeRequests,
-                headers: {
-                    authorization,
-                },
-                qs: {
-                    contractId: wContractId
-                }
-            }).then((response) => {
->>>>>>> 92a63e31
                 expect(response.status).eql(STATUS_CODE.OK);
                 expect(response.body.at(0).contractId).eql(wContractId)
             });
@@ -1308,7 +863,6 @@
                 cy.request({
                     method: METHOD.POST,
                     url: API.ApiServer + API.WipeRequests + wipeRequestId + "/" + API.Approve,
-<<<<<<< HEAD
                     headers: {
                         authorization,
                     }
@@ -5523,31 +5077,21 @@
             })
 
             //Wait while approve in progress
-=======
-                    headers: {
-                        authorization,
-                    }
-                }).then((response) => {
-                    expect(response.status).eql(STATUS_CODE.OK);
-                });
-            });
->>>>>>> 92a63e31
-            cy.request({
-                method: METHOD.POST,
-                url: API.ApiServer + API.AccountsLogin,
-                body: {
-                    username: username,
-                    password: "test"
-                }
-            }).then((response) => {
-                cy.request({
-                    method: METHOD.POST,
-                    url: API.ApiServer + API.AccessToken,
-                    body: {
-                        refreshToken: response.body.refreshToken
-                    }
-                }).then((response) => {
-<<<<<<< HEAD
+            cy.request({
+                method: METHOD.POST,
+                url: API.ApiServer + API.AccountsLogin,
+                body: {
+                    username: username,
+                    password: "test"
+                }
+            }).then((response) => {
+                cy.request({
+                    method: METHOD.POST,
+                    url: API.ApiServer + API.AccessToken,
+                    body: {
+                        refreshToken: response.body.refreshToken
+                    }
+                }).then((response) => {
                     accessToken = "Bearer " + response.body.accessToken
 
                     let requestForDeviceApproveProgress = {
@@ -5879,4546 +5423,6 @@
 
     })
 
-=======
-                    let accessToken = "Bearer " + response.body.accessToken
-                    cy.request({
-                        method: METHOD.GET,
-                        url: API.ApiServer + API.RetirePools,
-                        headers: {
-                            authorization: accessToken
-                        }
-                    }).then((response) => {
-                        poolId = response.body.at(0).id;
-                        cy.request({
-                            method: METHOD.POST,
-                            url: API.ApiServer + API.RetirePools + poolId + "/" + API.Retire,
-                            headers: {
-                                authorization: accessToken,
-                                "Content-Type": "application/json"
-                            },
-                            body: [{
-                                token: tokenId,
-                                count: 1,
-                                serials: [1]
-                            }]
-                        }).then((response) => {
-                            expect(response.status).eql(STATUS_CODE.OK);
-                        });
-                    })
-                })
-            })
-
-            let requestForRetireRequestCreationProgress = {
-                method: METHOD.GET,
-                url: API.ApiServer + API.RetireRequests,
-                headers: {
-                    authorization,
-                },
-                qs: {
-                    contractId: rContractId
-                }
-            }
-
-            whileRetireRequestCreating(rContractId, requestForRetireRequestCreationProgress, 0)
-
-            cy.request({
-                method: METHOD.GET,
-                url: API.ApiServer + API.RetireRequests,
-                headers: {
-                    authorization,
-                },
-                qs: {
-                    contractId: rContractId
-                }
-            }).then((response) => {
-                expect(response.status).eql(STATUS_CODE.OK);
-                expect(response.body.at(0).contractId).eql(rContractId)
-                expect(response.body.at(0).tokens.at(0).token).eql(tokenId)
-                expect(response.body.at(0).tokens.at(0).count).eql(1)
-                expect(response.body.at(0).user).eql(hederaId)
-            });
-        });
-    })
-
-    describe("Flow for two NFT tokens and get requests", () => {
-
-        before("Create contracts, policies, register new user and associate token with him", () => {
-            username = Math.floor(Math.random() * 99999) + "UserContReqTests";
-            contractNameR = Math.floor(Math.random() * 99999) + "RCon4RequestsTests";
-            contractNameW = Math.floor(Math.random() * 99999) + "WCon4RequestsTests";
-            //Create retire contract and save id
-            cy.request({
-                method: METHOD.POST,
-                url: API.ApiServer + API.ListOfContracts,
-                headers: {
-                    authorization,
-                },
-                body: {
-                    "description": contractNameR,
-                    "type": "RETIRE",
-                },
-            }).then((response) => {
-                expect(response.status).eql(STATUS_CODE.SUCCESS);
-                rContractId = response.body.contractId;
-                rConractUuid = response.body.id;
-            });
-
-            //Create wipe contract and save id
-            cy.request({
-                method: METHOD.POST,
-                url: API.ApiServer + API.ListOfContracts,
-                headers: {
-                    authorization,
-                },
-                body: {
-                    "description": contractNameW,
-                    "type": "WIPE",
-                },
-            }).then((response) => {
-                expect(response.status).eql(STATUS_CODE.SUCCESS);
-                wContractId = response.body.contractId;
-            });
-
-            //Import policy and save id
-            cy.request({
-                method: METHOD.POST,
-                url: API.ApiServer + API.PolicisImportMsg,
-                body: {
-                    "messageId": Cypress.env('policy_for_compare1')//iRec 4
-                },
-                headers: {
-                    authorization,
-                },
-                timeout: 180000
-            })
-                .then((response) => {
-                    expect(response.status).to.eq(STATUS_CODE.SUCCESS);
-                    policyId = response.body.at(-1).id;
-                })
-
-            //Get token(Irec 4 token) draft id to update it
-            cy.request({
-                method: METHOD.GET,
-                url: API.ApiServer + API.ListOfTokens,
-                headers: {
-                    authorization,
-                },
-            }).then((response) => {
-                expect(response.status).eql(STATUS_CODE.OK);
-                tokenId = response.body.at(0).tokenId;
-            }).then(() => {
-                //Put wipe contract to token
-                cy.request({
-                    method: METHOD.PUT,
-                    url: API.ApiServer + API.ListOfTokens + API.Async,
-                    headers: {
-                        authorization,
-                    },
-                    body: {
-                        tokenId: tokenId,
-                        wipeContractId: wContractId,
-                        draftToken: true
-                    }
-                })
-            }).then(() => {
-                //Publish policy
-                cy.request({
-                    method: METHOD.PUT,
-                    url: API.ApiServer + API.Policies + policyId + "/" + API.Publish,
-                    body: {
-                        policyVersion: "1.2.5"
-                    },
-                    headers: {
-                        authorization
-                    },
-                    timeout: 600000
-                })
-                    .then((response) => {
-                        expect(response.status).to.eq(STATUS_CODE.OK);
-                    })
-            })
-
-            //Import second policy to have one more token and save id
-            cy.request({
-                method: METHOD.POST,
-                url: API.ApiServer + API.PolicisImportMsg,
-                body: {
-                    "messageId": Cypress.env('policy_for_compare1')//iRec 4
-                },
-                headers: {
-                    authorization,
-                },
-                timeout: 180000
-            })
-                .then((response) => {
-                    expect(response.status).to.eq(STATUS_CODE.SUCCESS);
-                    policyId2 = response.body.at(-1).id;
-                })
-
-            //Get token(Irec 5 token) draft id to update it
-            cy.request({
-                method: METHOD.GET,
-                url: API.ApiServer + API.ListOfTokens,
-                headers: {
-                    authorization,
-                },
-            }).then((response) => {
-                expect(response.status).eql(STATUS_CODE.OK);
-                tokenId2 = response.body.at(0).tokenId;
-            }).then(() => {
-                //Put wipe contract to token
-                cy.request({
-                    method: METHOD.PUT,
-                    url: API.ApiServer + API.ListOfTokens + API.Async,
-                    headers: {
-                        authorization,
-                    },
-                    body: {
-                        tokenId: tokenId2,
-                        wipeContractId: wContractId,
-                        draftToken: true
-                    }
-                })
-            }).then(() => {
-                //Publish policy
-                cy.request({
-                    method: METHOD.PUT,
-                    url: API.ApiServer + API.Policies + policyId2 + "/" + API.Publish,
-                    body: {
-                        policyVersion: "1.2.5"
-                    },
-                    headers: {
-                        authorization
-                    },
-                    timeout: 600000
-                })
-                    .then((response) => {
-                        expect(response.status).to.eq(STATUS_CODE.OK);
-                    })
-            })
-
-            //Register new user
-            cy.request({
-                method: METHOD.POST,
-                url: API.ApiServer + API.AccountRegister,
-                body: {
-                    username: username,
-                    password: "test",
-                    password_confirmation: "test",
-                    role: "USER",
-                }
-            }).then((response) => {
-                expect(response.status).to.eq(STATUS_CODE.SUCCESS);
-            })
-            //Login and get PT
-            cy.request({
-                method: METHOD.POST,
-                url: API.ApiServer + API.AccountsLogin,
-                body: {
-                    username: username,
-                    password: "test"
-                }
-            }).then((response) => {
-                //Get AT
-                cy.request({
-                    method: METHOD.POST,
-                    url: API.ApiServer + API.AccessToken,
-                    body: {
-                        refreshToken: response.body.refreshToken
-                    }
-                }).then((response) => {
-                    let accessToken = "Bearer " + response.body.accessToken
-                    //Get SR did
-                    cy.request({
-                        method: METHOD.GET,
-                        url: API.ApiServer + API.StandardRegistriesAggregated,
-                        headers: {
-                            authorization: accessToken
-                        }
-                    }).then((response) => {
-                        let SRDid = response.body[0].did
-                        //Get generated hedera creds
-                        cy.request({
-                            method: METHOD.GET,
-                            url: API.ApiServer + API.RandomKey,
-                            headers: {authorization},
-                        }).then((response) => {
-                            hederaId = response.body.id
-                            let hederaAccountKey = response.body.key
-                            //Update profile
-                            cy.request({
-                                method: METHOD.PUT,
-                                url: API.ApiServer + API.Profiles + username,
-                                body: {
-                                    hederaAccountId: hederaId,
-                                    hederaAccountKey: hederaAccountKey,
-                                    parent: SRDid
-                                },
-                                headers: {
-                                    authorization: accessToken
-                                },
-                                timeout: 180000
-                            })
-                        })
-                    })
-                })
-            })
-        })
-
-        before("Get blocks for waiting(approve app, device grid, issue grid) and tokens id", () => {
-            cy.request({
-                method: METHOD.POST,
-                url: API.ApiServer + API.AccountsLogin,
-                body: {
-                    username: username,
-                    password: "test"
-                }
-            }).then((response) => {
-                cy.request({
-                    method: METHOD.POST,
-                    url: API.ApiServer + API.AccessToken,
-                    body: {
-                        refreshToken: response.body.refreshToken
-                    }
-                }).then((response) => {
-                    let accessToken = "Bearer " + response.body.accessToken
-                    cy.request({
-                        method: METHOD.GET,
-                        url: API.ApiServer + API.Policies + policyId + "/" + API.WaitForApproveApplication,
-                        headers: {
-                            authorization: accessToken
-                        }
-                    }).then((response) => {
-                        waitForApproveApplicationBlockId = response.body.id
-                    })
-                    cy.request({
-                        method: METHOD.GET,
-                        url: API.ApiServer + API.Policies + policyId + "/" + API.DeviceGrid,
-                        headers: {
-                            authorization: accessToken
-                        }
-                    }).then((response) => {
-                        deviceGridBlockId = response.body.id
-                    })
-                    cy.request({
-                        method: METHOD.GET,
-                        url: API.ApiServer + API.Policies + policyId + "/" + API.IssueRequestGrid,
-                        headers: {
-                            authorization: accessToken
-                        }
-                    }).then((response) => {
-                        issueRequestGridBlockId = response.body.id
-                    })
-                    cy.request({
-                        method: METHOD.GET,
-                        url: API.ApiServer + API.Policies + policyId + "/" + API.ApproveRegistrantBtn,
-                        headers: {
-                            authorization
-                        }
-                    }).then((response) => {
-                        approveRegistrantBtnBlockId = response.body.id
-                    })
-                    cy.request({
-                        method: METHOD.GET,
-                        url: API.ApiServer + API.Policies + policyId2 + "/" + API.WaitForApproveApplication,
-                        headers: {
-                            authorization: accessToken
-                        }
-                    }).then((response) => {
-                        waitForApproveApplicationBlockId2 = response.body.id
-                    })
-                    cy.request({
-                        method: METHOD.GET,
-                        url: API.ApiServer + API.Policies + policyId2 + "/" + API.DeviceGrid,
-                        headers: {
-                            authorization: accessToken
-                        }
-                    }).then((response) => {
-                        deviceGridBlockId2 = response.body.id
-                    })
-                    cy.request({
-                        method: METHOD.GET,
-                        url: API.ApiServer + API.Policies + policyId2 + "/" + API.IssueRequestGrid,
-                        headers: {
-                            authorization: accessToken
-                        }
-                    }).then((response) => {
-                        issueRequestGridBlockId2 = response.body.id
-                    })
-                    cy.request({
-                        method: METHOD.GET,
-                        url: API.ApiServer + API.Policies + policyId2 + "/" + API.ApproveRegistrantBtn,
-                        headers: {
-                            authorization
-                        }
-                    }).then((response) => {
-                        approveRegistrantBtnBlockId2 = response.body.id
-                    })
-                    cy.request({
-                        method: METHOD.GET,
-                        url: API.ApiServer + API.ListOfTokens,
-                        headers: {
-                            authorization,
-                        },
-                    }).then((response) => {
-                        expect(response.status).eql(STATUS_CODE.OK);
-                        tokenId = response.body.at(1).tokenId;
-                        tokenId2 = response.body.at(0).tokenId;
-                    })
-                })
-            })
-        })
-
-        before("Mint tokens", () => {
-            //Choose role
-            cy.request({
-                method: METHOD.POST,
-                url: API.ApiServer + API.AccountsLogin,
-                body: {
-                    username: username,
-                    password: "test"
-                }
-            }).then((response) => {
-                cy.request({
-                    method: METHOD.POST,
-                    url: API.ApiServer + API.AccessToken,
-                    body: {
-                        refreshToken: response.body.refreshToken
-                    }
-                }).then((response) => {
-                    let accessToken = "Bearer " + response.body.accessToken
-                    cy.request({
-                        method: METHOD.POST,
-                        url: API.ApiServer + API.Policies + policyId + "/" + API.ChooseRegistrantRole,
-                        headers: {
-                            authorization: accessToken
-                        },
-                        body: {
-                            role: "Registrant"
-                        }
-                    })
-
-                    cy.wait(10000)
-
-                    //Create app and wait while it in progress
-                    cy.request({
-                        method: METHOD.POST,
-                        url: API.ApiServer + API.Policies + policyId + "/" + API.CreateApplication,
-                        headers: {
-                            authorization: accessToken
-                        },
-                        body: {
-                            document: {
-                                field1: {},
-                                field2: {},
-                                field3: {}
-                            },
-                            ref: null
-                        }
-                    })
-
-                    let requestForApplicationCreationProgress = {
-                        method: METHOD.GET,
-                        url: API.ApiServer + API.Policies + policyId + "/" + API.Blocks + waitForApproveApplicationBlockId,
-                        headers: {
-                            authorization: accessToken
-                        }
-                    }
-
-                    whileApplicationCreating("Submitted for Approval", requestForApplicationCreationProgress, 0)
-                })
-            })
-
-            //Get applications data and prepare body for approve
-            let applicationData
-            cy.request({
-                method: METHOD.GET,
-                url: API.ApiServer + API.Policies + policyId + "/" + API.GetApplications,
-                headers: {
-                    authorization
-                }
-            }).then((response) => {
-                applicationData = response.body.data[0];
-                applicationData.option.status = "Approved"
-                let appDataBody = JSON.stringify({
-                    document: applicationData,
-                    tag: "Button_0"
-                })
-                //Approve app
-                cy.request({
-                    method: METHOD.POST,
-                    url: API.ApiServer + API.Policies + policyId + "/" + API.ApproveApplication,
-                    headers: {
-                        authorization,
-                        "content-type": "application/json"
-                    },
-                    body: appDataBody
-                })
-            })
-
-            //Wait while approve in progress
-            cy.request({
-                method: METHOD.POST,
-                url: API.ApiServer + API.AccountsLogin,
-                body: {
-                    username: username,
-                    password: "test"
-                }
-            }).then((response) => {
-                cy.request({
-                    method: METHOD.POST,
-                    url: API.ApiServer + API.AccessToken,
-                    body: {
-                        refreshToken: response.body.refreshToken
-                    }
-                }).then((response) => {
-                    accessToken = "Bearer " + response.body.accessToken
-
-                    let requestForApplicationApproveProgress = {
-                        method: METHOD.GET,
-                        url: API.ApiServer + API.Policies + policyId + "/" + API.Blocks + deviceGridBlockId,
-                        headers: {
-                            authorization: accessToken
-                        }
-                    }
-
-                    whileApplicationApproving("Device Name", requestForApplicationApproveProgress, 0)
-                })
-            })
-
-            //Create device and wait while it in progress
-            cy.request({
-                method: METHOD.POST,
-                url: API.ApiServer + API.AccountsLogin,
-                body: {
-                    username: username,
-                    password: "test"
-                }
-            }).then((response) => {
-                cy.request({
-                    method: METHOD.POST,
-                    url: API.ApiServer + API.AccessToken,
-                    body: {
-                        refreshToken: response.body.refreshToken
-                    }
-                }).then((response) => {
-                    let accessToken = "Bearer " + response.body.accessToken
-                    cy.request({
-                        method: METHOD.POST,
-                        url: API.ApiServer + API.Policies + policyId + "/" + API.CreateDevice,
-                        headers: {
-                            authorization: accessToken
-                        },
-                        body: {
-                            document: {
-                                field3: {},
-                                field4: {},
-                                field5: {}
-                            },
-                            ref: null
-                        }
-                    })
-
-                    let requestForDeviceCreationProgress = {
-                        method: METHOD.GET,
-                        url: API.ApiServer + API.Policies + policyId + "/" + API.Blocks + deviceGridBlockId,
-                        headers: {
-                            authorization: accessToken
-                        }
-                    }
-
-                    whileDeviceCreating("Waiting for approval", requestForDeviceCreationProgress, 0)
-                })
-            })
-
-            //Get devices data and prepare body for approve
-            let deviceBody
-            cy.request({
-                method: METHOD.GET,
-                url: API.ApiServer + API.Policies + policyId + "/" + API.GetDevices,
-                headers: {
-                    authorization
-                }
-            }).then((response) => {
-                deviceBody = response.body;
-                let data = deviceBody.data[deviceBody.data.length - 1]
-                data[optionKey].status = "Approved"
-                let appDataBody = JSON.stringify({
-                    document: data,
-                    tag: "Button_0"
-                })
-                //Approve device
-                cy.request({
-                    method: METHOD.POST,
-                    url: API.ApiServer + API.Policies + policyId + "/" + API.ApproveDevice,
-                    headers: {
-                        authorization,
-                        "content-type": "application/json"
-                    },
-                    body: appDataBody
-                })
-            })
-
-            //Wait while approve in progress
-            cy.request({
-                method: METHOD.POST,
-                url: API.ApiServer + API.AccountsLogin,
-                body: {
-                    username: username,
-                    password: "test"
-                }
-            }).then((response) => {
-                cy.request({
-                    method: METHOD.POST,
-                    url: API.ApiServer + API.AccessToken,
-                    body: {
-                        refreshToken: response.body.refreshToken
-                    }
-                }).then((response) => {
-                    accessToken = "Bearer " + response.body.accessToken
-
-                    let requestForDeviceApproveProgress = {
-                        method: METHOD.GET,
-                        url: API.ApiServer + API.Policies + policyId + "/" + API.Blocks + deviceGridBlockId,
-                        headers: {
-                            authorization: accessToken
-                        }
-                    }
-
-                    whileDeviceApproving("Approved", requestForDeviceApproveProgress, 0)
-                })
-            })
-
-            //Get issue data and prepare body for create
-            cy.request({
-                method: METHOD.POST,
-                url: API.ApiServer + API.AccountsLogin,
-                body: {
-                    username: username,
-                    password: "test"
-                }
-            }).then((response) => {
-                cy.request({
-                    method: METHOD.POST,
-                    url: API.ApiServer + API.AccessToken,
-                    body: {
-                        refreshToken: response.body.refreshToken
-                    }
-                }).then((response) => {
-                    let accessToken = "Bearer " + response.body.accessToken
-                    cy.request({
-                        method: METHOD.GET,
-                        url: API.ApiServer + API.Policies + policyId + "/" + API.GetDeviceIssue,
-                        headers: {
-                            authorization: accessToken
-                        }
-                    }).then((response) => {
-                        let obj = response.body
-                        let device_issue_row = obj.data[obj.data.length - 1]
-
-                        //Create issue and wait while it in progress
-                        cy.request({
-                            method: METHOD.POST,
-                            url: API.ApiServer + API.Policies + policyId + "/" + API.CreateIssue,
-                            headers: {
-                                authorization: accessToken,
-                                "content-type": "application/json"
-                            },
-                            body: {
-                                document: {
-                                    field2: {},
-                                    field3: {},
-                                    field6: "2024-03-01",
-                                    field7: 10,
-                                    field8: "2024-03-02",
-                                    field17: username,
-                                    field18: hederaId
-                                },
-                                ref: device_issue_row
-                            }
-                        })
-
-                        let requestForIssueCreationProgress = {
-                            method: METHOD.GET,
-                            url: API.ApiServer + API.Policies + policyId + "/" + API.Blocks + issueRequestGridBlockId,
-                            headers: {
-                                authorization: accessToken
-                            }
-                        }
-
-                        whileIssueRequestCreating("Waiting for approval", requestForIssueCreationProgress, 0)
-                    })
-                })
-            })
-
-            //Get issue data and prepare body for approve
-            let issueRow
-            cy.request({
-                method: METHOD.GET,
-                url: API.ApiServer + API.Policies + policyId + "/" + API.GetIssues,
-                headers: {
-                    authorization
-                }
-            }).then((response) => {
-                issueRow = response.body.data
-                issueRow = issueRow[issueRow.length - 1]
-                issueRow[optionKey].status = "Approved"
-                issueRow = JSON.stringify({
-                    document: issueRow,
-                    tag: "Button_0"
-                })
-                //Approve issue
-                cy.request({
-                    method: METHOD.POST,
-                    url: API.ApiServer + API.Policies + policyId + "/" + API.ApproveIssueRequestsBtn,
-                    headers: {
-                        authorization,
-                        "content-type": "application/json"
-                    },
-                    body: issueRow
-                })
-            })
-
-            //Wait while approve in progress
-            let accessToken
-            cy.request({
-                method: METHOD.POST,
-                url: API.ApiServer + API.AccountsLogin,
-                body: {
-                    username: username,
-                    password: "test"
-                }
-            }).then((response) => {
-                cy.request({
-                    method: METHOD.POST,
-                    url: API.ApiServer + API.AccessToken,
-                    body: {
-                        refreshToken: response.body.refreshToken
-                    }
-                }).then((response) => {
-                    accessToken = "Bearer " + response.body.accessToken
-
-                    let requestForIssueApproveProgress = {
-                        method: METHOD.GET,
-                        url: API.ApiServer + API.Policies + policyId + "/" + API.Blocks + issueRequestGridBlockId,
-                        headers: {
-                            authorization: accessToken
-                        }
-                    }
-
-                    whileIssueRequestApproving("Approved", requestForIssueApproveProgress, 0)
-                })
-            })
-
-            //Wait while balance updating
-            cy.request({
-                method: METHOD.POST,
-                url: API.ApiServer + API.AccountsLogin,
-                body: {
-                    username: username,
-                    password: "test"
-                }
-            }).then((response) => {
-                cy.request({
-                    method: METHOD.POST,
-                    url: API.ApiServer + API.AccessToken,
-                    body: {
-                        refreshToken: response.body.refreshToken
-                    }
-                }).then((response) => {
-                    accessToken = "Bearer " + response.body.accessToken
-
-                    let requestForBalance = {
-                        method: METHOD.GET,
-                        url: API.ApiServer + API.ListOfTokens,
-                        headers: {
-                            authorization: accessToken
-                        }
-                    }
-
-                    whileBalanceVerifying("10", requestForBalance, 0)
-                })
-            })
-        })
-
-        before("Mint second tokens", () => {
-            //Choose role
-            cy.request({
-                method: METHOD.POST,
-                url: API.ApiServer + API.AccountsLogin,
-                body: {
-                    username: username,
-                    password: "test"
-                }
-            }).then((response) => {
-                cy.request({
-                    method: METHOD.POST,
-                    url: API.ApiServer + API.AccessToken,
-                    body: {
-                        refreshToken: response.body.refreshToken
-                    }
-                }).then((response) => {
-                    let accessToken = "Bearer " + response.body.accessToken
-                    cy.request({
-                        method: METHOD.POST,
-                        url: API.ApiServer + API.Policies + policyId2 + "/" + API.ChooseRegistrantRole,
-                        headers: {
-                            authorization: accessToken
-                        },
-                        body: {
-                            role: "Registrant"
-                        }
-                    })
-
-                    cy.wait(10000)
-
-                    //Create app and wait while it in progress
-                    cy.request({
-                        method: METHOD.POST,
-                        url: API.ApiServer + API.Policies + policyId2 + "/" + API.CreateApplication,
-                        headers: {
-                            authorization: accessToken
-                        },
-                        body: {
-                            document: {
-                                field1: {},
-                                field2: {},
-                                field3: {}
-                            },
-                            ref: null
-                        }
-                    })
-
-                    let requestForApplicationCreationProgress = {
-                        method: METHOD.GET,
-                        url: API.ApiServer + API.Policies + policyId2 + "/" + API.Blocks + waitForApproveApplicationBlockId2,
-                        headers: {
-                            authorization: accessToken
-                        }
-                    }
-
-                    whileApplicationCreating("Submitted for Approval", requestForApplicationCreationProgress, 0)
-                })
-            })
-
-            //Get applications data and prepare body for approve
-            let applicationData
-            cy.request({
-                method: METHOD.GET,
-                url: API.ApiServer + API.Policies + policyId2 + "/" + API.GetApplications,
-                headers: {
-                    authorization
-                }
-            }).then((response) => {
-                applicationData = response.body.data[0];
-                applicationData.option.status = "Approved"
-                let appDataBody = JSON.stringify({
-                    document: applicationData,
-                    tag: "Button_0"
-                })
-                //Approve app
-                cy.request({
-                    method: METHOD.POST,
-                    url: API.ApiServer + API.Policies + policyId2 + "/" + API.ApproveApplication,
-                    headers: {
-                        authorization,
-                        "content-type": "application/json"
-                    },
-                    body: appDataBody
-                })
-            })
-
-            //Wait while approve in progress
-            cy.request({
-                method: METHOD.POST,
-                url: API.ApiServer + API.AccountsLogin,
-                body: {
-                    username: username,
-                    password: "test"
-                }
-            }).then((response) => {
-                cy.request({
-                    method: METHOD.POST,
-                    url: API.ApiServer + API.AccessToken,
-                    body: {
-                        refreshToken: response.body.refreshToken
-                    }
-                }).then((response) => {
-                    accessToken = "Bearer " + response.body.accessToken
-
-                    let requestForApplicationApproveProgress = {
-                        method: METHOD.GET,
-                        url: API.ApiServer + API.Policies + policyId2 + "/" + API.Blocks + deviceGridBlockId2,
-                        headers: {
-                            authorization: accessToken
-                        }
-                    }
-
-                    whileApplicationApproving("Device Name", requestForApplicationApproveProgress, 0)
-                })
-            })
-
-            //Create device and wait while it in progress
-            cy.request({
-                method: METHOD.POST,
-                url: API.ApiServer + API.AccountsLogin,
-                body: {
-                    username: username,
-                    password: "test"
-                }
-            }).then((response) => {
-                cy.request({
-                    method: METHOD.POST,
-                    url: API.ApiServer + API.AccessToken,
-                    body: {
-                        refreshToken: response.body.refreshToken
-                    }
-                }).then((response) => {
-                    let accessToken = "Bearer " + response.body.accessToken
-                    cy.request({
-                        method: METHOD.POST,
-                        url: API.ApiServer + API.Policies + policyId2 + "/" + API.CreateDevice,
-                        headers: {
-                            authorization: accessToken
-                        },
-                        body: {
-                            document: {
-                                field3: {},
-                                field4: {},
-                                field5: {}
-                            },
-                            ref: null
-                        }
-                    })
-
-                    let requestForDeviceCreationProgress = {
-                        method: METHOD.GET,
-                        url: API.ApiServer + API.Policies + policyId2 + "/" + API.Blocks + deviceGridBlockId2,
-                        headers: {
-                            authorization: accessToken
-                        }
-                    }
-
-                    whileDeviceCreating("Waiting for approval", requestForDeviceCreationProgress, 0)
-                })
-            })
-
-            //Get devices data and prepare body for approve
-            let deviceBody
-            cy.request({
-                method: METHOD.GET,
-                url: API.ApiServer + API.Policies + policyId2 + "/" + API.GetDevices,
-                headers: {
-                    authorization
-                }
-            }).then((response) => {
-                deviceBody = response.body;
-                let data = deviceBody.data[deviceBody.data.length - 1]
-                data[optionKey].status = "Approved"
-                let appDataBody = JSON.stringify({
-                    document: data,
-                    tag: "Button_0"
-                })
-                //Approve device
-                cy.request({
-                    method: METHOD.POST,
-                    url: API.ApiServer + API.Policies + policyId2 + "/" + API.ApproveDevice,
-                    headers: {
-                        authorization,
-                        "content-type": "application/json"
-                    },
-                    body: appDataBody
-                })
-            })
-
-            //Wait while approve in progress
-            cy.request({
-                method: METHOD.POST,
-                url: API.ApiServer + API.AccountsLogin,
-                body: {
-                    username: username,
-                    password: "test"
-                }
-            }).then((response) => {
-                cy.request({
-                    method: METHOD.POST,
-                    url: API.ApiServer + API.AccessToken,
-                    body: {
-                        refreshToken: response.body.refreshToken
-                    }
-                }).then((response) => {
-                    accessToken = "Bearer " + response.body.accessToken
-
-                    let requestForDeviceApproveProgress = {
-                        method: METHOD.GET,
-                        url: API.ApiServer + API.Policies + policyId2 + "/" + API.Blocks + deviceGridBlockId2,
-                        headers: {
-                            authorization: accessToken
-                        }
-                    }
-
-                    whileDeviceApproving("Approved", requestForDeviceApproveProgress, 0)
-                })
-            })
-
-            //Get issue data and prepare body for create
-            cy.request({
-                method: METHOD.POST,
-                url: API.ApiServer + API.AccountsLogin,
-                body: {
-                    username: username,
-                    password: "test"
-                }
-            }).then((response) => {
-                cy.request({
-                    method: METHOD.POST,
-                    url: API.ApiServer + API.AccessToken,
-                    body: {
-                        refreshToken: response.body.refreshToken
-                    }
-                }).then((response) => {
-                    let accessToken = "Bearer " + response.body.accessToken
-                    cy.request({
-                        method: METHOD.GET,
-                        url: API.ApiServer + API.Policies + policyId2 + "/" + API.GetDeviceIssue,
-                        headers: {
-                            authorization: accessToken
-                        }
-                    }).then((response) => {
-                        let obj = response.body
-                        let device_issue_row = obj.data[obj.data.length - 1]
-
-                        //Create issue and wait while it in progress
-                        cy.request({
-                            method: METHOD.POST,
-                            url: API.ApiServer + API.Policies + policyId2 + "/" + API.CreateIssue,
-                            headers: {
-                                authorization: accessToken,
-                                "content-type": "application/json"
-                            },
-                            body: {
-                                document: {
-                                    field2: {},
-                                    field3: {},
-                                    field6: "2024-03-01",
-                                    field7: 10,
-                                    field8: "2024-03-02",
-                                    field17: username,
-                                    field18: hederaId
-                                },
-                                ref: device_issue_row
-                            }
-                        })
-
-                        let requestForIssueCreationProgress = {
-                            method: METHOD.GET,
-                            url: API.ApiServer + API.Policies + policyId2 + "/" + API.Blocks + issueRequestGridBlockId2,
-                            headers: {
-                                authorization: accessToken
-                            }
-                        }
-
-                        whileIssueRequestCreating("Waiting for approval", requestForIssueCreationProgress, 0)
-                    })
-                })
-            })
-
-            //Get issue data and prepare body for approve
-            let issueRow
-            cy.request({
-                method: METHOD.GET,
-                url: API.ApiServer + API.Policies + policyId2 + "/" + API.GetIssues,
-                headers: {
-                    authorization
-                }
-            }).then((response) => {
-                issueRow = response.body.data
-                issueRow = issueRow[issueRow.length - 1]
-                issueRow[optionKey].status = "Approved"
-                issueRow = JSON.stringify({
-                    document: issueRow,
-                    tag: "Button_0"
-                })
-                //Approve issue
-                cy.request({
-                    method: METHOD.POST,
-                    url: API.ApiServer + API.Policies + policyId2 + "/" + API.ApproveIssueRequestsBtn,
-                    headers: {
-                        authorization,
-                        "content-type": "application/json"
-                    },
-                    body: issueRow
-                })
-            })
-
-            //Wait while approve in progress
-            let accessToken
-            cy.request({
-                method: METHOD.POST,
-                url: API.ApiServer + API.AccountsLogin,
-                body: {
-                    username: username,
-                    password: "test"
-                }
-            }).then((response) => {
-                cy.request({
-                    method: METHOD.POST,
-                    url: API.ApiServer + API.AccessToken,
-                    body: {
-                        refreshToken: response.body.refreshToken
-                    }
-                }).then((response) => {
-                    accessToken = "Bearer " + response.body.accessToken
-
-                    let requestForIssueApproveProgress = {
-                        method: METHOD.GET,
-                        url: API.ApiServer + API.Policies + policyId2 + "/" + API.Blocks + issueRequestGridBlockId2,
-                        headers: {
-                            authorization: accessToken
-                        }
-                    }
-
-                    whileIssueRequestApproving("Approved", requestForIssueApproveProgress, 0)
-                })
-            })
-
-            //Wait while balance updating
-            cy.request({
-                method: METHOD.POST,
-                url: API.ApiServer + API.AccountsLogin,
-                body: {
-                    username: username,
-                    password: "test"
-                }
-            }).then((response) => {
-                cy.request({
-                    method: METHOD.POST,
-                    url: API.ApiServer + API.AccessToken,
-                    body: {
-                        refreshToken: response.body.refreshToken
-                    }
-                }).then((response) => {
-                    accessToken = "Bearer " + response.body.accessToken
-
-                    let requestForBalance = {
-                        method: METHOD.GET,
-                        url: API.ApiServer + API.ListOfTokens,
-                        headers: {
-                            authorization: accessToken
-                        }
-                    }
-
-                    whileBalanceVerifying("10", requestForBalance, 0)
-                })
-            })
-        })
-
-        before("Set pool", () => {
-            //Set pool to retire contract and wait while it in progress
-            cy.request({
-                method: METHOD.POST,
-                url: API.ApiServer + API.RetireContract + rConractUuid + "/" + API.PoolContract,
-                headers: {
-                    authorization,
-                },
-                body: {
-                    tokens: [
-                        {
-                            token: tokenId,
-                            count: 1
-                        },
-                        {
-                            token: tokenId2,
-                            count: 2
-                        }
-                    ],
-                    immediately: false
-                }
-            }).then((response) => {
-                expect(response.status).eql(STATUS_CODE.OK);
-            })
-
-            let requestForWipeRequestCreationProgress = {
-                method: METHOD.GET,
-                url: API.ApiServer + API.WipeRequests,
-                headers: {
-                    authorization,
-                },
-                qs: {
-                    contractId: wContractId
-                }
-            }
-
-            whileWipeRequestCreating(wContractId, requestForWipeRequestCreationProgress, 0)
-        })
-
-        it("Get wipe request for two tokens", () => {
-            cy.request({
-                method: METHOD.GET,
-                url: API.ApiServer + API.WipeRequests,
-                headers: {
-                    authorization,
-                },
-                qs: {
-                    contractId: wContractId
-                }
-            }).then((response) => {
-                expect(response.status).eql(STATUS_CODE.OK);
-                expect(response.body.at(0).contractId).eql(wContractId)
-                expect(response.body.at(0).user).eql(rContractId)
-            });
-        });
-
-        it("Get retire request two tokens", () => {
-            let wipeRequestId, poolId
-            cy.request({
-                method: METHOD.GET,
-                url: API.ApiServer + API.WipeRequests,
-                headers: {
-                    authorization,
-                },
-                qs: {
-                    contractId: wContractId
-                }
-            }).then((response) => {
-                expect(response.status).eql(STATUS_CODE.OK);
-                wipeRequestId = response.body.at(0).id;
-                cy.request({
-                    method: METHOD.POST,
-                    url: API.ApiServer + API.WipeRequests + wipeRequestId + "/" + API.Approve,
-                    headers: {
-                        authorization,
-                    }
-                }).then((response) => {
-                    expect(response.status).eql(STATUS_CODE.OK);
-                });
-            });
-            cy.request({
-                method: METHOD.POST,
-                url: API.ApiServer + API.AccountsLogin,
-                body: {
-                    username: username,
-                    password: "test"
-                }
-            }).then((response) => {
-                cy.request({
-                    method: METHOD.POST,
-                    url: API.ApiServer + API.AccessToken,
-                    body: {
-                        refreshToken: response.body.refreshToken
-                    }
-                }).then((response) => {
-                    let accessToken = "Bearer " + response.body.accessToken
-                    cy.request({
-                        method: METHOD.GET,
-                        url: API.ApiServer + API.RetirePools,
-                        headers: {
-                            authorization: accessToken
-                        }
-                    }).then((response) => {
-                        poolId = response.body.at(0).id;
-                        cy.request({
-                            method: METHOD.POST,
-                            url: API.ApiServer + API.RetirePools + poolId + "/" + API.Retire,
-                            headers: {
-                                authorization: accessToken,
-                                "Content-Type": "application/json"
-                            },
-                            body: [
-                                {
-                                    token: tokenId,
-                                    count: 1,
-                                    serials: [1]
-                                },
-                                {
-                                    token: tokenId2,
-                                    count: 2,
-                                    serials: [1, 2]
-                                }
-                            ]
-                        }).then((response) => {
-                            expect(response.status).eql(STATUS_CODE.OK);
-                        });
-                    })
-                })
-            })
-
-            let requestForRetireRequestCreationProgress = {
-                method: METHOD.GET,
-                url: API.ApiServer + API.RetireRequests,
-                headers: {
-                    authorization,
-                },
-                qs: {
-                    contractId: rContractId
-                }
-            }
-
-            whileRetireRequestCreating(rContractId, requestForRetireRequestCreationProgress, 0)
-
-            cy.request({
-                method: METHOD.GET,
-                url: API.ApiServer + API.RetireRequests,
-                headers: {
-                    authorization,
-                },
-                qs: {
-                    contractId: rContractId
-                }
-            }).then((response) => {
-                expect(response.status).eql(STATUS_CODE.OK);
-                expect(response.body.at(0).contractId).eql(rContractId)
-                expect(response.body.at(0).tokens.at(0).token).eql(tokenId || tokenId2)
-                expect(response.body.at(0).tokens.at(0).count).eql(1 || 2)
-                expect(response.body.at(0).tokens.at(1).token).eql(tokenId2 || tokenId)
-                expect(response.body.at(0).tokens.at(1).count).eql(2 || 1)
-                expect(response.body.at(0).user).eql(hederaId)
-            });
-        });
-
-    })
-
-    describe("Flow for one FT token and get requests", () => {
-
-        //Flow with one FT token
-        before("Create contracts, policy and register new user", () => {
-            username = Math.floor(Math.random() * 99999) + "UserContReqTests";
-            contractNameR = Math.floor(Math.random() * 99999) + "RCon4RequestsTests";
-            contractNameW = Math.floor(Math.random() * 99999) + "WCon4RequestsTests";
-            //Create retire contract and save id
-            cy.request({
-                method: METHOD.POST,
-                url: API.ApiServer + API.ListOfContracts,
-                headers: {
-                    authorization,
-                },
-                body: {
-                    "description": contractNameR,
-                    "type": "RETIRE",
-                },
-            }).then((response) => {
-                expect(response.status).eql(STATUS_CODE.SUCCESS);
-                rContractId = response.body.contractId;
-                rConractUuid = response.body.id;
-            });
-
-            //Create wipe contract and save id
-            cy.request({
-                method: METHOD.POST,
-                url: API.ApiServer + API.ListOfContracts,
-                headers: {
-                    authorization,
-                },
-                body: {
-                    "description": contractNameW,
-                    "type": "WIPE",
-                },
-            }).then((response) => {
-                expect(response.status).eql(STATUS_CODE.SUCCESS);
-                wContractId = response.body.contractId;
-            });
-
-            //Import policy and save id
-            cy.request({
-                method: METHOD.POST,
-                url: API.ApiServer + API.PolicisImportMsg,
-                body: {
-                    "messageId": Cypress.env('policy_for_compare1')//iRec 4
-                },
-                headers: {
-                    authorization,
-                },
-                timeout: 180000
-            })
-                .then((response) => {
-                    expect(response.status).to.eq(STATUS_CODE.SUCCESS);
-                    policyId = response.body.at(-1).id;
-                })
-
-            //Get token(Irec token) draft id to update it
-            cy.request({
-                method: METHOD.GET,
-                url: API.ApiServer + API.ListOfTokens,
-                headers: {
-                    authorization,
-                },
-            }).then((response) => {
-                expect(response.status).eql(STATUS_CODE.OK);
-                tokenId = response.body.at(0).tokenId;
-            }).then(() => {
-                //Put wipe contract to token and change token type
-                cy.request({
-                    method: METHOD.PUT,
-                    url: API.ApiServer + API.ListOfTokens + API.Async,
-                    headers: {
-                        authorization,
-                    },
-                    body: {
-                        tokenId: tokenId,
-                        tokenType: "fungible",
-                        wipeContractId: wContractId,
-                        draftToken: true
-                    }
-                })
-            }).then(() => {
-                //Publish policy
-                cy.request({
-                    method: METHOD.PUT,
-                    url: API.ApiServer + API.Policies + policyId + "/" + API.Publish,
-                    body: {
-                        policyVersion: "1.2.5"
-                    },
-                    headers: {
-                        authorization
-                    },
-                    timeout: 600000
-                })
-                    .then((response) => {
-                        expect(response.status).to.eq(STATUS_CODE.OK);
-                    })
-            })
-
-            //Register new user
-            cy.request({
-                method: METHOD.POST,
-                url: API.ApiServer + API.AccountRegister,
-                body: {
-                    username: username,
-                    password: "test",
-                    password_confirmation: "test",
-                    role: "USER",
-                }
-            }).then((response) => {
-                expect(response.status).to.eq(STATUS_CODE.SUCCESS);
-            })
-            //Login and get PT
-            cy.request({
-                method: METHOD.POST,
-                url: API.ApiServer + API.AccountsLogin,
-                body: {
-                    username: username,
-                    password: "test"
-                }
-            }).then((response) => {
-                //Get AT
-                cy.request({
-                    method: METHOD.POST,
-                    url: API.ApiServer + API.AccessToken,
-                    body: {
-                        refreshToken: response.body.refreshToken
-                    }
-                }).then((response) => {
-                    let accessToken = "Bearer " + response.body.accessToken
-                    //Get SR did
-                    cy.request({
-                        method: METHOD.GET,
-                        url: API.ApiServer + API.StandardRegistriesAggregated,
-                        headers: {
-                            authorization: accessToken
-                        }
-                    }).then((response) => {
-                        let SRDid = response.body[0].did
-                        //Get generated hedera creds
-                        cy.request({
-                            method: METHOD.GET,
-                            url: API.ApiServer + API.RandomKey,
-                            headers: {authorization},
-                        }).then((response) => {
-                            hederaId = response.body.id
-                            let hederaAccountKey = response.body.key
-                            //Update profile
-                            cy.request({
-                                method: METHOD.PUT,
-                                url: API.ApiServer + API.Profiles + username,
-                                body: {
-                                    hederaAccountId: hederaId,
-                                    hederaAccountKey: hederaAccountKey,
-                                    parent: SRDid
-                                },
-                                headers: {
-                                    authorization: accessToken
-                                },
-                                timeout: 180000
-                            })
-                        })
-                    })
-                })
-            })
-        })
-
-        before("Get blocks for waiting(approve app, device grid, issue grid) and token id", () => {
-            cy.request({
-                method: METHOD.POST,
-                url: API.ApiServer + API.AccountsLogin,
-                body: {
-                    username: username,
-                    password: "test"
-                }
-            }).then((response) => {
-                cy.request({
-                    method: METHOD.POST,
-                    url: API.ApiServer + API.AccessToken,
-                    body: {
-                        refreshToken: response.body.refreshToken
-                    }
-                }).then((response) => {
-                    let accessToken = "Bearer " + response.body.accessToken
-                    cy.request({
-                        method: METHOD.GET,
-                        url: API.ApiServer + API.Policies + policyId + "/" + API.WaitForApproveApplication,
-                        headers: {
-                            authorization: accessToken
-                        }
-                    }).then((response) => {
-                        waitForApproveApplicationBlockId = response.body.id
-                    })
-                    cy.request({
-                        method: METHOD.GET,
-                        url: API.ApiServer + API.Policies + policyId + "/" + API.DeviceGrid,
-                        headers: {
-                            authorization: accessToken
-                        }
-                    }).then((response) => {
-                        deviceGridBlockId = response.body.id
-                    })
-                    cy.request({
-                        method: METHOD.GET,
-                        url: API.ApiServer + API.Policies + policyId + "/" + API.IssueRequestGrid,
-                        headers: {
-                            authorization: accessToken
-                        }
-                    }).then((response) => {
-                        issueRequestGridBlockId = response.body.id
-                    })
-                    cy.request({
-                        method: METHOD.GET,
-                        url: API.ApiServer + API.Policies + policyId + "/" + API.ApproveRegistrantBtn,
-                        headers: {
-                            authorization
-                        }
-                    }).then((response) => {
-                        approveRegistrantBtnBlockId = response.body.id
-                    })
-                    cy.request({
-                        method: METHOD.GET,
-                        url: API.ApiServer + API.ListOfTokens,
-                        headers: {
-                            authorization,
-                        },
-                        timeout: 180000
-                    }).then((response) => {
-                        expect(response.status).eql(STATUS_CODE.OK);
-                        tokenId = response.body.at(0).tokenId;
-                    })
-                })
-            })
-        })
-
-        before("Mint token", () => {
-            //Choose role
-            cy.request({
-                method: METHOD.POST,
-                url: API.ApiServer + API.AccountsLogin,
-                body: {
-                    username: username,
-                    password: "test"
-                }
-            }).then((response) => {
-                cy.request({
-                    method: METHOD.POST,
-                    url: API.ApiServer + API.AccessToken,
-                    body: {
-                        refreshToken: response.body.refreshToken
-                    }
-                }).then((response) => {
-                    let accessToken = "Bearer " + response.body.accessToken
-                    cy.request({
-                        method: METHOD.POST,
-                        url: API.ApiServer + API.Policies + policyId + "/" + API.ChooseRegistrantRole,
-                        headers: {
-                            authorization: accessToken
-                        },
-                        body: {
-                            role: "Registrant"
-                        }
-                    })
-
-                    cy.wait(10000)
-
-                    //Create app and wait while it in progress
-                    cy.request({
-                        method: METHOD.POST,
-                        url: API.ApiServer + API.Policies + policyId + "/" + API.CreateApplication,
-                        headers: {
-                            authorization: accessToken
-                        },
-                        body: {
-                            document: {
-                                field1: {},
-                                field2: {},
-                                field3: {}
-                            },
-                            ref: null
-                        }
-                    })
-
-                    let requestForApplicationCreationProgress = {
-                        method: METHOD.GET,
-                        url: API.ApiServer + API.Policies + policyId + "/" + API.Blocks + waitForApproveApplicationBlockId,
-                        headers: {
-                            authorization: accessToken
-                        }
-                    }
-
-                    whileApplicationCreating("Submitted for Approval", requestForApplicationCreationProgress, 0)
-                })
-            })
-
-            //Get applications data and prepare body for approve
-            let applicationData
-            cy.request({
-                method: METHOD.GET,
-                url: API.ApiServer + API.Policies + policyId + "/" + API.GetApplications,
-                headers: {
-                    authorization
-                }
-            }).then((response) => {
-                applicationData = response.body.data[0];
-                applicationData.option.status = "Approved"
-                let appDataBody = JSON.stringify({
-                    document: applicationData,
-                    tag: "Button_0"
-                })
-                //Approve app
-                cy.request({
-                    method: METHOD.POST,
-                    url: API.ApiServer + API.Policies + policyId + "/" + API.ApproveApplication,
-                    headers: {
-                        authorization,
-                        "content-type": "application/json"
-                    },
-                    body: appDataBody
-                })
-            })
-
-            //Wait while approve in progress
-            cy.request({
-                method: METHOD.POST,
-                url: API.ApiServer + API.AccountsLogin,
-                body: {
-                    username: username,
-                    password: "test"
-                }
-            }).then((response) => {
-                cy.request({
-                    method: METHOD.POST,
-                    url: API.ApiServer + API.AccessToken,
-                    body: {
-                        refreshToken: response.body.refreshToken
-                    }
-                }).then((response) => {
-                    accessToken = "Bearer " + response.body.accessToken
-
-                    let requestForApplicationApproveProgress = {
-                        method: METHOD.GET,
-                        url: API.ApiServer + API.Policies + policyId + "/" + API.Blocks + deviceGridBlockId,
-                        headers: {
-                            authorization: accessToken
-                        }
-                    }
-
-                    whileApplicationApproving("Device Name", requestForApplicationApproveProgress, 0)
-                })
-            })
-
-            //Create device and wait while it in progress
-            cy.request({
-                method: METHOD.POST,
-                url: API.ApiServer + API.AccountsLogin,
-                body: {
-                    username: username,
-                    password: "test"
-                }
-            }).then((response) => {
-                cy.request({
-                    method: METHOD.POST,
-                    url: API.ApiServer + API.AccessToken,
-                    body: {
-                        refreshToken: response.body.refreshToken
-                    }
-                }).then((response) => {
-                    let accessToken = "Bearer " + response.body.accessToken
-                    cy.request({
-                        method: METHOD.POST,
-                        url: API.ApiServer + API.Policies + policyId + "/" + API.CreateDevice,
-                        headers: {
-                            authorization: accessToken
-                        },
-                        body: {
-                            document: {
-                                field3: {},
-                                field4: {},
-                                field5: {}
-                            },
-                            ref: null
-                        }
-                    })
-
-                    let requestForDeviceCreationProgress = {
-                        method: METHOD.GET,
-                        url: API.ApiServer + API.Policies + policyId + "/" + API.Blocks + deviceGridBlockId,
-                        headers: {
-                            authorization: accessToken
-                        }
-                    }
-
-                    whileDeviceCreating("Waiting for approval", requestForDeviceCreationProgress, 0)
-                })
-            })
-
-            //Get devices data and prepare body for approve
-            let deviceBody
-            cy.request({
-                method: METHOD.GET,
-                url: API.ApiServer + API.Policies + policyId + "/" + API.GetDevices,
-                headers: {
-                    authorization
-                }
-            }).then((response) => {
-                deviceBody = response.body;
-                let data = deviceBody.data[deviceBody.data.length - 1]
-                data[optionKey].status = "Approved"
-                let appDataBody = JSON.stringify({
-                    document: data,
-                    tag: "Button_0"
-                })
-                //Approve device
-                cy.request({
-                    method: METHOD.POST,
-                    url: API.ApiServer + API.Policies + policyId + "/" + API.ApproveDevice,
-                    headers: {
-                        authorization,
-                        "content-type": "application/json"
-                    },
-                    body: appDataBody
-                })
-            })
-
-            //Wait while approve in progress
-            cy.request({
-                method: METHOD.POST,
-                url: API.ApiServer + API.AccountsLogin,
-                body: {
-                    username: username,
-                    password: "test"
-                }
-            }).then((response) => {
-                cy.request({
-                    method: METHOD.POST,
-                    url: API.ApiServer + API.AccessToken,
-                    body: {
-                        refreshToken: response.body.refreshToken
-                    }
-                }).then((response) => {
-                    accessToken = "Bearer " + response.body.accessToken
-
-                    let requestForDeviceApproveProgress = {
-                        method: METHOD.GET,
-                        url: API.ApiServer + API.Policies + policyId + "/" + API.Blocks + deviceGridBlockId,
-                        headers: {
-                            authorization: accessToken
-                        }
-                    }
-
-                    whileDeviceApproving("Approved", requestForDeviceApproveProgress, 0)
-                })
-            })
-
-            //Get issue data and prepare body for create
-            cy.request({
-                method: METHOD.POST,
-                url: API.ApiServer + API.AccountsLogin,
-                body: {
-                    username: username,
-                    password: "test"
-                }
-            }).then((response) => {
-                cy.request({
-                    method: METHOD.POST,
-                    url: API.ApiServer + API.AccessToken,
-                    body: {
-                        refreshToken: response.body.refreshToken
-                    }
-                }).then((response) => {
-                    let accessToken = "Bearer " + response.body.accessToken
-                    cy.request({
-                        method: METHOD.GET,
-                        url: API.ApiServer + API.Policies + policyId + "/" + API.GetDeviceIssue,
-                        headers: {
-                            authorization: accessToken
-                        }
-                    }).then((response) => {
-                        let obj = response.body
-                        let device_issue_row = obj.data[obj.data.length - 1]
-
-                        //Create issue and wait while it in progress
-                        cy.request({
-                            method: METHOD.POST,
-                            url: API.ApiServer + API.Policies + policyId + "/" + API.CreateIssue,
-                            headers: {
-                                authorization: accessToken,
-                                "content-type": "application/json"
-                            },
-                            body: {
-                                document: {
-                                    field2: {},
-                                    field3: {},
-                                    field6: "2024-03-01",
-                                    field7: 10,
-                                    field8: "2024-03-02",
-                                    field17: username,
-                                    field18: hederaId
-                                },
-                                ref: device_issue_row
-                            }
-                        })
-
-                        let requestForIssueCreationProgress = {
-                            method: METHOD.GET,
-                            url: API.ApiServer + API.Policies + policyId + "/" + API.Blocks + issueRequestGridBlockId,
-                            headers: {
-                                authorization: accessToken
-                            }
-                        }
-
-                        whileIssueRequestCreating("Waiting for approval", requestForIssueCreationProgress, 0)
-                    })
-                })
-            })
-
-            //Get issue data and prepare body for approve
-            let issueRow
-            cy.request({
-                method: METHOD.GET,
-                url: API.ApiServer + API.Policies + policyId + "/" + API.GetIssues,
-                headers: {
-                    authorization
-                }
-            }).then((response) => {
-                issueRow = response.body.data
-                issueRow = issueRow[issueRow.length - 1]
-                issueRow[optionKey].status = "Approved"
-                issueRow = JSON.stringify({
-                    document: issueRow,
-                    tag: "Button_0"
-                })
-                //Approve issue
-                cy.request({
-                    method: METHOD.POST,
-                    url: API.ApiServer + API.Policies + policyId + "/" + API.ApproveIssueRequestsBtn,
-                    headers: {
-                        authorization,
-                        "content-type": "application/json"
-                    },
-                    body: issueRow
-                })
-            })
-
-            //Wait while approve in progress
-            let accessToken
-            cy.request({
-                method: METHOD.POST,
-                url: API.ApiServer + API.AccountsLogin,
-                body: {
-                    username: username,
-                    password: "test"
-                }
-            }).then((response) => {
-                cy.request({
-                    method: METHOD.POST,
-                    url: API.ApiServer + API.AccessToken,
-                    body: {
-                        refreshToken: response.body.refreshToken
-                    }
-                }).then((response) => {
-                    accessToken = "Bearer " + response.body.accessToken
-
-                    let requestForIssueApproveProgress = {
-                        method: METHOD.GET,
-                        url: API.ApiServer + API.Policies + policyId + "/" + API.Blocks + issueRequestGridBlockId,
-                        headers: {
-                            authorization: accessToken
-                        }
-                    }
-
-                    whileIssueRequestApproving("Approved", requestForIssueApproveProgress, 0)
-                })
-            })
-
-            //Wait while balance updating
-            cy.request({
-                method: METHOD.POST,
-                url: API.ApiServer + API.AccountsLogin,
-                body: {
-                    username: username,
-                    password: "test"
-                }
-            }).then((response) => {
-                cy.request({
-                    method: METHOD.POST,
-                    url: API.ApiServer + API.AccessToken,
-                    body: {
-                        refreshToken: response.body.refreshToken
-                    }
-                }).then((response) => {
-                    accessToken = "Bearer " + response.body.accessToken
-
-                    let requestForBalance = {
-                        method: METHOD.GET,
-                        url: API.ApiServer + API.ListOfTokens,
-                        headers: {
-                            authorization: accessToken
-                        }
-                    }
-
-                    whileBalanceVerifying("10", requestForBalance, 0)
-                })
-            })
-        })
-
-        before("Set pool", () => {
-            //Set pool to retire contract and wait while it in progress
-            cy.request({
-                method: METHOD.POST,
-                url: API.ApiServer + API.RetireContract + rConractUuid + "/" + API.PoolContract,
-                headers: {
-                    authorization,
-                },
-                body: {
-                    tokens: [
-                        {
-                            token: tokenId,
-                            count: 1
-                        }
-                    ],
-                    immediately: false
-                }
-            }).then((response) => {
-                expect(response.status).eql(STATUS_CODE.OK);
-            })
-
-            let requestForWipeRequestCreationProgress = {
-                method: METHOD.GET,
-                url: API.ApiServer + API.WipeRequests,
-                headers: {
-                    authorization,
-                },
-                qs: {
-                    contractId: wContractId
-                }
-            }
-
-            whileWipeRequestCreating(wContractId, requestForWipeRequestCreationProgress, 0)
-        })
-
-        it("Get wipe request", () => {
-            cy.request({
-                method: METHOD.GET,
-                url: API.ApiServer + API.WipeRequests,
-                headers: {
-                    authorization,
-                },
-                qs: {
-                    contractId: wContractId
-                }
-            }).then((response) => {
-                expect(response.status).eql(STATUS_CODE.OK);
-                expect(response.body.at(0).contractId).eql(wContractId)
-            });
-        });
-
-        it("Get retire request", () => {
-            let wipeRequestId, poolId
-            cy.request({
-                method: METHOD.GET,
-                url: API.ApiServer + API.WipeRequests,
-                headers: {
-                    authorization,
-                },
-                qs: {
-                    contractId: wContractId
-                }
-            }).then((response) => {
-                expect(response.status).eql(STATUS_CODE.OK);
-                wipeRequestId = response.body.at(0).id;
-                cy.request({
-                    method: METHOD.POST,
-                    url: API.ApiServer + API.WipeRequests + wipeRequestId + "/" + API.Approve,
-                    headers: {
-                        authorization,
-                    }
-                }).then((response) => {
-                    expect(response.status).eql(STATUS_CODE.OK);
-                });
-            });
-            cy.request({
-                method: METHOD.POST,
-                url: API.ApiServer + API.AccountsLogin,
-                body: {
-                    username: username,
-                    password: "test"
-                }
-            }).then((response) => {
-                cy.request({
-                    method: METHOD.POST,
-                    url: API.ApiServer + API.AccessToken,
-                    body: {
-                        refreshToken: response.body.refreshToken
-                    }
-                }).then((response) => {
-                    let accessToken = "Bearer " + response.body.accessToken
-                    cy.request({
-                        method: METHOD.GET,
-                        url: API.ApiServer + API.RetirePools,
-                        headers: {
-                            authorization: accessToken
-                        }
-                    }).then((response) => {
-                        poolId = response.body.at(0).id;
-                        cy.request({
-                            method: METHOD.POST,
-                            url: API.ApiServer + API.RetirePools + poolId + "/" + API.Retire,
-                            headers: {
-                                authorization: accessToken,
-                                "Content-Type": "application/json"
-                            },
-                            body: [{
-                                token: tokenId,
-                                count: 1,
-                                serials: [1]
-                            }]
-                        }).then((response) => {
-                            expect(response.status).eql(STATUS_CODE.OK);
-                        });
-                    })
-                })
-            })
-
-            let requestForRetireRequestCreationProgress = {
-                method: METHOD.GET,
-                url: API.ApiServer + API.RetireRequests,
-                headers: {
-                    authorization,
-                },
-                qs: {
-                    contractId: rContractId
-                }
-            }
-
-            whileRetireRequestCreating(rContractId, requestForRetireRequestCreationProgress, 0)
-
-            cy.request({
-                method: METHOD.GET,
-                url: API.ApiServer + API.RetireRequests,
-                headers: {
-                    authorization,
-                },
-                qs: {
-                    contractId: rContractId
-                }
-            }).then((response) => {
-                expect(response.status).eql(STATUS_CODE.OK);
-                expect(response.body.at(0).contractId).eql(rContractId)
-                expect(response.body.at(0).tokens.at(0).token).eql(tokenId)
-                expect(response.body.at(0).tokens.at(0).count).eql(1)
-                expect(response.body.at(0).user).eql(hederaId)
-            });
-        });
-
-    })
-
-    describe("Flow for two FT tokens and get requests", () => {
-
-        before("Create contracts, policies, register new user and associate token with him", () => {
-            username = Math.floor(Math.random() * 99999) + "UserContReqTests";
-            contractNameR = Math.floor(Math.random() * 99999) + "RCon4RequestsTests";
-            contractNameW = Math.floor(Math.random() * 99999) + "WCon4RequestsTests";
-            //Create retire contract and save id
-            cy.request({
-                method: METHOD.POST,
-                url: API.ApiServer + API.ListOfContracts,
-                headers: {
-                    authorization,
-                },
-                body: {
-                    "description": contractNameR,
-                    "type": "RETIRE",
-                },
-                timeout: 180000
-            }).then((response) => {
-                expect(response.status).eql(STATUS_CODE.SUCCESS);
-                rContractId = response.body.contractId;
-                rConractUuid = response.body.id;
-            });
-
-            //Create wipe contract and save id
-            cy.request({
-                method: METHOD.POST,
-                url: API.ApiServer + API.ListOfContracts,
-                headers: {
-                    authorization,
-                },
-                body: {
-                    "description": contractNameW,
-                    "type": "WIPE",
-                },
-            }).then((response) => {
-                expect(response.status).eql(STATUS_CODE.SUCCESS);
-                wContractId = response.body.contractId;
-            });
-
-            //Import policy and save id
-            cy.request({
-                method: METHOD.POST,
-                url: API.ApiServer + API.PolicisImportMsg,
-                body: {
-                    "messageId": Cypress.env('policy_for_compare1')//iRec 4
-                },
-                headers: {
-                    authorization,
-                },
-                timeout: 180000
-            })
-                .then((response) => {
-                    expect(response.status).to.eq(STATUS_CODE.SUCCESS);
-                    policyId = response.body.at(-1).id;
-                })
-
-            //Get token(Irec 4 token) draft id to update it
-            cy.request({
-                method: METHOD.GET,
-                url: API.ApiServer + API.ListOfTokens,
-                headers: {
-                    authorization,
-                },
-            }).then((response) => {
-                expect(response.status).eql(STATUS_CODE.OK);
-                tokenId = response.body.at(0).tokenId;
-            }).then(() => {
-                //Put wipe contract to token
-                cy.request({
-                    method: METHOD.PUT,
-                    url: API.ApiServer + API.ListOfTokens + API.Async,
-                    headers: {
-                        authorization,
-                    },
-                    body: {
-                        tokenType: "fungible",
-                        tokenId: tokenId,
-                        wipeContractId: wContractId,
-                        draftToken: true
-                    }
-                })
-            }).then(() => {
-                //Publish policy
-                cy.request({
-                    method: METHOD.PUT,
-                    url: API.ApiServer + API.Policies + policyId + "/" + API.Publish,
-                    body: {
-                        policyVersion: "1.2.5"
-                    },
-                    headers: {
-                        authorization
-                    },
-                    timeout: 600000
-                })
-                    .then((response) => {
-                        expect(response.status).to.eq(STATUS_CODE.OK);
-                    })
-            })
-
-            //Import second policy to have one more token and save id
-            cy.request({
-                method: METHOD.POST,
-                url: API.ApiServer + API.PolicisImportMsg,
-                body: {
-                    "messageId": Cypress.env('policy_for_compare1')//iRec 4
-                },
-                headers: {
-                    authorization,
-                },
-                timeout: 180000
-            })
-                .then((response) => {
-                    expect(response.status).to.eq(STATUS_CODE.SUCCESS);
-                    policyId2 = response.body.at(-1).id;
-                })
-
-            //Get token(Irec 5 token) draft id to update it
-            cy.request({
-                method: METHOD.GET,
-                url: API.ApiServer + API.ListOfTokens,
-                headers: {
-                    authorization,
-                },
-            }).then((response) => {
-                expect(response.status).eql(STATUS_CODE.OK);
-                tokenId2 = response.body.at(0).tokenId;
-            }).then(() => {
-                //Put wipe contract to token
-                cy.request({
-                    method: METHOD.PUT,
-                    url: API.ApiServer + API.ListOfTokens + API.Async,
-                    headers: {
-                        authorization,
-                    },
-                    body: {
-                        tokenType: "fungible",
-                        tokenId: tokenId2,
-                        wipeContractId: wContractId,
-                        draftToken: true
-                    }
-                })
-            }).then(() => {
-                //Publish policy
-                cy.request({
-                    method: METHOD.PUT,
-                    url: API.ApiServer + API.Policies + policyId2 + "/" + API.Publish,
-                    body: {
-                        policyVersion: "1.2.5"
-                    },
-                    headers: {
-                        authorization
-                    },
-                    timeout: 600000
-                })
-                    .then((response) => {
-                        expect(response.status).to.eq(STATUS_CODE.OK);
-                    })
-            })
-
-            //Register new user
-            cy.request({
-                method: METHOD.POST,
-                url: API.ApiServer + API.AccountRegister,
-                body: {
-                    username: username,
-                    password: "test",
-                    password_confirmation: "test",
-                    role: "USER",
-                }
-            }).then((response) => {
-                expect(response.status).to.eq(STATUS_CODE.SUCCESS);
-            })
-            //Login and get PT
-            cy.request({
-                method: METHOD.POST,
-                url: API.ApiServer + API.AccountsLogin,
-                body: {
-                    username: username,
-                    password: "test"
-                }
-            }).then((response) => {
-                //Get AT
-                cy.request({
-                    method: METHOD.POST,
-                    url: API.ApiServer + API.AccessToken,
-                    body: {
-                        refreshToken: response.body.refreshToken
-                    }
-                }).then((response) => {
-                    let accessToken = "Bearer " + response.body.accessToken
-                    //Get SR did
-                    cy.request({
-                        method: METHOD.GET,
-                        url: API.ApiServer + API.StandardRegistriesAggregated,
-                        headers: {
-                            authorization: accessToken
-                        }
-                    }).then((response) => {
-                        let SRDid = response.body[0].did
-                        //Get generated hedera creds
-                        cy.request({
-                            method: METHOD.GET,
-                            url: API.ApiServer + API.RandomKey,
-                            headers: {authorization},
-                        }).then((response) => {
-                            hederaId = response.body.id
-                            let hederaAccountKey = response.body.key
-                            //Update profile
-                            cy.request({
-                                method: METHOD.PUT,
-                                url: API.ApiServer + API.Profiles + username,
-                                body: {
-                                    hederaAccountId: hederaId,
-                                    hederaAccountKey: hederaAccountKey,
-                                    parent: SRDid
-                                },
-                                headers: {
-                                    authorization: accessToken
-                                },
-                                timeout: 180000
-                            })
-                        })
-                    })
-                })
-            })
-        })
-
-        before("Get blocks for waiting(approve app, device grid, issue grid) and tokens id", () => {
-            cy.request({
-                method: METHOD.POST,
-                url: API.ApiServer + API.AccountsLogin,
-                body: {
-                    username: username,
-                    password: "test"
-                }
-            }).then((response) => {
-                cy.request({
-                    method: METHOD.POST,
-                    url: API.ApiServer + API.AccessToken,
-                    body: {
-                        refreshToken: response.body.refreshToken
-                    }
-                }).then((response) => {
-                    let accessToken = "Bearer " + response.body.accessToken
-                    cy.request({
-                        method: METHOD.GET,
-                        url: API.ApiServer + API.Policies + policyId + "/" + API.WaitForApproveApplication,
-                        headers: {
-                            authorization: accessToken
-                        }
-                    }).then((response) => {
-                        waitForApproveApplicationBlockId = response.body.id
-                    })
-                    cy.request({
-                        method: METHOD.GET,
-                        url: API.ApiServer + API.Policies + policyId + "/" + API.DeviceGrid,
-                        headers: {
-                            authorization: accessToken
-                        }
-                    }).then((response) => {
-                        deviceGridBlockId = response.body.id
-                    })
-                    cy.request({
-                        method: METHOD.GET,
-                        url: API.ApiServer + API.Policies + policyId + "/" + API.IssueRequestGrid,
-                        headers: {
-                            authorization: accessToken
-                        }
-                    }).then((response) => {
-                        issueRequestGridBlockId = response.body.id
-                    })
-                    cy.request({
-                        method: METHOD.GET,
-                        url: API.ApiServer + API.Policies + policyId + "/" + API.ApproveRegistrantBtn,
-                        headers: {
-                            authorization
-                        }
-                    }).then((response) => {
-                        approveRegistrantBtnBlockId = response.body.id
-                    })
-                    cy.request({
-                        method: METHOD.GET,
-                        url: API.ApiServer + API.Policies + policyId2 + "/" + API.WaitForApproveApplication,
-                        headers: {
-                            authorization: accessToken
-                        }
-                    }).then((response) => {
-                        waitForApproveApplicationBlockId2 = response.body.id
-                    })
-                    cy.request({
-                        method: METHOD.GET,
-                        url: API.ApiServer + API.Policies + policyId2 + "/" + API.DeviceGrid,
-                        headers: {
-                            authorization: accessToken
-                        }
-                    }).then((response) => {
-                        deviceGridBlockId2 = response.body.id
-                    })
-                    cy.request({
-                        method: METHOD.GET,
-                        url: API.ApiServer + API.Policies + policyId2 + "/" + API.IssueRequestGrid,
-                        headers: {
-                            authorization: accessToken
-                        }
-                    }).then((response) => {
-                        issueRequestGridBlockId2 = response.body.id
-                    })
-                    cy.request({
-                        method: METHOD.GET,
-                        url: API.ApiServer + API.Policies + policyId2 + "/" + API.ApproveRegistrantBtn,
-                        headers: {
-                            authorization
-                        }
-                    }).then((response) => {
-                        approveRegistrantBtnBlockId2 = response.body.id
-                    })
-                    cy.request({
-                        method: METHOD.GET,
-                        url: API.ApiServer + API.ListOfTokens,
-                        headers: {
-                            authorization,
-                        },
-                    }).then((response) => {
-                        expect(response.status).eql(STATUS_CODE.OK);
-                        tokenId = response.body.at(1).tokenId;
-                        tokenId2 = response.body.at(0).tokenId;
-                    })
-                })
-            })
-        })
-
-        before("Mint tokens", () => {
-            //Choose role
-            cy.request({
-                method: METHOD.POST,
-                url: API.ApiServer + API.AccountsLogin,
-                body: {
-                    username: username,
-                    password: "test"
-                }
-            }).then((response) => {
-                cy.request({
-                    method: METHOD.POST,
-                    url: API.ApiServer + API.AccessToken,
-                    body: {
-                        refreshToken: response.body.refreshToken
-                    }
-                }).then((response) => {
-                    let accessToken = "Bearer " + response.body.accessToken
-                    cy.request({
-                        method: METHOD.POST,
-                        url: API.ApiServer + API.Policies + policyId + "/" + API.ChooseRegistrantRole,
-                        headers: {
-                            authorization: accessToken
-                        },
-                        body: {
-                            role: "Registrant"
-                        }
-                    })
-
-                    cy.wait(10000)
-
-                    //Create app and wait while it in progress
-                    cy.request({
-                        method: METHOD.POST,
-                        url: API.ApiServer + API.Policies + policyId + "/" + API.CreateApplication,
-                        headers: {
-                            authorization: accessToken
-                        },
-                        body: {
-                            document: {
-                                field1: {},
-                                field2: {},
-                                field3: {}
-                            },
-                            ref: null
-                        }
-                    })
-
-                    let requestForApplicationCreationProgress = {
-                        method: METHOD.GET,
-                        url: API.ApiServer + API.Policies + policyId + "/" + API.Blocks + waitForApproveApplicationBlockId,
-                        headers: {
-                            authorization: accessToken
-                        }
-                    }
-
-                    whileApplicationCreating("Submitted for Approval", requestForApplicationCreationProgress, 0)
-                })
-            })
-
-            //Get applications data and prepare body for approve
-            let applicationData
-            cy.request({
-                method: METHOD.GET,
-                url: API.ApiServer + API.Policies + policyId + "/" + API.GetApplications,
-                headers: {
-                    authorization
-                }
-            }).then((response) => {
-                applicationData = response.body.data[0];
-                applicationData.option.status = "Approved"
-                let appDataBody = JSON.stringify({
-                    document: applicationData,
-                    tag: "Button_0"
-                })
-                //Approve app
-                cy.request({
-                    method: METHOD.POST,
-                    url: API.ApiServer + API.Policies + policyId + "/" + API.ApproveApplication,
-                    headers: {
-                        authorization,
-                        "content-type": "application/json"
-                    },
-                    body: appDataBody
-                })
-            })
-
-            //Wait while approve in progress
-            cy.request({
-                method: METHOD.POST,
-                url: API.ApiServer + API.AccountsLogin,
-                body: {
-                    username: username,
-                    password: "test"
-                }
-            }).then((response) => {
-                cy.request({
-                    method: METHOD.POST,
-                    url: API.ApiServer + API.AccessToken,
-                    body: {
-                        refreshToken: response.body.refreshToken
-                    }
-                }).then((response) => {
-                    accessToken = "Bearer " + response.body.accessToken
-
-                    let requestForApplicationApproveProgress = {
-                        method: METHOD.GET,
-                        url: API.ApiServer + API.Policies + policyId + "/" + API.Blocks + deviceGridBlockId,
-                        headers: {
-                            authorization: accessToken
-                        }
-                    }
-
-                    whileApplicationApproving("Device Name", requestForApplicationApproveProgress, 0)
-                })
-            })
-
-            //Create device and wait while it in progress
-            cy.request({
-                method: METHOD.POST,
-                url: API.ApiServer + API.AccountsLogin,
-                body: {
-                    username: username,
-                    password: "test"
-                }
-            }).then((response) => {
-                cy.request({
-                    method: METHOD.POST,
-                    url: API.ApiServer + API.AccessToken,
-                    body: {
-                        refreshToken: response.body.refreshToken
-                    }
-                }).then((response) => {
-                    let accessToken = "Bearer " + response.body.accessToken
-                    cy.request({
-                        method: METHOD.POST,
-                        url: API.ApiServer + API.Policies + policyId + "/" + API.CreateDevice,
-                        headers: {
-                            authorization: accessToken
-                        },
-                        body: {
-                            document: {
-                                field3: {},
-                                field4: {},
-                                field5: {}
-                            },
-                            ref: null
-                        }
-                    })
-
-                    let requestForDeviceCreationProgress = {
-                        method: METHOD.GET,
-                        url: API.ApiServer + API.Policies + policyId + "/" + API.Blocks + deviceGridBlockId,
-                        headers: {
-                            authorization: accessToken
-                        }
-                    }
-
-                    whileDeviceCreating("Waiting for approval", requestForDeviceCreationProgress, 0)
-                })
-            })
-
-            //Get devices data and prepare body for approve
-            let deviceBody
-            cy.request({
-                method: METHOD.GET,
-                url: API.ApiServer + API.Policies + policyId + "/" + API.GetDevices,
-                headers: {
-                    authorization
-                }
-            }).then((response) => {
-                deviceBody = response.body;
-                let data = deviceBody.data[deviceBody.data.length - 1]
-                data[optionKey].status = "Approved"
-                let appDataBody = JSON.stringify({
-                    document: data,
-                    tag: "Button_0"
-                })
-                //Approve device
-                cy.request({
-                    method: METHOD.POST,
-                    url: API.ApiServer + API.Policies + policyId + "/" + API.ApproveDevice,
-                    headers: {
-                        authorization,
-                        "content-type": "application/json"
-                    },
-                    body: appDataBody
-                })
-            })
-
-            //Wait while approve in progress
-            cy.request({
-                method: METHOD.POST,
-                url: API.ApiServer + API.AccountsLogin,
-                body: {
-                    username: username,
-                    password: "test"
-                }
-            }).then((response) => {
-                cy.request({
-                    method: METHOD.POST,
-                    url: API.ApiServer + API.AccessToken,
-                    body: {
-                        refreshToken: response.body.refreshToken
-                    }
-                }).then((response) => {
-                    accessToken = "Bearer " + response.body.accessToken
-
-                    let requestForDeviceApproveProgress = {
-                        method: METHOD.GET,
-                        url: API.ApiServer + API.Policies + policyId + "/" + API.Blocks + deviceGridBlockId,
-                        headers: {
-                            authorization: accessToken
-                        }
-                    }
-
-                    whileDeviceApproving("Approved", requestForDeviceApproveProgress, 0)
-                })
-            })
-
-            //Get issue data and prepare body for create
-            cy.request({
-                method: METHOD.POST,
-                url: API.ApiServer + API.AccountsLogin,
-                body: {
-                    username: username,
-                    password: "test"
-                }
-            }).then((response) => {
-                cy.request({
-                    method: METHOD.POST,
-                    url: API.ApiServer + API.AccessToken,
-                    body: {
-                        refreshToken: response.body.refreshToken
-                    }
-                }).then((response) => {
-                    let accessToken = "Bearer " + response.body.accessToken
-                    cy.request({
-                        method: METHOD.GET,
-                        url: API.ApiServer + API.Policies + policyId + "/" + API.GetDeviceIssue,
-                        headers: {
-                            authorization: accessToken
-                        }
-                    }).then((response) => {
-                        let obj = response.body
-                        let device_issue_row = obj.data[obj.data.length - 1]
-
-                        //Create issue and wait while it in progress
-                        cy.request({
-                            method: METHOD.POST,
-                            url: API.ApiServer + API.Policies + policyId + "/" + API.CreateIssue,
-                            headers: {
-                                authorization: accessToken,
-                                "content-type": "application/json"
-                            },
-                            body: {
-                                document: {
-                                    field2: {},
-                                    field3: {},
-                                    field6: "2024-03-01",
-                                    field7: 10,
-                                    field8: "2024-03-02",
-                                    field17: username,
-                                    field18: hederaId
-                                },
-                                ref: device_issue_row
-                            }
-                        })
-
-                        let requestForIssueCreationProgress = {
-                            method: METHOD.GET,
-                            url: API.ApiServer + API.Policies + policyId + "/" + API.Blocks + issueRequestGridBlockId,
-                            headers: {
-                                authorization: accessToken
-                            }
-                        }
-
-                        whileIssueRequestCreating("Waiting for approval", requestForIssueCreationProgress, 0)
-                    })
-                })
-            })
-
-            //Get issue data and prepare body for approve
-            let issueRow
-            cy.request({
-                method: METHOD.GET,
-                url: API.ApiServer + API.Policies + policyId + "/" + API.GetIssues,
-                headers: {
-                    authorization
-                }
-            }).then((response) => {
-                issueRow = response.body.data
-                issueRow = issueRow[issueRow.length - 1]
-                issueRow[optionKey].status = "Approved"
-                issueRow = JSON.stringify({
-                    document: issueRow,
-                    tag: "Button_0"
-                })
-                //Approve issue
-                cy.request({
-                    method: METHOD.POST,
-                    url: API.ApiServer + API.Policies + policyId + "/" + API.ApproveIssueRequestsBtn,
-                    headers: {
-                        authorization,
-                        "content-type": "application/json"
-                    },
-                    body: issueRow
-                })
-            })
-
-            //Wait while approve in progress
-            let accessToken
-            cy.request({
-                method: METHOD.POST,
-                url: API.ApiServer + API.AccountsLogin,
-                body: {
-                    username: username,
-                    password: "test"
-                }
-            }).then((response) => {
-                cy.request({
-                    method: METHOD.POST,
-                    url: API.ApiServer + API.AccessToken,
-                    body: {
-                        refreshToken: response.body.refreshToken
-                    }
-                }).then((response) => {
-                    accessToken = "Bearer " + response.body.accessToken
-
-                    let requestForIssueApproveProgress = {
-                        method: METHOD.GET,
-                        url: API.ApiServer + API.Policies + policyId + "/" + API.Blocks + issueRequestGridBlockId,
-                        headers: {
-                            authorization: accessToken
-                        }
-                    }
-
-                    whileIssueRequestApproving("Approved", requestForIssueApproveProgress, 0)
-                })
-            })
-
-            //Wait while balance updating
-            cy.request({
-                method: METHOD.POST,
-                url: API.ApiServer + API.AccountsLogin,
-                body: {
-                    username: username,
-                    password: "test"
-                }
-            }).then((response) => {
-                cy.request({
-                    method: METHOD.POST,
-                    url: API.ApiServer + API.AccessToken,
-                    body: {
-                        refreshToken: response.body.refreshToken
-                    }
-                }).then((response) => {
-                    accessToken = "Bearer " + response.body.accessToken
-
-                    let requestForBalance = {
-                        method: METHOD.GET,
-                        url: API.ApiServer + API.ListOfTokens,
-                        headers: {
-                            authorization: accessToken
-                        }
-                    }
-
-                    whileBalanceVerifying("10", requestForBalance, 0)
-                })
-            })
-        })
-
-        before("Mint second tokens", () => {
-            //Choose role
-            cy.request({
-                method: METHOD.POST,
-                url: API.ApiServer + API.AccountsLogin,
-                body: {
-                    username: username,
-                    password: "test"
-                }
-            }).then((response) => {
-                cy.request({
-                    method: METHOD.POST,
-                    url: API.ApiServer + API.AccessToken,
-                    body: {
-                        refreshToken: response.body.refreshToken
-                    }
-                }).then((response) => {
-                    let accessToken = "Bearer " + response.body.accessToken
-                    cy.request({
-                        method: METHOD.POST,
-                        url: API.ApiServer + API.Policies + policyId2 + "/" + API.ChooseRegistrantRole,
-                        headers: {
-                            authorization: accessToken
-                        },
-                        body: {
-                            role: "Registrant"
-                        }
-                    })
-
-                    cy.wait(10000)
-
-                    //Create app and wait while it in progress
-                    cy.request({
-                        method: METHOD.POST,
-                        url: API.ApiServer + API.Policies + policyId2 + "/" + API.CreateApplication,
-                        headers: {
-                            authorization: accessToken
-                        },
-                        body: {
-                            document: {
-                                field1: {},
-                                field2: {},
-                                field3: {}
-                            },
-                            ref: null
-                        }
-                    })
-
-                    let requestForApplicationCreationProgress = {
-                        method: METHOD.GET,
-                        url: API.ApiServer + API.Policies + policyId2 + "/" + API.Blocks + waitForApproveApplicationBlockId2,
-                        headers: {
-                            authorization: accessToken
-                        }
-                    }
-
-                    whileApplicationCreating("Submitted for Approval", requestForApplicationCreationProgress, 0)
-                })
-            })
-
-            //Get applications data and prepare body for approve
-            let applicationData
-            cy.request({
-                method: METHOD.GET,
-                url: API.ApiServer + API.Policies + policyId2 + "/" + API.GetApplications,
-                headers: {
-                    authorization
-                }
-            }).then((response) => {
-                applicationData = response.body.data[0];
-                applicationData.option.status = "Approved"
-                let appDataBody = JSON.stringify({
-                    document: applicationData,
-                    tag: "Button_0"
-                })
-                //Approve app
-                cy.request({
-                    method: METHOD.POST,
-                    url: API.ApiServer + API.Policies + policyId2 + "/" + API.ApproveApplication,
-                    headers: {
-                        authorization,
-                        "content-type": "application/json"
-                    },
-                    body: appDataBody
-                })
-            })
-
-            //Wait while approve in progress
-            cy.request({
-                method: METHOD.POST,
-                url: API.ApiServer + API.AccountsLogin,
-                body: {
-                    username: username,
-                    password: "test"
-                }
-            }).then((response) => {
-                cy.request({
-                    method: METHOD.POST,
-                    url: API.ApiServer + API.AccessToken,
-                    body: {
-                        refreshToken: response.body.refreshToken
-                    }
-                }).then((response) => {
-                    accessToken = "Bearer " + response.body.accessToken
-
-                    let requestForApplicationApproveProgress = {
-                        method: METHOD.GET,
-                        url: API.ApiServer + API.Policies + policyId2 + "/" + API.Blocks + deviceGridBlockId2,
-                        headers: {
-                            authorization: accessToken
-                        }
-                    }
-
-                    whileApplicationApproving("Device Name", requestForApplicationApproveProgress, 0)
-                })
-            })
-
-            //Create device and wait while it in progress
-            cy.request({
-                method: METHOD.POST,
-                url: API.ApiServer + API.AccountsLogin,
-                body: {
-                    username: username,
-                    password: "test"
-                }
-            }).then((response) => {
-                cy.request({
-                    method: METHOD.POST,
-                    url: API.ApiServer + API.AccessToken,
-                    body: {
-                        refreshToken: response.body.refreshToken
-                    }
-                }).then((response) => {
-                    let accessToken = "Bearer " + response.body.accessToken
-                    cy.request({
-                        method: METHOD.POST,
-                        url: API.ApiServer + API.Policies + policyId2 + "/" + API.CreateDevice,
-                        headers: {
-                            authorization: accessToken
-                        },
-                        body: {
-                            document: {
-                                field3: {},
-                                field4: {},
-                                field5: {}
-                            },
-                            ref: null
-                        }
-                    })
-
-                    let requestForDeviceCreationProgress = {
-                        method: METHOD.GET,
-                        url: API.ApiServer + API.Policies + policyId2 + "/" + API.Blocks + deviceGridBlockId2,
-                        headers: {
-                            authorization: accessToken
-                        }
-                    }
-
-                    whileDeviceCreating("Waiting for approval", requestForDeviceCreationProgress, 0)
-                })
-            })
-
-            //Get devices data and prepare body for approve
-            let deviceBody
-            cy.request({
-                method: METHOD.GET,
-                url: API.ApiServer + API.Policies + policyId2 + "/" + API.GetDevices,
-                headers: {
-                    authorization
-                }
-            }).then((response) => {
-                deviceBody = response.body;
-                let data = deviceBody.data[deviceBody.data.length - 1]
-                data[optionKey].status = "Approved"
-                let appDataBody = JSON.stringify({
-                    document: data,
-                    tag: "Button_0"
-                })
-                //Approve device
-                cy.request({
-                    method: METHOD.POST,
-                    url: API.ApiServer + API.Policies + policyId2 + "/" + API.ApproveDevice,
-                    headers: {
-                        authorization,
-                        "content-type": "application/json"
-                    },
-                    body: appDataBody
-                })
-            })
-
-            //Wait while approve in progress
-            cy.request({
-                method: METHOD.POST,
-                url: API.ApiServer + API.AccountsLogin,
-                body: {
-                    username: username,
-                    password: "test"
-                }
-            }).then((response) => {
-                cy.request({
-                    method: METHOD.POST,
-                    url: API.ApiServer + API.AccessToken,
-                    body: {
-                        refreshToken: response.body.refreshToken
-                    }
-                }).then((response) => {
-                    accessToken = "Bearer " + response.body.accessToken
-
-                    let requestForDeviceApproveProgress = {
-                        method: METHOD.GET,
-                        url: API.ApiServer + API.Policies + policyId2 + "/" + API.Blocks + deviceGridBlockId2,
-                        headers: {
-                            authorization: accessToken
-                        }
-                    }
-
-                    whileDeviceApproving("Approved", requestForDeviceApproveProgress, 0)
-                })
-            })
-
-            //Get issue data and prepare body for create
-            cy.request({
-                method: METHOD.POST,
-                url: API.ApiServer + API.AccountsLogin,
-                body: {
-                    username: username,
-                    password: "test"
-                }
-            }).then((response) => {
-                cy.request({
-                    method: METHOD.POST,
-                    url: API.ApiServer + API.AccessToken,
-                    body: {
-                        refreshToken: response.body.refreshToken
-                    }
-                }).then((response) => {
-                    let accessToken = "Bearer " + response.body.accessToken
-                    cy.request({
-                        method: METHOD.GET,
-                        url: API.ApiServer + API.Policies + policyId2 + "/" + API.GetDeviceIssue,
-                        headers: {
-                            authorization: accessToken
-                        }
-                    }).then((response) => {
-                        let obj = response.body
-                        let device_issue_row = obj.data[obj.data.length - 1]
-
-                        //Create issue and wait while it in progress
-                        cy.request({
-                            method: METHOD.POST,
-                            url: API.ApiServer + API.Policies + policyId2 + "/" + API.CreateIssue,
-                            headers: {
-                                authorization: accessToken,
-                                "content-type": "application/json"
-                            },
-                            body: {
-                                document: {
-                                    field2: {},
-                                    field3: {},
-                                    field6: "2024-03-01",
-                                    field7: 10,
-                                    field8: "2024-03-02",
-                                    field17: username,
-                                    field18: hederaId
-                                },
-                                ref: device_issue_row
-                            }
-                        })
-
-                        let requestForIssueCreationProgress = {
-                            method: METHOD.GET,
-                            url: API.ApiServer + API.Policies + policyId2 + "/" + API.Blocks + issueRequestGridBlockId2,
-                            headers: {
-                                authorization: accessToken
-                            }
-                        }
-
-                        whileIssueRequestCreating("Waiting for approval", requestForIssueCreationProgress, 0)
-                    })
-                })
-            })
-
-            //Get issue data and prepare body for approve
-            let issueRow
-            cy.request({
-                method: METHOD.GET,
-                url: API.ApiServer + API.Policies + policyId2 + "/" + API.GetIssues,
-                headers: {
-                    authorization
-                }
-            }).then((response) => {
-                issueRow = response.body.data
-                issueRow = issueRow[issueRow.length - 1]
-                issueRow[optionKey].status = "Approved"
-                issueRow = JSON.stringify({
-                    document: issueRow,
-                    tag: "Button_0"
-                })
-                //Approve issue
-                cy.request({
-                    method: METHOD.POST,
-                    url: API.ApiServer + API.Policies + policyId2 + "/" + API.ApproveIssueRequestsBtn,
-                    headers: {
-                        authorization,
-                        "content-type": "application/json"
-                    },
-                    body: issueRow
-                })
-            })
-
-            //Wait while approve in progress
-            let accessToken
-            cy.request({
-                method: METHOD.POST,
-                url: API.ApiServer + API.AccountsLogin,
-                body: {
-                    username: username,
-                    password: "test"
-                }
-            }).then((response) => {
-                cy.request({
-                    method: METHOD.POST,
-                    url: API.ApiServer + API.AccessToken,
-                    body: {
-                        refreshToken: response.body.refreshToken
-                    }
-                }).then((response) => {
-                    accessToken = "Bearer " + response.body.accessToken
-
-                    let requestForIssueApproveProgress = {
-                        method: METHOD.GET,
-                        url: API.ApiServer + API.Policies + policyId2 + "/" + API.Blocks + issueRequestGridBlockId2,
-                        headers: {
-                            authorization: accessToken
-                        }
-                    }
-
-                    whileIssueRequestApproving("Approved", requestForIssueApproveProgress, 0)
-                })
-            })
-
-            //Wait while balance updating
-            cy.request({
-                method: METHOD.POST,
-                url: API.ApiServer + API.AccountsLogin,
-                body: {
-                    username: username,
-                    password: "test"
-                }
-            }).then((response) => {
-                cy.request({
-                    method: METHOD.POST,
-                    url: API.ApiServer + API.AccessToken,
-                    body: {
-                        refreshToken: response.body.refreshToken
-                    }
-                }).then((response) => {
-                    accessToken = "Bearer " + response.body.accessToken
-
-                    let requestForBalance = {
-                        method: METHOD.GET,
-                        url: API.ApiServer + API.ListOfTokens,
-                        headers: {
-                            authorization: accessToken
-                        }
-                    }
-
-                    whileBalanceVerifying("10", requestForBalance, 0)
-                })
-            })
-        })
-
-        before("Set pool", () => {
-            //Set pool to retire contract and wait while it in progress
-            cy.request({
-                method: METHOD.POST,
-                url: API.ApiServer + API.RetireContract + rConractUuid + "/" + API.PoolContract,
-                headers: {
-                    authorization,
-                },
-                body: {
-                    tokens: [
-                        {
-                            token: tokenId,
-                            count: 1
-                        },
-                        {
-                            token: tokenId2,
-                            count: 2
-                        }
-                    ],
-                    immediately: false
-                }
-            }).then((response) => {
-                expect(response.status).eql(STATUS_CODE.OK);
-            })
-
-            let requestForWipeRequestCreationProgress = {
-                method: METHOD.GET,
-                url: API.ApiServer + API.WipeRequests,
-                headers: {
-                    authorization,
-                },
-                qs: {
-                    contractId: wContractId
-                }
-            }
-
-            whileWipeRequestCreating(wContractId, requestForWipeRequestCreationProgress, 0)
-        })
-
-        it("Get wipe request for two tokens", () => {
-            cy.request({
-                method: METHOD.GET,
-                url: API.ApiServer + API.WipeRequests,
-                headers: {
-                    authorization,
-                },
-                qs: {
-                    contractId: wContractId
-                }
-            }).then((response) => {
-                expect(response.status).eql(STATUS_CODE.OK);
-                expect(response.body.at(0).contractId).eql(wContractId)
-                expect(response.body.at(0).user).eql(rContractId)
-            });
-        });
-
-        it("Get retire request two tokens", () => {
-            let wipeRequestId, poolId
-            cy.request({
-                method: METHOD.GET,
-                url: API.ApiServer + API.WipeRequests,
-                headers: {
-                    authorization,
-                },
-                qs: {
-                    contractId: wContractId
-                }
-            }).then((response) => {
-                expect(response.status).eql(STATUS_CODE.OK);
-                wipeRequestId = response.body.at(0).id;
-                cy.request({
-                    method: METHOD.POST,
-                    url: API.ApiServer + API.WipeRequests + wipeRequestId + "/" + API.Approve,
-                    headers: {
-                        authorization,
-                    }
-                }).then((response) => {
-                    expect(response.status).eql(STATUS_CODE.OK);
-                });
-            });
-            cy.request({
-                method: METHOD.POST,
-                url: API.ApiServer + API.AccountsLogin,
-                body: {
-                    username: username,
-                    password: "test"
-                }
-            }).then((response) => {
-                cy.request({
-                    method: METHOD.POST,
-                    url: API.ApiServer + API.AccessToken,
-                    body: {
-                        refreshToken: response.body.refreshToken
-                    }
-                }).then((response) => {
-                    let accessToken = "Bearer " + response.body.accessToken
-                    cy.request({
-                        method: METHOD.GET,
-                        url: API.ApiServer + API.RetirePools,
-                        headers: {
-                            authorization: accessToken
-                        }
-                    }).then((response) => {
-                        poolId = response.body.at(0).id;
-                        cy.request({
-                            method: METHOD.POST,
-                            url: API.ApiServer + API.RetirePools + poolId + "/" + API.Retire,
-                            headers: {
-                                authorization: accessToken,
-                                "Content-Type": "application/json"
-                            },
-                            body: [
-                                {
-                                    token: tokenId,
-                                    count: 1,
-                                    serials: [1]
-                                },
-                                {
-                                    token: tokenId2,
-                                    count: 2,
-                                    serials: [1, 2]
-                                }
-                            ]
-                        }).then((response) => {
-                            expect(response.status).eql(STATUS_CODE.OK);
-                        });
-                    })
-                })
-            })
-
-            let requestForRetireRequestCreationProgress = {
-                method: METHOD.GET,
-                url: API.ApiServer + API.RetireRequests,
-                headers: {
-                    authorization,
-                },
-                qs: {
-                    contractId: rContractId
-                }
-            }
-
-            whileRetireRequestCreating(rContractId, requestForRetireRequestCreationProgress, 0)
-
-            cy.request({
-                method: METHOD.GET,
-                url: API.ApiServer + API.RetireRequests,
-                headers: {
-                    authorization,
-                },
-                qs: {
-                    contractId: rContractId
-                }
-            }).then((response) => {
-                expect(response.status).eql(STATUS_CODE.OK);
-                expect(response.body.at(0).contractId).eql(rContractId)
-                expect(response.body.at(0).tokens.at(0).token).eql(tokenId || tokenId2)
-                expect(response.body.at(0).tokens.at(0).count).eql(1 || 2)
-                expect(response.body.at(0).tokens.at(1).token).eql(tokenId2 || tokenId)
-                expect(response.body.at(0).tokens.at(1).count).eql(2 || 1)
-                expect(response.body.at(0).user).eql(hederaId)
-            });
-        });
-
-    })
-
-    describe("Flow for NFT and FT tokens and get requests", () => {
-
-        before("Create contracts, policies, register new user and associate token with him", () => {
-            username = Math.floor(Math.random() * 99999) + "UserContReqTests";
-            contractNameR = Math.floor(Math.random() * 99999) + "RCon4RequestsTests";
-            contractNameW = Math.floor(Math.random() * 99999) + "WCon4RequestsTests";
-            //Create retire contract and save id
-            cy.request({
-                method: METHOD.POST,
-                url: API.ApiServer + API.ListOfContracts,
-                headers: {
-                    authorization,
-                },
-                body: {
-                    "description": contractNameR,
-                    "type": "RETIRE",
-                },
-                timeout: 180000
-            }).then((response) => {
-                expect(response.status).eql(STATUS_CODE.SUCCESS);
-                rContractId = response.body.contractId;
-                rConractUuid = response.body.id;
-            });
-
-            //Create wipe contract and save id
-            cy.request({
-                method: METHOD.POST,
-                url: API.ApiServer + API.ListOfContracts,
-                headers: {
-                    authorization,
-                },
-                body: {
-                    "description": contractNameW,
-                    "type": "WIPE",
-                },
-            }).then((response) => {
-                expect(response.status).eql(STATUS_CODE.SUCCESS);
-                wContractId = response.body.contractId;
-            });
-
-            //Import policy and save id
-            cy.request({
-                method: METHOD.POST,
-                url: API.ApiServer + API.PolicisImportMsg,
-                body: {
-                    "messageId": Cypress.env('policy_for_compare1')//iRec 4
-                },
-                headers: {
-                    authorization,
-                },
-                timeout: 180000
-            })
-                .then((response) => {
-                    expect(response.status).to.eq(STATUS_CODE.SUCCESS);
-                    policyId = response.body.at(-1).id;
-                })
-
-            //Get token(Irec 4 token) draft id to update it
-            cy.request({
-                method: METHOD.GET,
-                url: API.ApiServer + API.ListOfTokens,
-                headers: {
-                    authorization,
-                },
-            }).then((response) => {
-                expect(response.status).eql(STATUS_CODE.OK);
-                tokenId = response.body.at(0).tokenId;
-            }).then(() => {
-                //Put wipe contract to token
-                cy.request({
-                    method: METHOD.PUT,
-                    url: API.ApiServer + API.ListOfTokens + API.Async,
-                    headers: {
-                        authorization,
-                    },
-                    body: {
-                        tokenType: "fungible",
-                        tokenId: tokenId,
-                        wipeContractId: wContractId,
-                        draftToken: true
-                    }
-                })
-            }).then(() => {
-                //Publish policy
-                cy.request({
-                    method: METHOD.PUT,
-                    url: API.ApiServer + API.Policies + policyId + "/" + API.Publish,
-                    body: {
-                        policyVersion: "1.2.5"
-                    },
-                    headers: {
-                        authorization
-                    },
-                    timeout: 600000
-                })
-                    .then((response) => {
-                        expect(response.status).to.eq(STATUS_CODE.OK);
-                    })
-            })
-
-            //Import second policy to have one more token and save id
-            cy.request({
-                method: METHOD.POST,
-                url: API.ApiServer + API.PolicisImportMsg,
-                body: {
-                    "messageId": Cypress.env('policy_for_compare1')//iRec 4
-                },
-                headers: {
-                    authorization,
-                },
-                timeout: 180000
-            })
-                .then((response) => {
-                    expect(response.status).to.eq(STATUS_CODE.SUCCESS);
-                    policyId2 = response.body.at(-1).id;
-                })
-
-            //Get token(Irec 5 token) draft id to update it
-            cy.request({
-                method: METHOD.GET,
-                url: API.ApiServer + API.ListOfTokens,
-                headers: {
-                    authorization,
-                },
-            }).then((response) => {
-                expect(response.status).eql(STATUS_CODE.OK);
-                tokenId2 = response.body.at(0).tokenId;
-            }).then(() => {
-                //Put wipe contract to token
-                cy.request({
-                    method: METHOD.PUT,
-                    url: API.ApiServer + API.ListOfTokens + API.Async,
-                    headers: {
-                        authorization,
-                    },
-                    body: {
-                        tokenId: tokenId2,
-                        wipeContractId: wContractId,
-                        draftToken: true
-                    }
-                })
-            }).then(() => {
-                //Publish policy
-                cy.request({
-                    method: METHOD.PUT,
-                    url: API.ApiServer + API.Policies + policyId2 + "/" + API.Publish,
-                    body: {
-                        policyVersion: "1.2.5"
-                    },
-                    headers: {
-                        authorization
-                    },
-                    timeout: 600000
-                })
-                    .then((response) => {
-                        expect(response.status).to.eq(STATUS_CODE.OK);
-                    })
-            })
-
-            //Register new user
-            cy.request({
-                method: METHOD.POST,
-                url: API.ApiServer + API.AccountRegister,
-                body: {
-                    username: username,
-                    password: "test",
-                    password_confirmation: "test",
-                    role: "USER",
-                }
-            }).then((response) => {
-                expect(response.status).to.eq(STATUS_CODE.SUCCESS);
-            })
-            //Login and get PT
-            cy.request({
-                method: METHOD.POST,
-                url: API.ApiServer + API.AccountsLogin,
-                body: {
-                    username: username,
-                    password: "test"
-                }
-            }).then((response) => {
-                //Get AT
-                cy.request({
-                    method: METHOD.POST,
-                    url: API.ApiServer + API.AccessToken,
-                    body: {
-                        refreshToken: response.body.refreshToken
-                    }
-                }).then((response) => {
-                    let accessToken = "Bearer " + response.body.accessToken
-                    //Get SR did
-                    cy.request({
-                        method: METHOD.GET,
-                        url: API.ApiServer + API.StandardRegistriesAggregated,
-                        headers: {
-                            authorization: accessToken
-                        }
-                    }).then((response) => {
-                        let SRDid = response.body[0].did
-                        //Get generated hedera creds
-                        cy.request({
-                            method: METHOD.GET,
-                            url: API.ApiServer + API.RandomKey,
-                            headers: {authorization},
-                        }).then((response) => {
-                            hederaId = response.body.id
-                            let hederaAccountKey = response.body.key
-                            //Update profile
-                            cy.request({
-                                method: METHOD.PUT,
-                                url: API.ApiServer + API.Profiles + username,
-                                body: {
-                                    hederaAccountId: hederaId,
-                                    hederaAccountKey: hederaAccountKey,
-                                    parent: SRDid
-                                },
-                                headers: {
-                                    authorization: accessToken
-                                },
-                                timeout: 180000
-                            })
-                        })
-                    })
-                })
-            })
-        })
-
-        before("Get blocks for waiting(approve app, device grid, issue grid) and tokens id", () => {
-            cy.request({
-                method: METHOD.POST,
-                url: API.ApiServer + API.AccountsLogin,
-                body: {
-                    username: username,
-                    password: "test"
-                }
-            }).then((response) => {
-                cy.request({
-                    method: METHOD.POST,
-                    url: API.ApiServer + API.AccessToken,
-                    body: {
-                        refreshToken: response.body.refreshToken
-                    }
-                }).then((response) => {
-                    let accessToken = "Bearer " + response.body.accessToken
-                    cy.request({
-                        method: METHOD.GET,
-                        url: API.ApiServer + API.Policies + policyId + "/" + API.WaitForApproveApplication,
-                        headers: {
-                            authorization: accessToken
-                        }
-                    }).then((response) => {
-                        waitForApproveApplicationBlockId = response.body.id
-                    })
-                    cy.request({
-                        method: METHOD.GET,
-                        url: API.ApiServer + API.Policies + policyId + "/" + API.DeviceGrid,
-                        headers: {
-                            authorization: accessToken
-                        }
-                    }).then((response) => {
-                        deviceGridBlockId = response.body.id
-                    })
-                    cy.request({
-                        method: METHOD.GET,
-                        url: API.ApiServer + API.Policies + policyId + "/" + API.IssueRequestGrid,
-                        headers: {
-                            authorization: accessToken
-                        }
-                    }).then((response) => {
-                        issueRequestGridBlockId = response.body.id
-                    })
-                    cy.request({
-                        method: METHOD.GET,
-                        url: API.ApiServer + API.Policies + policyId + "/" + API.ApproveRegistrantBtn,
-                        headers: {
-                            authorization
-                        }
-                    }).then((response) => {
-                        approveRegistrantBtnBlockId = response.body.id
-                    })
-                    cy.request({
-                        method: METHOD.GET,
-                        url: API.ApiServer + API.Policies + policyId2 + "/" + API.WaitForApproveApplication,
-                        headers: {
-                            authorization: accessToken
-                        }
-                    }).then((response) => {
-                        waitForApproveApplicationBlockId2 = response.body.id
-                    })
-                    cy.request({
-                        method: METHOD.GET,
-                        url: API.ApiServer + API.Policies + policyId2 + "/" + API.DeviceGrid,
-                        headers: {
-                            authorization: accessToken
-                        }
-                    }).then((response) => {
-                        deviceGridBlockId2 = response.body.id
-                    })
-                    cy.request({
-                        method: METHOD.GET,
-                        url: API.ApiServer + API.Policies + policyId2 + "/" + API.IssueRequestGrid,
-                        headers: {
-                            authorization: accessToken
-                        }
-                    }).then((response) => {
-                        issueRequestGridBlockId2 = response.body.id
-                    })
-                    cy.request({
-                        method: METHOD.GET,
-                        url: API.ApiServer + API.Policies + policyId2 + "/" + API.ApproveRegistrantBtn,
-                        headers: {
-                            authorization
-                        }
-                    }).then((response) => {
-                        approveRegistrantBtnBlockId2 = response.body.id
-                    })
-                    cy.request({
-                        method: METHOD.GET,
-                        url: API.ApiServer + API.ListOfTokens,
-                        headers: {
-                            authorization,
-                        },
-                    }).then((response) => {
-                        expect(response.status).eql(STATUS_CODE.OK);
-                        tokenId = response.body.at(1).tokenId;
-                        tokenId2 = response.body.at(0).tokenId;
-                    })
-                })
-            })
-        })
-
-        before("Mint tokens", () => {
-            //Choose role
-            cy.request({
-                method: METHOD.POST,
-                url: API.ApiServer + API.AccountsLogin,
-                body: {
-                    username: username,
-                    password: "test"
-                }
-            }).then((response) => {
-                cy.request({
-                    method: METHOD.POST,
-                    url: API.ApiServer + API.AccessToken,
-                    body: {
-                        refreshToken: response.body.refreshToken
-                    }
-                }).then((response) => {
-                    let accessToken = "Bearer " + response.body.accessToken
-                    cy.request({
-                        method: METHOD.POST,
-                        url: API.ApiServer + API.Policies + policyId + "/" + API.ChooseRegistrantRole,
-                        headers: {
-                            authorization: accessToken
-                        },
-                        body: {
-                            role: "Registrant"
-                        }
-                    })
-
-                    cy.wait(10000)
-
-                    //Create app and wait while it in progress
-                    cy.request({
-                        method: METHOD.POST,
-                        url: API.ApiServer + API.Policies + policyId + "/" + API.CreateApplication,
-                        headers: {
-                            authorization: accessToken
-                        },
-                        body: {
-                            document: {
-                                field1: {},
-                                field2: {},
-                                field3: {}
-                            },
-                            ref: null
-                        }
-                    })
-
-                    let requestForApplicationCreationProgress = {
-                        method: METHOD.GET,
-                        url: API.ApiServer + API.Policies + policyId + "/" + API.Blocks + waitForApproveApplicationBlockId,
-                        headers: {
-                            authorization: accessToken
-                        }
-                    }
-
-                    whileApplicationCreating("Submitted for Approval", requestForApplicationCreationProgress, 0)
-                })
-            })
-
-            //Get applications data and prepare body for approve
-            let applicationData
-            cy.request({
-                method: METHOD.GET,
-                url: API.ApiServer + API.Policies + policyId + "/" + API.GetApplications,
-                headers: {
-                    authorization
-                }
-            }).then((response) => {
-                applicationData = response.body.data[0];
-                applicationData.option.status = "Approved"
-                let appDataBody = JSON.stringify({
-                    document: applicationData,
-                    tag: "Button_0"
-                })
-                //Approve app
-                cy.request({
-                    method: METHOD.POST,
-                    url: API.ApiServer + API.Policies + policyId + "/" + API.ApproveApplication,
-                    headers: {
-                        authorization,
-                        "content-type": "application/json"
-                    },
-                    body: appDataBody
-                })
-            })
-
-            //Wait while approve in progress
-            cy.request({
-                method: METHOD.POST,
-                url: API.ApiServer + API.AccountsLogin,
-                body: {
-                    username: username,
-                    password: "test"
-                }
-            }).then((response) => {
-                cy.request({
-                    method: METHOD.POST,
-                    url: API.ApiServer + API.AccessToken,
-                    body: {
-                        refreshToken: response.body.refreshToken
-                    }
-                }).then((response) => {
-                    accessToken = "Bearer " + response.body.accessToken
-
-                    let requestForApplicationApproveProgress = {
-                        method: METHOD.GET,
-                        url: API.ApiServer + API.Policies + policyId + "/" + API.Blocks + deviceGridBlockId,
-                        headers: {
-                            authorization: accessToken
-                        }
-                    }
-
-                    whileApplicationApproving("Device Name", requestForApplicationApproveProgress, 0)
-                })
-            })
-
-            //Create device and wait while it in progress
-            cy.request({
-                method: METHOD.POST,
-                url: API.ApiServer + API.AccountsLogin,
-                body: {
-                    username: username,
-                    password: "test"
-                }
-            }).then((response) => {
-                cy.request({
-                    method: METHOD.POST,
-                    url: API.ApiServer + API.AccessToken,
-                    body: {
-                        refreshToken: response.body.refreshToken
-                    }
-                }).then((response) => {
-                    let accessToken = "Bearer " + response.body.accessToken
-                    cy.request({
-                        method: METHOD.POST,
-                        url: API.ApiServer + API.Policies + policyId + "/" + API.CreateDevice,
-                        headers: {
-                            authorization: accessToken
-                        },
-                        body: {
-                            document: {
-                                field3: {},
-                                field4: {},
-                                field5: {}
-                            },
-                            ref: null
-                        }
-                    })
-
-                    let requestForDeviceCreationProgress = {
-                        method: METHOD.GET,
-                        url: API.ApiServer + API.Policies + policyId + "/" + API.Blocks + deviceGridBlockId,
-                        headers: {
-                            authorization: accessToken
-                        }
-                    }
-
-                    whileDeviceCreating("Waiting for approval", requestForDeviceCreationProgress, 0)
-                })
-            })
-
-            //Get devices data and prepare body for approve
-            let deviceBody
-            cy.request({
-                method: METHOD.GET,
-                url: API.ApiServer + API.Policies + policyId + "/" + API.GetDevices,
-                headers: {
-                    authorization
-                }
-            }).then((response) => {
-                deviceBody = response.body;
-                let data = deviceBody.data[deviceBody.data.length - 1]
-                data[optionKey].status = "Approved"
-                let appDataBody = JSON.stringify({
-                    document: data,
-                    tag: "Button_0"
-                })
-                //Approve device
-                cy.request({
-                    method: METHOD.POST,
-                    url: API.ApiServer + API.Policies + policyId + "/" + API.ApproveDevice,
-                    headers: {
-                        authorization,
-                        "content-type": "application/json"
-                    },
-                    body: appDataBody
-                })
-            })
-
-            //Wait while approve in progress
-            cy.request({
-                method: METHOD.POST,
-                url: API.ApiServer + API.AccountsLogin,
-                body: {
-                    username: username,
-                    password: "test"
-                }
-            }).then((response) => {
-                cy.request({
-                    method: METHOD.POST,
-                    url: API.ApiServer + API.AccessToken,
-                    body: {
-                        refreshToken: response.body.refreshToken
-                    }
-                }).then((response) => {
-                    accessToken = "Bearer " + response.body.accessToken
-
-                    let requestForDeviceApproveProgress = {
-                        method: METHOD.GET,
-                        url: API.ApiServer + API.Policies + policyId + "/" + API.Blocks + deviceGridBlockId,
-                        headers: {
-                            authorization: accessToken
-                        }
-                    }
-
-                    whileDeviceApproving("Approved", requestForDeviceApproveProgress, 0)
-                })
-            })
-
-            //Get issue data and prepare body for create
-            cy.request({
-                method: METHOD.POST,
-                url: API.ApiServer + API.AccountsLogin,
-                body: {
-                    username: username,
-                    password: "test"
-                }
-            }).then((response) => {
-                cy.request({
-                    method: METHOD.POST,
-                    url: API.ApiServer + API.AccessToken,
-                    body: {
-                        refreshToken: response.body.refreshToken
-                    }
-                }).then((response) => {
-                    let accessToken = "Bearer " + response.body.accessToken
-                    cy.request({
-                        method: METHOD.GET,
-                        url: API.ApiServer + API.Policies + policyId + "/" + API.GetDeviceIssue,
-                        headers: {
-                            authorization: accessToken
-                        }
-                    }).then((response) => {
-                        let obj = response.body
-                        let device_issue_row = obj.data[obj.data.length - 1]
-
-                        //Create issue and wait while it in progress
-                        cy.request({
-                            method: METHOD.POST,
-                            url: API.ApiServer + API.Policies + policyId + "/" + API.CreateIssue,
-                            headers: {
-                                authorization: accessToken,
-                                "content-type": "application/json"
-                            },
-                            body: {
-                                document: {
-                                    field2: {},
-                                    field3: {},
-                                    field6: "2024-03-01",
-                                    field7: 10,
-                                    field8: "2024-03-02",
-                                    field17: username,
-                                    field18: hederaId
-                                },
-                                ref: device_issue_row
-                            }
-                        })
-
-                        let requestForIssueCreationProgress = {
-                            method: METHOD.GET,
-                            url: API.ApiServer + API.Policies + policyId + "/" + API.Blocks + issueRequestGridBlockId,
-                            headers: {
-                                authorization: accessToken
-                            }
-                        }
-
-                        whileIssueRequestCreating("Waiting for approval", requestForIssueCreationProgress, 0)
-                    })
-                })
-            })
-
-            //Get issue data and prepare body for approve
-            let issueRow
-            cy.request({
-                method: METHOD.GET,
-                url: API.ApiServer + API.Policies + policyId + "/" + API.GetIssues,
-                headers: {
-                    authorization
-                }
-            }).then((response) => {
-                issueRow = response.body.data
-                issueRow = issueRow[issueRow.length - 1]
-                issueRow[optionKey].status = "Approved"
-                issueRow = JSON.stringify({
-                    document: issueRow,
-                    tag: "Button_0"
-                })
-                //Approve issue
-                cy.request({
-                    method: METHOD.POST,
-                    url: API.ApiServer + API.Policies + policyId + "/" + API.ApproveIssueRequestsBtn,
-                    headers: {
-                        authorization,
-                        "content-type": "application/json"
-                    },
-                    body: issueRow
-                })
-            })
-
-            //Wait while approve in progress
-            let accessToken
-            cy.request({
-                method: METHOD.POST,
-                url: API.ApiServer + API.AccountsLogin,
-                body: {
-                    username: username,
-                    password: "test"
-                }
-            }).then((response) => {
-                cy.request({
-                    method: METHOD.POST,
-                    url: API.ApiServer + API.AccessToken,
-                    body: {
-                        refreshToken: response.body.refreshToken
-                    }
-                }).then((response) => {
-                    accessToken = "Bearer " + response.body.accessToken
-
-                    let requestForIssueApproveProgress = {
-                        method: METHOD.GET,
-                        url: API.ApiServer + API.Policies + policyId + "/" + API.Blocks + issueRequestGridBlockId,
-                        headers: {
-                            authorization: accessToken
-                        }
-                    }
-
-                    whileIssueRequestApproving("Approved", requestForIssueApproveProgress, 0)
-                })
-            })
-
-            //Wait while balance updating
-            cy.request({
-                method: METHOD.POST,
-                url: API.ApiServer + API.AccountsLogin,
-                body: {
-                    username: username,
-                    password: "test"
-                }
-            }).then((response) => {
-                cy.request({
-                    method: METHOD.POST,
-                    url: API.ApiServer + API.AccessToken,
-                    body: {
-                        refreshToken: response.body.refreshToken
-                    }
-                }).then((response) => {
-                    accessToken = "Bearer " + response.body.accessToken
-
-                    let requestForBalance = {
-                        method: METHOD.GET,
-                        url: API.ApiServer + API.ListOfTokens,
-                        headers: {
-                            authorization: accessToken
-                        }
-                    }
-
-                    whileBalanceVerifying("10", requestForBalance, 0)
-                })
-            })
-        })
-
-        before("Mint second tokens", () => {
-            //Choose role
-            cy.request({
-                method: METHOD.POST,
-                url: API.ApiServer + API.AccountsLogin,
-                body: {
-                    username: username,
-                    password: "test"
-                }
-            }).then((response) => {
-                cy.request({
-                    method: METHOD.POST,
-                    url: API.ApiServer + API.AccessToken,
-                    body: {
-                        refreshToken: response.body.refreshToken
-                    }
-                }).then((response) => {
-                    let accessToken = "Bearer " + response.body.accessToken
-                    cy.request({
-                        method: METHOD.POST,
-                        url: API.ApiServer + API.Policies + policyId2 + "/" + API.ChooseRegistrantRole,
-                        headers: {
-                            authorization: accessToken
-                        },
-                        body: {
-                            role: "Registrant"
-                        }
-                    })
-
-                    cy.wait(10000)
-
-                    //Create app and wait while it in progress
-                    cy.request({
-                        method: METHOD.POST,
-                        url: API.ApiServer + API.Policies + policyId2 + "/" + API.CreateApplication,
-                        headers: {
-                            authorization: accessToken
-                        },
-                        body: {
-                            document: {
-                                field1: {},
-                                field2: {},
-                                field3: {}
-                            },
-                            ref: null
-                        }
-                    })
-
-                    let requestForApplicationCreationProgress = {
-                        method: METHOD.GET,
-                        url: API.ApiServer + API.Policies + policyId2 + "/" + API.Blocks + waitForApproveApplicationBlockId2,
-                        headers: {
-                            authorization: accessToken
-                        }
-                    }
-
-                    whileApplicationCreating("Submitted for Approval", requestForApplicationCreationProgress, 0)
-                })
-            })
-
-            //Get applications data and prepare body for approve
-            let applicationData
-            cy.request({
-                method: METHOD.GET,
-                url: API.ApiServer + API.Policies + policyId2 + "/" + API.GetApplications,
-                headers: {
-                    authorization
-                }
-            }).then((response) => {
-                applicationData = response.body.data[0];
-                applicationData.option.status = "Approved"
-                let appDataBody = JSON.stringify({
-                    document: applicationData,
-                    tag: "Button_0"
-                })
-                //Approve app
-                cy.request({
-                    method: METHOD.POST,
-                    url: API.ApiServer + API.Policies + policyId2 + "/" + API.ApproveApplication,
-                    headers: {
-                        authorization,
-                        "content-type": "application/json"
-                    },
-                    body: appDataBody
-                })
-            })
-
-            //Wait while approve in progress
-            cy.request({
-                method: METHOD.POST,
-                url: API.ApiServer + API.AccountsLogin,
-                body: {
-                    username: username,
-                    password: "test"
-                }
-            }).then((response) => {
-                cy.request({
-                    method: METHOD.POST,
-                    url: API.ApiServer + API.AccessToken,
-                    body: {
-                        refreshToken: response.body.refreshToken
-                    }
-                }).then((response) => {
-                    accessToken = "Bearer " + response.body.accessToken
-
-                    let requestForApplicationApproveProgress = {
-                        method: METHOD.GET,
-                        url: API.ApiServer + API.Policies + policyId2 + "/" + API.Blocks + deviceGridBlockId2,
-                        headers: {
-                            authorization: accessToken
-                        }
-                    }
-
-                    whileApplicationApproving("Device Name", requestForApplicationApproveProgress, 0)
-                })
-            })
-
-            //Create device and wait while it in progress
-            cy.request({
-                method: METHOD.POST,
-                url: API.ApiServer + API.AccountsLogin,
-                body: {
-                    username: username,
-                    password: "test"
-                }
-            }).then((response) => {
-                cy.request({
-                    method: METHOD.POST,
-                    url: API.ApiServer + API.AccessToken,
-                    body: {
-                        refreshToken: response.body.refreshToken
-                    }
-                }).then((response) => {
-                    let accessToken = "Bearer " + response.body.accessToken
-                    cy.request({
-                        method: METHOD.POST,
-                        url: API.ApiServer + API.Policies + policyId2 + "/" + API.CreateDevice,
-                        headers: {
-                            authorization: accessToken
-                        },
-                        body: {
-                            document: {
-                                field3: {},
-                                field4: {},
-                                field5: {}
-                            },
-                            ref: null
-                        }
-                    })
-
-                    let requestForDeviceCreationProgress = {
-                        method: METHOD.GET,
-                        url: API.ApiServer + API.Policies + policyId2 + "/" + API.Blocks + deviceGridBlockId2,
-                        headers: {
-                            authorization: accessToken
-                        }
-                    }
-
-                    whileDeviceCreating("Waiting for approval", requestForDeviceCreationProgress, 0)
-                })
-            })
-
-            //Get devices data and prepare body for approve
-            let deviceBody
-            cy.request({
-                method: METHOD.GET,
-                url: API.ApiServer + API.Policies + policyId2 + "/" + API.GetDevices,
-                headers: {
-                    authorization
-                }
-            }).then((response) => {
-                deviceBody = response.body;
-                let data = deviceBody.data[deviceBody.data.length - 1]
-                data[optionKey].status = "Approved"
-                let appDataBody = JSON.stringify({
-                    document: data,
-                    tag: "Button_0"
-                })
-                //Approve device
-                cy.request({
-                    method: METHOD.POST,
-                    url: API.ApiServer + API.Policies + policyId2 + "/" + API.ApproveDevice,
-                    headers: {
-                        authorization,
-                        "content-type": "application/json"
-                    },
-                    body: appDataBody
-                })
-            })
-
-            //Wait while approve in progress
-            cy.request({
-                method: METHOD.POST,
-                url: API.ApiServer + API.AccountsLogin,
-                body: {
-                    username: username,
-                    password: "test"
-                }
-            }).then((response) => {
-                cy.request({
-                    method: METHOD.POST,
-                    url: API.ApiServer + API.AccessToken,
-                    body: {
-                        refreshToken: response.body.refreshToken
-                    }
-                }).then((response) => {
-                    accessToken = "Bearer " + response.body.accessToken
-
-                    let requestForDeviceApproveProgress = {
-                        method: METHOD.GET,
-                        url: API.ApiServer + API.Policies + policyId2 + "/" + API.Blocks + deviceGridBlockId2,
-                        headers: {
-                            authorization: accessToken
-                        }
-                    }
-
-                    whileDeviceApproving("Approved", requestForDeviceApproveProgress, 0)
-                })
-            })
-
-            //Get issue data and prepare body for create
-            cy.request({
-                method: METHOD.POST,
-                url: API.ApiServer + API.AccountsLogin,
-                body: {
-                    username: username,
-                    password: "test"
-                }
-            }).then((response) => {
-                cy.request({
-                    method: METHOD.POST,
-                    url: API.ApiServer + API.AccessToken,
-                    body: {
-                        refreshToken: response.body.refreshToken
-                    }
-                }).then((response) => {
-                    let accessToken = "Bearer " + response.body.accessToken
-                    cy.request({
-                        method: METHOD.GET,
-                        url: API.ApiServer + API.Policies + policyId2 + "/" + API.GetDeviceIssue,
-                        headers: {
-                            authorization: accessToken
-                        }
-                    }).then((response) => {
-                        let obj = response.body
-                        let device_issue_row = obj.data[obj.data.length - 1]
-
-                        //Create issue and wait while it in progress
-                        cy.request({
-                            method: METHOD.POST,
-                            url: API.ApiServer + API.Policies + policyId2 + "/" + API.CreateIssue,
-                            headers: {
-                                authorization: accessToken,
-                                "content-type": "application/json"
-                            },
-                            body: {
-                                document: {
-                                    field2: {},
-                                    field3: {},
-                                    field6: "2024-03-01",
-                                    field7: 10,
-                                    field8: "2024-03-02",
-                                    field17: username,
-                                    field18: hederaId
-                                },
-                                ref: device_issue_row
-                            }
-                        })
-
-                        let requestForIssueCreationProgress = {
-                            method: METHOD.GET,
-                            url: API.ApiServer + API.Policies + policyId2 + "/" + API.Blocks + issueRequestGridBlockId2,
-                            headers: {
-                                authorization: accessToken
-                            }
-                        }
-
-                        whileIssueRequestCreating("Waiting for approval", requestForIssueCreationProgress, 0)
-                    })
-                })
-            })
-
-            //Get issue data and prepare body for approve
-            let issueRow
-            cy.request({
-                method: METHOD.GET,
-                url: API.ApiServer + API.Policies + policyId2 + "/" + API.GetIssues,
-                headers: {
-                    authorization
-                }
-            }).then((response) => {
-                issueRow = response.body.data
-                issueRow = issueRow[issueRow.length - 1]
-                issueRow[optionKey].status = "Approved"
-                issueRow = JSON.stringify({
-                    document: issueRow,
-                    tag: "Button_0"
-                })
-                //Approve issue
-                cy.request({
-                    method: METHOD.POST,
-                    url: API.ApiServer + API.Policies + policyId2 + "/" + API.ApproveIssueRequestsBtn,
-                    headers: {
-                        authorization,
-                        "content-type": "application/json"
-                    },
-                    body: issueRow
-                })
-            })
-
-            //Wait while approve in progress
-            let accessToken
-            cy.request({
-                method: METHOD.POST,
-                url: API.ApiServer + API.AccountsLogin,
-                body: {
-                    username: username,
-                    password: "test"
-                }
-            }).then((response) => {
-                cy.request({
-                    method: METHOD.POST,
-                    url: API.ApiServer + API.AccessToken,
-                    body: {
-                        refreshToken: response.body.refreshToken
-                    }
-                }).then((response) => {
-                    accessToken = "Bearer " + response.body.accessToken
-
-                    let requestForIssueApproveProgress = {
-                        method: METHOD.GET,
-                        url: API.ApiServer + API.Policies + policyId2 + "/" + API.Blocks + issueRequestGridBlockId2,
-                        headers: {
-                            authorization: accessToken
-                        }
-                    }
-
-                    whileIssueRequestApproving("Approved", requestForIssueApproveProgress, 0)
-                })
-            })
-
-            //Wait while balance updating
-            cy.request({
-                method: METHOD.POST,
-                url: API.ApiServer + API.AccountsLogin,
-                body: {
-                    username: username,
-                    password: "test"
-                }
-            }).then((response) => {
-                cy.request({
-                    method: METHOD.POST,
-                    url: API.ApiServer + API.AccessToken,
-                    body: {
-                        refreshToken: response.body.refreshToken
-                    }
-                }).then((response) => {
-                    accessToken = "Bearer " + response.body.accessToken
-
-                    let requestForBalance = {
-                        method: METHOD.GET,
-                        url: API.ApiServer + API.ListOfTokens,
-                        headers: {
-                            authorization: accessToken
-                        }
-                    }
-
-                    whileBalanceVerifying("10", requestForBalance, 0)
-                })
-            })
-        })
-
-        before("Set pool", () => {
-            //Set pool to retire contract and wait while it in progress
-            cy.request({
-                method: METHOD.POST,
-                url: API.ApiServer + API.RetireContract + rConractUuid + "/" + API.PoolContract,
-                headers: {
-                    authorization,
-                },
-                body: {
-                    tokens: [
-                        {
-                            token: tokenId,
-                            count: 1
-                        },
-                        {
-                            token: tokenId2,
-                            count: 2
-                        }
-                    ],
-                    immediately: false
-                }
-            }).then((response) => {
-                expect(response.status).eql(STATUS_CODE.OK);
-            })
-
-            let requestForWipeRequestCreationProgress = {
-                method: METHOD.GET,
-                url: API.ApiServer + API.WipeRequests,
-                headers: {
-                    authorization,
-                },
-                qs: {
-                    contractId: wContractId
-                }
-            }
-
-            whileWipeRequestCreating(wContractId, requestForWipeRequestCreationProgress, 0)
-        })
-
-        it("Get wipe request for two tokens", () => {
-            cy.request({
-                method: METHOD.GET,
-                url: API.ApiServer + API.WipeRequests,
-                headers: {
-                    authorization,
-                },
-                qs: {
-                    contractId: wContractId
-                }
-            }).then((response) => {
-                expect(response.status).eql(STATUS_CODE.OK);
-                expect(response.body.at(0).contractId).eql(wContractId)
-                expect(response.body.at(0).user).eql(rContractId)
-            });
-        });
-
-        it("Get retire request two tokens", () => {
-            let wipeRequestId, poolId
-            cy.request({
-                method: METHOD.GET,
-                url: API.ApiServer + API.WipeRequests,
-                headers: {
-                    authorization,
-                },
-                qs: {
-                    contractId: wContractId
-                }
-            }).then((response) => {
-                expect(response.status).eql(STATUS_CODE.OK);
-                wipeRequestId = response.body.at(0).id;
-                cy.request({
-                    method: METHOD.POST,
-                    url: API.ApiServer + API.WipeRequests + wipeRequestId + "/" + API.Approve,
-                    headers: {
-                        authorization,
-                    }
-                }).then((response) => {
-                    expect(response.status).eql(STATUS_CODE.OK);
-                });
-            });
-            cy.request({
-                method: METHOD.POST,
-                url: API.ApiServer + API.AccountsLogin,
-                body: {
-                    username: username,
-                    password: "test"
-                }
-            }).then((response) => {
-                cy.request({
-                    method: METHOD.POST,
-                    url: API.ApiServer + API.AccessToken,
-                    body: {
-                        refreshToken: response.body.refreshToken
-                    }
-                }).then((response) => {
-                    let accessToken = "Bearer " + response.body.accessToken
-                    cy.request({
-                        method: METHOD.GET,
-                        url: API.ApiServer + API.RetirePools,
-                        headers: {
-                            authorization: accessToken
-                        }
-                    }).then((response) => {
-                        poolId = response.body.at(0).id;
-                        cy.request({
-                            method: METHOD.POST,
-                            url: API.ApiServer + API.RetirePools + poolId + "/" + API.Retire,
-                            headers: {
-                                authorization: accessToken,
-                                "Content-Type": "application/json"
-                            },
-                            body: [
-                                {
-                                    token: tokenId,
-                                    count: 1,
-                                    serials: [1]
-                                },
-                                {
-                                    token: tokenId2,
-                                    count: 2,
-                                    serials: [1, 2]
-                                }
-                            ]
-                        }).then((response) => {
-                            expect(response.status).eql(STATUS_CODE.OK);
-                        });
-                    })
-                })
-            })
-
-            let requestForRetireRequestCreationProgress = {
-                method: METHOD.GET,
-                url: API.ApiServer + API.RetireRequests,
-                headers: {
-                    authorization,
-                },
-                qs: {
-                    contractId: rContractId
-                }
-            }
-
-            whileRetireRequestCreating(rContractId, requestForRetireRequestCreationProgress, 0)
-
-            cy.request({
-                method: METHOD.GET,
-                url: API.ApiServer + API.RetireRequests,
-                headers: {
-                    authorization,
-                },
-                qs: {
-                    contractId: rContractId
-                }
-            }).then((response) => {
-                expect(response.status).eql(STATUS_CODE.OK);
-                expect(response.body.at(0).contractId).eql(rContractId)
-                expect(response.body.at(0).tokens.at(0).token).eql(tokenId || tokenId2)
-                expect(response.body.at(0).tokens.at(0).count).eql(1 || 2)
-                expect(response.body.at(0).tokens.at(1).token).eql(tokenId2 || tokenId)
-                expect(response.body.at(0).tokens.at(1).count).eql(2 || 1)
-                expect(response.body.at(0).user).eql(hederaId)
-            });
-        });
-
-    })
-
->>>>>>> 92a63e31
     describe("Flow for getting all requests and negative scenarios", () => {
 
         it("Get all wipe contracts requests", () => {
