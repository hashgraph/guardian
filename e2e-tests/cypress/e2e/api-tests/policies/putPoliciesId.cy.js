import { METHOD, STATUS_CODE } from "../../../support/api/api-const";
import API from "../../../support/ApiUrls";


context("Policies", { tags: ['policies', 'secondPool'] }, () => {
    const authorization = Cypress.env("authorization");

    it("Update policy configuration for the specified policy ID", () => {
        const urlPolicies = {
            method: METHOD.GET,
            url: API.ApiServer + API.Policies,
            headers: {
                authorization,
            },
        };

        cy.request(urlPolicies).then((response) => {
<<<<<<< HEAD
            expect(response.status).to.eq(200);
            const policyId = response.body.at(0).id;
=======
            expect(response.status).to.eq(STATUS_CODE.OK);
            const policyId = response.body.at(-1).id;
>>>>>>> 63a15d20

            const urlPoliciesId = {
                method: METHOD.PUT,
                url: API.ApiServer + "policies/" + policyId,
                headers: {
                    authorization,
                },
                body: {
                    id: policyId,
                    uuid: "string",
                    name: "string",
                    version: "string",
                    description: "string",
                    topicDescription: "string",
                    config: {},
                    status: "string",
                    owner: "string",
                    policyRoles: ["string"],
                    topicId: "string",
                    policyTag: "string",
                    policyTopics: [
                        {
                            name: "string",
                            description: "string",
                            type: "string",
                            static: true,
                        },
                    ],
                },
            };
            cy.request(urlPoliciesId).then((response) => {
                expect(response.status).to.eq(STATUS_CODE.OK);
            });
        });
    });
});<|MERGE_RESOLUTION|>--- conflicted
+++ resolved
@@ -15,13 +15,8 @@
         };
 
         cy.request(urlPolicies).then((response) => {
-<<<<<<< HEAD
-            expect(response.status).to.eq(200);
-            const policyId = response.body.at(0).id;
-=======
             expect(response.status).to.eq(STATUS_CODE.OK);
             const policyId = response.body.at(-1).id;
->>>>>>> 63a15d20
 
             const urlPoliciesId = {
                 method: METHOD.PUT,
