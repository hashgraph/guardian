--- conflicted
+++ resolved
@@ -129,9 +129,7 @@
   GCP_PROJECT_ID?: string;
   GCP_REGION?: string;
   GKE_CLUSTER?: string;
-<<<<<<< HEAD
   WEB3_STORAGE_TOKEN?: string;
-=======
 
   METER_INFOS?: IMeterInfo[];
 }
@@ -139,5 +137,4 @@
 export interface IMeterInfo {
   meterId: string;
   meterLabel: string;
->>>>>>> 70ac915d
 }