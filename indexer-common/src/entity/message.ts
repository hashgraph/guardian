--- conflicted
+++ resolved
@@ -103,9 +103,8 @@
     tokens: string[];
 
     @Property({ nullable: true })
-<<<<<<< HEAD
     sequenceNumber?: number;
-=======
+
+    @Property({ nullable: true })
     loaded: boolean;
->>>>>>> 81902b36
 }