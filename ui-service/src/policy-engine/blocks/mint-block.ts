--- conflicted
+++ resolved
@@ -105,7 +105,7 @@
 
         let vcSubject: any;
         if (token.tokenType == 'non-fungible') {
-            const policySchema = await this.guardians.getSchemaByEntity(SchemaEntity.MINT_NFTOKEN);  
+            const policySchema = await this.guardians.getSchemaByEntity(SchemaEntity.MINT_NFTOKEN);
             const serials = data as number[];
             vcSubject = {
                 ...SchemaHelper.getContext(policySchema),
@@ -114,7 +114,7 @@
                 serials: serials
             }
         } else {
-            const policySchema = await this.guardians.getSchemaByEntity(SchemaEntity.MINT_TOKEN);  
+            const policySchema = await this.guardians.getSchemaByEntity(SchemaEntity.MINT_TOKEN);
             const amount = data as number;
             vcSubject = {
                 ...SchemaHelper.getContext(policySchema),
@@ -177,11 +177,8 @@
         status = await this.saveVC(mintVC, user.did, ref);
         status = await this.saveVP(vp, user.did, DataTypes.MINT, ref);
 
-<<<<<<< HEAD
+        console.log("Completed the mint process", { tokenId, uuid })
         return vp;
-=======
-        console.log("Completed the mint process", { tokenId, uuid })
->>>>>>> e370c8db
     }
 
     async runAction(state, user) {
