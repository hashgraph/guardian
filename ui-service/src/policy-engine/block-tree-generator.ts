--- conflicted
+++ resolved
@@ -375,11 +375,7 @@
                     }
 
                     const countModels = await getMongoRepository(Policy).count({
-<<<<<<< HEAD
                         version: policyVersion,
-=======
-                        version: req.body.policyVersion,
->>>>>>> 914e07e1
                         uuid: model.uuid
                     });
 
@@ -405,15 +401,7 @@
                     regenerateIds(model.config);
                     const guardians = new Guardians();
                     const root = await guardians.getRootConfig(user.did);
-<<<<<<< HEAD
-                    const topicId = await HederaHelper
-                        .setOperator(root.hederaAccountId, root.hederaAccountKey).SDK
-                        .newTopic(root.hederaAccountKey, model.topicDescription);
-                    model.topicId = topicId;
-                    model.status = 'PUBLISH';
-                    model.version = policyVersion;
-=======
-
+		    
                     if (!model.topicId) {
                         const topicId = await HederaHelper
                             .setOperator(root.hederaAccountId, root.hederaAccountKey).SDK
@@ -422,7 +410,6 @@
                     }
                     model.status = 'PUBLISH';
                     model.version = req.body.policyVersion;
->>>>>>> 914e07e1
 
                     const vcHelper = new VcHelper();
                     const credentialSubject = {
