import {GetBlockByType} from '../blocks/get-block-by-type';
import {PolicyBlockConstructorParams, PolicyBlockFullArgumentList} from '@policy-engine/interfaces/block-options';
import {StateContainer} from '../state-container';
import {GetOtherOptions} from './get-other-options';

export namespace PolicyBlockHelpers {
    /**
     * Configure new block instance
     * @param policyId
     * @param blockType
     * @param options
     * @param skipRegistration
     */
    export function ConfigureBlock(policyId: string, blockType: string,
                                   options: Partial<PolicyBlockConstructorParams>,
                                   skipRegistration?: boolean): any {
<<<<<<< HEAD
        console.log('sckipRegistration', skipRegistration);
=======
>>>>>>> ff53e0e9
        if (options.options) {
            options = Object.assign(options, options.options);
        }
        const blockConstructor = GetBlockByType(blockType) as any;
        const instance = new blockConstructor(
            options.id || StateContainer.GenerateNewUUID(),
            options.defaultActive,
            options.tag,
            options.permissions,
            options.dependencies,
            options._parent,
            GetOtherOptions(options as PolicyBlockFullArgumentList)
        );
        if (!skipRegistration) {
            StateContainer.RegisterComponent(policyId, instance);
        }
        return instance;
    }

    /**
     * Return block instance reference
     * @param obj
     */
    export function GetBlockRef(obj: any): any {
        return obj as any;
    }

    /**
     * Return block options object
     * @param obj
     */
    export function GetBlockUniqueOptionsObject(obj: any): { [key: string]: any } {
        return obj.options;
    }
}<|MERGE_RESOLUTION|>--- conflicted
+++ resolved
@@ -14,10 +14,6 @@
     export function ConfigureBlock(policyId: string, blockType: string,
                                    options: Partial<PolicyBlockConstructorParams>,
                                    skipRegistration?: boolean): any {
-<<<<<<< HEAD
-        console.log('sckipRegistration', skipRegistration);
-=======
->>>>>>> ff53e0e9
         if (options.options) {
             options = Object.assign(options, options.options);
         }
