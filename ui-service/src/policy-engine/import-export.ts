import { Response, Router } from 'express';
import { AuthenticatedRequest } from '../auth/auth.interface';
import JSZip from 'jszip'
import { getMongoRepository } from 'typeorm';
import { Policy } from '@entity/policy';
import { Guardians } from '@helpers/guardians';
import { findAllEntities } from '@helpers/utils';
import { PolicyImportExportHelper } from './helpers/policy-import-export-helper';
import { HederaMirrorNodeHelper } from 'vc-modules';
import { IPFS } from '@helpers/ipfs';

export const importExportAPI = Router();

importExportAPI.get('/:policyId/export/file', async (req: AuthenticatedRequest, res: Response) => {
    try {
        const policy = await getMongoRepository(Policy).findOne(req.params.policyId);
        if (!policy) {
            throw new Error(`Cannot export policy ${req.params.policyId}`);
        }

        const zip = await PolicyImportExportHelper.generateZipFile(policy);
        const arcStream = zip.generateNodeStream();
        res.setHeader('Content-disposition', `attachment; filename=${policy.name}`);
        res.setHeader('Content-type', 'application/zip');
        arcStream.pipe(res);
    } catch (e) {
        res.status(500).send({ code: 500, message: e.message });
    }
});

importExportAPI.get('/:policyId/export/message', async (req: AuthenticatedRequest, res: Response) => {
    try {
        const policy = await getMongoRepository(Policy).findOne(req.params.policyId);
        if (!policy) {
            throw new Error(`Cannot export policy ${req.params.policyId}`);
        }

        res.status(200).send({
            id: policy.id,
            name: policy.name,
            description: policy.description,
            version: policy.version,
            messageId: policy.messageId,
            owner: policy.owner
        })
    } catch (e) {
        res.status(500).send({ code: 500, message: e.message });
    }
});

importExportAPI.post('/import/message', async (req: AuthenticatedRequest, res: Response) => {
    try {
        const messageId = req.body.messageId;
        if (!messageId) {
            throw new Error('Policy ID in body is empty');
        }

        const ipfsHelper = new IPFS();
        const topicMessage = await HederaMirrorNodeHelper.getPolicyTopicMessage(messageId);
        const message = topicMessage.message;
        const zip = await ipfsHelper.getFile(message.cid, "raw");

        if (!zip) {
            throw new Error('file in body is empty');
        }

        const policyToImport = await PolicyImportExportHelper.parseZipFile(zip);
        const policies = await PolicyImportExportHelper.importPolicy(policyToImport, req.user.did);
        res.status(201).json(policies);
    } catch (e) {
        res.status(500).send({ code: 500, message: e.message });
    }
});

importExportAPI.post('/import/file', async (req: AuthenticatedRequest, res: Response) => {
    try {
        const zip = req.body;
        if (!zip) {
            throw new Error('file in body is empty');
        }
        const policyToImport = await PolicyImportExportHelper.parseZipFile(zip);
        const policies = await PolicyImportExportHelper.importPolicy(policyToImport, req.user.did);
        res.status(201).json(policies);
    } catch (e) {
        res.status(500).send({ code: 500, message: e.message });
    }
});
<<<<<<< HEAD

importExportAPI.post('/import/message/preview', async (req: AuthenticatedRequest, res: Response) => {
    try {
        const messageId = req.body.messageId;
        if (!messageId) {
            throw new Error('Policy ID in body is empty');
        }

        const ipfsHelper = new IPFS();
        const topicMessage = await HederaMirrorNodeHelper.getPolicyTopicMessage(messageId);
        const message = topicMessage.message;
        const zip = await ipfsHelper.getFile(message.cid, "raw");

        if (!zip) {
            throw new Error('file in body is empty');
        }

        const guardians = new Guardians();
        const policyToImport = await PolicyImportExportHelper.parseZipFile(zip);
        const schemasIds = findAllEntities(policyToImport.policy.config, 'schema');
        // const schemas = await guardians.getSchemaPreview(schemasIds);
        // res.status(200).json({ ...policyToImport, schemas });
=======

importExportAPI.post('/import/message/preview', async (req: AuthenticatedRequest, res: Response) => {
    try {
        const messageId = req.body.messageId;
        if (!messageId) {
            throw new Error('Policy ID in body is empty');
        }

        const ipfsHelper = new IPFS();
        const topicMessage = await HederaMirrorNodeHelper.getPolicyTopicMessage(messageId);
        const message = topicMessage.message;
        const zip = await ipfsHelper.getFile(message.cid, "raw");

        if (!zip) {
            throw new Error('file in body is empty');
        }
        
        const policyToImport = await PolicyImportExportHelper.parseZipFile(zip);
        res.status(200).json(policyToImport);
>>>>>>> 4959e676
    } catch (error) {
        res.status(500).json({ code: 500, message: error.message });
    }
});

importExportAPI.post('/import/file/preview', async (req: AuthenticatedRequest, res: Response) => {
    try {
        const zip = req.body;
        if (!zip) {
            throw new Error('file in body is empty');
        }
        const policyToImport = await PolicyImportExportHelper.parseZipFile(zip);
        res.status(200).json(policyToImport);
    } catch (error) {
        res.status(500).json({ code: 500, message: error.message });
    }
});<|MERGE_RESOLUTION|>--- conflicted
+++ resolved
@@ -85,30 +85,6 @@
         res.status(500).send({ code: 500, message: e.message });
     }
 });
-<<<<<<< HEAD
-
-importExportAPI.post('/import/message/preview', async (req: AuthenticatedRequest, res: Response) => {
-    try {
-        const messageId = req.body.messageId;
-        if (!messageId) {
-            throw new Error('Policy ID in body is empty');
-        }
-
-        const ipfsHelper = new IPFS();
-        const topicMessage = await HederaMirrorNodeHelper.getPolicyTopicMessage(messageId);
-        const message = topicMessage.message;
-        const zip = await ipfsHelper.getFile(message.cid, "raw");
-
-        if (!zip) {
-            throw new Error('file in body is empty');
-        }
-
-        const guardians = new Guardians();
-        const policyToImport = await PolicyImportExportHelper.parseZipFile(zip);
-        const schemasIds = findAllEntities(policyToImport.policy.config, 'schema');
-        // const schemas = await guardians.getSchemaPreview(schemasIds);
-        // res.status(200).json({ ...policyToImport, schemas });
-=======
 
 importExportAPI.post('/import/message/preview', async (req: AuthenticatedRequest, res: Response) => {
     try {
@@ -128,7 +104,6 @@
         
         const policyToImport = await PolicyImportExportHelper.parseZipFile(zip);
         res.status(200).json(policyToImport);
->>>>>>> 4959e676
     } catch (error) {
         res.status(500).json({ code: 500, message: error.message });
     }
