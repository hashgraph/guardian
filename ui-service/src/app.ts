import {fixtures} from '@api/fixtures';
import {
    accountAPI,
    trustchainsAPI,
    frontendService,
<<<<<<< HEAD
    demoAPI,
=======
    infoAPI,
    otherAPI,
>>>>>>> e370c8db
    profileAPI,
    schemaAPI,
    tokenAPI,
    externalAPI,
    ipfsAPI
} from '@api/service';
import {Policy} from '@entity/policy';
import {Guardians} from '@helpers/guardians';
import {BlockTreeGenerator} from '@policy-engine/block-tree-generator';
import express from 'express';
import FastMQ from 'fastmq';
import {createServer} from 'http';
import {createConnection, getMongoRepository} from 'typeorm';
import WebSocket from 'ws';
import {authorizationHelper} from './auth/authorizationHelper';
import {PolicyComponentsStuff} from '@policy-engine/policy-components-stuff';
import {swaggerAPI} from '@api/service/swagger';
import {importExportAPI} from '@policy-engine/import-export';
import { IPFS } from '@helpers/ipfs';

const PORT = process.env.PORT || 3002;
const API_VERSION = 'v1';

console.log('Starting ui-service', {
    now: new Date().toString(),
    PORT,
    DB_HOST: process.env.DB_HOST,
    DB_DATABASE: process.env.DB_DATABASE,
    BUILD_VERSION: process.env.BUILD_VERSION,
    DEPLOY_VERSION: process.env.DEPLOY_VERSION,
    OPERATOR_ID: process.env.OPERATOR_ID,
    MRV_ADDRESS: process.env.MRV_ADDRESS,
    MQ_ADDRESS: process.env.MQ_ADDRESS,
    SERVICE_CHANNEL: process.env.SERVICE_CHANNEL
});
  
  

Promise.all([
    createConnection({
        type: 'mongodb',
        host: process.env.DB_HOST,
        database: process.env.DB_DATABASE,
        synchronize: true,
        logging: true,
        useUnifiedTopology: true,
        entities: [
            'dist/entity/*.js'
        ],
        cli: {
            entitiesDir: 'dist/entity'
        }
    }),
    FastMQ.Client.connect(process.env.SERVICE_CHANNEL, 7500, process.env.MQ_ADDRESS)
]).then(async ([db, channel]) => {
    // Fill test data
    await fixtures();

    // if (!(await getMongoRepository(Policy).find()).length) {
    //     await BlockTreeGenerator.GenerateMock();
    // }
    ///////////////////////////////////////

    // Init services
    const app = express();
    app.use(express.json());
    app.use(express.raw({
        inflate: true,
        limit: '4096kb',
        type: 'binary/octet-stream'
    }));

    new Guardians().setChannel(channel);
    new Guardians().registerMRVReceiver(async (data) => {
        console.log(data);
        await PolicyComponentsStuff.ReceiveExternalData(data);
    });

    new IPFS().setChannel(channel);

    const server = createServer(app);
    const policyGenerator = new BlockTreeGenerator();
    policyGenerator.registerWssServer(new WebSocket.Server({server}));
    for (let policy of await getMongoRepository(Policy).find(
        {where: {status: {$eq: 'PUBLISH'}}}
    )) {
        await policyGenerator.generate(policy.id.toString());
    }
    ////////////////////////////////////////

    // Config routes
<<<<<<< HEAD
    app.use(`/api/${API_VERSION}/policies`, authorizationHelper, policyGenerator.getRouter());
    app.use(`/api/${API_VERSION}/policies`, authorizationHelper, importExportAPI);
    app.use(`/api/${API_VERSION}/accounts/`, accountAPI);
    app.use(`/api/${API_VERSION}/profile/`, authorizationHelper, profileAPI);
    app.use(`/api/${API_VERSION}/schemas`, authorizationHelper, schemaAPI);
    app.use(`/api/${API_VERSION}/tokens`, authorizationHelper, tokenAPI);
    app.use(`/api/${API_VERSION}/trustchains/`, authorizationHelper, trustchainsAPI);
    app.use(`/api/${API_VERSION}/external/`, externalAPI);
    app.use(`/api/${API_VERSION}/demo/`, demoAPI);
    app.use(`/api/${API_VERSION}/ipfs`, authorizationHelper, ipfsAPI);
    app.use(`/api-docs/${API_VERSION}`, swaggerAPI);
=======
    app.use('/policy/', authorizationHelper, policyGenerator.getRouter());
    app.use('/api/account/', accountAPI);
    app.use('/api/profile/', authorizationHelper, profileAPI);
    app.use('/api/schema', authorizationHelper, schemaAPI);
    app.use('/api/tokens', authorizationHelper, tokenAPI);
    app.use('/api/info', infoAPI);
    app.use('/api/package', importExportAPI);
    app.use('/api/', authorizationHelper, rootAPI, auditAPI, otherAPI);
    app.use('/api-docs/', swaggerAPI);
>>>>>>> e370c8db
    app.use('/', frontendService);
    /////////////////////////////////////////

    server.listen(PORT, () => {
        console.log('UI service started on', PORT);
    });
});<|MERGE_RESOLUTION|>--- conflicted
+++ resolved
@@ -3,12 +3,9 @@
     accountAPI,
     trustchainsAPI,
     frontendService,
-<<<<<<< HEAD
     demoAPI,
-=======
     infoAPI,
     otherAPI,
->>>>>>> e370c8db
     profileAPI,
     schemaAPI,
     tokenAPI,
@@ -44,8 +41,8 @@
     MQ_ADDRESS: process.env.MQ_ADDRESS,
     SERVICE_CHANNEL: process.env.SERVICE_CHANNEL
 });
-  
-  
+
+
 
 Promise.all([
     createConnection({
@@ -100,7 +97,18 @@
     ////////////////////////////////////////
 
     // Config routes
-<<<<<<< HEAD
+    //Old - left incase they are hooked up - probably need to be removed
+    app.use('/policy/', authorizationHelper, policyGenerator.getRouter());
+    app.use('/api/account/', accountAPI);
+    app.use('/api/profile/', authorizationHelper, profileAPI);
+    app.use('/api/schema', authorizationHelper, schemaAPI);
+    app.use('/api/tokens', authorizationHelper, tokenAPI);
+    app.use('/api/info', infoAPI);
+    app.use('/api/package', importExportAPI);
+    app.use('/api/', authorizationHelper, rootAPI, auditAPI, otherAPI);
+    app.use('/api-docs/', swaggerAPI);
+
+    //New - these are from upstream
     app.use(`/api/${API_VERSION}/policies`, authorizationHelper, policyGenerator.getRouter());
     app.use(`/api/${API_VERSION}/policies`, authorizationHelper, importExportAPI);
     app.use(`/api/${API_VERSION}/accounts/`, accountAPI);
@@ -112,17 +120,6 @@
     app.use(`/api/${API_VERSION}/demo/`, demoAPI);
     app.use(`/api/${API_VERSION}/ipfs`, authorizationHelper, ipfsAPI);
     app.use(`/api-docs/${API_VERSION}`, swaggerAPI);
-=======
-    app.use('/policy/', authorizationHelper, policyGenerator.getRouter());
-    app.use('/api/account/', accountAPI);
-    app.use('/api/profile/', authorizationHelper, profileAPI);
-    app.use('/api/schema', authorizationHelper, schemaAPI);
-    app.use('/api/tokens', authorizationHelper, tokenAPI);
-    app.use('/api/info', infoAPI);
-    app.use('/api/package', importExportAPI);
-    app.use('/api/', authorizationHelper, rootAPI, auditAPI, otherAPI);
-    app.use('/api-docs/', swaggerAPI);
->>>>>>> e370c8db
     app.use('/', frontendService);
     /////////////////////////////////////////
 
