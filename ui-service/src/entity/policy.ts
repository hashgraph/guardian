--- conflicted
+++ resolved
@@ -53,11 +53,7 @@
     @BeforeInsert()
     setDefaults() {
         this.status = this.status || 'DRAFT';
-<<<<<<< HEAD
         this.registeredUsers = {};
-=======
-        this.policyRoles = this.policyRoles;
         this.uuid = this.uuid || SchemaModel.randomUUID();
->>>>>>> d870c01a
     }
 }