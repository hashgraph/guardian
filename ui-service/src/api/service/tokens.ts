--- conflicted
+++ resolved
@@ -120,16 +120,23 @@
         }
 
         const tokens = (await guardians.setToken(newToken));
-
         res.status(201).json(tokens);
-    } catch (error) {
-<<<<<<< HEAD
-        res.status(500).send({ code: 500, message: error.message });
-=======
+
+    } catch (error) {
         console.error("Failed to create token", error)
         res.status(500).send({code: 500, message: error.message});
         return;
->>>>>>> e370c8db
+    }
+});
+
+tokenAPI.get('/', async (req: Request, res: Response) => {
+    const guardians = new Guardians();
+    const users = new Users();
+
+    if (!(await users.permission(req, UserRole.ROOT_AUTHORITY))) {
+        res.status(403).send({code: 403, message: 'Forbidden'});
+        return;
+        res.status(500).send({ code: 500, message: error.message });
     }
 });
 
