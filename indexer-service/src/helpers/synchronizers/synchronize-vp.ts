import { DataBaseHelper, Message } from '@indexer/common';
import { MessageType, MessageAction, IPFS_CID_PATTERN, VPAnalytics } from '@indexer/interfaces';
import { textSearch } from '../text-search-options.js';
import { SynchronizationTask } from '../synchronization-task.js';
import { loadFiles } from '../load-files.js';
import { Collection } from 'mongodb';

export class SynchronizationVPs extends SynchronizationTask {
    public readonly name: string = 'vps';

    constructor(mask: string) {
        super('vps', mask);
    }

<<<<<<< HEAD
    public override async sync(): Promise<void> {
        const em = DataBaseHelper.getEntityManager();
        const collection = em.getCollection<Message>('message');

=======
    private async loadPolicies(collection: Collection<Message>) {
>>>>>>> 8dd82b8c
        console.log(`Sync VPs: load policies`)
        const policyMap = new Map<string, Message>();
        const policies = collection.find({ type: MessageType.INSTANCE_POLICY });
        while (await policies.hasNext()) {
            const policy = await policies.next();
            if (policy.options?.instanceTopicId) {
                policyMap.set(policy.options.instanceTopicId, policy);
            }
        }
        return policyMap;
    }

    private async loadTopics(collection: Collection<Message>) {
        console.log(`Sync VPs: load topics`)
        const topicMap = new Map<string, Message>();
        const topics = collection.find({
            type: MessageType.TOPIC,
            action: MessageAction.CreateTopic
        });
        while (await topics.hasNext()) {
            const topic = await topics.next();
            if (!topic.options?.childId) {
                topicMap.set(topic.topicId, topic);
            }
        }
        return topicMap;
    }

    private async loadSchemas(collection: Collection<Message>, fileIds: Set<string>) {
        console.log(`Sync VPs: load schemas`)
        const schemaMap = new Map<string, Message>();
        const schemas = collection.find({ type: MessageType.SCHEMA });
        while (await schemas.hasNext()) {
            const schema = await schemas.next();
            if (schema.files) {
                if (schema.files[0]) {
                    fileIds.add(schema.files[0]);
                }
                if (schema.files[0]) {
                    schemaMap.set(schema.files[0], schema);
                }
                if (schema.files[1]) {
                    schemaMap.set(schema.files[1], schema);
                }
            }
        }
        return schemaMap;
    }

    private async loadLabelDocuments(collection: Collection<Message>) {
        console.log(`Sync VPs: load label documents`)
        const labels = collection.find({
            action: MessageAction.CreateLabelDocument
        });
        const labelDocumentMap = new Map<string, string[]>();
        while (await labels.hasNext()) {
            const label = await labels.next();
            const refs = labelDocumentMap.get(label.options?.target) || [];
            refs.push(label.consensusTimestamp);
            labelDocumentMap.set(label.options?.target, refs);
        }
        return labelDocumentMap;
    }

    private async loadDocuments(collection: Collection<Message>, fileIds: Set<string>) {
        console.log(`Sync VPs: load documents`)
        const documents = collection.find({
            type: { $in: [MessageType.VP_DOCUMENT] },
            ...this.filter(),
        }, {
            limit: 100000
        });
        const allDocuments: Message[] = [];
        while (await documents.hasNext()) {
            const document = await documents.next();
            allDocuments.push(document);
            fileIds.add(document.files?.[0]);
        }
        return allDocuments;
    }

    private async loadFiles(fileIds: Set<string>) {
        console.log(`Sync VPs: load files`)
        const fileMap = await loadFiles(fileIds, false);
        return fileMap;
    }

    public override async sync(): Promise<void> {
        const em = DataBaseHelper.getEntityManager();
        const collection = em.getCollection<Message>('message');

        const fileIds: Set<string> = new Set<string>();
        const policyMap = await this.loadPolicies(collection);
        const topicMap = await this.loadTopics(collection);
        const schemaMap = await this.loadSchemas(collection, fileIds);
        const labelDocumentMap = await this.loadLabelDocuments(collection);
        const needUpdate = await this.loadDocuments(collection, fileIds);
        const fileMap = await this.loadFiles(fileIds);

        console.log(`Sync VPs: update data`)
        for (const document of needUpdate) {
            const row = em.getReference(Message, document._id);
            row.analytics = this.createAnalytics(
                document,
                policyMap,
                topicMap,
                schemaMap,
                fileMap,
                labelDocumentMap
            );
            em.persist(row);
        }
        console.log(`Sync VPs: flush`)
        await em.flush();
    }

    private createAnalytics(
        document: Message,
        policyMap: Map<string, Message>,
        topicMap: Map<string, Message>,
        schemaMap: Map<string, Message>,
        fileMap: Map<string, string>,
        labelDocumentMap: Map<string, string[]>
    ): VPAnalytics {
        const documentAnalytics: VPAnalytics = {
            textSearch: textSearch(document),
        };
        let policyMessage = policyMap.get(document.topicId);
        if (!policyMessage) {
            const projectTopic = topicMap.get(document.topicId);
            if (projectTopic) {
                policyMessage = policyMap.get(projectTopic.options.parentId);
            }
        }
        if (policyMessage) {
            documentAnalytics.policyId = policyMessage.consensusTimestamp;
            documentAnalytics.textSearch += `|${policyMessage.consensusTimestamp}`;
        }
        if (Array.isArray(document.files) && document.files.length > 0) {
            const documentFileId = document.files[0];
            const documentFileString = fileMap.get(documentFileId);
            const documentFile = this.parseFile(documentFileString);
            const vcs = this.getVcs(documentFile);
            if (vcs) {
                for (const vc of vcs) {
                    const subject = this.getSubject(vc);
                    if (subject) {
                        if (subject.type === 'MintToken') {
                            documentAnalytics.tokenId = subject.tokenId;
                            documentAnalytics.tokenAmount = subject.amount;
                        }
                        const documentFields = new Set<string>();
                        this.parseDocumentFields(subject, documentFields);
                        if (documentFields.size > 0) {
                            documentAnalytics.textSearch += `|${[...documentFields].join('|')}`;
                        }
                        const schemaContextCID = this.getContext(vc);
                        if (schemaContextCID) {
                            const schemaMessage = schemaMap.get(schemaContextCID);
                            if (schemaMessage) {
                                if (!documentAnalytics.schemaIds) {
                                    documentAnalytics.schemaIds = [];
                                }
                                documentAnalytics.schemaIds.push(schemaMessage.consensusTimestamp);
                                const schemaDocumentFileString = fileMap.get(schemaMessage.files?.[0]);
                                const schemaDocumentFile = this.parseFile(schemaDocumentFileString);
                                if (schemaDocumentFile?.title) {
                                    documentAnalytics.textSearch += `|${schemaDocumentFile.title}`;
                                    if (!documentAnalytics.schemaNames) {
                                        documentAnalytics.schemaNames = [];
                                    }
                                    documentAnalytics.schemaNames.push(schemaDocumentFile.title);
                                }
                            }
                        }
                    }
                }
            }
            documentAnalytics.issuer = this.getIssuer(documentFile);
        }
        documentAnalytics.labels = labelDocumentMap.get(document.consensusTimestamp);

        return documentAnalytics;
    }

    private getIssuer(documentFile: any) {
        if (documentFile && documentFile.proof && typeof documentFile.proof.verificationMethod === 'string') {
            return documentFile.proof.verificationMethod.split('#')[0];
        }
        return null;
    }

    private parseFile(file: string | undefined): any | null {
        try {
            if (file) {
                return JSON.parse(file);
            } else {
                return null;
            }
        } catch (error) {
            return null;
        }
    }

    private getVcs(documentFile: any): any[] | null {
        if (documentFile && documentFile.verifiableCredential) {
            return Array.isArray(documentFile.verifiableCredential)
                ? documentFile.verifiableCredential
                : [documentFile.verifiableCredential];;
        }
        return null;
    }

    private getSubject(documentFile: any): any {
        if (documentFile && documentFile.credentialSubject) {
            return documentFile.credentialSubject[0] || documentFile.credentialSubject
        }
        return null;
    }

    private parseDocumentFields(
        document: any,
        fieldValues: Set<string>
    ): void {
        const stack = [document];
        while (stack.length > 0) {
            const doc = stack.pop();
            for (const field in doc) {
                if (Object.prototype.toString.call(field) === '[object Object]') {
                    stack.push(doc[field]);
                } else {
                    fieldValues.add(doc[field].toString());
                }
            }
        }
    }

    private getContext(documentFile: any): any {
        let contexts = documentFile['@context'];
        contexts = Array.isArray(contexts) ? contexts : [contexts];
        for (const context of contexts) {
            if (typeof context === 'string') {
                const matches = context?.match(IPFS_CID_PATTERN);
                const contextCID = matches && matches[0];
                if (contextCID) {
                    return contextCID;
                }
            }
        }
        return null;
    }

    private filter() {
        return {
            $or: [
                {
                    'analytics.schemaNames': null,
                },
                {
                    'analytics.schemaIds': null,
                },
                {
                    'analytics.policyId': null,
                },
            ],
        };
    }
}<|MERGE_RESOLUTION|>--- conflicted
+++ resolved
@@ -12,14 +12,7 @@
         super('vps', mask);
     }
 
-<<<<<<< HEAD
-    public override async sync(): Promise<void> {
-        const em = DataBaseHelper.getEntityManager();
-        const collection = em.getCollection<Message>('message');
-
-=======
     private async loadPolicies(collection: Collection<Message>) {
->>>>>>> 8dd82b8c
         console.log(`Sync VPs: load policies`)
         const policyMap = new Map<string, Message>();
         const policies = collection.find({ type: MessageType.INSTANCE_POLICY });
