--- conflicted
+++ resolved
@@ -136,11 +136,7 @@
         try {
             const { topicId } = msg;
             const em = DataBaseHelper.getEntityManager();
-<<<<<<< HEAD
-            const [messages, count] = (await em.findAndCount(
-=======
             const [messages] = (await em.findAndCount(
->>>>>>> 47b3ccde
                 Message,
                 {
                     topicId,
@@ -156,38 +152,23 @@
             )) as any;
 
             for (const message of messages) {
-<<<<<<< HEAD
-                let VCdocuments: VCDetails[] = [];
-=======
                 const VCdocuments: VCDetails[] = [];
->>>>>>> 47b3ccde
                 for (const fileName of message.files) {
                     try {
                         const file = await DataBaseHelper.loadFile(fileName);
                         VCdocuments.push(JSON.parse(file) as VCDetails);
-<<<<<<< HEAD
-=======
                         // tslint:disable-next-line:no-empty
->>>>>>> 47b3ccde
                     } catch (error) {
                     }
                 }
                 message.documents = VCdocuments;
 
-<<<<<<< HEAD
-                var messageCache = messagesCache.find((cache: MessageCache) => cache.consensusTimestamp == message.consensusTimestamp);
-=======
                 const messageCache = messagesCache.find((cache: MessageCache) => cache.consensusTimestamp === message.consensusTimestamp);
->>>>>>> 47b3ccde
                 if (messageCache) {
                     message.sequenceNumber = messageCache.sequenceNumber;
                 }
             }
-<<<<<<< HEAD
-            
-=======
 
->>>>>>> 47b3ccde
             return new MessageResponse<Message[]>(messages);
         } catch (error) {
             return new MessageError(error);
