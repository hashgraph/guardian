import { Controller } from '@nestjs/common';
import { MessagePattern, Payload } from '@nestjs/microservices';
import {
    IndexerMessageAPI,
    MessageResponse,
    MessageError,
    AnyResponse,
    DataBaseHelper,
    MessageCache,
    TopicCache,
    Message,
    TokenCache,
    NftCache,
} from '@indexer/common';
import escapeStringRegexp from 'escape-string-regexp';
import { Relationships } from '../utils/relationships.js';
import {
    MessageType,
    MessageAction,
    PageFilters,
    RegistryDetails,
    Registry,
    Page,
    RegistryUser,
    RegistryUserDetails,
    Policy,
    PolicyDetails,
    Tool,
    ToolDetails,
    Module,
    ModuleDetails,
    ISchema,
    SchemaDetails,
    Role,
    RoleDetails,
    DID,
    DIDDetails,
    VP,
    VPDetails,
    VC,
    VCDetails,
    Contract,
    ContractDetails,
    Topic,
    TopicDetails,
    TokenDetails,
    Token,
    NFTDetails,
    NFT,
    SchemaTree,
    Relationships as IRelationships
} from '@indexer/interfaces';
import { parsePageParams } from '../utils/parse-page-params.js';
import axios from 'axios';
import { SchemaTreeNode } from '../utils/schema-tree.js';

const pageOptions = new Set([
    'pageSize',
    'pageIndex',
    'orderField',
    'orderDir',
    'keywords',
]);

function parsePageFilters(msg: PageFilters) {
    let filters: any = {};
    const keys = Object.keys(msg).filter((name) => !pageOptions.has(name));
    for (const key of keys) {
        filters[key] = {
            $regex: `.*${escapeStringRegexp(msg[key]).trim()}.*`,
            $options: 'si',
        };
    }
    if (msg.keywords) {
        filters = Object.assign(filters, parseKeywordFilter(msg.keywords));
    }
    return filters;
}

function parseKeywordFilter(keywordsString: string) {
    let keywords;
    try {
        keywords = JSON.parse(keywordsString);
    } catch {
        return {};
    }
    const filter: any = {
        $and: [],
    };
    for (const keyword of keywords) {
        filter.$and.push({
            'analytics.textSearch': {
                $regex: `.*${escapeStringRegexp(keyword).trim()}.*`,
                $options: 'si',
            },
        });
    }
    return filter;
}

async function loadDocuments(row: Message): Promise<Message> {
    if (row?.files?.length) {
        row.documents = [];
        for (const fileName of row.files) {
            const file = await DataBaseHelper.loadFile(fileName);
            row.documents.push(file);
        }
    }
    return row;
}

@Controller()
export class EntityService {
    //#region ACCOUNTS
    //#region STANDARD REGISTRIES
    @MessagePattern(IndexerMessageAPI.GET_REGISTRIES)
    async getRegistries(
        @Payload() msg: PageFilters
    ): Promise<AnyResponse<Page<Registry>>> {
        try {
            const options = parsePageParams(msg);
            const filters = Object.assign(
                parseKeywordFilter(msg.keywords),
                parsePageFilters(msg)
            );
            filters.type = MessageType.STANDARD_REGISTRY;
            const em = DataBaseHelper.getEntityManager();
            const [rows, count] = (await em.findAndCount(
                Message,
                filters,
                options
            )) as [Registry[], number];
            const result = {
                items: rows,
                pageIndex: options.offset / options.limit,
                pageSize: options.limit,
                total: count,
                order: options.orderBy,
            };
            return new MessageResponse<Page<Registry>>(result);
        } catch (error) {
            return new MessageError(error);
        }
    }

    @MessagePattern(IndexerMessageAPI.GET_REGISTRY)
    async getRegistry(
        @Payload() msg: { messageId: string }
    ): Promise<AnyResponse<RegistryDetails>> {
        try {
            const { messageId } = msg;
            const em = DataBaseHelper.getEntityManager();
            const item = (await em.findOne(Message, {
                consensusTimestamp: messageId,
                type: MessageType.STANDARD_REGISTRY,
            })) as Registry;
            const row: any = await em.findOne(MessageCache, {
                consensusTimestamp: messageId,
            });

            if (!item) {
                return new MessageResponse<RegistryDetails>({
                    id: messageId,
                    row,
                });
            }

            const users = await em.count(Message, {
                type: MessageType.DID_DOCUMENT,
                topicId: item.options.registrantTopicId,
                'options.did': { $ne: item.options.did },
            } as any);

            const vcs = await em.count(Message, {
                type: MessageType.VC_DOCUMENT,
                'options.issuer': item.options.did,
            } as any);

            const vps = await em.count(Message, {
                type: MessageType.VP_DOCUMENT,
                'options.issuer': item.options.did,
            } as any);

            const policies = await em.count(Message, {
                type: MessageType.INSTANCE_POLICY,
                action: MessageAction.PublishPolicy,
                'options.owner': item.options.did,
            } as any);

            const tools = await em.count(Message, {
                type: MessageType.TOOL,
                action: MessageAction.PublishTool,
                'options.owner': item.options.did,
            } as any);

            const modules = await em.count(Message, {
                type: MessageType.MODULE,
                action: MessageAction.PublishModule,
                'options.owner': item.options.did,
            } as any);

            const roles = await em.count(Message, {
                type: MessageType.ROLE_DOCUMENT,
                'options.issuer': item.options.did,
            } as any);

            const tokens = await em.count(TokenCache, {
                treasury: item.owner,
            } as any);

            return new MessageResponse<RegistryDetails>({
                id: messageId,
                uuid: item.uuid,
                item,
                row,
                activity: {
                    vcs,
                    vps,
                    policies,
                    roles,
                    tools,
                    modules,
                    tokens,
                    users,
                },
            });
        } catch (error) {
            return new MessageError(error);
        }
    }

    //#endregion
    //#region REGISTRY USERS
    @MessagePattern(IndexerMessageAPI.GET_REGISTRY_USERS)
    async getRegistryUsers(
        @Payload() msg: PageFilters
    ): Promise<AnyResponse<Page<RegistryUser>>> {
        try {
            const options = parsePageParams(msg);
            const filters = parsePageFilters(msg);
            filters.type = MessageType.DID_DOCUMENT;
            const em = DataBaseHelper.getEntityManager();
            const registryOptions = await em.find(
                Message,
                {
                    type: MessageType.STANDARD_REGISTRY,
                },
                {
                    fields: ['options'],
                }
            );
            if (filters.$and) {
                filters.$and.push({
                    topicId: {
                        $in: registryOptions.map(
                            (reg) => reg.options.registrantTopicId
                        ),
                    },
                    'options.did': {
                        $nin: registryOptions.map((reg) => reg.options.did),
                    },
                });
            } else {
                filters.$and = [
                    {
                        topicId: {
                            $in: registryOptions.map(
                                (reg) => reg.options.registrantTopicId
                            ),
                        },
                        'options.did': {
                            $nin: registryOptions.map((reg) => reg.options.did),
                        },
                    },
                ];
            }
            const [rows, count] = (await em.findAndCount(
                Message,
                filters,
                options
            )) as [RegistryUser[], number];
            const result = {
                items: rows,
                pageIndex: options.offset / options.limit,
                pageSize: options.limit,
                total: count,
                order: options.orderBy,
            };
            return new MessageResponse<Page<RegistryUser>>(result);
        } catch (error) {
            return new MessageError(error);
        }
    }

    @MessagePattern(IndexerMessageAPI.GET_REGISTRY_USER)
    async getRegistryUser(
        @Payload() msg: { messageId: string }
    ): Promise<AnyResponse<RegistryUserDetails>> {
        try {
            const { messageId } = msg;
            const em = DataBaseHelper.getEntityManager();
            const registryOptions = await em.find(
                Message,
                {
                    type: MessageType.STANDARD_REGISTRY,
                },
                {
                    fields: ['options'],
                }
            );
            const item = (await em.findOne(Message, {
                topicId: {
                    $in: registryOptions.map(
                        (reg) => reg.options.registrantTopicId
                    ),
                },
                'options.did': {
                    $nin: registryOptions.map((reg) => reg.options.did),
                },
                consensusTimestamp: messageId,
                type: MessageType.DID_DOCUMENT,
            } as any)) as RegistryUser;
            const row = await em.findOne(MessageCache, {
                consensusTimestamp: messageId,
            });

            if (!item) {
                return new MessageResponse<RegistryUserDetails>({
                    id: messageId,
                    row,
                });
            }

            await loadDocuments(item);

            const vcs = await em.count(Message, {
                type: MessageType.VC_DOCUMENT,
                'options.issuer': item.options.did,
            } as any);

            const vps = await em.count(Message, {
                type: MessageType.VP_DOCUMENT,
                'options.issuer': item.options.did,
            } as any);

            const roles = await em.count(Message, {
                type: MessageType.ROLE_DOCUMENT,
                'options.issuer': item.options.did,
            } as any);

            return new MessageResponse<RegistryUserDetails>({
                id: messageId,
                uuid: item.uuid,
                item,
                row,
                activity: {
                    vcs,
                    vps,
                    roles,
                },
            });
        } catch (error) {
            return new MessageError(error);
        }
    }
    //#endregion
    //#endregion

    //#region METHODOLOGIES
    //#region POLICIES
    @MessagePattern(IndexerMessageAPI.GET_POLICIES)
    async getPolicies(
        @Payload() msg: PageFilters
    ): Promise<AnyResponse<Page<Policy>>> {
        try {
            const options = parsePageParams(msg);
            const filters = parsePageFilters(msg);
            filters.type = MessageType.INSTANCE_POLICY;
            filters.action = MessageAction.PublishPolicy;
            const em = DataBaseHelper.getEntityManager();
            const [rows, count] = (await em.findAndCount(
                Message,
                filters,
                options
            )) as [Policy[], number];
            const result = {
                items: rows,
                pageIndex: options.offset / options.limit,
                pageSize: options.limit,
                total: count,
                order: options.orderBy,
            };
            return new MessageResponse<Page<Policy>>(result);
        } catch (error) {
            return new MessageError(error);
        }
    }

    @MessagePattern(IndexerMessageAPI.GET_POLICY)
    async getPolicy(
        @Payload() msg: { messageId: string }
    ): Promise<AnyResponse<PolicyDetails>> {
        try {
            const { messageId } = msg;
            const em = DataBaseHelper.getEntityManager();
            const item = (await em.findOne(Message, {
                consensusTimestamp: messageId,
                type: MessageType.INSTANCE_POLICY,
                action: MessageAction.PublishPolicy,
            } as any)) as Policy;
            const row = await em.findOne(MessageCache, {
                consensusTimestamp: messageId,
            });
            const schemas = await em.count(Message, {
                type: MessageType.SCHEMA,
                action: {
                    $in: [
                        MessageAction.PublishSchema,
                        MessageAction.PublishSystemSchema,
                    ],
                },
                topicId: row.topicId,
            } as any);
            const vcs = await em.count(Message, {
                type: MessageType.VC_DOCUMENT,
                'analytics.policyId': row.consensusTimestamp,
            } as any);
            const vps = await em.count(Message, {
                type: MessageType.VP_DOCUMENT,
                'analytics.policyId': row.consensusTimestamp,
            } as any);
            const roles = await em.count(Message, {
                type: MessageType.ROLE_DOCUMENT,
                'analytics.policyId': row.consensusTimestamp,
            } as any);
            const activity: any = {
                schemas,
                vcs,
                vps,
                roles,
            };
            if (!item) {
                return new MessageResponse<PolicyDetails>({
                    id: messageId,
                    row,
                    activity,
                });
            }

            return new MessageResponse<PolicyDetails>({
                id: messageId,
                uuid: item.uuid,
                item,
                row,
                activity,
            });
        } catch (error) {
            return new MessageError(error);
        }
    }
    //#endregion
    //#region TOOLS
    @MessagePattern(IndexerMessageAPI.GET_TOOLS)
    async getTools(
        @Payload() msg: PageFilters
    ): Promise<AnyResponse<Page<Tool>>> {
        try {
            const options = parsePageParams(msg);
            const filters = parsePageFilters(msg);
            filters.type = MessageType.TOOL;
            filters.action = MessageAction.PublishTool;
            const em = DataBaseHelper.getEntityManager();
            const [rows, count] = (await em.findAndCount(
                Message,
                filters,
                options
            )) as [Tool[], number];
            const result = {
                items: rows,
                pageIndex: options.offset / options.limit,
                pageSize: options.limit,
                total: count,
                order: options.orderBy,
            };
            return new MessageResponse<Page<Tool>>(result);
        } catch (error) {
            return new MessageError(error);
        }
    }

    @MessagePattern(IndexerMessageAPI.GET_TOOL)
    async getTool(
        @Payload() msg: { messageId: string }
    ): Promise<AnyResponse<ToolDetails>> {
        try {
            const { messageId } = msg;
            const em = DataBaseHelper.getEntityManager();
            const item = (await em.findOne(Message, {
                consensusTimestamp: messageId,
                type: MessageType.TOOL,
                action: MessageAction.PublishTool,
            } as any)) as Tool;
            const row = await em.findOne(MessageCache, {
                consensusTimestamp: messageId,
            });

            const policies = await em.count(Message, {
                type: MessageType.INSTANCE_POLICY,
                action: MessageAction.PublishPolicy,
                'analytics.tools': messageId,
            } as any);
            const schemas = await em.count(Message, {
                type: MessageType.SCHEMA,
                action: {
                    $in: [
                        MessageAction.PublishSchema,
                        MessageAction.PublishSystemSchema,
                    ],
                },
                topicId: row?.topicId,
            } as any);
            const activity: any = {
                policies,
                schemas,
            };

            if (!item) {
                return new MessageResponse<ToolDetails>({
                    id: messageId,
                    row,
                    activity,
                });
            }

            return new MessageResponse<ToolDetails>({
                id: messageId,
                uuid: item.uuid,
                item,
                row,
                activity,
            });
        } catch (error) {
            return new MessageError(error);
        }
    }
    //#endregion
    //#region MODULES
    @MessagePattern(IndexerMessageAPI.GET_MODULES)
    async getModules(
        @Payload() msg: PageFilters
    ): Promise<AnyResponse<Page<Module>>> {
        try {
            const options = parsePageParams(msg);
            const filters = parsePageFilters(msg);
            filters.type = MessageType.MODULE;
            filters.action = MessageAction.PublishModule;
            const em = DataBaseHelper.getEntityManager();
            const [rows, count] = (await em.findAndCount(
                Message,
                filters,
                options
            )) as [Module[], number];
            const result = {
                items: rows,
                pageIndex: options.offset / options.limit,
                pageSize: options.limit,
                total: count,
                order: options.orderBy,
            };
            return new MessageResponse<Page<Module>>(result);
        } catch (error) {
            return new MessageError(error);
        }
    }

    @MessagePattern(IndexerMessageAPI.GET_MODULE)
    async getModule(
        @Payload() msg: { messageId: string }
    ): Promise<AnyResponse<ModuleDetails>> {
        try {
            const { messageId } = msg;
            const em = DataBaseHelper.getEntityManager();
            const item = (await em.findOne(Message, {
                consensusTimestamp: messageId,
                type: MessageType.MODULE,
                action: MessageAction.PublishModule,
            } as any)) as Module;
            const row = await em.findOne(MessageCache, {
                consensusTimestamp: messageId,
            });

            if (!item) {
                return new MessageResponse<ModuleDetails>({
                    id: messageId,
                    row,
                });
            }

            return new MessageResponse<ModuleDetails>({
                id: messageId,
                uuid: item.uuid,
                item,
                row,
            });
        } catch (error) {
            return new MessageError(error);
        }
    }
    //#endregion
    //#region SCHEMAS
    @MessagePattern(IndexerMessageAPI.GET_SCHEMAS)
    async getSchemas(
        @Payload() msg: PageFilters
    ): Promise<AnyResponse<Page<ISchema>>> {
        try {
            const options = parsePageParams(msg);
            const filters = parsePageFilters(msg);
            filters.type = MessageType.SCHEMA;
            filters.action = MessageAction.PublishSchema;
            const em = DataBaseHelper.getEntityManager();
            const [rows, count] = (await em.findAndCount(
                Message,
                filters,
                options
            )) as [ISchema[], number];
            const result = {
                items: rows.map((item) => {
                    delete item.analytics;
                    return item;
                }),
                pageIndex: options.offset / options.limit,
                pageSize: options.limit,
                total: count,
                order: options.orderBy,
            };
            return new MessageResponse<Page<ISchema>>(result);
        } catch (error) {
            return new MessageError(error);
        }
    }

    @MessagePattern(IndexerMessageAPI.GET_SCHEMA)
    async getSchema(
        @Payload() msg: { messageId: string }
    ): Promise<AnyResponse<SchemaDetails>> {
        try {
            const { messageId } = msg;
            const em = DataBaseHelper.getEntityManager();
            const item = (await em.findOne(Message, {
                consensusTimestamp: messageId,
                type: MessageType.SCHEMA,
                action: {
                    $in: [
                        MessageAction.PublishSchema,
                        MessageAction.PublishSystemSchema,
                    ],
                },
            } as any)) as ISchema;
            const row = await em.findOne(MessageCache, {
                consensusTimestamp: messageId,
            });

            const vcs = await em.count(Message, {
                type: MessageType.VC_DOCUMENT,
                action: MessageAction.CreateVC,
                'analytics.schemaId': row.consensusTimestamp,
            } as any);
            const vps = await em.count(Message, {
                type: MessageType.VP_DOCUMENT,
                action: MessageAction.CreateVP,
                'analytics.schemaIds': row.consensusTimestamp,
            } as any);
            const activity: any = {
                vcs,
                vps,
            };

            if (!item) {
                return new MessageResponse<SchemaDetails>({
                    id: messageId,
                    row,
                    activity,
                });
            }

            await loadDocuments(item);

            return new MessageResponse<SchemaDetails>({
                id: messageId,
                uuid: item.uuid,
                item,
                row,
                activity,
            });
        } catch (error) {
            return new MessageError(error);
        }
    }
    @MessagePattern(IndexerMessageAPI.GET_SCHEMA_TREE)
    async getSchemaTree(
        @Payload() msg: { messageId: string }
    ): Promise<AnyResponse<SchemaTree>> {
        try {
            const { messageId } = msg;
            const em = DataBaseHelper.getEntityManager();
            const item = await em.findOne(Message, {
                consensusTimestamp: messageId,
                action: {
                    $in: [
                        MessageAction.PublishSchema,
                        MessageAction.PublishSystemSchema,
                    ],
                },
            }) as ISchema;
            if (!item) {
                return new MessageResponse<SchemaTree>({
                    id: messageId,
                });
            }

            const root = new SchemaTreeNode(
                item.consensusTimestamp,
                item.options?.name,
                em
            );
            await root.loadChildren(item.analytics?.childSchemas || []);
            return new MessageResponse<SchemaTree>({
                id: messageId,
                item,
                root: root.toObject(),
            });
        } catch (error) {
            console.log(error);
            return new MessageError(error);
        }
    }
    //#endregion
    //#region TOKENS
    @MessagePattern(IndexerMessageAPI.GET_TOKENS)
    async getTokens(
        @Payload() msg: PageFilters
    ): Promise<AnyResponse<Page<Token>>> {
        try {
            const options = parsePageParams(msg);
            const filters = parsePageFilters(msg);
            const em = DataBaseHelper.getEntityManager();
            const [rows, count] = await em.findAndCount(
                TokenCache,
                filters,
                options
            );
            const result = {
                items: rows,
                pageIndex: options.offset / options.limit,
                pageSize: options.limit,
                total: count,
                order: options.orderBy,
            };
            return new MessageResponse<Page<Token>>(result);
        } catch (error) {
            return new MessageError(error);
        }
    }

    @MessagePattern(IndexerMessageAPI.GET_TOKEN)
    async getToken(
        @Payload() msg: { tokenId: string }
    ): Promise<AnyResponse<TokenDetails>> {
        try {
            const { tokenId } = msg;
            const em = DataBaseHelper.getEntityManager();
            const row = await em.findOne(TokenCache, {
                tokenId,
            });
            return new MessageResponse<TokenDetails>({
                id: tokenId,
                row,
            });
        } catch (error) {
            return new MessageError(error);
        }
    }
    //#endregion
    //#region ROLES
    @MessagePattern(IndexerMessageAPI.GET_ROLES)
    async getRoles(
        @Payload() msg: PageFilters
    ): Promise<AnyResponse<Page<Role>>> {
        try {
            const options = parsePageParams(msg);
            const filters = parsePageFilters(msg);
            filters.type = MessageType.ROLE_DOCUMENT;
            const em = DataBaseHelper.getEntityManager();
            const [rows, count] = (await em.findAndCount(
                Message,
                filters,
                options
            )) as [Role[], number];
            const result = {
                items: rows,
                pageIndex: options.offset / options.limit,
                pageSize: options.limit,
                total: count,
                order: options.orderBy,
            };
            return new MessageResponse<Page<Role>>(result);
        } catch (error) {
            return new MessageError(error);
        }
    }

    @MessagePattern(IndexerMessageAPI.GET_ROLE)
    async getRole(
        @Payload() msg: { messageId: string }
    ): Promise<AnyResponse<RoleDetails>> {
        try {
            const { messageId } = msg;
            const em = DataBaseHelper.getEntityManager();
            const item = (await em.findOne(Message, {
                consensusTimestamp: messageId,
                type: MessageType.ROLE_DOCUMENT,
            } as any)) as Role;
            const row = await em.findOne(MessageCache, {
                consensusTimestamp: messageId,
            });

            const vcs = await em.count(Message, {
                type: MessageType.VC_DOCUMENT,
                action: MessageAction.CreateVC,
                'options.relationships': row.consensusTimestamp,
            } as any);
            const activity: any = {
                vcs,
            };

            if (!item) {
                return new MessageResponse<RoleDetails>({
                    id: messageId,
                    row,
                    activity,
                });
            }

            await loadDocuments(item);

            return new MessageResponse<RoleDetails>({
                id: messageId,
                uuid: item.uuid,
                item,
                row,
                activity,
            });
        } catch (error) {
            return new MessageError(error);
        }
    }
    //#endregion
    //#endregion

    //#region DOCUMENTS
    //#region DIDS
    @MessagePattern(IndexerMessageAPI.GET_DID_DOCUMENTS)
    async getDidDocuments(
        @Payload() msg: PageFilters
    ): Promise<AnyResponse<Page<DID>>> {
        try {
            const options = parsePageParams(msg);
            const filters = parsePageFilters(msg);
            filters.type = MessageType.DID_DOCUMENT;
            const em = DataBaseHelper.getEntityManager();
            const [rows, count] = (await em.findAndCount(
                Message,
                filters,
                options
            )) as [DID[], number];
            const result = {
                items: rows,
                pageIndex: options.offset / options.limit,
                pageSize: options.limit,
                total: count,
                order: options.orderBy,
            };
            return new MessageResponse<Page<DID>>(result);
        } catch (error) {
            return new MessageError(error);
        }
    }
    @MessagePattern(IndexerMessageAPI.GET_DID_DOCUMENT)
    async getDidDocument(
        @Payload() msg: { messageId: string }
    ): Promise<AnyResponse<DIDDetails>> {
        try {
            const { messageId } = msg;
            const em = DataBaseHelper.getEntityManager();
            const item = (await em.findOne(Message, {
                consensusTimestamp: messageId,
                type: MessageType.DID_DOCUMENT,
            })) as DID;
            const row = await em.findOne(MessageCache, {
                consensusTimestamp: messageId,
            });

            if (!item) {
                return new MessageResponse<DIDDetails>({
                    id: messageId,
                    row,
                });
            }

            await loadDocuments(item);
            const history = (await em.find(
                Message,
                {
                    uuid: item.uuid,
                    type: MessageType.VP_DOCUMENT,
                },
                {
                    orderBy: {
                        consensusTimestamp: 'ASC',
                    },
                }
<<<<<<< HEAD
            )) as DID[];
            for (const row of history) {
                await loadDocuments(row);
=======
            );
            for (const historyItem of history) {
                await loadDocuments(historyItem);
>>>>>>> f13a5954
            }
            return new MessageResponse<DIDDetails>({
                id: messageId,
                uuid: item.uuid,
                item,
                history,
                row,
            });
        } catch (error) {
            return new MessageError(error);
        }
    }
    @MessagePattern(IndexerMessageAPI.GET_DID_RELATIONSHIPS)
    async getDidRelationships(
        @Payload() msg: { messageId: string }
    ): Promise<AnyResponse<IRelationships>> {
        try {
            const { messageId } = msg;
            const em = DataBaseHelper.getEntityManager();
            const item = await em.findOne(Message, {
                consensusTimestamp: messageId,
                type: MessageType.DID_DOCUMENT,
            });
            if (!item) {
                return new MessageResponse<IRelationships>({
                    id: messageId,
                });
            }

            const utils = new Relationships(item);
            const { target, relationships, links } = await utils.load();

            return new MessageResponse<IRelationships>({
                id: messageId,
                item,
                target,
                relationships,
                links,
            });
        } catch (error) {
            console.log(error);
            return new MessageError(error);
        }
    }
    //#endregion
    //#region VPS
    @MessagePattern(IndexerMessageAPI.GET_VP_DOCUMENTS)
    async getVpDocuments(
        @Payload() msg: PageFilters
    ): Promise<AnyResponse<Page<VP>>> {
        try {
            const options = parsePageParams(msg);
            const filters = parsePageFilters(msg);
            filters.type = MessageType.VP_DOCUMENT;
            const em = DataBaseHelper.getEntityManager();
            const [rows, count] = (await em.findAndCount(
                Message,
                filters,
                options
            )) as [VP[], number];
            const result = {
                items: rows.map((item) => {
                    delete item.analytics;
                    return item;
                }),
                pageIndex: options.offset / options.limit,
                pageSize: options.limit,
                total: count,
                order: options.orderBy,
            };
            return new MessageResponse<Page<VP>>(result);
        } catch (error) {
            return new MessageError(error);
        }
    }
    @MessagePattern(IndexerMessageAPI.GET_VP_DOCUMENT)
    async getVpDocument(
        @Payload() msg: { messageId: string }
    ): Promise<AnyResponse<VPDetails>> {
        try {
            const { messageId } = msg;
            const em = DataBaseHelper.getEntityManager();
            const item = (await em.findOne(Message, {
                consensusTimestamp: messageId,
                type: MessageType.VP_DOCUMENT,
            })) as VP;
            const row = await em.findOne(MessageCache, {
                consensusTimestamp: messageId,
            });

            if (!item) {
                return new MessageResponse<VPDetails>({
                    id: messageId,
                    row,
                });
            }

            await loadDocuments(item);
            const history = (await em.find(
                Message,
                {
                    uuid: item.uuid,
                    type: MessageType.VP_DOCUMENT,
                },
                {
                    orderBy: {
                        consensusTimestamp: 'ASC',
                    },
                }
<<<<<<< HEAD
            )) as VP[];
            for (const row of history) {
                await loadDocuments(row);
=======
            );
            for (const historyItem of history) {
                await loadDocuments(historyItem);
>>>>>>> f13a5954
            }
            return new MessageResponse<VPDetails>({
                id: messageId,
                uuid: item.uuid,
                item,
                history,
                row,
            });
        } catch (error) {
            return new MessageError(error);
        }
    }
    @MessagePattern(IndexerMessageAPI.GET_VP_RELATIONSHIPS)
    async getVpRelationships(
        @Payload() msg: { messageId: string }
    ): Promise<AnyResponse<IRelationships>> {
        try {
            const { messageId } = msg;
            const em = DataBaseHelper.getEntityManager();
            const item = await em.findOne(Message, {
                consensusTimestamp: messageId,
                type: MessageType.VP_DOCUMENT,
            });
            if (!item) {
                return new MessageResponse<IRelationships>({
                    id: messageId,
                });
            }

            const utils = new Relationships(item);
            const { target, relationships, links, categories } =
                await utils.load();

            return new MessageResponse<IRelationships>({
                id: messageId,
                item,
                target,
                relationships,
                links,
                categories,
            });
        } catch (error) {
            console.log(error);
            return new MessageError(error);
        }
    }
    //#endregion
    //#region VCS
    @MessagePattern(IndexerMessageAPI.GET_VC_DOCUMENTS)
    async getVcDocuments(
        @Payload() msg: PageFilters
    ): Promise<AnyResponse<Page<VC>>> {
        try {
            const options = parsePageParams(msg);
            const filters = parsePageFilters(msg);
            filters.type = MessageType.VC_DOCUMENT;
            const em = DataBaseHelper.getEntityManager();
            const [rows, count] = (await em.findAndCount(
                Message,
                filters,
                options
            )) as [VC[], number];
            const result = {
                items: rows.map((item) => {
                    if (item.analytics) {
                        item.analytics = Object.assign(item.analytics, {
                            schemaName: item.analytics.schemaName,
                        });
                    }
                    return item;
                }),
                pageIndex: options.offset / options.limit,
                pageSize: options.limit,
                total: count,
                order: options.orderBy,
            };
            return new MessageResponse<Page<VC>>(result);
        } catch (error) {
            return new MessageError(error);
        }
    }
    @MessagePattern(IndexerMessageAPI.GET_VC_DOCUMENT)
    async getVcDocument(
        @Payload() msg: { messageId: string }
    ): Promise<AnyResponse<VCDetails>> {
        try {
            const { messageId } = msg;
            const em = DataBaseHelper.getEntityManager();
            const item = (await em.findOne(Message, {
                consensusTimestamp: messageId,
                type: MessageType.VC_DOCUMENT,
            })) as VC;
            const row = await em.findOne(MessageCache, {
                consensusTimestamp: messageId,
            });

            if (!item) {
                return new MessageResponse<VCDetails>({
                    id: messageId,
                    row,
                });
            }

            await loadDocuments(item);
            let schema;
            const document = item.documents[0];
            if (document && item.analytics?.schemaId) {
                const schemaMessage = await em.findOne(Message, {
                    type: MessageType.SCHEMA,
                    consensusTimestamp: item.analytics.schemaId,
                });
                const schemaFileString = await DataBaseHelper.loadFile(
                    schemaMessage.files[0]
                );
                if (schemaFileString) {
                    schema = JSON.parse(schemaFileString);
                }
            }
            const history = (await em.find(
                Message,
                {
                    uuid: item.uuid,
                    type: MessageType.VC_DOCUMENT,
                },
                {
                    orderBy: {
                        consensusTimestamp: 'ASC',
                    },
                }
<<<<<<< HEAD
            )) as VC[];
            for (const row of history) {
                await loadDocuments(row);
=======
            );
            for (const historyItem of history) {
                await loadDocuments(historyItem);
>>>>>>> f13a5954
            }
            return new MessageResponse<VCDetails>({
                id: messageId,
                uuid: item.uuid,
                item,
                history,
                row,
                schema,
            });
        } catch (error) {
            return new MessageError(error);
        }
    }
    @MessagePattern(IndexerMessageAPI.GET_VC_RELATIONSHIPS)
    async getVcRelationships(
        @Payload() msg: { messageId: string }
    ): Promise<AnyResponse<IRelationships>> {
        try {
            const { messageId } = msg;
            const em = DataBaseHelper.getEntityManager();
            const item = await em.findOne(Message, {
                consensusTimestamp: messageId,
                type: MessageType.VC_DOCUMENT,
            });
            if (!item) {
                return new MessageResponse<IRelationships>({
                    id: messageId,
                });
            }

            const utils = new Relationships(item);
            const { target, relationships, links, categories } =
                await utils.load();

            return new MessageResponse<IRelationships>({
                id: messageId,
                item,
                target,
                relationships,
                links,
                categories,
            });
        } catch (error) {
            console.log(error);
            return new MessageError(error);
        }
    }
    //#endregion
    //#endregion

    //#region OTHERS
    //#region NFTS
    @MessagePattern(IndexerMessageAPI.GET_NFTS)
    async getNFTs(
        @Payload() msg: PageFilters
    ): Promise<AnyResponse<Page<NFT>>> {
        try {
            const options = parsePageParams(msg);
            const filters = parsePageFilters(msg);
            const em = DataBaseHelper.getEntityManager();
            const [rows, count] = await em.findAndCount(
                NftCache,
                filters,
                options
            );
            const result = {
                items: rows,
                pageIndex: options.offset / options.limit,
                pageSize: options.limit,
                total: count,
                order: options.orderBy,
            };
            return new MessageResponse<Page<NFT>>(result);
        } catch (error) {
            return new MessageError(error);
        }
    }

    @MessagePattern(IndexerMessageAPI.GET_NFT)
    async getNFT(
        @Payload() msg: { tokenId: string; serialNumber: string }
    ): Promise<AnyResponse<NFTDetails>> {
        try {
            const { tokenId } = msg;
            const serialNumber = parseInt(msg.serialNumber, 10);
            const em = DataBaseHelper.getEntityManager();
            const row = await em.findOne(NftCache, {
                tokenId,
                serialNumber,
            });
            const nftHistory: any = await axios.get(
                `https://${process.env.HEDERA_NET}.mirrornode.hedera.com/api/v1/tokens/${tokenId}/nfts/${serialNumber}/transactions?limit=100`
            );
            return new MessageResponse<NFTDetails>({
                id: tokenId,
                row,
                history: nftHistory.data?.transactions || [],
            });
        } catch (error) {
            return new MessageError(error);
        }
    }
    //#endregion
    //#region TOPICS
    @MessagePattern(IndexerMessageAPI.GET_TOPICS)
    async getTopics(
        @Payload() msg: PageFilters
    ): Promise<AnyResponse<Page<Topic>>> {
        try {
            const options = parsePageParams(msg);
            const filters = parsePageFilters(msg);
            filters.type = MessageType.TOPIC;
            filters.action = MessageAction.CreateTopic;
            filters['options.childId'] = null;
            const em = DataBaseHelper.getEntityManager();
            const [rows, count] = (await em.findAndCount(
                Message,
                filters,
                options
            )) as [Topic[], number];
            const result = {
                items: rows,
                pageIndex: options.offset / options.limit,
                pageSize: options.limit,
                total: count,
                order: options.orderBy,
            };
            return new MessageResponse<Page<Topic>>(result);
        } catch (error) {
            return new MessageError(error);
        }
    }
    @MessagePattern(IndexerMessageAPI.GET_TOPIC)
    async getTopic(
        @Payload() msg: { topicId: string }
    ): Promise<AnyResponse<TopicDetails>> {
        try {
            const { topicId } = msg;
            const em = DataBaseHelper.getEntityManager();
            const item = (await em.findOne(Message, {
                type: MessageType.TOPIC,
                action: MessageAction.CreateTopic,
                'options.childId': null,
                topicId,
            } as any)) as Topic;
            const row = await em.findOne(TopicCache, {
                topicId,
            });

            const registries = await em.count(Message, {
                type: MessageType.STANDARD_REGISTRY,
                topicId,
            });
            const topics = await em.count(Message, {
                type: MessageType.TOPIC,
                action: MessageAction.CreateTopic,
                'options.parentId': topicId,
            } as any);
            const policies = await em.count(Message, {
                type: MessageType.INSTANCE_POLICY,
                action: MessageAction.PublishPolicy,
                topicId,
            } as any);
            const tools = await em.count(Message, {
                type: MessageType.TOOL,
                action: MessageAction.PublishTool,
                topicId,
            } as any);
            const modules = await em.count(Message, {
                type: MessageType.MODULE,
                action: MessageAction.PublishModule,
                topicId,
            } as any);
            const schemas = await em.count(Message, {
                type: MessageType.SCHEMA,
                action: {
                    $in: [
                        MessageAction.PublishSchema,
                        MessageAction.PublishSystemSchema,
                    ],
                },
                topicId,
            } as any);
            const tokens = await em.count(Message, {
                type: MessageType.TOKEN,
                topicId,
            } as any);
            const roles = await em.count(Message, {
                type: MessageType.ROLE_DOCUMENT,
                topicId,
            } as any);
            const dids = await em.count(Message, {
                type: MessageType.DID_DOCUMENT,
                topicId,
            } as any);
            const vcs = await em.count(Message, {
                type: MessageType.VC_DOCUMENT,
                topicId,
            } as any);
            const vps = await em.count(Message, {
                type: MessageType.VP_DOCUMENT,
                topicId,
            } as any);
            const contracts = await em.count(Message, {
                type: MessageType.CONTRACT,
                topicId,
            } as any);

            const activity = {
                registries,
                topics,
                policies,
                tools,
                modules,
                schemas,
                tokens,
                roles,
                dids,
                vcs,
                vps,
                contracts,
            };

            if (!item) {
                return new MessageResponse<TopicDetails>({
                    id: topicId,
                    row,
                    activity,
                });
            }
            return new MessageResponse<TopicDetails>({
                id: topicId,
                uuid: item.uuid,
                item,
                row,
                activity,
            });
        } catch (error) {
            return new MessageError(error);
        }
    }
    //#endregion
    //#region CONTRACTS
    @MessagePattern(IndexerMessageAPI.GET_CONTRACTS)
    async getContracts(
        @Payload() msg: PageFilters
    ): Promise<AnyResponse<Page<Contract>>> {
        try {
            const options = parsePageParams(msg);
            const filters = parsePageFilters(msg);
            filters.type = MessageType.CONTRACT;
            filters.action = MessageAction.CreateContract;
            const em = DataBaseHelper.getEntityManager();
            const [rows, count] = await em.findAndCount(
                Message,
                filters,
                options
            );
            const result = {
                items: rows,
                pageIndex: options.offset / options.limit,
                pageSize: options.limit,
                total: count,
                order: options.orderBy,
            };
            return new MessageResponse<Page<Contract>>(result);
        } catch (error) {
            return new MessageError(error);
        }
    }
    @MessagePattern(IndexerMessageAPI.GET_CONTRACT)
    async getContract(
        @Payload() msg: { messageId: string }
    ): Promise<AnyResponse<ContractDetails>> {
        try {
            const { messageId } = msg;
            const em = DataBaseHelper.getEntityManager();
            const item = (await em.findOne(Message, {
                type: MessageType.CONTRACT,
                action: MessageAction.CreateContract,
                messageId,
            } as any)) as Contract;
            const row = await em.findOne(MessageCache, {
                consensusTimestamp: messageId,
            });
            if (!item) {
                return new MessageResponse<ContractDetails>({
                    id: messageId,
                    row,
                });
            }
            return new MessageResponse<ContractDetails>({
                id: messageId,
                uuid: item.uuid,
                item,
                row,
            });
        } catch (error) {
            return new MessageError(error);
        }
    }
    //#endregion
    //#endregion
}<|MERGE_RESOLUTION|>--- conflicted
+++ resolved
@@ -919,15 +919,9 @@
                         consensusTimestamp: 'ASC',
                     },
                 }
-<<<<<<< HEAD
             )) as DID[];
-            for (const row of history) {
-                await loadDocuments(row);
-=======
-            );
             for (const historyItem of history) {
                 await loadDocuments(historyItem);
->>>>>>> f13a5954
             }
             return new MessageResponse<DIDDetails>({
                 id: messageId,
@@ -1037,15 +1031,9 @@
                         consensusTimestamp: 'ASC',
                     },
                 }
-<<<<<<< HEAD
             )) as VP[];
-            for (const row of history) {
-                await loadDocuments(row);
-=======
-            );
             for (const historyItem of history) {
                 await loadDocuments(historyItem);
->>>>>>> f13a5954
             }
             return new MessageResponse<VPDetails>({
                 id: messageId,
@@ -1175,15 +1163,9 @@
                         consensusTimestamp: 'ASC',
                     },
                 }
-<<<<<<< HEAD
             )) as VC[];
-            for (const row of history) {
-                await loadDocuments(row);
-=======
-            );
             for (const historyItem of history) {
                 await loadDocuments(historyItem);
->>>>>>> f13a5954
             }
             return new MessageResponse<VCDetails>({
                 id: messageId,
