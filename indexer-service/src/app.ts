import * as process from 'process';
import { Module } from '@nestjs/common';
import { NestFactory } from '@nestjs/core';
import { ClientsModule, MicroserviceOptions, Transport, } from '@nestjs/microservices';
import { COMMON_CONNECTION_CONFIG, DataBaseHelper, entities, GenerateTLSOptionsNats, Migration, Utils } from '@indexer/common';
import { ChannelService } from './api/channel.service.js';
import { LogService } from './_dev/api/log.service.js';
import { SearchService } from './api/search.service.js';
import { EntityService } from './api/entities.service.js';
import { FiltersService } from './api/filters.service.js';
import { LandingService } from './api/landing.service.js';
import { AnalyticsService } from './api/analytics.service.js';
<<<<<<< HEAD
import { SettingsService } from './api/settings.service.js';
import {
    SynchronizationAnalytics,
    SynchronizationContracts,
    SynchronizationDid,
    SynchronizationModules,
    SynchronizationPolicy,
    SynchronizationProjects,
    SynchronizationRegistries,
    SynchronizationRoles,
    SynchronizationSchemas,
    SynchronizationTools,
    SynchronizationTopics,
    SynchronizationVCs,
    SynchronizationVPs,
    SynchronizationLabels,
    SynchronizationAll
} from './helpers/synchronizers/index.js';
=======
import { SynchronizationAll } from './helpers/synchronizers/index.js';
>>>>>>> 2d91f340
import { fixtures } from './helpers/fixtures.js';

const channelName = (
    process.env.SERVICE_CHANNEL || `indexer-service.${Utils.GenerateUUIDv4(26)}`
).toUpperCase();

async function updateIndexes() {
    const em = DataBaseHelper.getEntityManager();
    const collection = em.getCollection('message');
    const textSearchIndex = await collection.indexExists('text_search');
    if (!textSearchIndex) {
        await collection.createIndex(
            {
                'analytics.textSearch': 'text',
            },
            {
                name: 'text_search',
                sparse: true,
            }
        );
    }
    const instanceTopicIdIndex = await collection.indexExists('instance_topic_id');
    if (!instanceTopicIdIndex) {
        await collection.createIndex(
            {
                'options.instanceTopicId': 1,
            },
            {
                name: 'instance_topic_id',
                sparse: true,
            }
        );
    }
    const childIdIndex = await collection.indexExists('child_id');
    if (!childIdIndex) {
        await collection.createIndex(
            {
                'options.childId': 1,
            },
            {
                name: 'child_id',
                sparse: true,
            }
        );
    }
}

@Module({
    imports: [
        ClientsModule.register([
            {
                name: 'INDEXER_API',
                transport: Transport.NATS,
                options: {
                    name: channelName,
                    servers: [`nats://${process.env.MQ_ADDRESS}:4222`],
                },
            },
        ]),
    ],
    controllers: [
        ChannelService,
        LogService,
        SearchService,
        EntityService,
        FiltersService,
        LandingService,
        AnalyticsService,
        SettingsService,
    ],
})
class AppModule { }

console.log(COMMON_CONNECTION_CONFIG);

Promise.all([
    Migration(
        {
            ...COMMON_CONNECTION_CONFIG,
            migrations: {
                path: 'dist/migrations',
                transactional: false,
            },
            ensureIndexes: true,
            entities,
        },
        []
    ),
    NestFactory.createMicroservice<MicroserviceOptions>(AppModule, {
        transport: Transport.NATS,
        options: {
            name: channelName,
            queue: 'INDEXER_SERVICES',
            servers: [`nats://${process.env.MQ_ADDRESS}:4222`],
            tls: GenerateTLSOptionsNats()
        },
    }),
]).then(
    async (values) => {
        const [db, app] = values;

        /**
         * DataBase
         */
        DataBaseHelper.connect(db);
        /**
         * Indexes
         */
        await updateIndexes();
        /**
         * Fixtures
         */
        fixtures();
        /**
         * Listen
         */
        app.listen();
        /**
         * Sync tasks
         */
        SynchronizationAll.createAllTasks();
    },
    (reason) => {
        console.log(reason);
        process.exit(0);
    }
);<|MERGE_RESOLUTION|>--- conflicted
+++ resolved
@@ -10,28 +10,8 @@
 import { FiltersService } from './api/filters.service.js';
 import { LandingService } from './api/landing.service.js';
 import { AnalyticsService } from './api/analytics.service.js';
-<<<<<<< HEAD
 import { SettingsService } from './api/settings.service.js';
-import {
-    SynchronizationAnalytics,
-    SynchronizationContracts,
-    SynchronizationDid,
-    SynchronizationModules,
-    SynchronizationPolicy,
-    SynchronizationProjects,
-    SynchronizationRegistries,
-    SynchronizationRoles,
-    SynchronizationSchemas,
-    SynchronizationTools,
-    SynchronizationTopics,
-    SynchronizationVCs,
-    SynchronizationVPs,
-    SynchronizationLabels,
-    SynchronizationAll
-} from './helpers/synchronizers/index.js';
-=======
 import { SynchronizationAll } from './helpers/synchronizers/index.js';
->>>>>>> 2d91f340
 import { fixtures } from './helpers/fixtures.js';
 
 const channelName = (
