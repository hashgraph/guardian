--- conflicted
+++ resolved
@@ -11547,11 +11547,7 @@
     the heart of the Guardian solution is a sophisticated Policy Workflow Engine
     (PWE) that enables applications to offer a requirements-based tokenization
     implementation.
-<<<<<<< HEAD
-  version: 2.25.1
-=======
   version: 2.26.1
->>>>>>> 92a63e31
   contact:
     name: API developer
     url: https://envisionblockchain.com
@@ -14640,9 +14636,6 @@
           example: true
       required:
         - policyIds
-<<<<<<< HEAD
-        - assign
-=======
         - assign
     WorkersTasksDTO:
       type: object
@@ -14674,5 +14667,4 @@
         - sent
         - taskId
         - type
-        - updateDate
->>>>>>> 92a63e31
+        - updateDate