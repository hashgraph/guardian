import { UserRole } from '../type/user-role.type.js';
import { IDidObject } from './did-object.interface.js';
import { IVCDocument } from './vc-document.interface.js';

/**
 * Session interface
 */
export class ISession {
    /**
     * Username
     */
    username: string;
    /**
     * User role
     */
    role: UserRole;
}

export interface IGroup {
    roleId: string,
    roleName: string,
    owner: string
}

/**
 * User interface
 */
export interface IUser {
    /**
     * Was confirmed
     */
    confirmed?: boolean;

    /**
     * Was failed
     */
    failed?: boolean;

    /**
     * Username
     */
    username?: string;

    /**
     * Role
     */
    role?: UserRole;

    /**
     * Hedera account id
     */
    hederaAccountId?: string;

    /**
     * Hedera account private key
     */
    hederaAccountKey?: string;

    /**
     * Wallet token
     */
    walletToken?: string;

    /**
     * DID
     */
    did?: string;

    /**
     * Topic ID
     */
    topicId?: string;

    /**
     * Parent topic ID
     */
    parentTopicId?: string;

    /**
     * Parent
     */
    parent?: string;

    /**
     * DID document instance
     */
    didDocument?: IDidObject;

    /**
     * VC document instance
     */
    vcDocument?: IVCDocument;
<<<<<<< HEAD
    /**
     * Group name
     */
    permissionsGroup?: string[];
=======

    /**
     * Group name
     */
    permissionsGroup?: IGroup[];
>>>>>>> dd846d31

    /**
     * Permissions
     */
    permissions?: string[];
}<|MERGE_RESOLUTION|>--- conflicted
+++ resolved
@@ -90,18 +90,11 @@
      * VC document instance
      */
     vcDocument?: IVCDocument;
-<<<<<<< HEAD
-    /**
-     * Group name
-     */
-    permissionsGroup?: string[];
-=======
 
     /**
      * Group name
      */
     permissionsGroup?: IGroup[];
->>>>>>> dd846d31
 
     /**
      * Permissions
