--- conflicted
+++ resolved
@@ -663,13 +663,8 @@
         const { previousVersion } = SchemaHelper.parseSchemaComment(document.$comment);
         data.version = data.version || version;
         data.uuid = data.uuid || uuid;
-<<<<<<< HEAD
-        data.owner = newOwner.owner;
-        data.creator = newOwner.creator;
-=======
         data.owner = newOwner.owner || newOwner.username;
         data.creator = newOwner.creator || newOwner.username;
->>>>>>> dd846d31
         const type = SchemaHelper.buildType(data.uuid, data.version);
         const ref = SchemaHelper.buildRef(type);
         document.$id = ref;
