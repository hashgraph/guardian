/**
 * Policy events
 */
export enum PolicyEvents {
<<<<<<< HEAD
=======
    GET_FREE_POLICY_SERVICES = 'get-free-policy-services',
    POLICY_SERVICE_FREE_STATUS = 'policy-service-free-status',
>>>>>>> 1bd593ff
    GENERATE_POLICY = 'policy-event-generate-policy',
    POLICY_READY = 'policy-event-policy-ready',
    DELETE_POLICY = 'policy-event-delete-policy',
    VALIDATE_POLICY = 'policy-event-validate-policy',
    GET_BLOCK_DATA = 'policy-event-get-block-data',
    GET_BLOCK_DATA_BY_TAG = 'policy-event-get-block-data-by-tag',
    SET_BLOCK_DATA = 'policy-event-set-block-data',
    SET_BLOCK_DATA_BY_TAG = 'policy-event-set-block-data-by-tag',
    GET_ROOT_BLOCK_DATA = 'policy-event-get-root-block-data',
    GET_POLICY_GROUPS = 'policy-event-get-policy-groups',
    SELECT_POLICY_GROUP = 'policy-event-select-policy-groups',
    BLOCK_BY_TAG = 'policy-event-block-by-tag',
    GET_BLOCK_PARENTS = 'policy-event-get-block-parents',
    BLOCK_UPDATE_BROADCAST = 'policy-event-block-update-broadcast',
    MRV_DATA = 'policy-event-mrv-data',
    GET_BLOCK_ABOUT = 'policy-event-get-block-about',
    CHECK_IF_ALIVE = 'check-if-alive'
}<|MERGE_RESOLUTION|>--- conflicted
+++ resolved
@@ -2,11 +2,8 @@
  * Policy events
  */
 export enum PolicyEvents {
-<<<<<<< HEAD
-=======
     GET_FREE_POLICY_SERVICES = 'get-free-policy-services',
     POLICY_SERVICE_FREE_STATUS = 'policy-service-free-status',
->>>>>>> 1bd593ff
     GENERATE_POLICY = 'policy-event-generate-policy',
     POLICY_READY = 'policy-event-policy-ready',
     DELETE_POLICY = 'policy-event-delete-policy',
