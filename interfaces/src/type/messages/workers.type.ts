/**
 * Task type
 */
export enum WorkerTaskType {
    GET_FILE = 'get-file',
    ADD_FILE = 'add-file',
    SEND_HEDERA = 'send-hedera',
    CREATE_ACCOUNT = 'create-account',
    GET_USER_BALANCE = 'get-user-balance',
    GET_ACCOUNT_INFO = 'get-account-info',
    CREATE_TOKEN = 'create-token',
    UPDATE_TOKEN = 'update-token',
    DELETE_TOKEN = 'delete-token',
    ASSOCIATE_TOKEN = 'associate-token',
    GRANT_KYC_TOKEN = 'grant-kyc-token',
    FREEZE_TOKEN = 'freeze-token',
    WIPE_TOKEN = 'wipe-token',
    MINT_NFT = 'mint-nft',
    MINT_FT = 'mint-ft',
    TRANSFER_NFT = 'transfer-nft',
    TRANSFER_FT = 'transfer-ft',
    NEW_TOPIC = 'new-topic',
    CHECK_ACCOUNT = 'check-account',
    GET_TOPIC_MESSAGE = 'get-topic-message',
    GET_TOPIC_MESSAGES = 'get-topic-messages',
    GET_TOPIC_MESSAGE_BY_INDEX = 'get-topic-message-by-index',
    GET_TOPIC_MESSAGE_CHUNKS = 'get-topic-message-chunks',
    CREATE_CONTRACT = 'create-contract',
    CONTRACT_CALL = 'contract-call',
    CONTRACT_QUERY = 'contract-query',
    CUSTOM_CONTRACT_CALL = 'custom-contract-call',
    CUSTOM_CONTRACT_QUERY = 'custom-contract-query',
    GET_CONTRACT_INFO = 'get-contract-info',
    GET_USER_NFTS_SERIALS = 'get-user-nfts-serials',
    GET_TOKEN_NFTS = 'get-token-nfts',
    HTTP_REQUEST = 'http-request',
    GET_TOKEN_INFO = 'get-token-info',
    GET_CONTRACT_EVENTS = 'get-contract-events',
    GET_TRANSACTIONS = 'get-transaction',
    ANALYTICS_SEARCH_POLICIES = 'analytics-search-policies',
<<<<<<< HEAD
    ANALYTICS_GET_INDEXER_AVAILABILITY = "analytics-get-indexer-availability",
=======
    ANALYTICS_GET_INDEXER_AVAILABILITY = 'analytics-get-indexer-availability',
>>>>>>> 47b3ccde
    ANALYTICS_GET_RETIRE_DOCUMENTS = 'analytics-get-retire-documents'
}

/**
 * Worker Request
 */
export interface IWorkerRequest {
    /**
     * Minimum priority
     */
    minPriority: number;

    /**
     * Maximum priority
     */
    maxPriority: number;

    /**
     * Task timeout
     */
    taskTimeout: number;
}

/**
 * Task interface
 */
export interface ITask {
    /**
     * UserId
     */
    userId?: string | null | undefined;

    /**
     * Task ID
     */
    taskId?: string;

    /**
     * Attempts
     */
    attempts?: number;

    /**
     * Is retryable task
     */
    isRetryableTask?: boolean;

    /**
     * Task ID
     */
    id?: string;

    /**
     * Task priority
     */
    priority?: number;

    /**
     * Task type
     */
    type: WorkerTaskType;

    /**
     * Task data
     */
    data: any;

    /**
     * Sent
     */
    sent?: boolean;

    /**
     * attempt
     */
    attempt?: number

}

/**
 * Task result
 */
export interface ITaskResult {
    /**
     * Task ID
     */
    id: string;
    /**
     * Result data
     */
    data?: any;
    /**
     * Task error
     */
    error?: any;
    /**
     * Is timeout error
     */
    isTimeoutError?: boolean;
}

/**
 * Active task interface
 */
export interface IActiveTask {
    /**
     * Task
     */
    task: ITask;
    /**
     * Number of repetitions
     */
    number: number;
    /**
     * Ready callback
     * @param data
     */
    callback: (data: any, error: any, isTimeoutError?: boolean) => void;
}<|MERGE_RESOLUTION|>--- conflicted
+++ resolved
@@ -38,11 +38,7 @@
     GET_CONTRACT_EVENTS = 'get-contract-events',
     GET_TRANSACTIONS = 'get-transaction',
     ANALYTICS_SEARCH_POLICIES = 'analytics-search-policies',
-<<<<<<< HEAD
-    ANALYTICS_GET_INDEXER_AVAILABILITY = "analytics-get-indexer-availability",
-=======
     ANALYTICS_GET_INDEXER_AVAILABILITY = 'analytics-get-indexer-availability',
->>>>>>> 47b3ccde
     ANALYTICS_GET_RETIRE_DOCUMENTS = 'analytics-get-retire-documents'
 }
 
