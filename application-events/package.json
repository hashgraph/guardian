{
    "name": "application-events",
    "version": "1.0.0",
    "description": "",
    "main": "index.js",
    "scripts": {
        "test": "mocha --require ts-node/register tests/**/*.ts --timeout 10000",
        "build": "tsc",
        "build:prod": "tsc --project tsconfig.production.json",
        "debug": "nodemon dist/index.js",
        "dev:docker": "nodemon .",
        "dev": "nodemon --watch './**/*.ts' --exec 'ts-node' ./src/index.ts",
        "lint": "tslint --config ../tslint.json --project .",
        "start": "node dist/index.js"
    },
    "keywords": [],
    "author": "",
    "license": "ISC",
    "dependencies": {
        "@guardian/common": "^2.13.0",
        "@guardian/interfaces": "^2.13.0",
<<<<<<< HEAD
        "@mikro-orm/core": "5.6.12",
        "@mikro-orm/mongodb": "5.6.12",
=======
        "@mikro-orm/core": "5.7.12",
        "@mikro-orm/mongodb": "5.7.12",
>>>>>>> 0e7a2393
        "@mikro-orm/reflection": "5.7.12",
        "@types/express": "^4.17.17",
        "@types/mongoose": "^5.11.97",
        "@types/morgan": "^1.9.4",
        "axios": "^1.3.4",
        "dotenv": "^16.0.0",
        "express": "^4.17.3",
        "http-errors": "^2.0.0",
        "js-yaml": "^4.1.0",
        "mikro-orm": "^5.6.12",
        "mongodb": "5.6.0",
        "mongoose": "^6.10.0",
        "morgan": "^1.10.0",
        "nats": "^2.12.1",
        "reflect-metadata": "^0.1.13",
        "swagger-jsdoc": "^6.2.8",
        "swagger-ui-express": "^4.3.0",
        "typescript": "^4.9.5",
        "yup": "^1.0.2"
    },
    "devDependencies": {
        "@types/chai": "^4.3.4",
        "@types/express": "^4.17.17",
        "@types/http-errors": "^2.0.1",
        "@types/js-yaml": "^4.0.5",
        "@types/mocha": "^10.0.1",
        "@types/node": "^18.11.9",
        "@types/swagger-ui-express": "^4.1.3",
        "chai": "^4.3.7",
        "chai-http": "^4.3.0",
        "mocha": "^10.2.0",
        "nodemon": "^2.0.20",
        "ts-node": "^10.9.1",
        "tslint": "^5.20.1",
        "tslint-config-standard": "^9.0.0"
    }
}<|MERGE_RESOLUTION|>--- conflicted
+++ resolved
@@ -19,13 +19,8 @@
     "dependencies": {
         "@guardian/common": "^2.13.0",
         "@guardian/interfaces": "^2.13.0",
-<<<<<<< HEAD
-        "@mikro-orm/core": "5.6.12",
-        "@mikro-orm/mongodb": "5.6.12",
-=======
         "@mikro-orm/core": "5.7.12",
         "@mikro-orm/mongodb": "5.7.12",
->>>>>>> 0e7a2393
         "@mikro-orm/reflection": "5.7.12",
         "@types/express": "^4.17.17",
         "@types/mongoose": "^5.11.97",
