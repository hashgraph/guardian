import { AccountService } from './api/account-service.js';
import { WalletService } from './api/wallet-service.js';
import { ApplicationState, COMMON_CONNECTION_CONFIG, DataBaseHelper, LargePayloadContainer, Logger, MessageBrokerChannel, Migration, OldSecretManager, SecretManager } from '@guardian/common';
import { ApplicationStates } from '@guardian/interfaces';
import { MikroORM } from '@mikro-orm/core';
import { MongoDriver } from '@mikro-orm/mongodb';
import { InitializeVault } from './vaults/index.js';
import { ImportKeysFromDatabase } from './helpers/import-keys-from-database.js';
import process from 'process';
import { NestFactory } from '@nestjs/core';
import { AppModule } from './app.module.js';
import { MicroserviceOptions, Transport } from '@nestjs/microservices';
import { MeecoAuthService } from './api/meeco-service.js';
import { ApplicationEnvironment } from './environment.js';
import { RoleService } from './api/role-service.js';

Promise.all([
    Migration({
        ...COMMON_CONNECTION_CONFIG,
        migrations: {
            path: 'dist/migrations',
            transactional: false
        },
    }),
    MikroORM.init<MongoDriver>({
        ...COMMON_CONNECTION_CONFIG,
        driverOptions: {
            useUnifiedTopology: true
        },
        ensureIndexes: true
    }),
    MessageBrokerChannel.connect('AUTH_SERVICE'),
    NestFactory.createMicroservice<MicroserviceOptions>(AppModule, {
        transport: Transport.NATS,
        options: {
            queue: 'auth-service',
            name: `${process.env.SERVICE_CHANNEL}`,
            servers: [
                `nats://${process.env.MQ_ADDRESS}:4222`,
            ],
        },
    }),
    InitializeVault(process.env.VAULT_PROVIDER)
]).then(async ([_, db, cn, app, vault]) => {
    DataBaseHelper.orm = db;
    const state = new ApplicationState();
    await state.setServiceName('AUTH_SERVICE').setConnection(cn).init();
    state.updateState(ApplicationStates.INITIALIZING);
    try {
        if (!ApplicationEnvironment.demoMode) {
            import('./helpers/fixtures.demo.js').then(async (module) => {
                await module.fixtures();
            });
        }

        // Include accounts for demo builds only
        if (ApplicationEnvironment.demoMode) {
            import('./helpers/fixtures.demo.js').then(async (module) => {
                await module.fixtures();
            });
        }

        app.listen();

        new Logger().setConnection(cn);
        await new AccountService().setConnection(cn).init();
        new AccountService().registerListeners();
        await new WalletService().setConnection(cn).init();
        new WalletService().registerVault(vault);
        new WalletService().registerListeners();

        await new RoleService().setConnection(cn).init();
        new RoleService().registerListeners();
<<<<<<< HEAD
        
=======

>>>>>>> dd846d31
        if (parseInt(process.env.MEECO_AUTH_PROVIDER_ACTIVE, 10)) {
            await new MeecoAuthService().setConnection(cn).init();
            new MeecoAuthService().registerListeners();
        }

        if (process.env.IMPORT_KEYS_FROM_DB) {
            await ImportKeysFromDatabase(vault);
        }

        await new OldSecretManager().setConnection(cn).init();
        const secretManager = SecretManager.New();
        let { ACCESS_TOKEN_SECRET } = await secretManager.getSecrets('secretkey/auth');
        if (!ACCESS_TOKEN_SECRET) {
            ACCESS_TOKEN_SECRET = process.env.ACCESS_TOKEN_SECRET;
            await secretManager.setSecrets('secretkey/auth', { ACCESS_TOKEN_SECRET });
        }

        state.updateState(ApplicationStates.READY);
        const maxPayload = parseInt(process.env.MQ_MAX_PAYLOAD, 10);
        if (Number.isInteger(maxPayload)) {
            new LargePayloadContainer().runServer();
        }
        new Logger().info('auth service started', ['AUTH_SERVICE']);
    } catch (error) {
        console.error(error.message);
        process.exit(1);
    }

    // startMetricsServer();
}, (reason) => {
    console.log(reason);
    process.exit(0);
});<|MERGE_RESOLUTION|>--- conflicted
+++ resolved
@@ -71,11 +71,7 @@
 
         await new RoleService().setConnection(cn).init();
         new RoleService().registerListeners();
-<<<<<<< HEAD
-        
-=======
 
->>>>>>> dd846d31
         if (parseInt(process.env.MEECO_AUTH_PROVIDER_ACTIVE, 10)) {
             await new MeecoAuthService().setConnection(cn).init();
             new MeecoAuthService().registerListeners();
