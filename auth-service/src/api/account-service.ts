import { IAuthUser } from './auth.interface.js';
import pkg from 'jsonwebtoken';

import { User } from '../entity/user.js';
import { DynamicRole } from '../entity/dynamic-role.js';
import * as util from 'util';
import crypto from 'crypto';
import { DataBaseHelper, Logger, MessageError, MessageResponse, NatsService, ProviderAuthUser, SecretManager, Singleton } from '@guardian/common';
import {
    AuditDefaultPermission,
    AuthEvents,
    OldRoles,
    GenerateUUIDv4,
    IGenerateTokenMessage,
    IGenerateTokenResponse,
    IGetAllUserResponse,
    IGetDemoUserResponse,
    IGetUserByIdMessage,
    IGetUserByTokenMessage,
    IGetUserMessage,
    IGetUsersByAccountMessage,
    IGetUsersByIdMessage,
    IGetUsersByIRoleMessage,
    IRegisterNewUserMessage,
    ISaveUserMessage,
    IStandardRegistryUserResponse,
    IUpdateUserMessage,
    IUser,
    SRDefaultPermission,
    UserDefaultPermission,
    UserRole
} from '@guardian/interfaces';

const { sign, verify } = pkg;

export function setDefaultPermissions(user: User): User {
    if (user) {
        if (user.role === UserRole.STANDARD_REGISTRY) {
            user.permissions = SRDefaultPermission;
        } else if (user.role === UserRole.AUDITOR) {
            user.permissions = AuditDefaultPermission;
        } else if (user.role === UserRole.USER) {
            if (user.permissionsGroup && user.permissionsGroup.length) {
                user.permissions = [
                    ...UserDefaultPermission,
                    ...user.permissions
                ];
            } else {
                user.permissions = OldRoles;
            }
        } else {
            user.permissions = UserDefaultPermission;
        }
    }
    return user;
}

export async function createNewUser(
    username: string,
    password: string,
    role: UserRole,
    walletToken: string,
    parent: string,
    did: string,
    provider: string,
    providerId: string
): Promise<User> {
    const defaultRole = await new DataBaseHelper(DynamicRole).findOne({
        owner: null,
        default: true,
        readonly: true
    });
    const permissionsGroup = defaultRole ? [defaultRole.id] : [];
    const permissions = defaultRole ? defaultRole.permissions : [];
    const user = (new DataBaseHelper(User)).create({
        username,
        password,
        role,
        walletToken,
        parent,
        did,
        provider,
        providerId,
        permissionsGroup,
        permissions
    });
    return await (new DataBaseHelper(User)).save(user);
}

/**
 * Account service
 */
@Singleton
export class AccountService extends NatsService {

    /**
     * Message queue name
     */
    public messageQueueName = 'auth-users-queue';

    /**
     * Reply subject
     * @private
     */
    public replySubject = 'auth-users-queue-reply-' + GenerateUUIDv4();

    /**
     * Register listeners
     */
    registerListeners(): void {

        /**
         * Get user by access token
         * @param token - access token
         */
        this.getMessages<IGetUserByTokenMessage, User>(AuthEvents.GET_USER_BY_TOKEN, async (msg: any) => {
            const { token } = msg;
            const secretManager = SecretManager.New();
            const { ACCESS_TOKEN_SECRET } = await secretManager.getSecrets('secretkey/auth')
            try {
                const decryptedToken = await util.promisify<string, any, Object, IAuthUser>(verify)(token, ACCESS_TOKEN_SECRET, {});
                if (Date.now() > decryptedToken.expireAt) {
                    throw new Error('Token expired');
                }

                const user = await new DataBaseHelper(User).findOne({ username: decryptedToken.username });
                return new MessageResponse(setDefaultPermissions(user));
            } catch (error) {
                return new MessageError(error);
            }
        });

        /**
         * Get user by DID
         * @param did - DID
         */
        this.getMessages<IGetUserByIdMessage, IUser>(AuthEvents.GET_USER_BY_ID, async (msg: any) => {
            const { did } = msg;
            try {
                const user = await new DataBaseHelper(User).findOne({ did })
                return new MessageResponse(setDefaultPermissions(user));
            } catch (error) {
                new Logger().error(error, ['AUTH_SERVICE']);
                return new MessageError(error);
            }
        });

        /**
         * Get user by username
         * @param username - username
         */
        this.getMessages<IGetUserMessage, User>(AuthEvents.GET_USER, async (msg: any) => {
            const { username } = msg;
            try {
                const user = await new DataBaseHelper(User).findOne({ username })
                return new MessageResponse(setDefaultPermissions(user));
            } catch (error) {
                new Logger().error(error, ['AUTH_SERVICE']);
                return new MessageError(error);
            }
        });

        /**
         * Get user by Hedera Account
         * @param account - Hedera Account ID
         */
        this.getMessages<IGetUsersByAccountMessage, IUser>(AuthEvents.GET_USER_BY_ACCOUNT, async (msg: any) => {
            const { account } = msg;
            try {
                const user = await new DataBaseHelper(User).findOne({ hederaAccountId: account })
                return new MessageResponse(setDefaultPermissions(user));
            } catch (error) {
                new Logger().error(error, ['AUTH_SERVICE']);
                return new MessageError(error);
            }
        });

        /**
         * Get user by provider
         * @param provider - Provider
         * @param providerId - Provider ID
         */
        this.getMessages<IGetUserMessage, User>(AuthEvents.GET_USER_BY_PROVIDER_USER_DATA, async (msg: any) => {
            const { providerId, provider } = msg;
            try {
                const user = await new DataBaseHelper(User).findOne({ providerId, provider })
                return new MessageResponse(setDefaultPermissions(user));
            } catch (error) {
                new Logger().error(error, ['AUTH_SERVICE']);
                return new MessageError(error);
            }
        });

        /**
         * Get user by parent
         * @param did - Parent DID
         */
        this.getMessages<any, IGetAllUserResponse[]>(AuthEvents.GET_USERS_BY_SR_ID, async (msg) => {
            try {
                const { did } = msg;
                return new MessageResponse(await new DataBaseHelper(User).find({ parent: did }));
            } catch (error) {
                new Logger().error(error, ['AUTH_SERVICE']);
                return new MessageError(error);
            }
        });

        /**
         * Get users by DIDs
         * @param dids - DIDs
         */
        this.getMessages<IGetUsersByIdMessage, IUser[]>(AuthEvents.GET_USERS_BY_ID, async (msg: any) => {
            const { dids } = msg;
            try {
                return new MessageResponse(await new DataBaseHelper(User).find({ where: { did: { $in: dids } } }));
            } catch (error) {
                new Logger().error(error, ['AUTH_SERVICE']);
                return new MessageError(error);
            }
        });

        /**
         * Get users by Role (Category)
         * @param role - Role (Category)
         */
        this.getMessages<IGetUsersByIRoleMessage, IUser[]>(AuthEvents.GET_USERS_BY_ROLE, async (msg: any) => {
            const { role } = msg;
            try {
                return new MessageResponse(await new DataBaseHelper(User).find({ role }));
            } catch (error) {
                new Logger().error(error, ['AUTH_SERVICE']);
                return new MessageError(error);
            }
        });

        /**
         * Get All 'User'
         */
        this.getMessages<any, IGetAllUserResponse[]>(AuthEvents.GET_ALL_USER_ACCOUNTS, async (_: any) => {
            try {
                const userAccounts = (await new DataBaseHelper(User).find({ role: UserRole.USER })).map((e) => ({
                    username: e.username,
                    parent: e.parent,
                    did: e.did
                }));
                return new MessageResponse(userAccounts);
            } catch (error) {
                new Logger().error(error, ['AUTH_SERVICE']);
                return new MessageError(error);
            }
        });

        /**
         * Get All 'Standard Registry'
         */
        this.getMessages<any, IStandardRegistryUserResponse[]>(AuthEvents.GET_ALL_STANDARD_REGISTRY_ACCOUNTS, async (_) => {
            try {
                const userAccounts = (await new DataBaseHelper(User).find({ role: UserRole.STANDARD_REGISTRY })).map((e) => ({
                    username: e.username,
                    did: e.did
                }));
                return new MessageResponse(userAccounts);
            } catch (error) {
                new Logger().error(error, ['AUTH_SERVICE']);
                return new MessageError(error);
            }
        });

        /**
         * Get All
         */
        this.getMessages<any, IGetDemoUserResponse[]>(AuthEvents.GET_ALL_USER_ACCOUNTS_DEMO, async (_) => {
            try {
                const userAccounts = (await new DataBaseHelper(User).findAll()).map((e) => ({
                    parent: e.parent,
                    did: e.did,
                    username: e.username,
                    role: e.role
                }));
                return new MessageResponse(userAccounts);
            } catch (error) {
                new Logger().error(error, ['AUTH_SERVICE']);
                return new MessageError(error);
            }
        });

        this.getMessages<IRegisterNewUserMessage, User>(AuthEvents.REGISTER_NEW_USER, async (msg) => {
            try {
                const userRepository = new DataBaseHelper(User);

                const { username, password, role } = msg;
                const passwordDigest = crypto.createHash('sha256').update(password).digest('hex');

                const checkUserName = await userRepository.count({ username });
                if (checkUserName) {
                    return new MessageError('An account with the same name already exists.');
                }
                const user = await createNewUser(
                    username,
                    passwordDigest,
                    role,
                    '',
                    null,
                    null,
                    null,
                    null,
                );
                return new MessageResponse(user);

            } catch (error) {
                new Logger().error(error, ['AUTH_SERVICE']);
                return new MessageError(error)
            }
        });

        this.getMessages<IRegisterNewUserMessage, User>(AuthEvents.GENERATE_NEW_TOKEN_BASED_ON_USER_PROVIDER,
            async (msg: ProviderAuthUser) => {
                try {
                    let user = await (new DataBaseHelper(User)).findOne({ username: msg.username });
                    if (!user) {
                        user = await createNewUser(
                            msg.username,
                            null,
                            msg.role,
                            '',
                            null,
                            null,
                            msg.provider,
                            msg.providerId
                        )
                    }
                    const secretManager = SecretManager.New();
                    const { ACCESS_TOKEN_SECRET } = await secretManager.getSecrets('secretkey/auth')
                    const accessToken = sign({
                        username: user.username,
                        did: user.did,
                        role: user.role
                    }, ACCESS_TOKEN_SECRET);
                    return new MessageResponse({
                        username: user.username,
                        did: user.did,
                        role: user.role,
                        accessToken
                    })
                } catch (error) {
                    new Logger().error(error, ['AUTH_SERVICE']);
                    return new MessageError(error)
                }
            });

        this.getMessages<IGenerateTokenMessage, IGenerateTokenResponse>(AuthEvents.GENERATE_NEW_TOKEN, async (msg) => {
            try {
                const { username, password } = msg;
                const passwordDigest = crypto.createHash('sha256').update(password).digest('hex');

                const secretManager = SecretManager.New();

                const { ACCESS_TOKEN_SECRET } = await secretManager.getSecrets('secretkey/auth');

                const REFRESH_TOKEN_UPDATE_INTERVAL = process.env.REFRESH_TOKEN_UPDATE_INTERVAL || '31536000000' // 1 year

                const user = await new DataBaseHelper(User).findOne({ username });
                if (user && passwordDigest === user.password) {
                    const tokenId = GenerateUUIDv4();
                    const refreshToken = sign({
                        id: tokenId,
                        name: user.username,
                        expireAt: Date.now() + parseInt(REFRESH_TOKEN_UPDATE_INTERVAL, 10)
                    }, ACCESS_TOKEN_SECRET);
                    user.refreshToken = tokenId;
                    await new DataBaseHelper(User).save(user);
                    return new MessageResponse({
                        username: user.username,
                        did: user.did,
                        role: user.role,
                        refreshToken
                    })
                } else {
                    return new MessageError('Unauthorized request', 401);
                }

            } catch (error) {
                new Logger().error(error, ['AUTH_SERVICE']);
                return new MessageError(error);
            }
        });

        this.getMessages(AuthEvents.GENERATE_NEW_ACCESS_TOKEN, async (msg) => {
            const { refreshToken } = msg;
            const secretManager = SecretManager.New();

            const { ACCESS_TOKEN_SECRET } = await secretManager.getSecrets('secretkey/auth')

            const decryptedToken = await util.promisify<string, any, Object, any>(verify)(refreshToken, ACCESS_TOKEN_SECRET, {});
            if (Date.now() > decryptedToken.expireAt) {
                return new MessageResponse({})
<<<<<<< HEAD
            }

            const user = await new DataBaseHelper(User).findOne({ refreshToken: decryptedToken.id, username: decryptedToken.name });
            if (!user) {
                return new MessageResponse({})
            }

=======
            }

            const user = await new DataBaseHelper(User).findOne({ refreshToken: decryptedToken.id, username: decryptedToken.name });
            if (!user) {
                return new MessageResponse({})
            }

>>>>>>> dd846d31
            const ACCESS_TOKEN_UPDATE_INTERVAL = process.env.ACCESS_TOKEN_UPDATE_INTERVAL || '60000'

            const accessToken = sign({
                username: user.username,
                did: user.did,
                role: user.role,
                expireAt: Date.now() + parseInt(ACCESS_TOKEN_UPDATE_INTERVAL, 10)
            }, ACCESS_TOKEN_SECRET);

            return new MessageResponse({ accessToken });
        });

        this.getMessages<IUpdateUserMessage, any>(AuthEvents.UPDATE_USER, async (msg) => {
            const { username, item } = msg;

            try {
                return new MessageResponse(await new DataBaseHelper(User).update(item, { username }));
            } catch (error) {
                new Logger().error(error, ['AUTH_SERVICE']);
                return new MessageError(error);
            }
        });

        this.getMessages<ISaveUserMessage, IUser>(AuthEvents.SAVE_USER, async (msg) => {
            const { user } = msg;

            try {
                return new MessageResponse(await new DataBaseHelper(User).save(user));
            } catch (error) {
                new Logger().error(error, ['AUTH_SERVICE']);
                return new MessageError(error);
            }
        });

<<<<<<< HEAD
        /**
         * Get users
          *
          * @param payload - filters
          *
          * @returns {any[]} users
          */
=======
>>>>>>> dd846d31
        this.getMessages(AuthEvents.GET_USER_ACCOUNTS, async (msg: any) => {
            try {
                if (!msg) {
                    return new MessageError('Invalid load users parameter');
                }

                const { filters, pageIndex, pageSize, parent } = msg;
                const otherOptions: any = {
                    fields: [
                        'username',
                        'did',
                        'hederaAccountId',
                        'role',
                        'permissionsGroup',
                        'permissions',
                    ]
                };
                const _pageSize = parseInt(pageSize, 10);
                const _pageIndex = parseInt(pageIndex, 10);
                if (Number.isInteger(_pageSize) && Number.isInteger(_pageIndex)) {
                    otherOptions.orderBy = { createDate: 'DESC' };
                    otherOptions.limit = _pageSize;
                    otherOptions.offset = _pageIndex * _pageSize;
                } else {
                    otherOptions.orderBy = { createDate: 'DESC' };
                    otherOptions.limit = 100;
                }
                const options: any = { parent };
                if (filters) {
                    if (filters.role) {
                        options.permissionsGroup = filters.role;
                    }
                    if (filters.username) {
                        options.username = { $regex: '.*' + filters.username + '.*' };
                    }
<<<<<<< HEAD
=======
                    if (filters.did) {
                        options.did = filters.did;
                    }
>>>>>>> dd846d31
                }

                const [items, count] = await new DataBaseHelper(User).findAndCount(options, otherOptions);

                return new MessageResponse({ items, count });
            } catch (error) {
                new Logger().error(error, ['GUARDIAN_SERVICE']);
                return new MessageError(error);
            }
        });
    }
}<|MERGE_RESOLUTION|>--- conflicted
+++ resolved
@@ -394,7 +394,6 @@
             const decryptedToken = await util.promisify<string, any, Object, any>(verify)(refreshToken, ACCESS_TOKEN_SECRET, {});
             if (Date.now() > decryptedToken.expireAt) {
                 return new MessageResponse({})
-<<<<<<< HEAD
             }
 
             const user = await new DataBaseHelper(User).findOne({ refreshToken: decryptedToken.id, username: decryptedToken.name });
@@ -402,15 +401,6 @@
                 return new MessageResponse({})
             }
 
-=======
-            }
-
-            const user = await new DataBaseHelper(User).findOne({ refreshToken: decryptedToken.id, username: decryptedToken.name });
-            if (!user) {
-                return new MessageResponse({})
-            }
-
->>>>>>> dd846d31
             const ACCESS_TOKEN_UPDATE_INTERVAL = process.env.ACCESS_TOKEN_UPDATE_INTERVAL || '60000'
 
             const accessToken = sign({
@@ -445,16 +435,6 @@
             }
         });
 
-<<<<<<< HEAD
-        /**
-         * Get users
-          *
-          * @param payload - filters
-          *
-          * @returns {any[]} users
-          */
-=======
->>>>>>> dd846d31
         this.getMessages(AuthEvents.GET_USER_ACCOUNTS, async (msg: any) => {
             try {
                 if (!msg) {
@@ -490,12 +470,9 @@
                     if (filters.username) {
                         options.username = { $regex: '.*' + filters.username + '.*' };
                     }
-<<<<<<< HEAD
-=======
                     if (filters.did) {
                         options.did = filters.did;
                     }
->>>>>>> dd846d31
                 }
 
                 const [items, count] = await new DataBaseHelper(User).findAndCount(options, otherOptions);
