--- conflicted
+++ resolved
@@ -21,11 +21,13 @@
     IGetUsersByIdMessage,
     IGetUsersByIRoleMessage,
     IGroup,
+    IGroup,
     IRegisterNewUserMessage,
     ISaveUserMessage,
     IStandardRegistryUserResponse,
     IUpdateUserMessage,
     IUser,
+    OldRoles,
     OldRoles,
     SRDefaultPermission,
     UserDefaultPermission,
@@ -79,6 +81,12 @@
         roleName: defaultRole.name,
         owner: null
     }] : [];
+    const permissionsGroup: IGroup[] = defaultRole ? [{
+        uuid: defaultRole.uuid,
+        roleId: defaultRole.id,
+        roleName: defaultRole.name,
+        owner: null
+    }] : [];
     const permissions = defaultRole ? defaultRole.permissions : [];
     const user = (new DataBaseHelper(User)).create({
         username,
@@ -140,11 +148,7 @@
                 }
 
                 const user = await new DataBaseHelper(User).findOne({ username: decryptedToken.username });
-<<<<<<< HEAD
                 return new MessageResponse(getRequiredProps(setDefaultPermissions(user), USER_REQUIRED_PROPS));
-=======
-                return new MessageResponse(getRequiredProps(setDefaultPermissions(user)));
->>>>>>> 63a15d20
             } catch (error) {
                 return new MessageError(error);
             }
@@ -233,6 +237,7 @@
             const { dids } = msg;
             try {
                 return new MessageResponse(await new DataBaseHelper(User).find({ did: { $in: dids } }));
+                return new MessageResponse(await new DataBaseHelper(User).find({ did: { $in: dids } }));
             } catch (error) {
                 new Logger().error(error, ['AUTH_SERVICE']);
                 return new MessageError(error);
@@ -258,6 +263,13 @@
          */
         this.getMessages<any, IGetAllUserResponse[]>(AuthEvents.GET_ALL_USER_ACCOUNTS, async (_: any) => {
             try {
+                const userAccounts = (await new DataBaseHelper(User)
+                    .find({ role: UserRole.USER }))
+                    .map((e) => ({
+                        username: e.username,
+                        parent: e.parent,
+                        did: e.did
+                    }));
                 const userAccounts = (await new DataBaseHelper(User)
                     .find({ role: UserRole.USER }))
                     .map((e) => ({
@@ -283,6 +295,12 @@
                         username: e.username,
                         did: e.did
                     }));
+                const userAccounts = (await new DataBaseHelper(User)
+                    .find({ role: UserRole.STANDARD_REGISTRY }))
+                    .map((e) => ({
+                        username: e.username,
+                        did: e.did
+                    }));
                 return new MessageResponse(userAccounts);
             } catch (error) {
                 new Logger().error(error, ['AUTH_SERVICE']);
@@ -295,6 +313,9 @@
          */
         this.getMessages<any, IGetDemoUserResponse[]>(AuthEvents.GET_ALL_USER_ACCOUNTS_DEMO, async (_) => {
             try {
+                const userAccounts = (await new DataBaseHelper(User).find({
+                    template: { $ne: true }
+                })).map((e) => ({
                 const userAccounts = (await new DataBaseHelper(User).find({
                     template: { $ne: true }
                 })).map((e) => ({
@@ -362,6 +383,8 @@
         this.getMessages<IRegisterNewUserMessage, User>(AuthEvents.GENERATE_NEW_TOKEN_BASED_ON_USER_PROVIDER,
             async (msg: ProviderAuthUser) => {
                 try {
+                    let user = await (new DataBaseHelper(User))
+                        .findOne({ username: msg.username, template: { $ne: true } });
                     let user = await (new DataBaseHelper(User))
                         .findOne({ username: msg.username, template: { $ne: true } });
                     if (!user) {
@@ -410,6 +433,10 @@
                     username,
                     template: { $ne: true }
                 });
+                const user = await new DataBaseHelper(User).findOne({
+                    username,
+                    template: { $ne: true }
+                });
                 if (user && passwordDigest === user.password) {
                     const tokenId = GenerateUUIDv4();
                     const refreshToken = sign({
@@ -451,6 +478,11 @@
                 username: decryptedToken.name,
                 template: { $ne: true }
             });
+            const user = await new DataBaseHelper(User).findOne({
+                refreshToken: decryptedToken.id,
+                username: decryptedToken.name,
+                template: { $ne: true }
+            });
             if (!user) {
                 return new MessageResponse({})
             }
@@ -470,6 +502,21 @@
         this.getMessages<IUpdateUserMessage, any>(AuthEvents.UPDATE_USER, async (msg) => {
             const { username, item } = msg;
             try {
+                const user = await (new DataBaseHelper(User))
+                    .findOne({ username });
+                if (!user) {
+                    return new MessageResponse(null);
+                }
+                Object.assign(user, item);
+                const template = await (new DataBaseHelper(User))
+                    .findOne({ did: item.did, template: true });
+                if (template) {
+                    user.permissions = template.permissions;
+                    user.permissionsGroup = template.permissionsGroup;
+                    await new DataBaseHelper(User).delete(template);
+                }
+                const result = await new DataBaseHelper(User).update(user);
+                return new MessageResponse(result);
                 const user = await (new DataBaseHelper(User))
                     .findOne({ username });
                 if (!user) {
@@ -516,6 +563,7 @@
                         'role',
                         'permissionsGroup',
                         'permissions',
+                        'template'
                         'template'
                     ]
                 };
@@ -533,6 +581,7 @@
                 if (filters) {
                     if (filters.role) {
                         options['permissionsGroup.roleId'] = filters.role;
+                        options['permissionsGroup.roleId'] = filters.role;
                     }
                     if (filters.username) {
                         options.username = { $regex: '.*' + filters.username + '.*' };
