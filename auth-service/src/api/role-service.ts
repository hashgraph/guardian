--- conflicted
+++ resolved
@@ -1,13 +1,10 @@
 import { DataBaseHelper, Logger, MessageError, MessageResponse, NatsService, Singleton } from '@guardian/common';
+import { AuthEvents, GenerateUUIDv4, IGroup, IOwner, PermissionsArray } from '@guardian/interfaces';
 import { AuthEvents, GenerateUUIDv4, IGroup, IOwner, PermissionsArray } from '@guardian/interfaces';
 import { DynamicRole } from '../entity/dynamic-role.js';
 import { User } from '../entity/user.js';
-<<<<<<< HEAD
 import { getRequiredProps } from '#utils';
 import { USER_REQUIRED_PROPS } from '#constants';
-=======
-import { getRequiredProps } from './account-service.js';
->>>>>>> 63a15d20
 
 const permissionList = PermissionsArray.filter((p) => !p.disabled).map((p) => {
     return {
@@ -159,6 +156,7 @@
                     }
 
                     const options: any = { owner };
+                    const options: any = { owner };
                     if (name) {
                         options.name = { $regex: '.*' + name + '.*' };
                     }
@@ -196,13 +194,16 @@
          */
         this.getMessages(AuthEvents.CREATE_ROLE,
             async (msg: { role: DynamicRole, owner: IOwner, restore: boolean }) => {
+            async (msg: { role: DynamicRole, owner: IOwner, restore: boolean }) => {
                 try {
                     if (!msg) {
                         throw new Error('Invalid create role parameters');
                     }
+                    const { role, owner, restore } = msg;
                     const { role, owner, restore } = msg;
                     delete role._id;
                     delete role.id;
+                    role.owner = owner.creator;
                     role.owner = owner.creator;
                     role.permissions = ListPermissions.unique(role.permissions);
                     role.default = false;
@@ -212,6 +213,11 @@
                     } else {
                         role.uuid = GenerateUUIDv4();
                     }
+                    if (restore) {
+                        role.uuid = role.uuid || GenerateUUIDv4();
+                    } else {
+                        role.uuid = GenerateUUIDv4();
+                    }
                     let item = new DataBaseHelper(DynamicRole).create(role);
                     item = await new DataBaseHelper(DynamicRole).save(item);
                     return new MessageResponse(item);
@@ -230,6 +236,7 @@
          */
         this.getMessages(AuthEvents.UPDATE_ROLE,
             async (msg: { id: string, role: any, owner: IOwner }) => {
+            async (msg: { id: string, role: any, owner: IOwner }) => {
                 try {
                     if (!msg) {
                         return new MessageError('Invalid update role parameters');
@@ -240,7 +247,12 @@
                         id,
                         owner: owner.creator
                     });
-
+                    const item = await new DataBaseHelper(DynamicRole).findOne({
+                        id,
+                        owner: owner.creator
+                    });
+
+                    if (!item || item.owner !== owner.creator) {
                     if (!item || item.owner !== owner.creator) {
                         throw new Error('Invalid role');
                     }
@@ -287,6 +299,7 @@
          */
         this.getMessages(AuthEvents.DELETE_ROLE,
             async (msg: { id: string, owner: IOwner }) => {
+            async (msg: { id: string, owner: IOwner }) => {
                 try {
                     if (!msg) {
                         return new MessageError('Invalid delete role parameters');
@@ -297,9 +310,15 @@
                         owner: owner.creator
                     });
                     if (!item || item.owner !== owner.creator) {
+                    const item = await new DataBaseHelper(DynamicRole).findOne({
+                        id,
+                        owner: owner.creator
+                    });
+                    if (!item || item.owner !== owner.creator) {
                         throw new Error('Invalid role');
                     }
                     await new DataBaseHelper(DynamicRole).remove(item);
+                    return new MessageResponse(item);
                     return new MessageResponse(item);
                 } catch (error) {
                     new Logger().error(error, ['GUARDIAN_SERVICE']);
@@ -360,15 +379,12 @@
                         target.permissionsGroup.length &&
                         target.permissionsGroup[0].owner
                     ) {
-<<<<<<< HEAD
                         return new MessageResponse(getRequiredProps(target, USER_REQUIRED_PROPS));
-=======
-                        return new MessageResponse(getRequiredProps(target));
->>>>>>> 63a15d20
                     }
                     const defaultRole = await getDefaultRole(owner);
                     if (defaultRole) {
                         target.permissionsGroup = [{
+                            uuid: defaultRole.uuid,
                             uuid: defaultRole.uuid,
                             roleId: defaultRole.id,
                             roleName: defaultRole.name,
@@ -380,11 +396,7 @@
                         target.permissions = [];
                     }
                     const result = await new DataBaseHelper(User).update(target);
-<<<<<<< HEAD
                     return new MessageResponse(getRequiredProps(result, USER_REQUIRED_PROPS));
-=======
-                    return new MessageResponse(getRequiredProps(result));
->>>>>>> 63a15d20
                 } catch (error) {
                     new Logger().error(error, ['GUARDIAN_SERVICE']);
                     return new MessageError(error);
@@ -399,6 +411,7 @@
          * @returns {any} user role
          */
         this.getMessages(AuthEvents.UPDATE_USER_ROLE,
+            async (msg: { username: string, userRoles: string[], owner: IOwner }) => {
             async (msg: { username: string, userRoles: string[], owner: IOwner }) => {
                 try {
                     if (!msg) {
@@ -410,18 +423,25 @@
                         username,
                         parent: owner.creator
                     });
+                    const target = await new DataBaseHelper(User).findOne({
+                        username,
+                        parent: owner.creator
+                    });
                     if (!target) {
                         return new MessageError('User does not exist');
                     }
 
+                    const roleMap = new Map<string, [string, string, string]>();
                     const roleMap = new Map<string, [string, string, string]>();
                     const permissions = new Set<string>();
                     const roles = await new DataBaseHelper(DynamicRole).find({ id: { $in: userRoles } });
                     for (const role of roles) {
                         if (
                             (role.owner && role.owner === owner.creator) ||
+                            (role.owner && role.owner === owner.creator) ||
                             (!role.owner && role.default)
                         ) {
+                            roleMap.set(role.id, [owner.creator, role.name, role.uuid]);
                             roleMap.set(role.id, [owner.creator, role.name, role.uuid]);
                             for (const permission of role.permissions) {
                                 permissions.add(permission);
@@ -434,6 +454,7 @@
                     if (target.permissionsGroup) {
                         for (const group of target.permissionsGroup) {
                             if (roleMap.has(group.roleId)) {
+                                roleMap.set(group.roleId, [group.owner, group.roleName, group.uuid]);
                                 roleMap.set(group.roleId, [group.owner, group.roleName, group.uuid]);
                             }
                         }
@@ -447,14 +468,17 @@
                             roleName,
                             owner: roleOwner
                         });
+                    for (const [roleId, [roleOwner, roleName, uuid]] of roleMap.entries()) {
+                        target.permissionsGroup.push({
+                            uuid,
+                            roleId,
+                            roleName,
+                            owner: roleOwner
+                        });
                     }
                     target.permissions = Array.from(permissions);
                     const result = await new DataBaseHelper(User).update(target);
-<<<<<<< HEAD
                     return new MessageResponse(getRequiredProps(result, USER_REQUIRED_PROPS));
-=======
-                    return new MessageResponse(getRequiredProps(result));
->>>>>>> 63a15d20
                 } catch (error) {
                     new Logger().error(error, ['GUARDIAN_SERVICE']);
                     return new MessageError(error);
@@ -497,11 +521,7 @@
                         user.permissions = Array.from(permissions);
                         await new DataBaseHelper(User).update(user);
                     }
-<<<<<<< HEAD
                     const result = users?.map((row) => getRequiredProps(row, USER_REQUIRED_PROPS));
-=======
-                    const result = users?.map((row) => getRequiredProps(row));
->>>>>>> 63a15d20
                     return new MessageResponse(result);
                 } catch (error) {
                     new Logger().error(error, ['GUARDIAN_SERVICE']);
@@ -518,12 +538,16 @@
          */
         this.getMessages(AuthEvents.DELEGATE_USER_ROLE,
             async (msg: { username: string, userRoles: string[], owner: IOwner }) => {
+            async (msg: { username: string, userRoles: string[], owner: IOwner }) => {
                 try {
                     if (!msg) {
                         return new MessageError('Invalid update user parameters');
                     }
                     const { username, userRoles, owner } = msg;
 
+                    const user = await new DataBaseHelper(User).findOne({
+                        did: owner.creator
+                    });
                     const user = await new DataBaseHelper(User).findOne({
                         did: owner.creator
                     });
@@ -537,6 +561,7 @@
                     const othersRoles = new Map<string, [string, DynamicRole]>();
                     target.permissionsGroup = target.permissionsGroup || [];
                     for (const group of target.permissionsGroup) {
+                        if (group.owner !== owner.creator) {
                         if (group.owner !== owner.creator) {
                             const role = await new DataBaseHelper(DynamicRole).findOne({ id: group.roleId });
                             if (role) {
@@ -551,6 +576,7 @@
                     for (const role of roles) {
                         if (ownRoles.includes(role.id)) {
                             if (!othersRoles.has(role.id)) {
+                                othersRoles.set(role.id, [owner.creator, role]);
                                 othersRoles.set(role.id, [owner.creator, role]);
                             }
                         } else {
@@ -568,6 +594,12 @@
                                 roleName: role.name,
                                 owner: roleOwner
                             });
+                            permissionsGroup.push({
+                                uuid: role.uuid,
+                                roleId: role.id,
+                                roleName: role.name,
+                                owner: roleOwner
+                            });
                             for (const permission of role.permissions) {
                                 permissions.add(permission);
                             }
@@ -577,11 +609,7 @@
                     target.permissionsGroup = permissionsGroup;
                     target.permissions = Array.from(permissions);
                     await new DataBaseHelper(User).update(target);
-<<<<<<< HEAD
                     return new MessageResponse(getRequiredProps(target, USER_REQUIRED_PROPS));
-=======
-                    return new MessageResponse(getRequiredProps(target));
->>>>>>> 63a15d20
                 } catch (error) {
                     new Logger().error(error, ['GUARDIAN_SERVICE']);
                     return new MessageError(error);
@@ -596,15 +624,11 @@
             const { username } = msg;
             try {
                 const user = await new DataBaseHelper(User).findOne({ username })
-<<<<<<< HEAD
                 return new MessageResponse(getRequiredProps(user, USER_REQUIRED_PROPS));
-=======
-                return new MessageResponse(getRequiredProps(user));
->>>>>>> 63a15d20
             } catch (error) {
                 new Logger().error(error, ['AUTH_SERVICE']);
                 return new MessageError(error);
             }
         });
     }
-}+}
