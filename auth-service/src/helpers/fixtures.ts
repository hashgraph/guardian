--- conflicted
+++ resolved
@@ -19,13 +19,8 @@
         }]
 
         for (const user of users) {
-<<<<<<< HEAD
-            const password = await UserPassword.generatePasswordV2('test');
+            const password = await UserPassword.generatePasswordV2(process.env.SR_INITIAL_PASSWORD || 'test');
             const row = usersRepository.create(User, {
-=======
-            const password = await UserPassword.generatePasswordV2(process.env.SR_INITIAL_PASSWORD || 'test');
-            const row = usersRepository.create({
->>>>>>> fd525907
                 ...user,
                 password: password.password,
                 salt: password.salt,
