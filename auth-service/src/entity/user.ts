--- conflicted
+++ resolved
@@ -85,11 +85,7 @@
      * Group name
      */
     @Property({ nullable: true })
-<<<<<<< HEAD
-    permissionsGroup?: string[];
-=======
     permissionsGroup?: IGroup[];
->>>>>>> dd846d31
 
     /**
      * Permissions
