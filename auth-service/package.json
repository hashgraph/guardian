--- conflicted
+++ resolved
@@ -1,53 +1,4 @@
 {
-<<<<<<< HEAD
-    "packageManager": "yarn@3.2.1",
-    "_moduleAliases": {
-        "@api": "dist/api",
-        "@entity": "dist/entity",
-        "@helpers": "dist/helpers"
-    },
-    "author": "Envision Blockchain Solutions <info@envisionblockchain.com>",
-    "dependencies": {
-        "@guardian/common": "^2.2.0",
-        "@guardian/interfaces": "^2.2.0",
-        "dotenv": "^16.0.0",
-        "jsonwebtoken": "^8.5.1",
-        "module-alias": "^2.2.2",
-        "mongodb": "4.2.1",
-        "reflect-metadata": "^0.1.13",
-        "typeorm": "^0.2.41"
-    },
-    "description": "",
-    "devDependencies": {
-        "@types/jsonwebtoken": "^8.5.4",
-        "@types/node": "^17.0.13",
-        "chai": "^4.3.4",
-        "cross-env": "^7.0.3",
-        "mocha": "^9.2.0",
-        "mocha-junit-reporter": "^2.0.2",
-        "nodemon": "^2.0.12",
-        "tslint": "^6.1.3",
-        "typescript": "^4.5.5"
-    },
-    "files": [
-        "dist"
-    ],
-    "license": "Apache-2.0",
-    "main": "dist/index.js",
-    "module": "dist/index.js",
-    "name": "auth-service",
-    "scripts": {
-        "dev:docker": "nodemon .",
-        "build": "tsc",
-        "debug": "nodemon dist/index.js",
-        "dev": "tsc -w",
-        "lint": "tslint --config ../tslint.json --project .",
-        "start": "node dist/index.js",
-        "test": "mocha tests/**/*.test.js --reporter mocha-junit-reporter --reporter-options mochaFile=../test_results/ui-service.xml"
-    },
-    "version": "2.2.0"
-=======
-  "packageManager": "yarn@3.2.1",
   "_moduleAliases": {
     "@api": "dist/api",
     "@entity": "dist/entity",
@@ -83,15 +34,15 @@
   "main": "dist/index.js",
   "module": "dist/index.js",
   "name": "auth-service",
+  "packageManager": "yarn@3.2.1",
   "scripts": {
-    "dev:docker": "nodemon .",
     "build": "tsc",
     "debug": "nodemon dist/index.js",
     "dev": "tsc -w",
-    "lint": "tslint --project .",
+    "dev:docker": "nodemon .",
+    "lint": "tslint --config ../tslint.json --project .",
     "start": "node dist/index.js",
     "test": "mocha tests/**/*.test.js --reporter mocha-junit-reporter --reporter-options mochaFile=../test_results/ui-service.xml"
   },
   "version": "2.2.1"
->>>>>>> 540ba0f6
 }