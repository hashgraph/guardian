{
  "_moduleAliases": {
    "@api": "dist/api",
    "@entity": "dist/entity",
    "@helpers": "dist/helpers"
  },
  "author": "Envision Blockchain Solutions <info@envisionblockchain.com>",
  "resolutions": {
    "@azure/core-rest-pipeline": "1.12.1",
      "image-size": "1.0.2"
  },
  "dependencies": {
<<<<<<< HEAD
    "@guardian/common": "^2.26.1",
    "@guardian/interfaces": "^2.26.1",
=======
    "@guardian/common": "^2.25.1",
    "@guardian/interfaces": "^2.25.1",
>>>>>>> 63a15d20
    "@meeco/cryppo": "^2.0.2",
    "@mikro-orm/core": "6.2.2",
    "@mikro-orm/mongodb": "6.2.2",
    "@nestjs/common": "^9.4.1",
    "@nestjs/core": "^9.4.1",
    "@nestjs/microservices": "^9.4.1",
    "axios": "^1.4.0",
    "base-x": "^4.0.0",
    "base64url": "^3.0.1",
    "base64url-universal": "^2.0.0",
    "dotenv": "^16.0.0",
    "express": "^4.17.1",
    "gulp": "^4.0.2",
    "gulp-copy": "^4.0.1",
    "gulp-rename": "^2.0.0",
    "gulp-sourcemaps": "^3.0.0",
    "gulp-typescript": "^6.0.0-alpha.1",
    "jsonwebtoken": "^8.5.1",
    "module-alias": "^2.2.2",
    "nacl": "^0.1.3",
    "node-vault": "^0.9.22",
    "pako": "^2.1.0",
    "prom-client": "^14.1.1",
    "prometheus-api-metrics": "3.2.2",
    "querystring": "^0.2.1",
    "reflect-metadata": "^0.1.13",
    "rxjs": "^7.8.1"
  },
  "description": "",
  "devDependencies": {
    "@types/gulp": "^4",
    "@types/gulp-rename": "^2",
    "@types/jsonwebtoken": "^8.5.4",
    "@types/node": "^18.16.0",
    "@types/node-vault": "^0",
    "chai": "^4.3.4",
    "cross-env": "^7.0.3",
    "mocha": "^9.2.0",
    "mocha-junit-reporter": "^2.0.2",
    "nodemon": "^2.0.12",
    "tslint": "^6.1.3",
    "typescript": "^4.5.5"
  },
  "files": [
    "dist"
  ],
  "license": "Apache-2.0",
  "main": "dist/index.js",
  "module": "dist/index.js",
  "name": "auth-service",
  "packageManager": "yarn@1.22.21",
  "imports": {
    "#constants": "./dist/constants/index.js",
    "#utils": "./dist/utils/index.js"
  },
  "scripts": {
    "build": "gulp build:demo",
    "build:prod": "gulp build:prod",
    "build:demo": "gulp build:demo",
    "debug": "nodemon dist/index.js",
    "dev": "gulp watch",
    "dev:docker": "nodemon .",
    "lint": "tslint --config ../tslint.json --project .",
    "start": "node dist/index.js",
    "test": "mocha tests/**/*.test.js --reporter mocha-junit-reporter --reporter-options mochaFile=../test_results/ui-service.xml"
  },
  "type": "module",
<<<<<<< HEAD
  "version": "2.26.1"
=======
  "version": "2.25.1"
>>>>>>> 63a15d20
}<|MERGE_RESOLUTION|>--- conflicted
+++ resolved
@@ -10,14 +10,11 @@
       "image-size": "1.0.2"
   },
   "dependencies": {
-<<<<<<< HEAD
     "@guardian/common": "^2.26.1",
     "@guardian/interfaces": "^2.26.1",
-=======
-    "@guardian/common": "^2.25.1",
-    "@guardian/interfaces": "^2.25.1",
->>>>>>> 63a15d20
     "@meeco/cryppo": "^2.0.2",
+    "@mikro-orm/core": "6.2.2",
+    "@mikro-orm/mongodb": "6.2.2",
     "@mikro-orm/core": "6.2.2",
     "@mikro-orm/mongodb": "6.2.2",
     "@nestjs/common": "^9.4.1",
@@ -84,9 +81,5 @@
     "test": "mocha tests/**/*.test.js --reporter mocha-junit-reporter --reporter-options mochaFile=../test_results/ui-service.xml"
   },
   "type": "module",
-<<<<<<< HEAD
   "version": "2.26.1"
-=======
-  "version": "2.25.1"
->>>>>>> 63a15d20
 }