import { IRootConfig, PolicyStatus, WorkerTaskType } from '@guardian/interfaces';
import { CronJob } from 'cron';
import { MintService } from '../mint/mint-service.js';
import { DatabaseServer, MessageAction, MessageServer, MultiPolicyTransaction, NotificationHelper, PinoLogger, Policy, SynchronizationMessage, Token, TopicConfig, Users, Workers } from '@guardian/common';

/**
 * Synchronization Service
 */
export class SynchronizationService {
    /**
     * Cron job
     * @private
     */
    private job: CronJob;
    /**
     * Cron Mask
     * @private
     */
    private readonly cronMask = `0 0 * * *`;
    /**
     * Task Status
     * @private
     */
    private taskStatus: boolean = false;
    /**
     * Users service
     * @private
     */
    private readonly users = new Users();
    /**
     * Policy
     * @private
     */
    private readonly policy: Policy;

    constructor(policy: Policy, private readonly logger: PinoLogger, private readonly policyOwnerId: string | null) {
        this.policy = policy;
    }

    /**
     * Start scheduler
     */
    public start(): boolean {
        if (
            this.policy.status !== PolicyStatus.PUBLISH ||
            !this.policy.synchronizationTopicId
        ) {
            return false;
        }
        if (this.job) {
            return true;
        }
        const cronMask = process.env.MULTI_POLICY_SCHEDULER || this.cronMask;
        this.taskStatus = false;
        this.job = new CronJob(cronMask, () => {
            this.task().then();
        }, null, false, 'UTC');
        this.job.start();
        this.logger.info(`Start synchronization: ${cronMask}`, ['GUARDIAN_SERVICE', 'SYNCHRONIZATION_SERVICE'], this.policyOwnerId);
        return true;
    }

    /**
     * Stop scheduler
     */
    public stop() {
        if (this.job) {
            this.job.stop();
            this.job = null;
            this.taskStatus = false;
        }
    }

    /**
     * Tick
     * @private
     */
    private async task() {
        try {
            if (this.taskStatus) {
                return;
            }
            await this.logger.info('Start synchronization task', ['GUARDIAN_SERVICE', 'SYNCHRONIZATION_SERVICE'], this.policyOwnerId);

            this.taskStatus = true;
            await this.taskByPolicy(this.policy, this.policyOwnerId);
            this.taskStatus = false;

            await this.logger.info('Complete synchronization task', ['GUARDIAN_SERVICE', 'SYNCHRONIZATION_SERVICE'], this.policyOwnerId);
        } catch (error) {
            this.taskStatus = false;
            console.error(error);
            await this.logger.error(error, ['GUARDIAN_SERVICE', 'SYNCHRONIZATION_SERVICE'], this.policyOwnerId);
        }
    }

    /**
     * Group by policy
     * @param policy
     * @param policyOwnerId
     * @private
     */
    private async taskByPolicy(policy: Policy, policyOwnerId: string | null) {
        try {
            const root = await this.users.getHederaAccount(policy.owner, policyOwnerId);
            const count = await DatabaseServer.countMultiPolicyTransactions(policy.id);

            if (!count) {
                return;
            }

            const topic = new TopicConfig({ topicId: policy.synchronizationTopicId }, null, null);
            const messageServer = new MessageServer(root.hederaAccountId, root.hederaAccountKey, root.signOptions).setTopicObject(topic);

            const workers = new Workers();
            const messages = await workers.addRetryableTask({
                type: WorkerTaskType.GET_TOPIC_MESSAGES,
                data: {
                    operatorId: null,
                    operatorKey: null,
                    dryRun: false,
                    topic: policy.synchronizationTopicId,
                    payload: { userId: policyOwnerId },
                }
            }, 10);

            const policyMap: { [x: string]: SynchronizationMessage[] } = {};
            const vpMap: { [x: string]: Map<string, SynchronizationMessage> } = {};
            for (const message of messages) {
                try {
                    const synchronizationMessage = SynchronizationMessage.fromMessage(message.message);
                    const user = synchronizationMessage.user;
                    if (synchronizationMessage.action === MessageAction.CreateMultiPolicy) {
                        if (synchronizationMessage.user !== message.payer_account_id) {
                            continue;
                        }
                        if (!policyMap[user]) {
                            policyMap[user] = [];
                        }
                        policyMap[user].push(synchronizationMessage);
                    } else if (synchronizationMessage.action === MessageAction.Mint) {
                        if (synchronizationMessage.policyOwner !== message.payer_account_id) {
                            continue;
                        }
                        if (!vpMap[user]) {
                            vpMap[user] = new Map<string, SynchronizationMessage>();
                        }
                        const amount = parseFloat(synchronizationMessage.amount);
                        if (isFinite(amount) && amount < 1) {
                            vpMap[user].delete(synchronizationMessage.getMessageId());
                        } else {
                            vpMap[user].set(synchronizationMessage.getMessageId(), synchronizationMessage);
                        }
                    }
                } catch (error) {
                    console.log(`${message?.id}: ${error}`);
                }
            }

            const users = Object.keys(policyMap);
            const chunkSize = 10;
            for (let i = 0; i < users.length; i += chunkSize) {
                const chunk = users.slice(i, i + chunkSize);
                const tasks: any[] = [];
                for (const user of chunk) {
                    tasks.push(this.taskByUser(messageServer, root, policy, user, policyMap[user], vpMap[user], policyOwnerId));
                }
                await Promise.all<any[][]>(tasks);
            }
        } catch (error) {
            console.error(error);
            await this.logger.error(error, ['GUARDIAN_SERVICE', 'SYNCHRONIZATION_SERVICE'], policyOwnerId);
        }
    }

    /**
     * Group by user
     * @param messageServer
     * @param root
     * @param policy
     * @param user
     * @param policies
     * @param vps
     * @param policyOwnerId
     * @private
     */
    private async taskByUser(
        messageServer: MessageServer,
        root: IRootConfig,
        policy: Policy,
        user: string,
        policies: SynchronizationMessage[],
        vps: Map<string, SynchronizationMessage>,
        policyOwnerId: string | null,
    ) {
        if (!vps) {
            return;
        }
        const vpMap: { [x: string]: SynchronizationMessage[] } = {};
        const vpCountMap: { [x: string]: number } = {};
        const policyOwnerMap: { [x: string]: string } = {};
        for (const p of policies) {
            vpMap[p.policy] = [];
            vpCountMap[p.policy] = 0;
            policyOwnerMap[p.policy] = p.policyOwner;
        }
        for (const vp of vps.values()) {
            const policyId = vp.policy;
            if (vpMap[policyId] && policyOwnerMap[policyId] === vp.policyOwner) {
                vpMap[policyId].push(vp);
                vpCountMap[policyId] += vp.amount;
            }
        }
        let min = Infinity;
        for (const p of policies) {
            min = Math.min(min, vpCountMap[p.policy]);
        }

        const transactions = await DatabaseServer.getMultiPolicyTransactions(policy.id, user);
        for (const transaction of transactions) {
            if (transaction.amount <= min) {
                const users = new Users();
                const userAccount = await users.getUserById(user, policyOwnerId);
                const policyOwner = await users.getUserById(policy.owner, policyOwnerId);
                const notifier = NotificationHelper.init([userAccount?.id, policyOwner?.id]);
                const token = await DatabaseServer.getToken(transaction.tokenId);
                const messageIds = await this.completeTransaction(
                    messageServer, root, token, transaction, policies, vpMap, policyOwnerId, notifier
                );
                if (messageIds) {
                    min -= transaction.amount;
                    MintService.multiMint(
                        root,
                        token,
                        transaction.amount,
                        transaction.target,
                        messageIds,
                        transaction.vpMessageId,
<<<<<<< HEAD
                        policy.id?.toString(),
                        notifier,
=======
                        policyOwner?.id,
                        notifier
>>>>>>> f851c502
                    ).catch(error => {
                        this.logger.error(error, ['GUARDIAN_SERVICE', 'SYNCHRONIZATION_SERVICE'], policyOwnerId);
                    });
                }
            }
        }
    }

    /**
     * Complete Transaction
     * @param messageServer
     * @param root
     * @param token
     * @param transaction
     * @param policies
     * @param vpMap
     * @param notifier
     * @param policyOwnerId
     * @private
     */
    private async completeTransaction(
        messageServer: MessageServer,
        root: IRootConfig,
        token: Token,
        transaction: MultiPolicyTransaction,
        policies: SynchronizationMessage[],
        vpMap: { [x: string]: SynchronizationMessage[] },
        policyOwnerId: string | null,
        notifier?: NotificationHelper
    ): Promise<string[] | null> {
        try {
            if (!token) {
                throw new Error('Bad token id');
            }
            const messagesIDs: string[] = [];
            const updateMessages: SynchronizationMessage[] = [];
            for (const p of policies) {
                let amount = transaction.amount;
                let i = 0;
                const count = vpMap[p.policy].length;
                while (i < count && amount > 0) {
                    const m = vpMap[p.policy][i];
                    if (m.amount > 0) {
                        if (amount > m.amount) {
                            updateMessages.push(m);
                            messagesIDs.push(m.messageId);
                            amount -= m.amount;
                            m.amount = 0;
                        } else {
                            updateMessages.push(m);
                            messagesIDs.push(m.messageId);
                            m.amount -= amount;
                            amount = 0;
                        }
                    }
                    i++;
                }
            }
            await this.updateMessages(messageServer, updateMessages, policyOwnerId);

            transaction.status = 'Completed';
            await DatabaseServer.updateMultiPolicyTransactions(transaction);

            return messagesIDs;
        } catch (error) {
            transaction.status = 'Failed';
            console.error(error);
            await this.logger.error(error, ['GUARDIAN_SERVICE', 'SYNCHRONIZATION_SERVICE'], policyOwnerId);
            await DatabaseServer.updateMultiPolicyTransactions(transaction);
            return null;
        }
    }

    /**
     * Update Messages
     * @param messageServer
     * @param updateMessages
     * @param userId
     * @private
     */
    private async updateMessages(
        messageServer: MessageServer,
        updateMessages: SynchronizationMessage[],
        userId?: string | null,
    ): Promise<boolean> {
        for (const message of updateMessages) {
            await messageServer.sendMessage(message, true, null, userId);
        }
        return true;
    }
}<|MERGE_RESOLUTION|>--- conflicted
+++ resolved
@@ -236,13 +236,9 @@
                         transaction.target,
                         messageIds,
                         transaction.vpMessageId,
-<<<<<<< HEAD
                         policy.id?.toString(),
-                        notifier,
-=======
                         policyOwner?.id,
                         notifier
->>>>>>> f851c502
                     ).catch(error => {
                         this.logger.error(error, ['GUARDIAN_SERVICE', 'SYNCHRONIZATION_SERVICE'], policyOwnerId);
                     });
