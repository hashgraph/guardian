--- conflicted
+++ resolved
@@ -21,11 +21,7 @@
             if (!ref.options.url) {
                 validator.addError('Option "url" is not set');
             }
-<<<<<<< HEAD
-            else if(!TransformationButtonBlock.isValidUrl(ref.options.url)) {
-=======
             else if (!TransformationButtonBlock.isValidUrl(ref.options.url)) {
->>>>>>> 16ed019f
                 validator.addError('"Url" is not valid');
             }
         } catch (error) {
