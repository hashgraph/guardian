import { PolicyComponentsUtils } from '../policy-components-utils.js';
import { PolicyUtils } from '../helpers/utils.js';
import { AnyBlockType } from '../policy-engine.interface.js';
import { PolicyUser } from '../policy-user.js';
import { EventActor, PolicyInputEventType, PolicyOutputEventType } from './policy-event-type.js';

/**
 * Event callback type
 */
export type EventCallback<T> = (event: IPolicyEvent<T>) => void;

/**
 * Policy event
 */
export interface IPolicyEvent<T> {
    /**
     * Event type
     */
    type: PolicyInputEventType;
    /**
     * Input event type
     */
    inputType: PolicyInputEventType;
    /**
     * Output event type
     */
    outputType: PolicyOutputEventType;
    /**
     * Policy id
     */
    policyId: string;
    /**
     * Block tag
     */
    source: string;
    /**
     * Block id
     */
    sourceId: string;
    /**
     * Block tag
     */
    target?: string;
    /**
     * Block id
     */
    targetId?: string;
    /**
     * User
     */
    user?: PolicyUser;
    /**
     * Data
     */
    data?: T;
}

/**
 * Policy link class
 */
export class PolicyLink<T> {
    /**
     * Event type
     */
    public readonly type: PolicyInputEventType;
    /**
     * Input event type
     */
    public readonly inputType: PolicyInputEventType;
    /**
     * Output event type
     */
    public readonly outputType: PolicyOutputEventType;
    /**
     * Policy id
     */
    public readonly policyId: string;
    /**
     * Source block
     */
    public readonly source: AnyBlockType;
    /**
     * Target block
     */
    public readonly target: AnyBlockType;
    /**
     * Event actor
     */
    public readonly actor: EventActor;

    /**
     * Event callback
     * @private
     */
    private readonly callback?: EventCallback<T>;

    constructor(
        inputType: PolicyInputEventType,
        outputType: PolicyOutputEventType,
        source: AnyBlockType,
        target: AnyBlockType,
        actor: EventActor,
        fn: EventCallback<T>
    ) {
        this.type = inputType;
        this.inputType = inputType;
        this.outputType = outputType;
        this.policyId = source.policyId;
        this.source = source;
        this.target = target;
        this.actor = actor;
        this.callback = fn;
    }

    /**
     * Run event action
     * @param user
     * @param data
     */
    public run(user: PolicyUser, data: T): void {
        this.getUser(user, data).then((_user) => {
            const event: IPolicyEvent<T> = {
                type: this.type,
                inputType: this.inputType,
                outputType: this.outputType,
                policyId: this.policyId,
                source: this.source.tag,
                sourceId: this.source.uuid,
                target: this.target.tag,
                targetId: this.target.uuid,
                user: _user,
                data
            };
            this.callback.call(this.target, event);
        });
    }

    /**
     * Get owner
     * @param data
     * @private
     */
    private async getUser(user: PolicyUser, data: T): Promise<PolicyUser> {
        if (this.actor === EventActor.Owner) {
<<<<<<< HEAD
            user = await this.getOwner(user, data);
        } else if (this.actor === EventActor.Issuer) {
            user = await this.getIssuer(user, data);
=======
            return await this.getOwner(user, data);
        } else if (this.actor === EventActor.Issuer) {
            return await this.getIssuer(user, data);
>>>>>>> dd846d31
        } else {
            return user;
        }
    }

    /**
     * Get owner
     * @param data
     * @private
     */
    private async getOwner(user: PolicyUser, data: any): Promise<PolicyUser> {
        if (!data) {
            return null;
        }
        if (data.data) {
            data = Array.isArray(data.data) ? data.data[0] : data.data;
        }
        if (user && user.equal(data.owner, data.group)) {
            return user;
        } else {
            return await PolicyComponentsUtils.GetPolicyUserByDID(data.owner, data.group, this.target);
        }
    }

    /**
     * Get issuer
     * @param data
     * @private
     */
    private async getIssuer(user: PolicyUser, data: any): Promise<PolicyUser> {
        if (!data) {
            return null;
        }
        if (data.data) {
            data = Array.isArray(data.data) ? data.data[0] : data.data;
        }
        if (data) {
            let did = data.owner;
            if (data.document) {
                did = PolicyUtils.getDocumentIssuer(data.document);
            }
            if (user && user.equal(did, data.group)) {
                return user;
            } else {
                return await PolicyComponentsUtils.GetPolicyUserByDID(did, data.group, this.target);
            }
        }
        return null;
    }

    /**
     * Destructor
     */
    public destroy(): void {
        return;
    }

    /**
     * Equals
     */
    public equals(link: PolicyLink<T>): boolean {
        return (
            this.target?.tag === link?.target?.tag &&
            this.source?.tag === link?.source?.tag &&
            this.inputType === link?.inputType &&
            this.outputType === link?.outputType &&
            this.actor === link?.actor
        );
    }
}<|MERGE_RESOLUTION|>--- conflicted
+++ resolved
@@ -142,15 +142,9 @@
      */
     private async getUser(user: PolicyUser, data: T): Promise<PolicyUser> {
         if (this.actor === EventActor.Owner) {
-<<<<<<< HEAD
-            user = await this.getOwner(user, data);
-        } else if (this.actor === EventActor.Issuer) {
-            user = await this.getIssuer(user, data);
-=======
             return await this.getOwner(user, data);
         } else if (this.actor === EventActor.Issuer) {
             return await this.getIssuer(user, data);
->>>>>>> dd846d31
         } else {
             return user;
         }
