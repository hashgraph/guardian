import { DatabaseServer, DidDocument, HederaBBSMethod, HederaDidDocument, HederaEd25519Method, IAuthUser, KeyType, PolicyRoles, Users, Wallet } from '@guardian/common';
import { ISignOptions, Permissions, PolicyRole, SignType } from '@guardian/interfaces';
import { AnyBlockType, IPolicyDocument, IPolicyInstance } from './policy-engine.interface.js';

/**
 * Hedera Account interface
 */
export interface IHederaCredentials {
    /**
     * Hedera account id
     */
    readonly hederaAccountId: string;
    /**
     * Hedera account key
     */
    readonly hederaAccountKey: string;
}

/**
 * User in policy
 */
export class PolicyUser {
    /**
     * User DID
     */
    private _id: string;
    /**
     * User DID
     */
    private _did: string;
    /**
     * username
     */
    private _username: string;
    /**
     * User Role
     */
    private _role: PolicyRole | null;
    /**
     * User Role
     */
    private _group: string;
    /**
     * Role message
     */
    private _roleMessage: string | null;
    /**
     * Policy id
     */
    public readonly policyId: string | null;
    /**
     * Policy owner
     */
    public readonly policyOwner: string | null;
    /**
     * Permissions
     */
    public readonly permissions: string[];

<<<<<<< HEAD
    constructor(user: IAuthUser, instance: IPolicyInstance | AnyBlockType) {
        this.did = user.did;
        this.username = user.username;
        this.permissions = user.permissions || [];
=======
    constructor(arg: IAuthUser | string, instance: IPolicyInstance | AnyBlockType) {
        if (typeof arg === 'string') {
            this.did = arg;
            this.username = null;
            this.permissions = [];
        } else {
            this.did = arg.did;
            this.username = arg.username;
            this.permissions = arg.permissions || [];
        }
>>>>>>> dd846d31
        this.role = null;
        this.group = null;
        this.roleMessage = null;
        this.policyId = instance.policyId;
        this.policyOwner = instance.policyOwner;
    }

    public get id(): string {
        return this._id;
    }

    public get did(): string {
        return this._did;
    }

    protected set did(did: string) {
        this._did = did;
        if (this._group) {
            this._id = `${this._group}:${this._did}`;
        } else {
            this._id = this._did;
        }
    }

    public get username(): string {
        return this._username;
    }

    protected set username(username: string) {
        this._username = username;
    }

    public get role(): PolicyRole | null {
        return this._role;
    }

    protected set role(role: PolicyRole | null) {
        this._role = role;
    }

    public get group(): string | null {
        return this._group;
    }

    protected set group(uuid: string) {
        this._group = uuid;
        if (this._group) {
            this._id = `${this._group}:${this._did}`;
        } else {
            this._id = this._did;
        }
    }

    public get roleMessage(): string | null {
        return this._roleMessage;
    }

    protected set roleMessage(messageId: string | null) {
        this._roleMessage = messageId;
    }

    public get virtual(): boolean {
        return false;
    }

    public get isAdmin(): boolean {
        return (
            this._did === this.policyOwner ||
            this.permissions.includes(Permissions.POLICIES_POLICY_MANAGE)
        );
    }

    /**
     * Set Group
     * @param group
     */
    public setCurrentGroup(group: PolicyRoles): PolicyUser {
        this.role = group?.role || null;
        this.group = group?.uuid || null;
        this.roleMessage = group?.messageId || null;
        return this;
    }

    public equal(did: string, uuid: string): boolean {
<<<<<<< HEAD
        return this._did === did && this._group === uuid;
    }

    public toJson() {
        return {
            id: this.id,
            did: this.did,
            username: this.username,
            role: this.role,
            group: this.group,
            roleMessage: this.roleMessage,
            virtual: this.virtual,
            isAdmin: this.isAdmin,
            policyId: this.policyId
=======
        if (this._group || uuid) {
            return this._did === did && this._group === uuid;
        } else {
            return this._did === did;
>>>>>>> dd846d31
        }
    }
}

<<<<<<< HEAD
/**
 * User in policy
 */
export class VirtualUser extends PolicyUser {
    constructor(
        virtualUser: any,
        instance: IPolicyInstance | AnyBlockType
    ) {
        super(virtualUser || {}, instance);
=======
    public toJson() {
        return {
            id: this.id,
            did: this.did,
            username: this.username,
            role: this.role,
            group: this.group,
            roleMessage: this.roleMessage,
            virtual: this.virtual,
            isAdmin: this.isAdmin,
            policyId: this.policyId
        }
>>>>>>> dd846d31
    }
}

<<<<<<< HEAD
=======
/**
 * User in policy
 */
export class VirtualUser extends PolicyUser {
    constructor(
        virtualUser: any,
        instance: IPolicyInstance | AnyBlockType
    ) {
        super(virtualUser || {}, instance);
    }

>>>>>>> dd846d31
    public override get virtual(): boolean {
        return true;
    }
}

/**
 * Hedera Account interface
 */
export class UserCredentials {
    /**
     * Is dry run mode
     */
    private readonly _dryRun: boolean;
    /**
     * Policy Owner
     */
    private readonly _owner: string;
    /**
     * User DID
     */
    private _did: string;
    /**
     * Hedera account id
     */
    private _hederaAccountId: string;

    public get did(): string {
        return this._did;
    }

    public get hederaAccountId(): string {
        return this._hederaAccountId;
    }

    constructor(ref: AnyBlockType, userDid: string) {
        this._dryRun = !!ref.dryRun;
        this._did = userDid;
        this._owner = ref.policyOwner;
    }

    public async load(ref: AnyBlockType): Promise<UserCredentials> {
        let userFull: IAuthUser;
        if (this._dryRun) {
            userFull = await ref.databaseServer.getVirtualUser(this._did);
        } else {
            const users = new Users();
            userFull = await users.getUserById(this._did);
        }
        if (!userFull) {
            throw new Error('Virtual User not found');
        }
        this._hederaAccountId = userFull.hederaAccountId;
        this._did = userFull.did;
        if (!this._did || !this._hederaAccountId) {
            throw new Error('Hedera Account not found.');
        }
        return this;
    }

    public async loadHederaKey(ref: AnyBlockType): Promise<any> {
        if (this._dryRun) {
            return await ref.databaseServer.getVirtualKey(this._did, this._did);
        } else {
            const wallet = new Wallet();
            return await wallet.getUserKey(this._did, KeyType.KEY, this._did);
        }
    }

    public async loadSignOptions(ref: AnyBlockType): Promise<ISignOptions> {
        if (this._dryRun) {
            return {
                signType: SignType.INTERNAL
            }
        } else {
            const users = new Users()
            const userFull = await users.getUserById(this._did);
            const wallet = new Wallet();
            return await wallet.getUserSignOptions(userFull)
        }
    }

    public async loadHederaCredentials(ref: AnyBlockType): Promise<IHederaCredentials> {
        const hederaKey = await this.loadHederaKey(ref);
        return {
            hederaAccountId: this._hederaAccountId,
            hederaAccountKey: hederaKey
        }
    }

    public async loadDidDocument(ref: AnyBlockType): Promise<HederaDidDocument> {
        return await this.loadSubDidDocument(ref, this._did);
    }

    public async loadSubDidDocument(ref: AnyBlockType, subDid: string): Promise<HederaDidDocument> {
        const virtualUser = this._dryRun && subDid !== this._owner;

        let row: DidDocument;
        if (virtualUser) {
            row = await ref.databaseServer.getDidDocument(subDid);
        } else {
            row = await DatabaseServer.getDidDocument(subDid);
        }
        if (!row) {
            throw new Error('DID Document not found.');
        }

        const document = HederaDidDocument.from(row.document);
        const keys = row.verificationMethods || {};
        const Ed25519Signature2018 = keys[HederaEd25519Method.TYPE];
        const BbsBlsSignature2020 = keys[HederaBBSMethod.TYPE];
        const walletToken = this._did;

        if (virtualUser) {
            //Default key
            const hederaPrivateKey = await ref.databaseServer.getVirtualKey(walletToken, subDid);
            //Ed25519Signature2018
            if (Ed25519Signature2018) {
                const privateKey = await ref.databaseServer.getVirtualKey(walletToken, Ed25519Signature2018);
                document.setPrivateKey(Ed25519Signature2018, privateKey);
            } else {
                const { id, privateKey } = await HederaEd25519Method.generateKeyPair(subDid, hederaPrivateKey);
                document.setPrivateKey(id, privateKey);
            }
            //BbsBlsSignature2020
            if (BbsBlsSignature2020) {
                const privateKey = await ref.databaseServer.getVirtualKey(walletToken, BbsBlsSignature2020);
                document.setPrivateKey(BbsBlsSignature2020, privateKey);
            } else {
                const { id, privateKey } = await HederaBBSMethod.generateKeyPair(subDid, hederaPrivateKey);
                document.setPrivateKey(id, privateKey);
            }
        } else {
            const wallet = new Wallet();
            //Default key
            const hederaPrivateKey = await wallet.getUserKey(walletToken, KeyType.KEY, subDid);
            //Ed25519Signature2018
            if (Ed25519Signature2018) {
                const privateKey = await wallet.getUserKey(walletToken, KeyType.DID_KEYS, Ed25519Signature2018);
                document.setPrivateKey(Ed25519Signature2018, privateKey);
            } else {
                const { id, privateKey } = await HederaEd25519Method.generateKeyPair(subDid, hederaPrivateKey);
                document.setPrivateKey(id, privateKey);
            }
            //BbsBlsSignature2020
            if (BbsBlsSignature2020) {
                const privateKey = await wallet.getUserKey(walletToken, KeyType.DID_KEYS, BbsBlsSignature2020);
                document.setPrivateKey(BbsBlsSignature2020, privateKey);
            } else {
                const { id, privateKey } = await HederaBBSMethod.generateKeyPair(subDid, hederaPrivateKey);
                document.setPrivateKey(id, privateKey);
            }
        }

        return document;
    }

    public async saveDidDocument(
        ref: AnyBlockType,
        row: IPolicyDocument,
        document: HederaDidDocument
    ): Promise<void> {
        await this.saveSubDidDocument(ref, row, document);
    }

    public async saveSubDidDocument(
        ref: AnyBlockType,
        row: any,
        document: HederaDidDocument
    ): Promise<void> {
        const walletToken = this._did;
        const keys = document.getPrivateKeys();
        row.verificationMethods = {};
        for (const item of keys) {
            const { id, type, key } = item;
            row.verificationMethods[type] = id;
            if (this._dryRun) {
                await ref.databaseServer.setVirtualKey(walletToken, id, key);
            } else {
                const wallet = new Wallet();
                await wallet.setUserKey(walletToken, KeyType.DID_KEYS, id, key);
            }
        }
        await ref.databaseServer.saveDid(row);
    }

    public static async create(ref: AnyBlockType, userDid: string): Promise<UserCredentials> {
        return await (new UserCredentials(ref, userDid)).load(ref);
    }
}<|MERGE_RESOLUTION|>--- conflicted
+++ resolved
@@ -57,12 +57,6 @@
      */
     public readonly permissions: string[];
 
-<<<<<<< HEAD
-    constructor(user: IAuthUser, instance: IPolicyInstance | AnyBlockType) {
-        this.did = user.did;
-        this.username = user.username;
-        this.permissions = user.permissions || [];
-=======
     constructor(arg: IAuthUser | string, instance: IPolicyInstance | AnyBlockType) {
         if (typeof arg === 'string') {
             this.did = arg;
@@ -73,7 +67,6 @@
             this.username = arg.username;
             this.permissions = arg.permissions || [];
         }
->>>>>>> dd846d31
         this.role = null;
         this.group = null;
         this.roleMessage = null;
@@ -158,8 +151,11 @@
     }
 
     public equal(did: string, uuid: string): boolean {
-<<<<<<< HEAD
-        return this._did === did && this._group === uuid;
+        if (this._group || uuid) {
+            return this._did === did && this._group === uuid;
+        } else {
+            return this._did === did;
+        }
     }
 
     public toJson() {
@@ -173,17 +169,10 @@
             virtual: this.virtual,
             isAdmin: this.isAdmin,
             policyId: this.policyId
-=======
-        if (this._group || uuid) {
-            return this._did === did && this._group === uuid;
-        } else {
-            return this._did === did;
->>>>>>> dd846d31
         }
     }
 }
 
-<<<<<<< HEAD
 /**
  * User in policy
  */
@@ -193,37 +182,8 @@
         instance: IPolicyInstance | AnyBlockType
     ) {
         super(virtualUser || {}, instance);
-=======
-    public toJson() {
-        return {
-            id: this.id,
-            did: this.did,
-            username: this.username,
-            role: this.role,
-            group: this.group,
-            roleMessage: this.roleMessage,
-            virtual: this.virtual,
-            isAdmin: this.isAdmin,
-            policyId: this.policyId
-        }
->>>>>>> dd846d31
-    }
-}
-
-<<<<<<< HEAD
-=======
-/**
- * User in policy
- */
-export class VirtualUser extends PolicyUser {
-    constructor(
-        virtualUser: any,
-        instance: IPolicyInstance | AnyBlockType
-    ) {
-        super(virtualUser || {}, instance);
-    }
-
->>>>>>> dd846d31
+    }
+
     public override get virtual(): boolean {
         return true;
     }
