--- conflicted
+++ resolved
@@ -462,7 +462,6 @@
     }
 
     /**
-<<<<<<< HEAD
      * Get Virtual User
      * @param did
      */
@@ -479,12 +478,5 @@
             policyId: this.policyId,
             targetId: documentId
         });
-=======
-     * Get virtual user
-     * @param did
-     */
-    public getVirtualUser(_did: string) {
-        return this.databaseServer.getVirtualUser(_did);
->>>>>>> eddb3fd8
     }
 }