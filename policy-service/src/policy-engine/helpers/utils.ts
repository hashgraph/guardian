--- conflicted
+++ resolved
@@ -20,13 +20,8 @@
     SchemaConverterUtils,
     Tag
 } from '@guardian/common';
-<<<<<<< HEAD
 import { DidDocumentStatus, DocumentSignature, DocumentStatus, ISchema, Schema, SchemaEntity, SchemaField, SignatureType, TagType, TopicType, WorkerTaskType } from '@guardian/interfaces';
-import { TokenId, TopicId } from '@hashgraph/sdk';
-=======
-import { DidDocumentStatus, DocumentSignature, DocumentStatus, ISchema, Schema, SchemaEntity, SchemaField, SignatureType, TopicType, WorkerTaskType } from '@guardian/interfaces';
 import { TokenId, TopicId } from '@hiero-ledger/sdk';
->>>>>>> 4ded8c93
 import { FilterQuery } from '@mikro-orm/core';
 import * as mathjs from 'mathjs';
 import { DocumentType } from '../interfaces/document.type.js';
