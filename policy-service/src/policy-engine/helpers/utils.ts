--- conflicted
+++ resolved
@@ -492,14 +492,7 @@
                     payload: { userId }
                 }
             }, 20);
-<<<<<<< HEAD
-            const userProfile = await new Users().getUserByAccount(user.hederaAccountId);
-=======
-            const userProfile = await new Users().getUserByAccount(
-                user.hederaAccountId,
-                userId
-            );
->>>>>>> f851c502
+            const userProfile = await new Users().getUserByAccount(user.hederaAccountId, userId);
             await NotificationHelper.info(
                 `Associate token`,
                 `${token.tokenName} associated`,
@@ -537,10 +530,7 @@
                     payload: { userId }
                 }
             }, 20);
-            const userProfile = await new Users().getUserByAccount(
-                user.hederaAccountId,
-                userId
-            );
+            const userProfile = await new Users().getUserByAccount(user.hederaAccountId, userId);
             await NotificationHelper.info(
                 `Dissociate token`,
                 `${token.tokenName} dissociated`,
@@ -788,22 +778,14 @@
      * @param account
      * @param userId
      */
-<<<<<<< HEAD
-    public static async checkAccountId(hederaAccountId: string): Promise<void> {
-        const workers = new Workers();
-        return await workers.addNonRetryableTask({
-            type: WorkerTaskType.CHECK_ACCOUNT,
-            data: { hederaAccountId }
-=======
-    public static async checkAccountId(account: IHederaCredentials, userId: string | null): Promise<void> {
+    public static async checkAccountId(hederaAccountId: string, userId: string | null): Promise<void> {
         const workers = new Workers();
         return await workers.addNonRetryableTask({
             type: WorkerTaskType.CHECK_ACCOUNT,
             data: {
-                hederaAccountId: account.hederaAccountId,
+                hederaAccountId,
                 payload: { userId }
             }
->>>>>>> f851c502
         }, 20);
     }
 
@@ -1020,8 +1002,8 @@
      * @param ref
      * @param did
      */
-    public static async getUserCredentials(ref: AnyBlockType, did: string): Promise<UserCredentials> {
-        return await UserCredentials.create(ref, did);
+    public static async getUserCredentials(ref: AnyBlockType, did: string, userId: string | null): Promise<UserCredentials> {
+        return await UserCredentials.create(ref, did, userId);
     }
 
     /**
@@ -1029,8 +1011,8 @@
      * @param ref
      * @param did
      */
-    public static async getUserCredentialsByAccount(ref: AnyBlockType, accountId: string): Promise<UserCredentials> {
-        return await UserCredentials.createByAccount(ref, accountId);
+    public static async getUserCredentialsByAccount(ref: AnyBlockType, accountId: string, userId: string | null): Promise<UserCredentials> {
+        return await UserCredentials.createByAccount(ref, accountId, userId);
     }
 
     /**
