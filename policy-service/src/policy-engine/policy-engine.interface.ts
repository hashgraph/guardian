import { BlockCacheType, EventConfig, IPolicyEvent, PolicyOutputEventType } from './interfaces/index.js';
import { DatabaseServer, Policy } from '@guardian/common';
import { PolicyUser, UserCredentials } from './policy-user.js';
import { ComponentsService } from './helpers/components-service.js';
import { LocationType, PolicyAvailability, PolicyStatus } from '@guardian/interfaces';
import { IDebugContext } from './block-engine/block-result.js';
import { RecordActionStep } from './record-action-step.js';

/**
 * Policy roles interface
 */
export enum ActionType {
    COMMON = 'COMMON',
    LOCAL = 'LOCAL',
    REMOTE = 'REMOTE'
}

/**
 * Policy roles interface
 */
export interface IPolicyRoles {
    [policyId: string]: string;
}

/**
 * Serialized block
 */
export interface ISerializedBlock {
    /**
     * Block type
     */
    blockType: string;
    /**
     * Default active
     */
    defaultActive: boolean;
    /**
     * block tag
     */
    tag?: string;
    /**
     * Block permissions
     */
    permissions: string[];
    /**
     * Block UUID
     */
    uuid?: string;
    /**
     * Block children
     */
    children?: ISerializedBlock[];
}

/**
 * Serialized block extended fields
 */
export interface ISerializedBlockExtend extends ISerializedBlock {
    /**
     * Parent block
     */
    _parent?: IPolicyBlock;
}

/**
 * Policy block interface
 */
export interface IPolicyBlock {
    /**
     * Parent block
     */
    parent?: AnyBlockType;
    /**
     * Block children
     */
    children?: AnyBlockType[];
    /**
     * Block type
     */
    blockType?: string;
    /**
     * Block UUID
     */
    uuid?: string;
    /**
     * Block tag
     */
    tag?: string | null;
    /**
     * Is common block
     */
    commonBlock?: boolean;
    /**
     * Is default active
     */
    defaultActive?: boolean;
    /**
     * Block options
     */
    options: any;
    /**
     * Block class name
     */
    blockClassName: string;
    /**
     * Policy id
     */
    policyId: string;
    /**
     * Policy message id
     */
    messageId: string;
    /**
     * Policy owner
     */
    policyOwner: string;
    /**
     * Policy instance
     */
    policyInstance: Policy;
    /**
     * Topic id
     */
    topicId: string;
    /**
     * Block about
     */
    about?: string;
    /**
     * Action location
     */
    actionType?: LocationType;
    /**
     * Block permissions
     */
    readonly permissions: string[];
    /**
     * Block variables
     */
    readonly variables: any[];
    /**
     * Block actions
     */
    readonly actions: any[];
    /**
     * Output actions
     */
    readonly outputActions: any[];
    /**
     * Block events
     */
    readonly events: EventConfig[];

    /**
     * Next block
     */
    readonly next: IPolicyBlock;

    /**
     * Database Server
     */
    readonly databaseServer: DatabaseServer;

    /**
     * Database Server
     */
    readonly components: ComponentsService;

    /**
     * Dry-run
     */
    readonly dryRun: string;

    /**
     * Policy status
     */
    readonly policyStatus: PolicyStatus;

    /**
     * Policy availability
     */
    readonly policyAvailability: PolicyAvailability;

    /**
     * Policy location
     */
    readonly locationType: LocationType;

    /**
     * Set policy owner
     * @param did
     */
    setPolicyOwner(did: string): void;

    /**
     * Set policy instance
     * @param policyId
     * @param policy
     */
    setPolicyInstance(policyId: string, policy: Policy): void;

    /**
     * Set topic id
     * @param id
     */
    setTopicId(id: string): void;

    /**
     * Get child
     * @param uuid
     */
    getChild(uuid: string): IPolicyBlock;

    /**
     * Get child index
     * @param uuid
     */
    getChildIndex(uuid: string): number;

    /**
     * Get next child
     * @param uuid
     */
    getNextChild(uuid: string): IPolicyBlock;

    /**
     * Get data state diff
     * @param user
     */
    checkDataStateDiffer?: (user: PolicyUser) => boolean

    /**
     * Serialize block options
     */
    serialize(): ISerializedBlock;

    /**
     * Update block
     * @param state
     * @param user
     * @param tag
     */
    updateBlock(state: any, user: PolicyUser, tag: string, userId: string | null): any;

    /**
     * Check permissions
     * @param role
     * @param user
     */
    hasPermission(user: PolicyUser | null): any;

    /**
     * Check Permission and Active
     * @param user
     */
    isAvailable(user: PolicyUser): Promise<boolean>;

    /**
     * Register child
     * @param child
     */
    registerChild(child: IPolicyBlock): void;

    /**
     * Block destructor
     */
    destroy(): void;

    /**
     * Is child active
     * @param child
     * @param user
     */
    isChildActive(child: AnyBlockType, user: PolicyUser): boolean;

    /**
     * Is block active
     * @param user
     */
    isActive(user: PolicyUser): boolean;

    /**
     * Write message to log
     * @param message
     */
    log(message: string): void;

    /**
     * Write error to log
     * @param message
     */
    error(message: string): void;

    /**
     * Write warn to log
     * @param message
     */
    warn(message: string): void;

    /**
     * Write debug to log
     * @param message
     */
    debug(message: any): void;

    /**
     * Save and update debug context
     * @param context
     */
    debugContext(context: IDebugContext): Promise<IDebugContext>;

    /**
     * Trigger events
     * @param eventType
     * @param user
     * @param data
     */
    triggerEvents<T>(
        eventType: PolicyOutputEventType | string,
        user: PolicyUser,
        data: T,
        actionStatus: RecordActionStep
    ): void;

    /**
     * Trigger event sync
     * @param eventType
     * @param user
     * @param data
     */
    triggerEventSync<T>(
        eventType: PolicyOutputEventType | string,
        user: PolicyUser,
        data: T,
        actionStatus: RecordActionStep
    ): Promise<any>;

    /**
     * Trigger event
     * @param event
     * @param user
     * @param data
     */
    triggerEvent<T>(
        event: IPolicyEvent<T>,
        user: PolicyUser,
        data: T,
        actionStatus: RecordActionStep
    ): void;

    /**
     * Create backup
     */
    backup(): void

    /**
     * Save block state
     */
    saveState(): Promise<void>;

    /**
     * Restore block state
     */
    restoreState(): Promise<void>;

    /**
     * Before init callback
     */
    beforeInit(): Promise<void>;

    /**
     * After init callback
     */
    afterInit(): Promise<void>;

    /**
     * Add source link
     * @param link
     */
    addSourceLink(link: any): void;

    /**
     * Add target link
     * @param link
     */
    addTargetLink(link: any): void;

    /**
     * Run block action
     * @param event
     */
    runAction(event: IPolicyEvent<any>): Promise<any>;

    /**
     * Update State
     * @param user
     * @param state
     */
    updateDataState(user: PolicyUser, state: any): boolean;

    /**
     * Join GET Data
     * @param {IPolicyDocument | IPolicyDocument[]} data
     * @param {PolicyUser} user
     * @param {AnyBlockType} parent
     */
    joinData<T extends IPolicyDocument | IPolicyDocument[]>(
        data: T,
        user: PolicyUser,
        parent: AnyBlockType
    ): Promise<T>;

    /**
     * Add Internal Event Listener
     * @param type
     */
    addInternalListener(type: string, callback: Function): void;

    /**
     * Trigger Internal Event
     * @param type
     * @param data
     */
    triggerInternalEvent(type: string, data: any): void;

    /**
     * Get Cache
     * @param {string} name - variable name
     * @param {PolicyUser | string} [user] - user DID
     * @returns {T} - variable value
     */
    getCache<T>(name: string, user?: PolicyUser | string): Promise<T>;

    /**
     * Set Cache
     * @param {BlockCacheType} type - variable size
     * @param {string} name - variable name
     * @param {T} value - variable value
     * @param {PolicyUser | string} [user] - user DID
     */
    setCache<T>(
        type: BlockCacheType,
        name: string,
        value: T,
        user?: PolicyUser | string
    ): Promise<void>;

    /**
     * Set Cache
     * @param {string} name - variable name
     * @param {T} value - variable value
     * @param {PolicyUser | string} [user] - user DID
     * @protected
     */
    setShortCache<T>(
        name: string,
        value: T,
        user?: PolicyUser | string
    ): Promise<void>;

    /**
     * Set Cache (Big value)
     * @param {string} name - variable name
     * @param {T} value - variable value
     * @param {PolicyUser | string} [user] - user DID
     * @protected
     */
    setLongCache<T>(
        name: string,
        value: T,
        user?: PolicyUser | string
    ): Promise<void>;
}

/**
 * Policy interface block interface
 */
export interface IPolicyInterfaceBlock extends IPolicyBlock {
    /**
     * Set block content
     * @param content
     */
    setContent(content: string): void;

    /**
     * Set block data
     * @param user
     * @param data
     */
    setData(user: PolicyUser | null, data: any, type: ActionType, actionStatus: RecordActionStep): Promise<any>;

    /**
     * Get block data
     * @param user
     * @param uuid
     * @param queryParams
     */
    getData(user: PolicyUser | null, uuid: string, queryParams?: any): Promise<any>;

    /**
     * Update data state
     * @param user
     * @param data
     */
    updateDataState(user: PolicyUser, data: any): boolean;
}

/**
 * Policy container block
 */
export interface IPolicyContainerBlock extends IPolicyBlock {
    /**
     * Get block data
     * @param user
     * @param uuid
     * @param queryParams
     */
    getData(user: PolicyUser | null, uuid: string, queryParams?: any): Promise<any>;

    /**
     * Change step
     * @param user
     * @param data
     * @param target
     */
    changeStep(user: PolicyUser, data: any, target: IPolicyBlock): Promise<void>;

    /**
     * Is last block active
     * @param target
     */
    isLast(target: IPolicyBlock): boolean;

    /**
     * Is cyclic
     */
    isCyclic(): boolean;

    /**
     * Get last block
     */
    getLast(): IPolicyBlock;

    /**
     * Get first block
     */
    getFirst(): IPolicyBlock;
}

/**
 * Policy datasource block interface
 */
export interface IPolicySourceBlock extends IPolicyBlock {
    /**
     * Get block data
     * @param user
     * @param uuid
     * @param queryParams
     */
    getData(user: PolicyUser | null, uuid: string, queryParams?: any): Promise<any>;

    /**
     * Get child filter addons
     */
    getChildFiltersAddons(): IPolicyBlock[];

    /**
     * Get filters from sources
     * @param user Policy user
     */
    getGlobalSourcesFilters(user: PolicyUser): Promise<{
        /**
         * Sources filters
         */
        filters: any,
        /**
         * Source data type
         */
        dataType: string
    }>;

    /**
     * Get filter addons
     */
    getFiltersAddons(): IPolicyBlock[];

    /**
     * Get sources
     * @param user
     * @param globalFilters
     * @param paginationData
     * @param countResult
     */
    getSources(user: PolicyUser, globalFilters: any, paginationData: any, countResult?: boolean): Promise<any[] | number>;

    /**
     * Get global sources
     * @param user
     * @param paginationData
     * @param countResult
     * @param opts
     */
    getGlobalSources(user: PolicyUser, paginationData: any, countResult?: boolean, opts?: { savepointIds?: string[] }): Promise<any[] | number>;

    /**
     * Get common addons
     */
    getCommonAddons(): IPolicyBlock[];

    /**
     * On addon event
     * @param user
     * @param tag
     * @param documentId
     * @param handler
     */
    onAddonEvent(
        user: PolicyUser,
        tag: string,
        documentId: string,
        handler: (
            document: any
        ) => Promise<IPolicyEventState> | IPolicyEventState,
        actionStatus: RecordActionStep
    ): Promise<void>;
}

/**
 * Policy addon block interface
 */
export interface IPolicyAddonBlock extends IPolicyBlock {
    /**
     * Filters container
     */
    filters: { [key: string]: { [key: string]: string } };

    /**
     * Set block data
     * @param user
     * @param data
     */
    setData(user: PolicyUser | null, data: any, type?: ActionType): Promise<any>;

    /**
     * Get block data
     * @param user
     * @param uuid
     * @param queryParams
     */
    getData(user: PolicyUser | null, uuid: string, queryParams?: any): Promise<any>;

    /**
     * Set filter state
     * @param user
     * @param data
     */
    setFilterState(user: PolicyUser | null, data: any): Promise<void>;

    /**
     * Get sources
     * @param user
     * @param globalFilters
     */
    getSources(user: PolicyUser, globalFilters: any): any;

    /**
     * Get from source
     * @param user
     * @param globalFilters
     * @param countResult
     * @param otherOptions
     */
    getFromSource(user: PolicyUser, globalFilters: any, countResult?: boolean, otherOptions?: any): any;

    /**
     * Get filters
     * @param user
     */
    getFilters(user: PolicyUser): Promise<{ [key: string]: string }>;

    /**
     * Set filters
     * @param filters
     * @param user
     */
    setFilters(filters: { [key: string]: string }, user: PolicyUser): void

    /**
     * Get block state
     * @param user
     */
    getState(user: PolicyUser): any;

    /**
     * Set block state
     * @param user
     * @param state
     */
    setState(user: PolicyUser, state: any): Promise<void>;

    /**
     * Get selective attributes addons
     */
    getSelectiveAttributes(): IPolicyAddonBlock[];

    /**
     * Set strict filters
     */
    setFiltersStrict(user: PolicyUser | null, data: any): Promise<void>;

    /**
     * Restore filters
     */
    resetFilters(user: PolicyUser): Promise<void>;

    /**
     * Restore pagination
     * @param user
     */
    resetPagination(user: PolicyUser): Promise<void>;
}

/**
 * Policy calculate block interface
 */
export interface IPolicyCalculateBlock extends IPolicyBlock {
    /**
     * Get addons
     */
    getAddons(): IPolicyCalculateAddon[];
}

/**
 * Policy calculate addon interface
 */
export interface IPolicyCalculateAddon extends IPolicyBlock {
    /**
     * Run logic
     * @param scope
     */
    run(scope: any, user: PolicyUser): Promise<any>;

    /**
     * Get variables
     * @param variables
     */
    getVariables(variables: any): any;

    /**
     * Evaluate
     * @param formula
     * @param scope
     */
    evaluate(formula: string, scope: any): any;

    /**
     * Parse formula
     * @param formula
     */
    parse(formula: string): boolean;
}

/**
 * Policy report block interface
 */
export interface IPolicyReportBlock extends IPolicyBlock {
    /**
     * Get items
     */
    getItems(): IPolicyReportItemBlock[];
}

/**
 * Report item block interface
 */
export interface IPolicyReportItemBlock extends IPolicyBlock {
    /**
     * Run logic
     * @param fieldsResult
     * @param mapVariables
     */
    run(
        fieldsResult: any[],
        mapVariables: any
    ): Promise<[documentsNotFound: boolean, resultFields: any]>;

    /**
     * Get items
     */
    getItems(): IPolicyReportItemBlock[];
}

/**
 * Policy request block interface
 */
export interface IPolicyRequestBlock extends IPolicyBlock {
    /**
     * Is block active
     */
    isBlockActive(user: PolicyUser): Promise<boolean>;

    /**
     * Get block data
     * @param user
     */
    getData(user: PolicyUser): Promise<any>;

    /**
     * Ste block data
     * @param user
     * @param _data
     */
    setData(user: PolicyUser, _data: any): Promise<any>;

    /**
     * Get sources
     * @param user
     */
    getSources(user: PolicyUser): Promise<any[]>
}

/**
 * Policy Validator block interface
 */
export interface IPolicyValidatorBlock extends IPolicyBlock {
    /**
     * Run block logic
     * @param event
     * @returns error
     */
    run(event: IPolicyEvent<any>): Promise<string>;
}

/**
 * Policy token block interface
 */
export interface IPolicyTokenBlock extends IPolicyBlock {
    /**
     * Get addons
     */
    getAddons(): IPolicyTokenAddon[];
}

/**
 * Policy token addon interface
 */
export interface IPolicyTokenAddon extends IPolicyBlock {
    /**
     * Run logic
     * @param scope
     */
    run(scope: any, root: UserCredentials, user: PolicyUser): Promise<any>;
}

/**
 * Any block type
 */
export type AnyBlockType =
    IPolicyBlock
    | IPolicyInterfaceBlock
    | IPolicyContainerBlock
    | IPolicySourceBlock
    | IPolicyAddonBlock
    | IPolicyCalculateBlock
    | IPolicyCalculateAddon
    | IPolicyTokenBlock
    | IPolicyTokenAddon
    | IPolicyRequestBlock
    | IPolicyValidatorBlock;

/**
 * Policy document
 */
export interface IPolicyDBDocument<T> {
    /**
     * id
     */
    id?: string;
    /**
     * id
     */
    _id?: any;
    /**
     * DID
     */
    did?: string;
    /**
     * Policy id
     */
    policyId?: string;
    /**
     * Block Tag
     */
    tag?: string;
    /**
     * Document owner
     */
    owner?: string;
    /**
     * Group (Group UUID)
     */
    group?: string;
    /**
     * Assigned To
     */
    assignedTo?: string;
    /**
     * Assigned To
     */
    assignedToGroup?: string;
    /**
     * Message Id
     */
    messageId?: string;
    /**
     * Topic Id
     */
    topicId?: string;
    /**
     * Message History
     */
    messageIds?: string[];
    /**
     * Hedera Status
     */
    hederaStatus?: any;
    /**
     * status
     */
    status?: any;
    /**
     * Hash
     */
    hash?: string;
    /**
     * Hedera Hash
     */
    messageHash?: string;
    /**
     * Relationships
     */
    relationships?: string[];
    /**
     * Type
     */
    type?: string;
    /**
     * Schema
     */
    schema?: string;
    /**
     * Accounts
     */
    accounts?: any;
    /**
     * Options
     */
    option?: any;
    /**
     * Signature
     */
    signature?: any;
    /**
     * Ref
     */
    documentFields?: string[];
    /**
     * Tokens
     */
    tokens?: any;
    /**
     * comment
     */
    comment?: string;
    /**
     * Document instance
     */
    document?: T;

    /**
     * Document instance
     */
    encryptedDocument?: string;

    /**
     * Token identifier
     */
    tokenId?: string;

    /**
     * Is edited
     */
    edited?: boolean;

    /**
     * Is Draft
     */
    draft?: boolean;

    /**
     * Draft ID
     */
    draftId?: string;

    /**
     * Parent document
     */
    draftRef?: string;

    /**
     * Parent message
     */
    startMessageId?: string;

    /**
     * Relayer Account
     */
    relayerAccount?: string;

<<<<<<< HEAD
    /**
     * Last VC Version
     */
    oldVersion?: boolean;
    /**
     * Parent message
     */
    initId?: string;
=======
    recordActionId?: string | null;
>>>>>>> 4ded8c93
}

/**
 * Policy document
 */
export interface IPolicyDocument extends IPolicyDBDocument<any> {
    /**
     * Ref
     */
    ref?: any;
    /**
     * blocks
     */
    blocks?: any;
    /**
     * blocks
     */
    target?: any;
    /**
     * sourceTag
     */
    __sourceTag__?: string;
}

/**
 * Policy event
 */
export interface IPolicyEventState {
    /**
     * Data
     */
    data: IPolicyDocument | IPolicyDocument[];

    /**
     * Result
     */
    old?: IPolicyDocument | IPolicyDocument[];

    /**
     * Result
     */
    result?: IPolicyDocument | IPolicyDocument[];

    /**
     * Source
     */
    source?: IPolicyDocument | IPolicyDocument[];
}

/**
 * Policy instance
 */
export interface IPolicyInstance {
    /**
     * Policy id
     */
    readonly policyId: string;

    /**
     * Dry-run
     */
    readonly dryRun: string;

    /**
     * Is Multiple Group
     */
    readonly isMultipleGroup: boolean;

    /**
     * Policy Instance Topic Id
     */
    readonly instanceTopicId: string;

    /**
     * Synchronization Topic Id
     */
    readonly synchronizationTopicId: string;

    /**
     * Policy Owner
     */
    readonly owner: string;

    /**
     * Policy Owner
     */
    readonly policyOwner: string;

    /**
     * Policy Owner
     */
    readonly components: ComponentsService;

    /**
     * Policy Status
     */
    readonly policyStatus: PolicyStatus;

    /**
     * Policy location
     */
    readonly locationType: LocationType;

    /**
     * Relayer Account
     */
    readonly relayerAccount: boolean;
}

/**
 * Navigation
 */
export interface IPolicyNavigation {
    /**
     * Data
     */
    role: string;
    /**
     * Data
     */
    steps: IPolicyNavigationStep[];
}

/**
 * Navigation Step
 */
export interface IPolicyNavigationStep {
    /**
     * Data
     */
    uuid: string;
    /**
     * Data
     */
    name: string;
    /**
     * Data
     */
    block: string;
    /**
     * Data
     */
    level: number;
}

/**
 * Block get data
 */
export interface IPolicyGetData {
    /**
     * Block ID
     */
    id: string;
    /**
     * Block Type
     */
    blockType: string;
    /**
     * Action Type
     */
    actionType: LocationType;
    /**
     * Readonly
     */
    readonly: boolean;

    [x: string]: any;

    draftDocument?: any;
}<|MERGE_RESOLUTION|>--- conflicted
+++ resolved
@@ -1017,7 +1017,8 @@
      */
     relayerAccount?: string;
 
-<<<<<<< HEAD
+    recordActionId?: string | null;
+
     /**
      * Last VC Version
      */
@@ -1026,9 +1027,6 @@
      * Parent message
      */
     initId?: string;
-=======
-    recordActionId?: string | null;
->>>>>>> 4ded8c93
 }
 
 /**
