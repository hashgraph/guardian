import { Policy } from '@entity/policy';
import {
    IPolicyBlock,
    IPolicyInstance,
    IPolicyInterfaceBlock
} from './policy-engine.interface';
import { PolicyComponentsUtils } from './policy-components-utils';
import { Singleton } from '@helpers/decorators/singleton';
import { GenerateUUIDv4, IUser, PolicyEvents, UserRole } from '@guardian/interfaces';
import { Logger, MessageResponse, NatsService } from '@guardian/common';
import { DatabaseServer } from '@database-modules';
import { IPolicyUser, PolicyUser } from './policy-user';
import { Users } from '@helpers/users';
import { Inject } from '@helpers/decorators/inject';
import { ISerializedErrors, PolicyValidator } from '@policy-engine/block-validators';
import { headers } from 'nats';

/**
 * Block tree generator
 */
@Singleton
export class BlockTreeGenerator extends NatsService {
    /**
     * Users helper
     * @private
     */
    @Inject()
    private readonly users: Users;

    /**
     * Message queue name
     */
    public messageQueueName = 'block-tree-generator-queue';

    /**
     * Reply subject
     * @private
     */
    public replySubject = 'block-tree-generator-reply-' + GenerateUUIDv4();

    /**
     * Policy models map
     * @private
     */
    private readonly models: Map<string, IPolicyBlock> = new Map();

    /**
     * Get user
     * @param policy
     * @param user
     */
    public async getUser(policy: IPolicyInstance, user: IUser): Promise<IPolicyUser> {
        const regUser = await this.users.getUser(user.username);
        if (!regUser || !regUser.did) {
            throw new Error(`Forbidden`);
        }
        const userFull = new PolicyUser(regUser.did);
        if (policy.dryRun) {
            if (user.role === UserRole.STANDARD_REGISTRY) {
                const virtualUser = await DatabaseServer.getVirtualUser(policy.policyId);
                userFull.setVirtualUser(virtualUser);
            } else {
                throw new Error(`Forbidden`);
            }
        } else {
            userFull.setUsername(regUser.username);
        }
        const groups = await policy.databaseServer.getGroupsByUser(policy.policyId, userFull.did);
        for (const group of groups) {
            if (group.active !== false) {
                return userFull.setGroup(group);
            }
        }
        return userFull;
    }

    /**
     * Get messages
     * @param subject
     * @param cb
     */
    public getPolicyMessages<T, A>(subject: string, policyId, cb: Function) {
        this.connection.subscribe([policyId, subject].join('-'), {
            queue: this.messageQueueName,
            callback: async (error, msg) => {
                const pId = msg.headers.get('policyId');
                console.log(policyId, pId);
                if (pId === policyId) {
                    const messageId = msg.headers.get('messageId');
                    const head = headers();
                    head.append('messageId', messageId);
<<<<<<< HEAD
                    const respond = await cb(this.jsonCodec.decode(msg.data), msg.headers);
                    console.log(respond);
                    msg.respond(this.jsonCodec.encode(respond), {headers: head});
=======
                    const respond = await cb(await this.codec.decode(msg.data), msg.headers);
                    console.log(respond);
                    msg.respond(await this.codec.encode(respond), {headers: head});
>>>>>>> 1bd593ff
                }
            }
        });
    }

    /**
     * Init policy events
     */
    async initPolicyEvents(policyId: string, policyInstance: any): Promise<void> {
        this.getPolicyMessages(PolicyEvents.CHECK_IF_ALIVE, policyId,async (msg: any) => {
            return new MessageResponse(true);
        });

<<<<<<< HEAD
=======
        this.getPolicyMessages(PolicyEvents.DELETE_POLICY, policyId, () => {
            process.exit(9);
        });

>>>>>>> 1bd593ff
        this.getPolicyMessages(PolicyEvents.GET_ROOT_BLOCK_DATA, policyId,async (msg: any) => {

            const { user } = msg;

            const userFull = await this.getUser(policyInstance, user);

            if (policyInstance && (await policyInstance.isAvailable(userFull))) {
                const data = await policyInstance.getData(userFull, policyInstance.uuid);
                return new MessageResponse(data);
            } else {
                return new MessageResponse(null);
            }
        });

        this.getPolicyMessages(PolicyEvents.GET_POLICY_GROUPS, policyId,async (msg: any) => {

            const { user } = msg;

            const userFull = await this.getUser(policyInstance, user);

            if (!policyInstance.isMultipleGroups) {
                return new MessageResponse([]);
            }

            const groups = await PolicyComponentsUtils.GetGroups(policyInstance, userFull);
            return new MessageResponse(groups);
        });

        this.getPolicyMessages(PolicyEvents.SELECT_POLICY_GROUP, policyId,async (msg: any) => {

            const { user, uuid } = msg;

            const userFull = await this.getUser(policyInstance, user);

            if (!policyInstance.isMultipleGroups) {
                return new MessageResponse([] as any);
            }

            await PolicyComponentsUtils.SelectGroup(policyInstance, userFull, uuid);
            return new MessageResponse(true as any);
        });

        this.getPolicyMessages(PolicyEvents.GET_BLOCK_DATA, policyId,async (msg: any) => {

            const { user, blockId } = msg;

            const userFull = await this.getUser(policyInstance, user);
            const block = PolicyComponentsUtils.GetBlockByUUID<IPolicyInterfaceBlock>(blockId);

            if (block && (await block.isAvailable(userFull))) {
                const data = await block.getData(userFull, blockId, null);
                return new MessageResponse(data);
            } else {
                return new MessageResponse(null);
            }
        });

        this.getPolicyMessages(PolicyEvents.GET_BLOCK_DATA_BY_TAG, policyId,async (msg: any) => {
            const { user, tag } = msg;

            const userFull = await this.getUser(policyInstance, user);
            const block = PolicyComponentsUtils.GetBlockByTag<IPolicyInterfaceBlock>(policyId, tag);

            if (block && (await block.isAvailable(userFull))) {
                const data = await block.getData(userFull, block.uuid, null);
                return new MessageResponse(data);
            } else {
                return new MessageResponse(null);
            }
        });

        this.getPolicyMessages(PolicyEvents.SET_BLOCK_DATA, policyId,async (msg: any) => {

            const { user, blockId, data } = msg;

            const userFull = await this.getUser(policyInstance, user);
            const block = PolicyComponentsUtils.GetBlockByUUID<IPolicyInterfaceBlock>(blockId);

            if (block && (await block.isAvailable(userFull))) {
                const result = await block.setData(userFull, data);
                return new MessageResponse(result);
            } else {
                return new MessageResponse(null);
            }
        });

        this.getPolicyMessages(PolicyEvents.SET_BLOCK_DATA_BY_TAG, policyId,async (msg: any) => {
            const { user, tag, data } = msg;

            const userFull = await this.getUser(policyInstance, user);
            const block = PolicyComponentsUtils.GetBlockByTag<IPolicyInterfaceBlock>(policyId, tag);

            if (block && (await block.isAvailable(userFull))) {
                const result = await block.setData(userFull, data);
                return new MessageResponse(result);
            } else {
                return new MessageResponse(null);
            }
        });

        this.getPolicyMessages(PolicyEvents.BLOCK_BY_TAG, policyId,async (msg: any) => {
            const { tag } = msg;
            const block = PolicyComponentsUtils.GetBlockByTag<IPolicyBlock>(policyId, tag);
            return new MessageResponse({ id: block.uuid });
        });

        this.getPolicyMessages(PolicyEvents.GET_BLOCK_PARENTS, policyId,async (msg: any) => {
            const { blockId } = msg;
            const block = PolicyComponentsUtils.GetBlockByUUID<IPolicyInterfaceBlock>(blockId);
            let tmpBlock: IPolicyBlock = block;
            const parents = [block.uuid];
            while (tmpBlock.parent) {
                parents.push(tmpBlock.parent.uuid);
                tmpBlock = tmpBlock.parent;
            }
            return new MessageResponse(parents);
        });

        this.getPolicyMessages(PolicyEvents.MRV_DATA, policyId,async (msg: any) => {
            const { data } = msg;

            for (const block of PolicyComponentsUtils.ExternalDataBlocks.values()) {
                if (block.policyId === policyId) {
                    await (block as any).receiveData(data);
                }
            }

            return new MessageResponse({});
        })
    }

    /**
     * Generate policy instance from config
     * @param policy
     * @param skipRegistration
     * @param policyValidator
     */
    public async generate(
        policy: Policy,
        skipRegistration?: boolean,
        policyValidator?: PolicyValidator
    ): Promise<IPolicyBlock> {
        if (!policy || (typeof policy !== 'object')) {
            throw new Error('Policy was not exist');
        }
        const policyId: string = policy.id || PolicyComponentsUtils.GenerateNewUUID();

        try {
            const instancesArray: IPolicyBlock[] = [];
            const model = PolicyComponentsUtils.BuildBlockTree(policy, policyId, instancesArray);

            if (!skipRegistration) {
                await PolicyComponentsUtils.RegisterPolicyInstance(policyId, policy);
                await PolicyComponentsUtils.RegisterBlockTree(instancesArray);
                this.models.set(policy.id.toString(), model as any);
            }
            await this.initPolicyEvents(policyId, model);

            await this.validate(policy, policyValidator);

            return model as IPolicyInterfaceBlock;
        } catch (error) {
            new Logger().error(`Error build policy ${error}`, ['GUARDIAN_SERVICE', policy.name, policyId.toString()]);
            if (policyValidator) {
                policyValidator.addError(typeof error === 'string' ? error : error.message)
            }
            return null;
        }
    }

    /**
     * Validate policy by config
     * @private
     * @param policy
     */
    public async validate(
        policy: Policy,
        policyValidator?: PolicyValidator
    ): Promise<ISerializedErrors> {
        policyValidator = policyValidator || new PolicyValidator(policy);
        if (!policy || (typeof policy !== 'object')) {
            policyValidator.addError('Invalid policy config');
            return policyValidator.getSerializedErrors();
        }
        const policyConfig = policy.config;
        policyValidator.registerBlock(policyConfig);
        policyValidator.addPermissions(policy.policyRoles);
        await policyValidator.validate();
        return policyValidator.getSerializedErrors();
    }

    /**
     * Generate policy instance from config
     * @param policy
     */
    public async destroy(policy: Policy | string): Promise<void>;

    public async destroy(arg: any): Promise<void> {
        let policy: Policy;
        if (typeof arg === 'string') {
            policy = await DatabaseServer.getPolicyById(arg);
        } else {
            policy = arg;
        }
        if (policy) {
            const policyId = policy.id.toString()
            this.models.delete(policyId);
            await PolicyComponentsUtils.UnregisterBlocks(policyId);
            await PolicyComponentsUtils.UnregisterPolicy(policyId);
        }
    }

    /**
     * Regenerate IDs
     * @param block
     */
    public regenerateIds(block: any) {
        block.id = GenerateUUIDv4();
        if (Array.isArray(block.children)) {
            for (const child of block.children) {
                this.regenerateIds(child);
            }
        }
    }

    /**
     * Get root
     * @param policyId
     */
    public getRoot(policyId: any): IPolicyInterfaceBlock {
        const model = this.models.get(policyId) as IPolicyInterfaceBlock;
        if (!model) {
            throw new Error('Unexisting policy');
        }
        return model;
    }
}<|MERGE_RESOLUTION|>--- conflicted
+++ resolved
@@ -89,15 +89,9 @@
                     const messageId = msg.headers.get('messageId');
                     const head = headers();
                     head.append('messageId', messageId);
-<<<<<<< HEAD
-                    const respond = await cb(this.jsonCodec.decode(msg.data), msg.headers);
-                    console.log(respond);
-                    msg.respond(this.jsonCodec.encode(respond), {headers: head});
-=======
                     const respond = await cb(await this.codec.decode(msg.data), msg.headers);
                     console.log(respond);
                     msg.respond(await this.codec.encode(respond), {headers: head});
->>>>>>> 1bd593ff
                 }
             }
         });
@@ -111,13 +105,10 @@
             return new MessageResponse(true);
         });
 
-<<<<<<< HEAD
-=======
         this.getPolicyMessages(PolicyEvents.DELETE_POLICY, policyId, () => {
             process.exit(9);
         });
 
->>>>>>> 1bd593ff
         this.getPolicyMessages(PolicyEvents.GET_ROOT_BLOCK_DATA, policyId,async (msg: any) => {
 
             const { user } = msg;
