import { EventBlock } from '../helpers/decorators/index.js';
import { UserType, Schema, LocationType } from '@guardian/interfaces';
import { findOptions } from '../helpers/find-options.js';
import { IPolicyAddonBlock, IPolicyDocument, IPolicyEventState, IPolicyGetData, IPolicyInterfaceBlock } from '../policy-engine.interface.js';
import { ChildrenType, ControlType } from '../interfaces/block-about.js';
import { PolicyInputEventType, PolicyOutputEventType } from '../interfaces/index.js';
import { PolicyComponentsUtils } from '../policy-components-utils.js';
import { PolicyUser } from '../policy-user.js';
import { PolicyUtils } from '../helpers/utils.js';
import { ExternalDocuments, ExternalEvent, ExternalEventType } from '../interfaces/external-event.js';
import { KeyType } from '@guardian/common';
import { PolicyActionsUtils } from '../policy-actions/utils.js';

/**
 * Document action clock with UI
 */
@EventBlock({
    blockType: 'interfaceActionBlock',
    commonBlock: false,
    actionType: LocationType.REMOTE,
    about: {
        label: 'Action',
        title: `Add 'Action' Block`,
        post: true,
        get: true,
        children: ChildrenType.Special,
        control: ControlType.UI,
        input: [
            PolicyInputEventType.RunEvent,
            PolicyInputEventType.RefreshEvent,
        ],
        output: null,
        defaultEvent: false
    },
    variables: [
        { path: 'options.schema', alias: 'schema', type: 'Schema' }
    ]
})
export class InterfaceDocumentActionBlock {
    /**
     * Get block data
     * @param user
     */
    async getData(user: PolicyUser): Promise<IPolicyGetData> {
        const ref = PolicyComponentsUtils.GetBlockRef<IPolicyAddonBlock>(this);

        const data: IPolicyGetData = {
            id: ref.uuid,
            blockType: ref.blockType,
            actionType: ref.actionType,
            readonly: (
                ref.actionType === LocationType.REMOTE &&
                user.location === LocationType.REMOTE
            ),
            type: ref.options.type,
            uiMetaData: ref.options.uiMetaData,
            user: ref.options.user
        }

        if (ref.options.type === 'selector') {
            data.field = ref.options.field;
        }

        if (ref.options.type === 'dropdown') {
            const documents: any[] = await ref.getSources(user, null);
            data.name = ref.options.name;
            data.value = ref.options.value;
            data.field = ref.options.field;
            data.options = documents.map((e) => {
                return {
                    name: findOptions(e, ref.options.name),
                    value: findOptions(e, ref.options.value),
                }
            });
        }
        return data;
    }

    /**
     * Set block data
     * @param user
     * @param document
     * @param userId
     */
    async setData(user: PolicyUser, document: IPolicyDocument, userId: string | null): Promise<any> {
        const ref = PolicyComponentsUtils.GetBlockRef<IPolicyInterfaceBlock>(this);

        const state: IPolicyEventState = { data: document };

        let result: any = null;
        if (ref.options.type === 'selector') {
            const option = this.findOptions(document, ref.options.field, ref.options.uiMetaData.options);
            if (option) {
                const newUser = option.user === UserType.CURRENT
                    ? user
                    : await PolicyUtils.getDocumentOwner(ref, document, userId);
                ref.triggerEvents(option.tag, newUser, state);
                ref.triggerEvents(PolicyOutputEventType.RefreshEvent, newUser, state);
            }
        }

        if (ref.options.type === 'dropdown') {
            const newUser = await PolicyUtils.getDocumentOwner(ref, document, userId);
            ref.triggerEvents(PolicyOutputEventType.DropdownEvent, newUser, state);
            ref.triggerEvents(PolicyOutputEventType.RefreshEvent, newUser, state);
        }

        if (ref.options.type === 'download') {
            const sensorDid = document.document.credentialSubject[0].id;
            const userDID = document.owner;
<<<<<<< HEAD
            const schemaObject = await PolicyUtils.loadSchemaByID(ref, ref.options.schema);
            const schema = new Schema(schemaObject);
            const sensorKey = await PolicyUtils.getAccountKey(ref, userDID, KeyType.KEY, sensorDid);
            const key = await PolicyActionsUtils.downloadPrivateDocument(ref, userDID, sensorDid);
=======
            const userCred = await PolicyUtils.getUserCredentials(ref, userDID);
            const hederaCred = await userCred.loadHederaCredentials(ref, userId);
            const schemaObject = await PolicyUtils.loadSchemaByID(ref, ref.options.schema);
            const schema = new Schema(schemaObject);
            const didDocument = await userCred.loadSubDidDocument(ref, sensorDid, userId);
            const sensorKey = await PolicyUtils.getAccountKey(ref, userDID, KeyType.KEY, sensorDid, userId);
>>>>>>> f851c502
            result = {
                fileName: ref.options.filename || `${sensorDid}.config.json`,
                body: {
                    'url': ref.options.targetUrl || process.env.MRV_ADDRESS,
                    'topic': ref.policyInstance?.topicId,
                    'hederaAccountId': key.hederaAccountId,
                    'hederaAccountKey': key.hederaAccountKey,
                    'installer': userDID,
                    'did': sensorDid,
                    'key': sensorKey,
                    'type': schema.type,
                    'schema': schema.context,
                    'context': {
                        'type': schema.type,
                        '@context': [schema.contextURL]
                    },
                    'didDocument': key.didDocument,
                    'policyId': ref.policyId,
                    'policyTag': ref.policyInstance?.policyTag,
                    'ref': sensorDid
                }
            }
        }

        PolicyComponentsUtils.ExternalEventFn(new ExternalEvent(ExternalEventType.Set, ref, user, {
            action: ref.options.type,
            documents: ExternalDocuments(document)
        }));
        ref.backup();

        return result;
    }

    /**
     * Find options
     * @param document
     * @param field
     * @param options
     * @private
     */
    private findOptions(document: any, field: any, options: any[]) {
        let value: any = null;
        if (document && field) {
            const keys = field.split('.');
            value = document;
            for (const key of keys) {
                if (key === 'L' && Array.isArray(value)) {
                    value = value[value.length - 1];
                } else {
                    value = value[key];
                }
            }
        }
        return options.find(e => e.value === value);
    }
}<|MERGE_RESOLUTION|>--- conflicted
+++ resolved
@@ -80,9 +80,8 @@
      * Set block data
      * @param user
      * @param document
-     * @param userId
      */
-    async setData(user: PolicyUser, document: IPolicyDocument, userId: string | null): Promise<any> {
+    async setData(user: PolicyUser, document: IPolicyDocument): Promise<any> {
         const ref = PolicyComponentsUtils.GetBlockRef<IPolicyInterfaceBlock>(this);
 
         const state: IPolicyEventState = { data: document };
@@ -93,14 +92,14 @@
             if (option) {
                 const newUser = option.user === UserType.CURRENT
                     ? user
-                    : await PolicyUtils.getDocumentOwner(ref, document, userId);
+                    : await PolicyUtils.getDocumentOwner(ref, document, user.userId);
                 ref.triggerEvents(option.tag, newUser, state);
                 ref.triggerEvents(PolicyOutputEventType.RefreshEvent, newUser, state);
             }
         }
 
         if (ref.options.type === 'dropdown') {
-            const newUser = await PolicyUtils.getDocumentOwner(ref, document, userId);
+            const newUser = await PolicyUtils.getDocumentOwner(ref, document, user.userId);
             ref.triggerEvents(PolicyOutputEventType.DropdownEvent, newUser, state);
             ref.triggerEvents(PolicyOutputEventType.RefreshEvent, newUser, state);
         }
@@ -108,19 +107,10 @@
         if (ref.options.type === 'download') {
             const sensorDid = document.document.credentialSubject[0].id;
             const userDID = document.owner;
-<<<<<<< HEAD
             const schemaObject = await PolicyUtils.loadSchemaByID(ref, ref.options.schema);
             const schema = new Schema(schemaObject);
-            const sensorKey = await PolicyUtils.getAccountKey(ref, userDID, KeyType.KEY, sensorDid);
-            const key = await PolicyActionsUtils.downloadPrivateDocument(ref, userDID, sensorDid);
-=======
-            const userCred = await PolicyUtils.getUserCredentials(ref, userDID);
-            const hederaCred = await userCred.loadHederaCredentials(ref, userId);
-            const schemaObject = await PolicyUtils.loadSchemaByID(ref, ref.options.schema);
-            const schema = new Schema(schemaObject);
-            const didDocument = await userCred.loadSubDidDocument(ref, sensorDid, userId);
-            const sensorKey = await PolicyUtils.getAccountKey(ref, userDID, KeyType.KEY, sensorDid, userId);
->>>>>>> f851c502
+            const sensorKey = await PolicyUtils.getAccountKey(ref, userDID, KeyType.KEY, sensorDid, user.userId);
+            const key = await PolicyActionsUtils.downloadPrivateDocument(ref, userDID, sensorDid, user.userId);
             result = {
                 fileName: ref.options.filename || `${sensorDid}.config.json`,
                 body: {
