--- conflicted
+++ resolved
@@ -172,11 +172,7 @@
 
         const accounts = PolicyUtils.getHederaAccounts(vc, relayerAccount, schema);
 
-<<<<<<< HEAD
-        let doc = PolicyUtils.createVC(ref, documentOwner, vc);
-=======
-        let doc = PolicyUtils.createVC(ref, user, vc, null);
->>>>>>> 8ee07079
+        let doc = PolicyUtils.createVC(ref, documentOwner, vc, null);
         doc.type = ref.options.entityType;
         doc.schema = ref.options.schema;
         doc.accounts = accounts;
