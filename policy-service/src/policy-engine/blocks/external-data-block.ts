--- conflicted
+++ resolved
@@ -172,15 +172,11 @@
 
         const accounts = PolicyUtils.getHederaAccounts(vc, relayerAccount, schema);
 
-<<<<<<< HEAD
-        let doc = PolicyUtils.createVC(ref, user, vc);
+        let doc = PolicyUtils.createVC(ref, documentOwner, vc, null);
 
         const tags = await PolicyUtils.getBlockTags(ref);
         PolicyUtils.setDocumentTags(doc, tags);
 
-=======
-        let doc = PolicyUtils.createVC(ref, documentOwner, vc, null);
->>>>>>> 4ded8c93
         doc.type = ref.options.entityType;
         doc.schema = ref.options.schema;
         doc.accounts = accounts;
