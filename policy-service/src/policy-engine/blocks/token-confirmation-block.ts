import { IPolicyEvent, PolicyInputEventType, PolicyOutputEventType } from '../interfaces/index.js';
import { ChildrenType, ControlType } from '../interfaces/block-about.js';
import { PolicyComponentsUtils } from '../policy-components-utils.js';
import { ActionCallback, EventBlock, StateField } from '../helpers/decorators/index.js';
import { IPolicyBlock, IPolicyEventState, IPolicyGetData } from '../policy-engine.interface.js';
import { CatchErrors } from '../helpers/decorators/catch-errors.js';
import { PolicyUtils } from '../helpers/utils.js';
import { Token as TokenCollection } from '@guardian/common';
import { BlockActionError } from '../errors/index.js';
import {PolicyUser, UserCredentials} from '../policy-user.js';
import { ExternalEvent, ExternalEventType } from '../interfaces/external-event.js';
import { LocationType } from '@guardian/interfaces';

/**
 * Information block
 */
@EventBlock({
    blockType: 'tokenConfirmationBlock',
    commonBlock: false,
    actionType: LocationType.REMOTE,
    about: {
        label: 'Token Confirmation',
        title: `Add 'Token Confirmation' Block`,
        post: true,
        get: true,
        children: ChildrenType.None,
        control: ControlType.UI,
        input: [
            PolicyInputEventType.RunEvent
        ],
        output: [
            PolicyOutputEventType.Confirm,
            PolicyOutputEventType.RefreshEvent,
            PolicyOutputEventType.ErrorEvent
        ],
        defaultEvent: false
    },
    variables: [
        { path: 'options.tokenId', alias: 'token', type: 'Token' }
    ]
})
export class TokenConfirmationBlock {
    /**
     * Block state
     * @private
     */
    @StateField()
    declare state: {
        [key: string]: {
            /**
             * Hedera account
             */
            accountId: string,
            /**
             * Event data
             */
            data: IPolicyEventState,
            /**
             * Event user
             */
            user: PolicyUser,
            /**
             * Token id
             */
            tokenId: string
        }
    };

    public async beforeInit(): Promise<void> {
        this.state = {};
    }

    /**
     * Token
     * @private
     */
    private token: TokenCollection | null;

    /**
     * Get Schema
     */
    async getToken(): Promise<TokenCollection> {
        if (!this.token) {
            const ref = PolicyComponentsUtils.GetBlockRef<IPolicyBlock>(this);
            this.token = await ref.databaseServer.getToken(ref.options.tokenId);
        }
        return this.token;
    }

    /**
     * Get block data
     * @param user
     */
    async getData(user: PolicyUser):Promise<IPolicyGetData> {
        const ref = PolicyComponentsUtils.GetBlockRef<IPolicyBlock>(this);
        const blockState: any = this.state[user?.id] || {};
        const token = await this.getToken();
        const block: IPolicyGetData = {
            id: ref.uuid,
            blockType: 'tokenConfirmationBlock',
            actionType: ref.actionType,
            readonly: (
                ref.actionType === LocationType.REMOTE &&
                user.location === LocationType.REMOTE
            ),
            action: ref.options.action,
            accountId: blockState.accountId,
            tokenName: token.tokenName,
            tokenSymbol: token.tokenSymbol,
            tokenId: token.tokenId
        };
        return block;
    }

    /**
     * Set block data
     * @param user
     * @param data
     */
    async setData(user: PolicyUser, data: any) {
        const ref = PolicyComponentsUtils.GetBlockRef<IPolicyBlock>(this);
        ref.log(`setData`);

        const credentials = await UserCredentials.create(ref, user.did);
        const userId = credentials.userId;

        if (!data) {
            throw new BlockActionError(`Data is unknown`, ref.blockType, ref.uuid)
        }

        const blockState = this.state[user?.id];
        if (!blockState) {
            throw new BlockActionError(`Document not found`, ref.blockType, ref.uuid)
        }

        if (!['confirm', 'skip'].includes(data.action)) {
            throw new BlockActionError(`Invalid Action`, ref.blockType, ref.uuid)
        }

        if (data.action === 'confirm') {
            await this.confirm(ref, data, blockState, userId);
        }

        ref.triggerEvents(PolicyOutputEventType.Confirm, blockState.user, blockState.data);
        ref.triggerEvents(PolicyOutputEventType.RefreshEvent, blockState.user, blockState.data);
        PolicyComponentsUtils.ExternalEventFn(new ExternalEvent(ExternalEventType.Set, ref, blockState.user, {
            userAction: data.action,
            action: ref.options.action
        }));
    }

    /**
     * Confirm action
     * @param {IPolicyBlock} ref
     * @param {any} data
     * @param {any} state
     * @param userId
     */
    private async confirm(ref: IPolicyBlock, data: any, state: any, userId: string | null) {
        const account = {
            hederaAccountId: state.accountId,
            hederaAccountKey: data.hederaAccountKey
        }

<<<<<<< HEAD
        await PolicyUtils.checkAccountId(account.hederaAccountId);
=======
        await PolicyUtils.checkAccountId(account, userId);
>>>>>>> f851c502
        if (!account.hederaAccountKey) {
            throw new BlockActionError(`Key value is unknown`, ref.blockType, ref.uuid)
        }

        let token: any;
        if (ref.options.useTemplate) {
            if (state.tokenId) {
                token = await ref.databaseServer.getToken(state.tokenId, ref.dryRun);
            }
        } else {
            token = await this.getToken();
        }

        if (!token) {
            throw new BlockActionError('Bad token id', ref.blockType, ref.uuid);
        }

        switch (ref.options.action) {
            case 'associate': {
                await PolicyUtils.associate(ref, token, account, userId);
                break;
            }
            case 'dissociate': {
                await PolicyUtils.dissociate(ref, token, account, userId);
                break;
            }
            default:
                break;
        }
    }

    /**
     * Run block action
     * @event PolicyEventType.Run
     * @param {IPolicyEvent} event
     */
    @ActionCallback({
        output: [
            PolicyOutputEventType.RunEvent,
            PolicyOutputEventType.RefreshEvent,
            PolicyOutputEventType.ErrorEvent
        ]
    })
    @CatchErrors()
    async runAction(event: IPolicyEvent<IPolicyEventState>) {
        const ref = PolicyComponentsUtils.GetBlockRef<IPolicyBlock>(this);
        ref.log(`runAction`);

        const field = ref.options.accountId;
        if (event) {
            const documents = event.data?.data;
            const id = event.user?.id;
            const doc = Array.isArray(documents) ? documents[0] : documents;

            let hederaAccountId: string = null;
            let tokenId;
            if (doc) {
                if (field) {
                    if (doc.accounts) {
                        hederaAccountId = doc.accounts[field];
                    }
                } else {
                    hederaAccountId = await PolicyUtils.getHederaAccountId(ref, doc.owner, event.userId);
                }

                if (ref.options.useTemplate) {
                    if (doc.tokens) {
                        tokenId = doc.tokens[ref.options.template];
                    }
                }
            }
            this.state[id] = {
                accountId: hederaAccountId,
                data: event.data,
                user: event.user,
                tokenId
            };
            await ref.saveState();
        }

        ref.backup();
    }
}<|MERGE_RESOLUTION|>--- conflicted
+++ resolved
@@ -7,7 +7,7 @@
 import { PolicyUtils } from '../helpers/utils.js';
 import { Token as TokenCollection } from '@guardian/common';
 import { BlockActionError } from '../errors/index.js';
-import {PolicyUser, UserCredentials} from '../policy-user.js';
+import { PolicyUser } from '../policy-user.js';
 import { ExternalEvent, ExternalEventType } from '../interfaces/external-event.js';
 import { LocationType } from '@guardian/interfaces';
 
@@ -91,7 +91,7 @@
      * Get block data
      * @param user
      */
-    async getData(user: PolicyUser):Promise<IPolicyGetData> {
+    async getData(user: PolicyUser): Promise<IPolicyGetData> {
         const ref = PolicyComponentsUtils.GetBlockRef<IPolicyBlock>(this);
         const blockState: any = this.state[user?.id] || {};
         const token = await this.getToken();
@@ -121,9 +121,6 @@
         const ref = PolicyComponentsUtils.GetBlockRef<IPolicyBlock>(this);
         ref.log(`setData`);
 
-        const credentials = await UserCredentials.create(ref, user.did);
-        const userId = credentials.userId;
-
         if (!data) {
             throw new BlockActionError(`Data is unknown`, ref.blockType, ref.uuid)
         }
@@ -138,7 +135,7 @@
         }
 
         if (data.action === 'confirm') {
-            await this.confirm(ref, data, blockState, userId);
+            await this.confirm(ref, data, blockState, user.userId, data.action === 'skip');
         }
 
         ref.triggerEvents(PolicyOutputEventType.Confirm, blockState.user, blockState.data);
@@ -156,17 +153,13 @@
      * @param {any} state
      * @param userId
      */
-    private async confirm(ref: IPolicyBlock, data: any, state: any, userId: string | null) {
+    private async confirm(ref: IPolicyBlock, data: any, state: any, userId: string | null, skip: boolean = false) {
         const account = {
             hederaAccountId: state.accountId,
             hederaAccountKey: data.hederaAccountKey
         }
 
-<<<<<<< HEAD
-        await PolicyUtils.checkAccountId(account.hederaAccountId);
-=======
-        await PolicyUtils.checkAccountId(account, userId);
->>>>>>> f851c502
+        await PolicyUtils.checkAccountId(account.hederaAccountId, userId);
         if (!account.hederaAccountKey) {
             throw new BlockActionError(`Key value is unknown`, ref.blockType, ref.uuid)
         }
@@ -229,7 +222,7 @@
                         hederaAccountId = doc.accounts[field];
                     }
                 } else {
-                    hederaAccountId = await PolicyUtils.getHederaAccountId(ref, doc.owner, event.userId);
+                    hederaAccountId = await PolicyUtils.getHederaAccountId(ref, doc.owner, event?.user?.userId);
                 }
 
                 if (ref.options.useTemplate) {
