import { DataSourceBlock } from '../helpers/decorators/data-source-block.js';
import { PolicyComponentsUtils } from '../policy-components-utils.js';
import { IPolicyAddonBlock, IPolicyEventState, IPolicySourceBlock } from '../policy-engine.interface.js';
import { ChildrenType, ControlType } from '../interfaces/block-about.js';
import { PolicyInputEventType } from '../interfaces/index.js';
import { PolicyUser } from '../policy-user.js';
import { StateField } from '../helpers/decorators/index.js';
import { ExternalDocuments, ExternalEvent, ExternalEventType } from '../interfaces/external-event.js';
import ObjGet from 'lodash.get';
import { BlockActionError } from '../errors/index.js';

/**
 * Document source block with UI
 */
@DataSourceBlock({
    blockType: 'interfaceDocumentsSourceBlock',
    commonBlock: false,
    about: {
        label: 'Documents',
        title: `Add 'Documents Source' Block`,
        post: false,
        get: true,
        children: ChildrenType.Special,
        control: ControlType.UI,
        input: [
            PolicyInputEventType.RunEvent,
            PolicyInputEventType.RefreshEvent,
        ],
        output: null,
        defaultEvent: false
    },
    variables: []
})
export class InterfaceDocumentsSource {
    /**
     * Block state field
     * @private
     */
    @StateField()
    private state;

    /**
     * Before init callback
     */
    public async beforeInit(): Promise<void> {
        const ref = PolicyComponentsUtils.GetBlockRef<IPolicyAddonBlock>(this);
        const documentCacheFields =
            PolicyComponentsUtils.getDocumentCacheFields(ref.policyId);
        ref.options?.uiMetaData?.fields
            ?.filter((field) => field?.name?.startsWith('document.'))
            .forEach((field) => {
                documentCacheFields.add(field.name.replace('document.', ''));
            });
    }

    constructor() {
        if (!this.state) {
            this.state = {};
        }
    }

    async onAddonEvent(user: PolicyUser, tag: string, documentId: string, handler: (document: any) => Promise<IPolicyEventState>) {
        const ref = PolicyComponentsUtils.GetBlockRef<IPolicySourceBlock>(this);
        const fields = ref.options?.uiMetaData?.fields?.filter((field) =>
            field?.bindBlocks?.includes(tag)
        );
        const sourceAddons = fields
            ?.filter((field) => field.bindGroup)
            .map((field) => field.bindGroup);
        const documents = (await this._getData(user, ref)) as any[];
        const document = documents.find(
            // tslint:disable-next-line:no-shadowed-variable
            (document) =>
                document.id === documentId &&
                (sourceAddons.length === 0 ||
                    sourceAddons.includes(document.__sourceTag__))
        );
        if (!document) {
            throw new BlockActionError(
                'Document is not found.',
                ref.blockType,
                ref.uuid
            );
        }
        const state = await handler(document);
        ref.triggerEvents(tag, user, state);
        PolicyComponentsUtils.ExternalEventFn(
            new ExternalEvent(ExternalEventType.Set, ref, user, {
                button: ref.tag,
                documents: ExternalDocuments(state.data),
            })
        );
    }

    /**
     * Set block data
     * @param user
     * @param data
     */
    public async setData(user: PolicyUser, data: any): Promise<void> {
        const oldState = this.state || {};
        oldState[user.id] = data;
        this.state = oldState;

        const ref = PolicyComponentsUtils.GetBlockRef(this);

        PolicyComponentsUtils.BlockUpdateFn(ref.parent, user);
        PolicyComponentsUtils.ExternalEventFn(new ExternalEvent(ExternalEventType.Set, ref, user, data));
    }

    private async _getData(user: PolicyUser, ref: IPolicySourceBlock, sortState = {}, paginationData? , history?) {
        return ref.options.uiMetaData.enableSorting
            ? await this.getDataByAggregationFilters(ref, user, sortState, paginationData, history)
            : await ref.getGlobalSources(user, paginationData);
    }

    /**
     * Get block data
     * @param user
     * @param uuid
     * @param queryParams
     */
    async getData(user: PolicyUser, uuid: string, queryParams: any): Promise<any> {
        const ref = PolicyComponentsUtils.GetBlockRef<IPolicySourceBlock>(this);

        if (!queryParams) {
            queryParams = {};
        }

        const {itemsPerPage, page, size, filterByUUID, sortDirection, sortField, ...filterIds} = queryParams;

        const filterAddons = ref.getFiltersAddons();
        const filters = filterAddons.map(addon => {
            return {
                id: addon.uuid,
                uiMetaData: addon.options.uiMetaData,
                blockType: addon.blockType
            }
        });

        if (filterIds) {
            for (const filterId of Object.keys(filterIds)) {
                const filterValue = isNaN(filterIds[filterId]) ? filterIds[filterId] : Number(filterIds[filterId]);

                const filter = filterAddons.find((_filter) => {
                    return (_filter.uuid === filterId) || (_filter.tag === filterId);
                });
                if (filter) {
                    await (filter as IPolicyAddonBlock).setFilterState(user, {filterValue});
                }
            }
        }

        const commonAddonBlocks = ref.getCommonAddons();
        const commonAddons = commonAddonBlocks.map(addon => {
            return {
                id: addon.uuid,
                uiMetaData: addon.options.uiMetaData,
                blockType: addon.blockType
            }
        });

        const pagination = commonAddonBlocks.find(addon => {
            return addon.blockType === 'paginationAddon';
        }) as IPolicyAddonBlock;

        let paginationData = null;

        if (pagination) {
            if ((!isNaN(page)) && (!isNaN(itemsPerPage))) {
                await pagination.setState(user, {
                    itemsPerPage: parseInt(itemsPerPage, 10),
                    page: parseInt(page, 10),
                });
            }

            paginationData = await pagination.getState(user);
        }

        const history = commonAddonBlocks.find((addon) => {
            return addon.blockType === 'historyAddon';
        }) as IPolicyAddonBlock;
<<<<<<< HEAD
        const sortState = this.state[user.id] || {};
        let data: any = await this._getData(user, ref, sortState, paginationData, history);
=======

        const enableCommonSorting = ref.options.uiMetaData.enableSorting || (sortDirection && sortField);
        let sortState = this.state[user.id] || {};
        if (sortDirection && sortField) {
            sortState = {
                orderDirection: sortDirection,
                orderField: sortField
            };
            this.state[user.id] = sortState;
        }
        let data: any = enableCommonSorting
            ? await this.getDataByAggregationFilters(ref, user, sortState, paginationData, history)
            : await ref.getGlobalSources(user, paginationData);

>>>>>>> b9076c2b
        if (
            !ref.options.uiMetaData.enableSorting && history
        ) {
            for (const document of data) {
                document.history = (
                    await ref.databaseServer.getDocumentStates({
                        documentId: document.id,
                    })
                ).map((state) =>
                    Object.assign(
                        {},
                        {
                            labelValue: ObjGet(
                                state.document,
                                history
                                    ? history.options.timelineLabelPath ||
                                    'option.status'
                                    : 'option.status'
                            ),
                            comment: ObjGet(
                                state.document,
                                history
                                    ? history.options.timelineDescriptionPath ||
                                    'option.comment'
                                    : 'option.comment'
                            ),
                            created: state.createDate,
                        }
                    )
                );
            }
        }

        for (const child of ref.children) {
            data = await child.joinData(data, user, ref);
        }

        if (filterByUUID) {
            const doc = data.find(d => d.document.id === filterByUUID);
            data = [doc];
        }

        return Object.assign(
            {
                data,
                blocks: filters,
                commonAddons,
            },
            Object.assign(ref.options.uiMetaData, {
                viewHistory: !!history,
            }),
            sortState
        );
    }

    /**
     * Get data by aggregation filters
     * @param ref Block ref
     * @param user Policy user
     * @param sortState Sort state
     * @param paginationData Paginaton data
     * @returns Data
     */
    private async getDataByAggregationFilters(ref: IPolicySourceBlock, user: PolicyUser, sortState: any, paginationData: any, history? : IPolicyAddonBlock) {
        const filtersAndDataType = await ref.getGlobalSourcesFilters(user);
        const aggregation = [...filtersAndDataType.filters, {
            $match: {
                '__sourceTag__': { $ne: null }
            }
        }, {
            $set: {
                'option': {
                    $cond: {
                        if: {
                            $or: [
                                { $eq: [null, '$newOption'] },
                                { $not: '$newOption' }
                            ]
                        },
                        then: '$option',
                        else: '$newOption'
                    }
                }
            }
        }, {
            $unset: 'newOptions',
        }];

        if (history) {
            aggregation.push({
                $lookup: {
                    from: `${
                        ref.databaseServer.getDryRun()
                            ? 'dry_run'
                            : 'document_state'
                    }`,
                    localField: 'id',
                    foreignField: 'documentId',
                    pipeline: [
                        {
                            $set: {
                                labelValue: history
                                    ? '$document.' +
                                      (history.options.timelineLabelPath ||
                                          'option.status')
                                    : '$document.option.status',
                                comment: history
                                    ? '$document.' +
                                      (history.options
                                          .timelineDescriptionPath ||
                                          'option.comment')
                                    : '$document.option.comment',
                                created: '$createDate',
                            },
                        },
                    ],
                    as: 'history',
                },
            });
        }

        if (sortState.orderField && sortState.orderDirection) {
            const sortObject = {};
            switch (sortState.orderDirection.toLowerCase()) {
                case 'asc':
                    sortObject[sortState.orderField] = 1;
                    break;
                case 'desc':
                    sortObject[sortState.orderField] = -1;
                    break;
                default:
                    sortObject[sortState.orderField] = 1;
                    break;
            }
            aggregation.push({
                $sort: sortObject
            });
        }

        if (paginationData) {
            aggregation.push({
                $skip: paginationData.itemsPerPage * paginationData.page
            },
            {
                $limit: paginationData.itemsPerPage
            });
        }

        switch (filtersAndDataType.dataType) {
            case 'vc-documents':
                aggregation.unshift({
                    $match: {
                        policyId: { $eq: ref.policyId }
                    }
                });
                return await ref.databaseServer.getVcDocumentsByAggregation(aggregation);
            case 'did-documents':
                return await ref.databaseServer.getDidDocumentsByAggregation(aggregation);
            case 'vp-documents':
                aggregation.unshift({
                    $match: {
                        policyId: { $eq: ref.policyId }
                    }
                });
                const data =  await ref.databaseServer.getVpDocumentsByAggregation(aggregation);
                for (const item of data as any[]) {
                    [item.serials, item.amount, item.error, item.wasTransferNeeded, item.transferSerials, item.transferAmount, item.tokenIds] = await ref.databaseServer.getVPMintInformation(item);
                }
                return data;
            case 'approve':
                aggregation.unshift({
                    $match: {
                        policyId: { $eq: ref.policyId }
                    }
                });
                return await ref.databaseServer.getApprovalDocumentsByAggregation(aggregation);
            default:
                return [];
        }
    }
}<|MERGE_RESOLUTION|>--- conflicted
+++ resolved
@@ -67,7 +67,7 @@
         const sourceAddons = fields
             ?.filter((field) => field.bindGroup)
             .map((field) => field.bindGroup);
-        const documents = (await this._getData(user, ref)) as any[];
+        const documents = (await this._getData(user, ref, ref.options.uiMetaData.enableSorting)) as any[];
         const document = documents.find(
             // tslint:disable-next-line:no-shadowed-variable
             (document) =>
@@ -108,9 +108,22 @@
         PolicyComponentsUtils.ExternalEventFn(new ExternalEvent(ExternalEventType.Set, ref, user, data));
     }
 
-    private async _getData(user: PolicyUser, ref: IPolicySourceBlock, sortState = {}, paginationData? , history?) {
-        return ref.options.uiMetaData.enableSorting
-            ? await this.getDataByAggregationFilters(ref, user, sortState, paginationData, history)
+    private async _getData(
+        user: PolicyUser,
+        ref: IPolicySourceBlock,
+        enableCommonSorting: boolean,
+        sortState = {},
+        paginationData?,
+        history?
+    ) {
+        return enableCommonSorting
+            ? await this.getDataByAggregationFilters(
+                  ref,
+                  user,
+                  sortState,
+                  paginationData,
+                  history
+              )
             : await ref.getGlobalSources(user, paginationData);
     }
 
@@ -180,10 +193,6 @@
         const history = commonAddonBlocks.find((addon) => {
             return addon.blockType === 'historyAddon';
         }) as IPolicyAddonBlock;
-<<<<<<< HEAD
-        const sortState = this.state[user.id] || {};
-        let data: any = await this._getData(user, ref, sortState, paginationData, history);
-=======
 
         const enableCommonSorting = ref.options.uiMetaData.enableSorting || (sortDirection && sortField);
         let sortState = this.state[user.id] || {};
@@ -194,13 +203,9 @@
             };
             this.state[user.id] = sortState;
         }
-        let data: any = enableCommonSorting
-            ? await this.getDataByAggregationFilters(ref, user, sortState, paginationData, history)
-            : await ref.getGlobalSources(user, paginationData);
-
->>>>>>> b9076c2b
+        let data: any = await this._getData(user, ref, enableCommonSorting, sortState, paginationData, history);
         if (
-            !ref.options.uiMetaData.enableSorting && history
+            !enableCommonSorting && history
         ) {
             for (const document of data) {
                 document.history = (
