--- conflicted
+++ resolved
@@ -429,41 +429,12 @@
         userId: string | null
     ): Promise<IPolicyDocument> {
         try {
-<<<<<<< HEAD
             const memo = MessageMemo.parseMemo(true, ref.options.memo, document);
             message.setMemo(memo);
 
             const topicOwner = this.getTopicOwner(ref, document, ref.options.topicOwner);
-            const topic = await PolicyActionsUtils.getOrCreateTopic(ref, ref.options.topic, topicOwner, document);
-            const vcMessageResult = await PolicyActionsUtils.sendMessage(ref, topic, message, document.owner);
-=======
-            const root = await PolicyUtils.getUserCredentials(ref, ref.policyOwner);
-            const user = await PolicyUtils.getUserCredentials(ref, document.owner);
-
-            let topicOwner = user;
-            if (ref.options.topicOwner === 'user') {
-                topicOwner = await PolicyUtils.getUserCredentials(ref, user.did);
-            } else if (ref.options.topicOwner === 'issuer') {
-                topicOwner = await PolicyUtils.getUserCredentials(ref, PolicyUtils.getDocumentIssuer(document.document));
-            } else {
-                topicOwner = user;
-            }
-            if (!topicOwner) {
-                throw new Error(`Topic owner not found`);
-            }
-
-            const topic = await PolicyUtils.getOrCreateTopic(ref, ref.options.topic, root, topicOwner, userId, document);
-
-            const userHederaCred = await user.loadHederaCredentials(ref, userId);
-            const signOptions = await user.loadSignOptions(ref, userId);
-            const messageServer = new MessageServer(
-                userHederaCred.hederaAccountId, userHederaCred.hederaAccountKey, signOptions, ref.dryRun
-            );
-            const memo = MessageMemo.parseMemo(true, ref.options.memo, document);
-            const vcMessageResult = await messageServer
-                .setTopicObject(topic)
-                .sendMessage(message, true, memo, userId);
->>>>>>> f851c502
+            const topic = await PolicyActionsUtils.getOrCreateTopic(ref, ref.options.topic, topicOwner, document, userId);
+            const vcMessageResult = await PolicyActionsUtils.sendMessage(ref, topic, message, document.owner, userId);
 
             document.hederaStatus = DocumentStatus.ISSUE;
             document.messageId = vcMessageResult.getId();
@@ -489,9 +460,6 @@
         //
         let message: Message;
         let docObject: VcDocument | VpDocument | HederaDidDocument;
-
-        const owner = await PolicyUtils.getUserByIssuer(ref, document, userId);
-
         if (type === DocumentType.DID) {
             const did = HederaDidDocument.fromJsonTree(document.document);
             const didMessage = new DIDMessage(MessageAction.CreateDID);
@@ -500,7 +468,7 @@
             message = didMessage;
             docObject = did;
         } else if (type === DocumentType.VerifiableCredential) {
-            // const owner = await PolicyUtils.getUserByIssuer(ref, document);
+            const owner = await PolicyUtils.getUserByIssuer(ref, document, userId);
             const vc = VcDocument.fromJsonTree(document.document);
             const vcMessage = new VCMessage(MessageAction.CreateVC);
             vcMessage.setDocument(vc);
@@ -510,7 +478,7 @@
             message = vcMessage;
             docObject = vc;
         } else if (type === DocumentType.VerifiablePresentation) {
-            // const owner = await PolicyUtils.getUserByIssuer(ref, document);
+            const owner = await PolicyUtils.getUserByIssuer(ref, document, userId);
             const vp = VpDocument.fromJsonTree(document.document);
             const vpMessage = new VPMessage(MessageAction.CreateVP);
             vpMessage.setDocument(vp);
@@ -591,12 +559,12 @@
         if (Array.isArray(docs)) {
             const newDocs = [];
             for (const doc of docs) {
-                const newDoc = await this.documentSender(doc, event.userId);
+                const newDoc = await this.documentSender(doc, event?.user?.userId);
                 newDocs.push(newDoc);
             }
             event.data.data = newDocs;
         } else {
-            event.data.data = await this.documentSender(docs, event.userId);
+            event.data.data = await this.documentSender(docs, event?.user?.userId);
         }
 
         ref.triggerEvents(PolicyOutputEventType.RunEvent, event.user, event.data);
