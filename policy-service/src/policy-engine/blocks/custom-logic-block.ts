--- conflicted
+++ resolved
@@ -106,12 +106,8 @@
                     documents: ExternalDocuments(event?.data?.data)
                 }));
             }
-<<<<<<< HEAD
-            await this.execute(event.data, event.user, triggerEvents);
+            await this.execute(event.data, event.user, triggerEvents, event?.user?.userId);
             ref.backup();
-=======
-            await this.execute(event.data, event.user, triggerEvents, event.userId);
->>>>>>> f851c502
         } catch (error) {
             ref.error(PolicyUtils.getErrorMessage(error));
         }
@@ -144,15 +140,12 @@
      * @param triggerEvents
      * @param userId
      */
-<<<<<<< HEAD
     execute(
         state: IPolicyEventState,
         user: PolicyUser,
-        triggerEvents: (documents: IPolicyDocument | IPolicyDocument[]) => void
+        triggerEvents: (documents: IPolicyDocument | IPolicyDocument[]) => void,
+        userId: string | null
     ): Promise<IPolicyDocument | IPolicyDocument[]> {
-=======
-    execute(state: IPolicyEventState, user: PolicyUser, triggerEvents: (documents: IPolicyDocument | IPolicyDocument[]) => void, userId: string | null): Promise<IPolicyDocument | IPolicyDocument[]> {
->>>>>>> f851c502
         return new Promise<IPolicyDocument | IPolicyDocument[]>(async (resolve, reject) => {
             try {
                 const ref = PolicyComponentsUtils.GetBlockRef<IPolicyCalculateBlock>(this);
@@ -185,7 +178,7 @@
                         if (ref.options.unsigned) {
                             return await this.createUnsignedDocument(json, ref);
                         } else {
-                            return await this.createDocument(json, metadata, ref);
+                            return await this.createDocument(json, metadata, ref, userId);
                         }
                     }
                     if (Array.isArray(result)) {
@@ -321,14 +314,6 @@
                 issuer = ref.policyOwner
                 break;
         }
-<<<<<<< HEAD
-=======
-        const didDocument = await userCred.loadDidDocument(ref, userId);
-
-        if (ref.options.idType !== 'DOCUMENT') {
-            id = await this.generateId(ref.options.idType, user, userCred);
-        }
->>>>>>> f851c502
 
         return { owner, id, reference, accounts, tokens, relationships, issuer };
     }
@@ -342,7 +327,8 @@
     private async createDocument(
         json: any,
         metadata: IMetadata,
-        ref: IPolicyCalculateBlock
+        ref: IPolicyCalculateBlock,
+        userId: string | null
     ): Promise<IPolicyDocument> {
         const {
             owner,
@@ -377,11 +363,11 @@
 
         const uuid = await ref.components.generateUUID();
 
-        const newId = await PolicyActionsUtils.generateId(ref, ref.options.idType, owner);
+        const newId = await PolicyActionsUtils.generateId(ref, ref.options.idType, owner, userId);
         if (newId) {
             vcSubject.id = newId;
         }
-        const newVC = await PolicyActionsUtils.signVC(ref, vcSubject, issuer, { uuid });
+        const newVC = await PolicyActionsUtils.signVC(ref, vcSubject, issuer, { uuid }, userId);
 
         const item = PolicyUtils.createVC(ref, owner, newVC);
         item.type = outputSchema.iri;
@@ -406,65 +392,4 @@
         const vc = PolicyUtils.createVcFromSubject(json);
         return PolicyUtils.createUnsignedVC(ref, vc);
     }
-<<<<<<< HEAD
-=======
-
-    /**
-     * Generate id
-     * Generate id
-     * @param idType
-     * @param user
-     * @param userCred
-     * @param userHederaCred
-     */
-    private async generateId(
-        idType: string,
-        user: PolicyUser,
-        userCred: UserCredentials
-    ): Promise<string | undefined> {
-        const ref = PolicyComponentsUtils.GetBlockRef(this);
-        try {
-            const userId = userCred.userId;
-
-            if (idType === 'UUID') {
-                return await ref.components.generateUUID();
-            }
-            if (idType === 'DID') {
-                const topic = await PolicyUtils.getOrCreateTopic(ref, 'root', null, null, userId);
-
-                const didObject = await ref.components.generateDID(topic.topicId);
-
-                const message = new DIDMessage(MessageAction.CreateDID);
-                message.setDocument(didObject);
-
-                const hederaCred = await userCred.loadHederaCredentials(ref, userId);
-                const signOptions = await userCred.loadSignOptions(ref, userId);
-                const client = new MessageServer(
-                    hederaCred.hederaAccountId,
-                    hederaCred.hederaAccountKey,
-                    signOptions,
-                    ref.dryRun
-                );
-                const messageResult = await client
-                    .setTopicObject(topic)
-                    .sendMessage(message, true, null, userId);
-
-                const item = PolicyUtils.createDID(ref, user, didObject);
-                item.messageId = messageResult.getId();
-                item.topicId = messageResult.getTopicId();
-
-                await userCred.saveSubDidDocument(ref, item, didObject, userId);
-
-                return didObject.getDid();
-            }
-            if (idType === 'OWNER') {
-                return user.did;
-            }
-            return undefined;
-        } catch (error) {
-            ref.error(`generateId: ${idType} : ${PolicyUtils.getErrorMessage(error)}`);
-            throw new BlockActionError(error, ref.blockType, ref.uuid);
-        }
-    }
->>>>>>> f851c502
 }