import { ActionCallback, BasicBlock } from '../helpers/decorators/index.js';
import { BlockActionError } from '../errors/index.js';
import { DocumentCategoryType, DocumentSignature, LocationType, SchemaEntity, SchemaHelper, TokenType } from '@guardian/interfaces';
import { PolicyComponentsUtils } from '../policy-components-utils.js';
import { CatchErrors } from '../helpers/decorators/catch-errors.js';
import { Token as TokenCollection, VcHelper, VcDocumentDefinition as VcDocument, MessageServer, VCMessage, MessageAction, VPMessage, HederaDidDocument} from '@guardian/common';
import { PolicyUtils } from '../helpers/utils.js';
import { AnyBlockType, IPolicyDocument, IPolicyEventState } from '../policy-engine.interface.js';
import { IPolicyEvent, PolicyInputEventType, PolicyOutputEventType } from '../interfaces/index.js';
import { ChildrenType, ControlType, PropertyType } from '../interfaces/block-about.js';
import { PolicyUser, UserCredentials } from '../policy-user.js';
import { ExternalDocuments, ExternalEvent, ExternalEventType } from '../interfaces/external-event.js';
import { MintService } from '../mint/mint-service.js';

/**
 * Retirement block
 */
@BasicBlock({
    blockType: 'retirementDocumentBlock',
    commonBlock: true,
    actionType: LocationType.REMOTE,
    about: {
        label: 'Wipe',
        title: `Add 'Wipe' Block`,
        post: false,
        get: false,
        children: ChildrenType.None,
        control: ControlType.Server,
        input: [
            PolicyInputEventType.RunEvent
        ],
        output: [
            PolicyOutputEventType.RunEvent,
            PolicyOutputEventType.RefreshEvent,
            PolicyOutputEventType.ErrorEvent
        ],
        defaultEvent: true,
    },
    variables: [
        { path: 'options.tokenId', alias: 'token', type: 'Token' },
        { path: 'options.serialNumbersExpression', alias: 'serialNumbersExpression', type: 'String' },
        { path: 'options.template', alias: 'template', type: 'TokenTemplate' }
    ]
})
export class RetirementBlock {
    /**
     * Create wipe VC
     * @param didDocument
     * @param token
     * @param data
     * @param ref
     * @param serialNumbers
     * @private
     */
    private async createWipeVC(
        didDocument: HederaDidDocument,
        token: any,
        data: any,
        ref: AnyBlockType,
        serialNumbers?: number[]
    ): Promise<VcDocument> {
        const vcHelper = new VcHelper();
        const policySchema = await PolicyUtils.loadSchemaByType(ref, SchemaEntity.WIPE_TOKEN);
        const amount = data as string;
        const vcSubject = {
            ...SchemaHelper.getContext(policySchema),
            date: (new Date()).toISOString(),
            tokenId: token.tokenId,
            amount: amount.toString(),
            ...(serialNumbers && { serialNumbers: serialNumbers.join(',') })
        }
        const uuid = await ref.components.generateUUID();
        const wipeVC = await vcHelper.createVerifiableCredential(
            vcSubject,
            didDocument,
            null,
            { uuid });
        return wipeVC;
    }

    /**
     * Create VP
     * @param root
     * @param uuid
     * @param vcs
     * @private
     */
    private async createVP(didDocument: HederaDidDocument, uuid: string, vcs: VcDocument[]) {
        const vcHelper = new VcHelper();
        const vp = await vcHelper.createVerifiablePresentation(
            vcs,
            didDocument,
            null,
            { uuid }
        );
        return vp;
    }

    /**
     * Retirement processing
     * @param token
     * @param documents
     * @param relationships
     * @param topicId
     * @param root
     * @param user
     * @private
     */
    private async retirementProcessing(
        token: TokenCollection,
        documents: VcDocument[],
        relationships: string[],
        topicId: string,
        policyOwner: UserCredentials,
        user: PolicyUser,
        wallet: string,
        userId: string | null
    ): Promise<[IPolicyDocument, number]> {
        const ref = PolicyComponentsUtils.GetBlockRef(this);

        const policyOwnerDidDocument = await policyOwner.loadDidDocument(ref, userId);
        const policyOwnerHederaCred = await policyOwner.loadHederaCredentials(ref, userId);
        const policyOwnerSignOptions = await policyOwner.loadSignOptions(ref, userId);

        const uuid: string = await ref.components.generateUUID();
        
        let serialNumbers: number[] = []
        let tokenValue: number = 0;
        let tokenAmount: string = '0';
        if (token.tokenType === TokenType.NON_FUNGIBLE) {
            const exprOpt = ref.options.serialNumbersExpression;
            if (!exprOpt || !String(exprOpt).trim()) {
                throw new Error('For NON_FUNGIBLE tokens, Serial numbers is required');
            }
            const wipeTokens = String(exprOpt).split(',').map(t => t.trim()).filter(Boolean);
            const out = new Set<number>();

            for (const tok of wipeTokens) {
                const dash = tok.indexOf('-');
                if (dash > 0) {
                    const leftRaw  = tok.slice(0, dash).trim();
                    const rightRaw = tok.slice(dash + 1).trim();

                    const startRule = PolicyUtils.aggregate(String(leftRaw), documents);
                    const endRule   = PolicyUtils.aggregate(String(rightRaw), documents);

                    if (!Number.isInteger(startRule) || !Number.isInteger(endRule)) {
                        throw new Error(`Serial numbers must be integers.`);
                    }
                    if (startRule < 1 || endRule < 1) {
                        throw new Error('Serial numbers must be greater than or equal to 1');
                    }
                    if (startRule > endRule) {
                        throw new Error(`End serial number must be greater than or equal to start serial number.`);
                    }
                    for (const n of PolicyUtils.aggregateSerialRange(startRule, endRule)) out.add(n);
                } else {
                    const valRule = PolicyUtils.aggregate(
                        String(tok),
                        documents
                    );
                    if (!Number.isInteger(valRule)) {
                        throw new Error(
                            `Serial numbers must be integers.`
                        );
                    }
                    if (valRule < 1) {
                        throw new Error(
                            "Serial numbers must be greater than or equal to 1."
                        );
                    }
                    out.add(valRule);
                }
            }
            serialNumbers = Array.from(out).sort((a, b) => a - b);
            if (serialNumbers.length === 0) {
                throw new Error('No valid Serial Numbers found');
            }
        }
        else if (token.tokenType === TokenType.FUNGIBLE) {
            const ruleOpt =  ref.options.rule
            const hasRule =
                ruleOpt !== null && ruleOpt !== undefined &&
                (typeof ruleOpt !== 'string' || ruleOpt.trim() !== '');
             if (!hasRule) {
                throw new Error('For FUNGIBLE tokens, Rule is required');
            }
            const amount = PolicyUtils.aggregate(ref.options.rule, documents);
            [tokenValue, tokenAmount] = PolicyUtils.tokenAmount(token, amount);
        }
        
        const wipeVC = await this.createWipeVC(policyOwnerDidDocument, token, tokenAmount, ref, serialNumbers);
        const vcs = [].concat(documents, wipeVC);
        const vp = await this.createVP(policyOwnerDidDocument, uuid, vcs);

        const messageServer = new MessageServer({
            operatorId: policyOwnerHederaCred.hederaAccountId,
            operatorKey: policyOwnerHederaCred.hederaAccountKey,
            encryptKey: policyOwnerHederaCred.hederaAccountKey,
            signOptions: policyOwnerSignOptions,
            dryRun: ref.dryRun
        });
        ref.log(`Topic Id: ${topicId}`);
        const topic = await PolicyUtils.getPolicyTopic(ref, topicId, userId);
        const vcMessage = new VCMessage(MessageAction.CreateVC);
        vcMessage.setDocument(wipeVC);
        vcMessage.setRelationships(relationships);
        vcMessage.setTag(ref);
        vcMessage.setEntityType(ref);
        vcMessage.setOption(null, ref);
        vcMessage.setUser(null);
        const vcMessageResult = await messageServer
            .setTopicObject(topic)
            .sendMessage(vcMessage, {
                sendToIPFS: true,
                memo: null,
                userId,
                interception: null
            });

        const vcDocument = PolicyUtils.createVC(ref, user, wipeVC);
        vcDocument.type = DocumentCategoryType.RETIREMENT;
        vcDocument.schema = `#${wipeVC.getSubjectType()}`;
        vcDocument.messageId = vcMessageResult.getId();
        vcDocument.topicId = vcMessageResult.getTopicId();
        vcDocument.relationships = relationships;
        vcDocument.wallet = wallet;

        await ref.databaseServer.saveVC(vcDocument);

        relationships.push(vcMessageResult.getId());
        const vpMessage = new VPMessage(MessageAction.CreateVP);
        vpMessage.setDocument(vp);
        vpMessage.setRelationships(relationships);
        vpMessage.setTag(ref);
        vpMessage.setEntityType(ref);
        vpMessage.setOption(null, ref);
        vpMessage.setUser(null);

        const vpMessageResult = await messageServer
            .setTopicObject(topic)
            .sendMessage(vpMessage, {
                sendToIPFS: true,
                memo: null,
                userId,
                interception: null
            });

        const vpDocument = PolicyUtils.createVP(ref, user, vp);
        vpDocument.type = DocumentCategoryType.RETIREMENT;
        vpDocument.messageId = vpMessageResult.getId();
        vpDocument.topicId = vpMessageResult.getTopicId();
        vpDocument.relationships = relationships;
        vpDocument.wallet = wallet;
        await ref.databaseServer.saveVP(vpDocument);

<<<<<<< HEAD
        await MintService.wipe(
            ref,
            token,
            tokenValue,
            policyOwnerHederaCred,
            wallet,
            vpMessageResult.getId(),
            userId);
=======
        await MintService.wipe(ref, token, tokenValue, policyOwnerHederaCred, targetAccountId, vpMessageResult.getId(), userId, serialNumbers);
>>>>>>> 4cfc7378

        return [vpDocument, tokenValue];
    }

    /**
     * Get Token
     * @param ref
     * @param docs
     * @private
     */
    private async getToken(ref: AnyBlockType, docs: IPolicyDocument[]): Promise<TokenCollection> {
        let token: TokenCollection;
        if (ref.options.useTemplate) {
            if (docs[0].tokens) {
                const tokenId = docs[0].tokens[ref.options.template];
                token = await ref.databaseServer.getToken(tokenId, ref.dryRun);
            }
        } else {
            token = await ref.databaseServer.getToken(ref.options.tokenId);
        }
        if (!token) {
            throw new BlockActionError('Bad token id', ref.blockType, ref.uuid);
        }
        return token;
    }

    /**
     * Run action
     * @event PolicyEventType.Run
     * @param {IPolicyEvent} event
     */
    @ActionCallback({
        output: [
            PolicyOutputEventType.RunEvent,
            PolicyOutputEventType.RefreshEvent,
            PolicyOutputEventType.ErrorEvent
        ]
    })
    @CatchErrors()
    async runAction(event: IPolicyEvent<IPolicyEventState>) {
        const ref = PolicyComponentsUtils.GetBlockRef(this);

        const docs = PolicyUtils.getArray<IPolicyDocument>(event.data.data);
        if (!docs.length && docs[0]) {
            throw new BlockActionError('Bad VC', ref.blockType, ref.uuid);
        }
        
        const token = await this.getToken(ref, docs);
        if (!token) {
            throw new BlockActionError('Bad token id', ref.blockType, ref.uuid);
        }

        const docOwner = await PolicyUtils.getDocumentOwner(ref, docs[0], event?.user?.userId);
        if (!docOwner) {
            throw new BlockActionError('Bad User DID', ref.blockType, ref.uuid);
        }

        const vcs: VcDocument[] = [];
        const vsMessages: string[] = [];
        const topicIds: string[] = [];
        const field = ref.options.accountId || 'default';
        const accounts: string[] = [];
        for (const doc of docs) {
            if (doc.signature === DocumentSignature.INVALID) {
                throw new BlockActionError('Invalid VC proof', ref.blockType, ref.uuid);
            }
            const json = VcDocument.fromJsonTree(doc.document);

            vcs.push(json);
            if (doc.messageId) {
                vsMessages.push(doc.messageId);
            }
            if (doc.topicId) {
                topicIds.push(doc.topicId);
            }
            if (doc.accounts) {
                const accountId: string = doc.accounts[field];
                accounts.push(accountId);
            }
        }
        const firstAccounts = accounts[0];
        if (accounts.find(a => a !== firstAccounts)) {
            ref.error(`More than one account found! Transfer made on the first (${firstAccounts})`);
        }
        const topicId = topicIds[0];

        let wallet: string;
        if (ref.options.accountId) {
            wallet = firstAccounts;
        } else {
            wallet = await PolicyUtils.getDocumentWallet(ref, docs[0], event?.user?.userId);
        }

        if (!wallet) {
            throw new BlockActionError('Token recipient is not set', ref.blockType, ref.uuid);
        }

        const policyOwner = await PolicyUtils.getUserCredentials(ref, ref.policyOwner, event?.user?.userId);

        const [vp, tokenValue] = await this.retirementProcessing(
            token,
            vcs,
            vsMessages,
            topicId,
            policyOwner,
            docOwner,
            wallet,
            event?.user?.userId
        );

        ref.triggerEvents(PolicyOutputEventType.RunEvent, docOwner, event.data);
        ref.triggerEvents(PolicyOutputEventType.ReleaseEvent, docOwner, null);
        ref.triggerEvents(PolicyOutputEventType.RefreshEvent, docOwner, event.data);

        PolicyComponentsUtils.ExternalEventFn(new ExternalEvent(ExternalEventType.Run, ref, docOwner, {
            tokenId: token.tokenId,
            accountId: wallet,
            amount: tokenValue,
            documents: ExternalDocuments(docs),
            result: ExternalDocuments(vp),
        }));

        ref.backup();
    }
}<|MERGE_RESOLUTION|>--- conflicted
+++ resolved
@@ -3,7 +3,7 @@
 import { DocumentCategoryType, DocumentSignature, LocationType, SchemaEntity, SchemaHelper, TokenType } from '@guardian/interfaces';
 import { PolicyComponentsUtils } from '../policy-components-utils.js';
 import { CatchErrors } from '../helpers/decorators/catch-errors.js';
-import { Token as TokenCollection, VcHelper, VcDocumentDefinition as VcDocument, MessageServer, VCMessage, MessageAction, VPMessage, HederaDidDocument} from '@guardian/common';
+import { Token as TokenCollection, VcHelper, VcDocumentDefinition as VcDocument, MessageServer, VCMessage, MessageAction, VPMessage, HederaDidDocument } from '@guardian/common';
 import { PolicyUtils } from '../helpers/utils.js';
 import { AnyBlockType, IPolicyDocument, IPolicyEventState } from '../policy-engine.interface.js';
 import { IPolicyEvent, PolicyInputEventType, PolicyOutputEventType } from '../interfaces/index.js';
@@ -34,7 +34,7 @@
             PolicyOutputEventType.RefreshEvent,
             PolicyOutputEventType.ErrorEvent
         ],
-        defaultEvent: true,
+        defaultEvent: true
     },
     variables: [
         { path: 'options.tokenId', alias: 'token', type: 'Token' },
@@ -123,7 +123,7 @@
         const policyOwnerSignOptions = await policyOwner.loadSignOptions(ref, userId);
 
         const uuid: string = await ref.components.generateUUID();
-        
+
         let serialNumbers: number[] = []
         let tokenValue: number = 0;
         let tokenAmount: string = '0';
@@ -138,11 +138,11 @@
             for (const tok of wipeTokens) {
                 const dash = tok.indexOf('-');
                 if (dash > 0) {
-                    const leftRaw  = tok.slice(0, dash).trim();
+                    const leftRaw = tok.slice(0, dash).trim();
                     const rightRaw = tok.slice(dash + 1).trim();
 
                     const startRule = PolicyUtils.aggregate(String(leftRaw), documents);
-                    const endRule   = PolicyUtils.aggregate(String(rightRaw), documents);
+                    const endRule = PolicyUtils.aggregate(String(rightRaw), documents);
 
                     if (!Number.isInteger(startRule) || !Number.isInteger(endRule)) {
                         throw new Error(`Serial numbers must be integers.`);
@@ -178,17 +178,17 @@
             }
         }
         else if (token.tokenType === TokenType.FUNGIBLE) {
-            const ruleOpt =  ref.options.rule
+            const ruleOpt = ref.options.rule
             const hasRule =
                 ruleOpt !== null && ruleOpt !== undefined &&
                 (typeof ruleOpt !== 'string' || ruleOpt.trim() !== '');
-             if (!hasRule) {
+            if (!hasRule) {
                 throw new Error('For FUNGIBLE tokens, Rule is required');
             }
             const amount = PolicyUtils.aggregate(ref.options.rule, documents);
             [tokenValue, tokenAmount] = PolicyUtils.tokenAmount(token, amount);
         }
-        
+
         const wipeVC = await this.createWipeVC(policyOwnerDidDocument, token, tokenAmount, ref, serialNumbers);
         const vcs = [].concat(documents, wipeVC);
         const vp = await this.createVP(policyOwnerDidDocument, uuid, vcs);
@@ -254,18 +254,16 @@
         vpDocument.wallet = wallet;
         await ref.databaseServer.saveVP(vpDocument);
 
-<<<<<<< HEAD
-        await MintService.wipe(
+        await MintService.wipe({
             ref,
             token,
             tokenValue,
-            policyOwnerHederaCred,
-            wallet,
-            vpMessageResult.getId(),
-            userId);
-=======
-        await MintService.wipe(ref, token, tokenValue, policyOwnerHederaCred, targetAccountId, vpMessageResult.getId(), userId, serialNumbers);
->>>>>>> 4cfc7378
+            root: policyOwnerHederaCred,
+            targetAccount: wallet,
+            uuid: vpMessageResult.getId(),
+            userId,
+            serialNumbers
+        });
 
         return [vpDocument, tokenValue];
     }
@@ -312,7 +310,7 @@
         if (!docs.length && docs[0]) {
             throw new BlockActionError('Bad VC', ref.blockType, ref.uuid);
         }
-        
+
         const token = await this.getToken(ref, docs);
         if (!token) {
             throw new BlockActionError('Bad token id', ref.blockType, ref.uuid);
