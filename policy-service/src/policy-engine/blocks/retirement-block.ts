--- conflicted
+++ resolved
@@ -156,11 +156,7 @@
                     }
                     for (const n of PolicyUtils.aggregateSerialRange(startRule, endRule)) {
                         out.add(n)
-<<<<<<< HEAD
-                    }
-=======
                     };
->>>>>>> e89b6d6a
                 } else {
                     const valRule = PolicyUtils.aggregate(
                         String(tok),
