import { ActionCallback, BasicBlock } from '../helpers/decorators/index.js';
import { BlockActionError } from '../errors/index.js';
import { DocumentCategoryType, DocumentSignature, LocationType, SchemaEntity, SchemaHelper, TokenType } from '@guardian/interfaces';
import { PolicyComponentsUtils } from '../policy-components-utils.js';
import { CatchErrors } from '../helpers/decorators/catch-errors.js';
import { Token as TokenCollection, VcHelper, VcDocumentDefinition as VcDocument, MessageServer, VCMessage, MessageAction, VPMessage, HederaDidDocument } from '@guardian/common';
import { PolicyUtils } from '../helpers/utils.js';
import { AnyBlockType, IPolicyDocument, IPolicyEventState } from '../policy-engine.interface.js';
import { IPolicyEvent, PolicyInputEventType, PolicyOutputEventType } from '../interfaces/index.js';
import { ChildrenType, ControlType } from '../interfaces/block-about.js';
import { PolicyUser, UserCredentials } from '../policy-user.js';
import { ExternalDocuments, ExternalEvent, ExternalEventType } from '../interfaces/external-event.js';
import { MintService } from '../mint/mint-service.js';
import { RecordActionStep } from '../record-action-step.js';

/**
 * Retirement block
 */
@BasicBlock({
    blockType: 'retirementDocumentBlock',
    commonBlock: true,
    actionType: LocationType.REMOTE,
    about: {
        label: 'Wipe',
        title: `Add 'Wipe' Block`,
        post: false,
        get: false,
        children: ChildrenType.None,
        control: ControlType.Server,
        input: [
            PolicyInputEventType.RunEvent
        ],
        output: [
            PolicyOutputEventType.RunEvent,
            PolicyOutputEventType.RefreshEvent,
            PolicyOutputEventType.ErrorEvent
        ],
        defaultEvent: true
    },
    variables: [
        { path: 'options.tokenId', alias: 'token', type: 'Token' },
        { path: 'options.serialNumbersExpression', alias: 'serialNumbersExpression', type: 'String' },
        { path: 'options.template', alias: 'template', type: 'TokenTemplate' }
    ]
})
export class RetirementBlock {
    /**
     * Create wipe VC
     * @param didDocument
     * @param token
     * @param data
     * @param ref
     * @param serialNumbers
     * @private
     */
    private async createWipeVC(
        didDocument: HederaDidDocument,
        token: any,
        data: any,
        ref: AnyBlockType,
        serialNumbers?: number[],
        actionStatusId?: string,
    ): Promise<VcDocument> {
        const vcHelper = new VcHelper();
        const policySchema = await PolicyUtils.loadSchemaByType(ref, SchemaEntity.WIPE_TOKEN);
        const amount = data as string;
        const vcSubject = {
            ...SchemaHelper.getContext(policySchema),
            date: (new Date()).toISOString(),
            tokenId: token.tokenId,
            amount: amount.toString(),
            ...(serialNumbers && { serialNumbers: serialNumbers.join(',') })
        }
        const uuid = await ref.components.generateUUID(actionStatusId);
        const wipeVC = await vcHelper.createVerifiableCredential(
            vcSubject,
            didDocument,
            null,
            { uuid });
        return wipeVC;
    }

    /**
     * Create VP
     * @param root
     * @param uuid
     * @param vcs
     * @private
     */
    private async createVP(didDocument: HederaDidDocument, uuid: string, vcs: VcDocument[]) {
        const vcHelper = new VcHelper();
        const vp = await vcHelper.createVerifiablePresentation(
            vcs,
            didDocument,
            null,
            { uuid }
        );
        return vp;
    }

    /**
     * Retirement processing
     * @param token
     * @param documents
     * @param relationships
     * @param topicId
     * @param root
     * @param user
     * @private
     */
    private async retirementProcessing(
        token: TokenCollection,
        documents: VcDocument[],
        relationships: string[],
        topicId: string,
        policyOwner: UserCredentials,
        user: PolicyUser,
        targetAccount: string,
        relayerAccount: string,
        userId: string | null,
        actionStatus: RecordActionStep
    ): Promise<[IPolicyDocument, number]> {
        const ref = PolicyComponentsUtils.GetBlockRef(this);

        const tags = await PolicyUtils.getBlockTags(ref);

        const policyOwnerDidDocument = await policyOwner.loadDidDocument(ref, userId);
        const policyOwnerHederaCred = await policyOwner.loadHederaCredentials(ref, userId);
        const policyOwnerSignOptions = await policyOwner.loadSignOptions(ref, userId);

        const uuid: string = await ref.components.generateUUID(actionStatus?.id);

        let serialNumbers: number[] = []
        let tokenValue: number = 0;
        let tokenAmount: string = '0';
        if (token.tokenType === TokenType.NON_FUNGIBLE) {
            const exprOpt = ref.options.serialNumbersExpression;
            if (!exprOpt || !String(exprOpt).trim()) {
                throw new Error('For NON_FUNGIBLE tokens, Serial numbers is required');
            }
            const wipeTokens = String(exprOpt).split(',').map(t => t.trim()).filter(Boolean);
            const out = new Set<number>();

            for (const tok of wipeTokens) {
                const dash = tok.indexOf('-');
                if (dash > 0) {
                    const leftRaw = tok.slice(0, dash).trim();
                    const rightRaw = tok.slice(dash + 1).trim();

                    const startRule = PolicyUtils.aggregate(String(leftRaw), documents);
                    const endRule = PolicyUtils.aggregate(String(rightRaw), documents);

                    if (!Number.isInteger(startRule) || !Number.isInteger(endRule)) {
                        throw new Error(`Serial numbers must be integers.`);
                    }
                    if (startRule < 1 || endRule < 1) {
                        throw new Error('Serial numbers must be greater than or equal to 1');
                    }
                    if (startRule > endRule) {
                        throw new Error(`End serial number must be greater than or equal to start serial number.`);
                    }
                    for (const n of PolicyUtils.aggregateSerialRange(startRule, endRule)) {
                        out.add(n)
                    };
                } else {
                    const valRule = PolicyUtils.aggregate(
                        String(tok),
                        documents
                    );
                    if (!Number.isInteger(valRule)) {
                        throw new Error(
                            `Serial numbers must be integers.`
                        );
                    }
                    if (valRule < 1) {
                        throw new Error(
                            'Serial numbers must be greater than or equal to 1.'
                        );
                    }
                    out.add(valRule);
                }
            }
            serialNumbers = Array.from(out).sort((a, b) => a - b);
            if (serialNumbers.length === 0) {
                throw new Error('No valid Serial Numbers found');
            }
        }
        else if (token.tokenType === TokenType.FUNGIBLE) {
            const ruleOpt = ref.options.rule
            const hasRule =
                ruleOpt !== null && ruleOpt !== undefined &&
                (typeof ruleOpt !== 'string' || ruleOpt.trim() !== '');
            if (!hasRule) {
                throw new Error('For FUNGIBLE tokens, Rule is required');
            }
            const amount = PolicyUtils.aggregate(ref.options.rule, documents);
            [tokenValue, tokenAmount] = PolicyUtils.tokenAmount(token, amount);
        }

        const wipeVC = await this.createWipeVC(policyOwnerDidDocument, token, tokenAmount, ref, serialNumbers, actionStatus?.id);
        const vcs = [].concat(documents, wipeVC);
        const vp = await this.createVP(policyOwnerDidDocument, uuid, vcs);

        wipeVC.setTags(tags);
        vp.setTags(tags);

        const messageServer = new MessageServer({
            operatorId: policyOwnerHederaCred.hederaAccountId,
            operatorKey: policyOwnerHederaCred.hederaAccountKey,
            encryptKey: policyOwnerHederaCred.hederaAccountKey,
            signOptions: policyOwnerSignOptions,
            dryRun: ref.dryRun
        });
        ref.log(`Topic Id: ${topicId}`);
        const topic = await PolicyUtils.getPolicyTopic(ref, topicId, userId);
        const vcMessage = new VCMessage(MessageAction.CreateVC);
        vcMessage.setDocument(wipeVC);
        vcMessage.setRelationships(relationships);
        vcMessage.setTag(ref);
        vcMessage.setEntityType(ref);
        vcMessage.setOption(null, ref);
        vcMessage.setUser(null);
        const vcMessageResult = await messageServer
            .setTopicObject(topic)
            .sendMessage(vcMessage, {
                sendToIPFS: true,
                memo: null,
                userId,
                interception: null
            });

        const vcDocument = PolicyUtils.createVC(ref, user, wipeVC, actionStatus?.id);
        vcDocument.type = DocumentCategoryType.RETIREMENT;
        vcDocument.schema = `#${wipeVC.getSubjectType()}`;
        vcDocument.messageId = vcMessageResult.getId();
        vcDocument.topicId = vcMessageResult.getTopicId();
        vcDocument.relationships = relationships;
        vcDocument.relayerAccount = relayerAccount;
        PolicyUtils.setDocumentTags(vcDocument, tags);

        await ref.databaseServer.saveVC(vcDocument);

        relationships.push(vcMessageResult.getId());
        const vpMessage = new VPMessage(MessageAction.CreateVP);
        vpMessage.setDocument(vp);
        vpMessage.setRelationships(relationships);
        vpMessage.setTag(ref);
        vpMessage.setEntityType(ref);
        vpMessage.setOption(null, ref);
        vpMessage.setUser(null);

        const vpMessageResult = await messageServer
            .setTopicObject(topic)
            .sendMessage(vpMessage, {
                sendToIPFS: true,
                memo: null,
                userId,
                interception: null
            });

<<<<<<< HEAD
        const vpDocument = PolicyUtils.createVP(ref, user, vp);
        PolicyUtils.setDocumentTags(vpDocument, tags);
=======
        const vpDocument = PolicyUtils.createVP(ref, user, vp, actionStatus?.id);
>>>>>>> 4ded8c93
        vpDocument.type = DocumentCategoryType.RETIREMENT;
        vpDocument.messageId = vpMessageResult.getId();
        vpDocument.topicId = vpMessageResult.getTopicId();
        vpDocument.relationships = relationships;
        vpDocument.relayerAccount = relayerAccount;
        PolicyUtils.setDocumentTags(vpDocument, tags);

        await ref.databaseServer.saveVP(vpDocument);

        await MintService.wipe({
            ref,
            token,
            tokenValue,
            root: policyOwnerHederaCred,
            targetAccount,
            relayerAccount,
            uuid: vpMessageResult.getId(),
            userId,
            serialNumbers
        });

        return [vpDocument, tokenValue];
    }

    /**
     * Get Token
     * @param ref
     * @param docs
     * @private
     */
    private async getToken(ref: AnyBlockType, docs: IPolicyDocument[]): Promise<TokenCollection> {
        let token: TokenCollection;
        if (ref.options.useTemplate) {
            if (docs[0].tokens) {
                const tokenId = docs[0].tokens[ref.options.template];
                token = await ref.databaseServer.getToken(tokenId, ref.dryRun);
            }
        } else {
            token = await ref.databaseServer.getToken(ref.options.tokenId);
        }
        if (!token) {
            throw new BlockActionError('Bad token id', ref.blockType, ref.uuid);
        }
        return token;
    }

    /**
     * Run action
     * @event PolicyEventType.Run
     * @param {IPolicyEvent} event
     */
    @ActionCallback({
        output: [
            PolicyOutputEventType.RunEvent,
            PolicyOutputEventType.RefreshEvent,
            PolicyOutputEventType.ErrorEvent
        ]
    })
    @CatchErrors()
    async runAction(event: IPolicyEvent<IPolicyEventState>) {
        const ref = PolicyComponentsUtils.GetBlockRef(this);

        const docs = PolicyUtils.getArray<IPolicyDocument>(event.data.data);
        if (!docs.length && docs[0]) {
            throw new BlockActionError('Bad VC', ref.blockType, ref.uuid);
        }

        const token = await this.getToken(ref, docs);
        if (!token) {
            throw new BlockActionError('Bad token id', ref.blockType, ref.uuid);
        }

        const docOwner = await PolicyUtils.getDocumentOwner(ref, docs[0], event?.user?.userId);
        if (!docOwner) {
            throw new BlockActionError('Bad User DID', ref.blockType, ref.uuid);
        }

        const vcs: VcDocument[] = [];
        const vsMessages: string[] = [];
        const topicIds: string[] = [];
        const field = ref.options.accountId || 'default';
        const accounts: string[] = [];
        for (const doc of docs) {
            if (doc.signature === DocumentSignature.INVALID) {
                throw new BlockActionError('Invalid VC proof', ref.blockType, ref.uuid);
            }
            const json = VcDocument.fromJsonTree(doc.document);

            vcs.push(json);
            if (doc.messageId) {
                vsMessages.push(doc.messageId);
            }
            if (doc.topicId) {
                topicIds.push(doc.topicId);
            }
            if (doc.accounts) {
                const accountId: string = doc.accounts[field];
                accounts.push(accountId);
            }
        }
        const firstAccounts = accounts[0];
        if (accounts.find(a => a !== firstAccounts)) {
            ref.error(`More than one account found! Transfer made on the first (${firstAccounts})`);
        }
        const topicId = topicIds[0];

        const relayerAccount = await PolicyUtils.getDocumentRelayerAccount(ref, docs[0], event?.user?.userId);
        let targetAccount: string;
        if (ref.options.accountId) {
            targetAccount = firstAccounts;
        } else {
            targetAccount = relayerAccount;
        }

        if (!targetAccount) {
            throw new BlockActionError('Token recipient is not set', ref.blockType, ref.uuid);
        }

        const policyOwner = await PolicyUtils.getUserCredentials(ref, ref.policyOwner, event?.user?.userId);

        const [vp, tokenValue] = await this.retirementProcessing(
            token,
            vcs,
            vsMessages,
            topicId,
            policyOwner,
            docOwner,
            targetAccount,
            relayerAccount,
            event?.user?.userId,
            event.actionStatus
        );

        ref.triggerEvents(PolicyOutputEventType.RunEvent, docOwner, event.data, event.actionStatus);
        ref.triggerEvents(PolicyOutputEventType.ReleaseEvent, docOwner, null, event.actionStatus);
        ref.triggerEvents(PolicyOutputEventType.RefreshEvent, docOwner, event.data, event.actionStatus);

        PolicyComponentsUtils.ExternalEventFn(new ExternalEvent(ExternalEventType.Run, ref, docOwner, {
            tokenId: token.tokenId,
            accountId: relayerAccount,
            amount: tokenValue,
            documents: ExternalDocuments(docs),
            result: ExternalDocuments(vp),
        }));

        ref.backup();
    }
}<|MERGE_RESOLUTION|>--- conflicted
+++ resolved
@@ -258,12 +258,8 @@
                 interception: null
             });
 
-<<<<<<< HEAD
-        const vpDocument = PolicyUtils.createVP(ref, user, vp);
+        const vpDocument = PolicyUtils.createVP(ref, user, vp, actionStatus?.id);
         PolicyUtils.setDocumentTags(vpDocument, tags);
-=======
-        const vpDocument = PolicyUtils.createVP(ref, user, vp, actionStatus?.id);
->>>>>>> 4ded8c93
         vpDocument.type = DocumentCategoryType.RETIREMENT;
         vpDocument.messageId = vpMessageResult.getId();
         vpDocument.topicId = vpMessageResult.getTopicId();
