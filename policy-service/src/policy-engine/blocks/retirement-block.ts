import { ActionCallback, BasicBlock } from '../helpers/decorators/index.js';
import { BlockActionError } from '../errors/index.js';
import { DocumentCategoryType, DocumentSignature, LocationType, SchemaEntity, SchemaHelper, TokenType } from '@guardian/interfaces';
import { PolicyComponentsUtils } from '../policy-components-utils.js';
import { CatchErrors } from '../helpers/decorators/catch-errors.js';
import { Token as TokenCollection, VcHelper, VcDocumentDefinition as VcDocument, MessageServer, VCMessage, MessageAction, VPMessage, HederaDidDocument} from '@guardian/common';
import { PolicyUtils } from '../helpers/utils.js';
import { AnyBlockType, IPolicyDocument, IPolicyEventState } from '../policy-engine.interface.js';
import { IPolicyEvent, PolicyInputEventType, PolicyOutputEventType } from '../interfaces/index.js';
import { ChildrenType, ControlType } from '../interfaces/block-about.js';
import { PolicyUser, UserCredentials } from '../policy-user.js';
import { ExternalDocuments, ExternalEvent, ExternalEventType } from '../interfaces/external-event.js';
import { MintService } from '../mint/mint-service.js';

/**
 * Retirement block
 */
@BasicBlock({
    blockType: 'retirementDocumentBlock',
    commonBlock: true,
    actionType: LocationType.REMOTE,
    about: {
        label: 'Wipe',
        title: `Add 'Wipe' Block`,
        post: false,
        get: false,
        children: ChildrenType.None,
        control: ControlType.Server,
        input: [
            PolicyInputEventType.RunEvent
        ],
        output: [
            PolicyOutputEventType.RunEvent,
            PolicyOutputEventType.RefreshEvent,
            PolicyOutputEventType.ErrorEvent
        ],
        defaultEvent: true,
    },
    variables: [
        { path: 'options.tokenId', alias: 'token', type: 'Token' },
        { path: 'options.serialNumbersExpression', alias: 'serialNumbersExpression', type: 'String' },
        { path: 'options.template', alias: 'template', type: 'TokenTemplate' }
    ]
})
export class RetirementBlock {
    /**
     * Create wipe VC
     * @param didDocument
     * @param token
     * @param data
     * @param ref
     * @param serialNumbers
     * @private
     */
    private async createWipeVC(
        didDocument: HederaDidDocument,
        token: any,
        data: any,
        ref: AnyBlockType,
        serialNumbers?: number[]
    ): Promise<VcDocument> {
        const vcHelper = new VcHelper();
        const policySchema = await PolicyUtils.loadSchemaByType(ref, SchemaEntity.WIPE_TOKEN);
        const amount = data as string;
        const vcSubject = {
            ...SchemaHelper.getContext(policySchema),
            date: (new Date()).toISOString(),
            tokenId: token.tokenId,
            amount: amount.toString(),
            ...(serialNumbers && { serialNumbers: serialNumbers.join(',') })
        }
        const uuid = await ref.components.generateUUID();
        const wipeVC = await vcHelper.createVerifiableCredential(
            vcSubject,
            didDocument,
            null,
            { uuid });
        return wipeVC;
    }

    /**
     * Create VP
     * @param root
     * @param uuid
     * @param vcs
     * @private
     */
    private async createVP(didDocument: HederaDidDocument, uuid: string, vcs: VcDocument[]) {
        const vcHelper = new VcHelper();
        const vp = await vcHelper.createVerifiablePresentation(
            vcs,
            didDocument,
            null,
            { uuid }
        );
        return vp;
    }

    /**
     * Retirement processing
     * @param token
     * @param documents
     * @param relationships
     * @param topicId
     * @param root
     * @param user
     * @private
     */
    private async retirementProcessing(
        token: TokenCollection,
        documents: VcDocument[],
        relationships: string[],
        topicId: string,
        policyOwner: UserCredentials,
        user: PolicyUser,
        targetAccountId: string,
        userId: string | null
    ): Promise<[IPolicyDocument, number]> {
        const ref = PolicyComponentsUtils.GetBlockRef(this);

        const policyOwnerDidDocument = await policyOwner.loadDidDocument(ref, userId);
        const policyOwnerHederaCred = await policyOwner.loadHederaCredentials(ref, userId);
        const policyOwnerSignOptions = await policyOwner.loadSignOptions(ref, userId);

        const uuid: string = await ref.components.generateUUID();
<<<<<<< HEAD

=======
>>>>>>> 4cf002fd
        let serialNumbers: number[] = []
        let tokenValue: number = 0;
        let tokenAmount: string = '0';
        if (token.tokenType === TokenType.NON_FUNGIBLE) {
            const exprOpt = ref.options.serialNumbersExpression;
            if (!exprOpt || !String(exprOpt).trim()) {
                throw new Error('For NON_FUNGIBLE tokens, Serial numbers is required');
            }
            const wipeTokens = String(exprOpt).split(',').map(t => t.trim()).filter(Boolean);
            const out = new Set<number>();

            for (const tok of wipeTokens) {
                const dash = tok.indexOf('-');
                if (dash > 0) {
                    const leftRaw  = tok.slice(0, dash).trim();
                    const rightRaw = tok.slice(dash + 1).trim();

                    const startRule = PolicyUtils.aggregate(String(leftRaw), documents);
                    const endRule   = PolicyUtils.aggregate(String(rightRaw), documents);

                    if (!Number.isInteger(startRule) || !Number.isInteger(endRule)) {
                        throw new Error(`Serial numbers must be integers.`);
                    }
                    if (startRule < 1 || endRule < 1) {
                        throw new Error('Serial numbers must be greater than or equal to 1');
                    }
                    if (startRule > endRule) {
                        throw new Error(`End serial number must be greater than or equal to start serial number.`);
                    }
                    for (const n of PolicyUtils.aggregateSerialRange(startRule, endRule)) {
                        out.add(n)
                    }
                } else {
                    const valRule = PolicyUtils.aggregate(
                        String(tok),
                        documents
                    );
                    if (!Number.isInteger(valRule)) {
                        throw new Error(
                            `Serial numbers must be integers.`
                        );
                    }
                    if (valRule < 1) {
                        throw new Error(
<<<<<<< HEAD
                            'Serial numbers must be greater than or equal to 1.'
=======
                            `Serial numbers must be greater than or equal to 1.`
>>>>>>> 4cf002fd
                        );
                    }
                    out.add(valRule);
                }
            }
            serialNumbers = Array.from(out).sort((a, b) => a - b);
            if (serialNumbers.length === 0) {
                throw new Error('No valid Serial Numbers found');
            }
        }
        else if (token.tokenType === TokenType.FUNGIBLE) {
            const ruleOpt =  ref.options.rule
            const hasRule =
                ruleOpt !== null && ruleOpt !== undefined &&
                (typeof ruleOpt !== 'string' || ruleOpt.trim() !== '');
             if (!hasRule) {
                throw new Error('For FUNGIBLE tokens, Rule is required');
            }
            const amount = PolicyUtils.aggregate(ref.options.rule, documents);
            [tokenValue, tokenAmount] = PolicyUtils.tokenAmount(token, amount);
        }
<<<<<<< HEAD

=======
>>>>>>> 4cf002fd
        const wipeVC = await this.createWipeVC(policyOwnerDidDocument, token, tokenAmount, ref, serialNumbers);
        const vcs = [].concat(documents, wipeVC);
        const vp = await this.createVP(policyOwnerDidDocument, uuid, vcs);

        const messageServer = new MessageServer({
            operatorId: policyOwnerHederaCred.hederaAccountId,
            operatorKey: policyOwnerHederaCred.hederaAccountKey,
            encryptKey: policyOwnerHederaCred.hederaAccountKey,
            signOptions: policyOwnerSignOptions,
            dryRun: ref.dryRun
        });
        ref.log(`Topic Id: ${topicId}`);
        const topic = await PolicyUtils.getPolicyTopic(ref, topicId, userId);
        const vcMessage = new VCMessage(MessageAction.CreateVC);
        vcMessage.setDocument(wipeVC);
        vcMessage.setRelationships(relationships);
        vcMessage.setTag(ref);
        vcMessage.setEntityType(ref);
        vcMessage.setOption(null, ref);
        vcMessage.setUser(null);
        const vcMessageResult = await messageServer
            .setTopicObject(topic)
            .sendMessage(vcMessage, {
                sendToIPFS: true,
                memo: null,
                userId,
                interception: null
            });

        const vcDocument = PolicyUtils.createVC(ref, user, wipeVC);
        vcDocument.type = DocumentCategoryType.RETIREMENT;
        vcDocument.schema = `#${wipeVC.getSubjectType()}`;
        vcDocument.messageId = vcMessageResult.getId();
        vcDocument.topicId = vcMessageResult.getTopicId();
        vcDocument.relationships = relationships;

        await ref.databaseServer.saveVC(vcDocument);

        relationships.push(vcMessageResult.getId());
        const vpMessage = new VPMessage(MessageAction.CreateVP);
        vpMessage.setDocument(vp);
        vpMessage.setRelationships(relationships);
        vpMessage.setTag(ref);
        vpMessage.setEntityType(ref);
        vpMessage.setOption(null, ref);
        vpMessage.setUser(null);

        const vpMessageResult = await messageServer
            .setTopicObject(topic)
            .sendMessage(vpMessage, {
                sendToIPFS: true,
                memo: null,
                userId,
                interception: null
            });

        const vpDocument = PolicyUtils.createVP(ref, user, vp);
        vpDocument.type = DocumentCategoryType.RETIREMENT;
        vpDocument.messageId = vpMessageResult.getId();
        vpDocument.topicId = vpMessageResult.getTopicId();
        vpDocument.relationships = relationships;
        await ref.databaseServer.saveVP(vpDocument);

        await MintService.wipe(ref, token, tokenValue, policyOwnerHederaCred, targetAccountId, vpMessageResult.getId(), userId, serialNumbers);

        return [vpDocument, tokenValue];
    }

    /**
     * Get Token
     * @param ref
     * @param docs
     * @private
     */
    private async getToken(ref: AnyBlockType, docs: IPolicyDocument[]): Promise<TokenCollection> {
        let token: TokenCollection;
        if (ref.options.useTemplate) {
            if (docs[0].tokens) {
                const tokenId = docs[0].tokens[ref.options.template];
                token = await ref.databaseServer.getToken(tokenId, ref.dryRun);
            }
        } else {
            token = await ref.databaseServer.getToken(ref.options.tokenId);
        }
        if (!token) {
            throw new BlockActionError('Bad token id', ref.blockType, ref.uuid);
        }
        return token;
    }

    /**
     * Run action
     * @event PolicyEventType.Run
     * @param {IPolicyEvent} event
     */
    @ActionCallback({
        output: [
            PolicyOutputEventType.RunEvent,
            PolicyOutputEventType.RefreshEvent,
            PolicyOutputEventType.ErrorEvent
        ]
    })
    @CatchErrors()
    async runAction(event: IPolicyEvent<IPolicyEventState>) {
        const ref = PolicyComponentsUtils.GetBlockRef(this);

        const docs = PolicyUtils.getArray<IPolicyDocument>(event.data.data);
        if (!docs.length && docs[0]) {
            throw new BlockActionError('Bad VC', ref.blockType, ref.uuid);
        }
<<<<<<< HEAD

=======
>>>>>>> 4cf002fd
        const token = await this.getToken(ref, docs);
        if (!token) {
            throw new BlockActionError('Bad token id', ref.blockType, ref.uuid);
        }

        const docOwner = await PolicyUtils.getDocumentOwner(ref, docs[0], event?.user?.userId);
        if (!docOwner) {
            throw new BlockActionError('Bad User DID', ref.blockType, ref.uuid);
        }

        const vcs: VcDocument[] = [];
        const vsMessages: string[] = [];
        const topicIds: string[] = [];
        const field = ref.options.accountId || 'default';
        const accounts: string[] = [];
        for (const doc of docs) {
            if (doc.signature === DocumentSignature.INVALID) {
                throw new BlockActionError('Invalid VC proof', ref.blockType, ref.uuid);
            }
            const json = VcDocument.fromJsonTree(doc.document);

            vcs.push(json);
            if (doc.messageId) {
                vsMessages.push(doc.messageId);
            }
            if (doc.topicId) {
                topicIds.push(doc.topicId);
            }
            if (doc.accounts) {
                const accountId: string = doc.accounts[field];
                accounts.push(accountId);
            }
        }
        const firstAccounts = accounts[0];
        if (accounts.find(a => a !== firstAccounts)) {
            ref.error(`More than one account found! Transfer made on the first (${firstAccounts})`);
        }
        const topicId = topicIds[0];

        let targetAccountId: string;
        if (ref.options.accountId) {
            targetAccountId = firstAccounts;
        } else {
            targetAccountId = await PolicyUtils.getHederaAccountId(ref, docs[0].owner, event?.user?.userId);
        }
        if (!targetAccountId) {
            throw new BlockActionError('Token recipient is not set', ref.blockType, ref.uuid);
        }

        const policyOwner = await PolicyUtils.getUserCredentials(ref, ref.policyOwner, event?.user?.userId);

        const [vp, tokenValue] = await this.retirementProcessing(
            token,
            vcs,
            vsMessages,
            topicId,
            policyOwner,
            docOwner,
            targetAccountId,
            event?.user?.userId
        );

        ref.triggerEvents(PolicyOutputEventType.RunEvent, docOwner, event.data);
        ref.triggerEvents(PolicyOutputEventType.ReleaseEvent, docOwner, null);
        ref.triggerEvents(PolicyOutputEventType.RefreshEvent, docOwner, event.data);

        PolicyComponentsUtils.ExternalEventFn(new ExternalEvent(ExternalEventType.Run, ref, docOwner, {
            tokenId: token.tokenId,
            accountId: targetAccountId,
            amount: tokenValue,
            documents: ExternalDocuments(docs),
            result: ExternalDocuments(vp),
        }));

        ref.backup();
    }
}<|MERGE_RESOLUTION|>--- conflicted
+++ resolved
@@ -123,10 +123,6 @@
         const policyOwnerSignOptions = await policyOwner.loadSignOptions(ref, userId);
 
         const uuid: string = await ref.components.generateUUID();
-<<<<<<< HEAD
-
-=======
->>>>>>> 4cf002fd
         let serialNumbers: number[] = []
         let tokenValue: number = 0;
         let tokenAmount: string = '0';
@@ -171,11 +167,7 @@
                     }
                     if (valRule < 1) {
                         throw new Error(
-<<<<<<< HEAD
                             'Serial numbers must be greater than or equal to 1.'
-=======
-                            `Serial numbers must be greater than or equal to 1.`
->>>>>>> 4cf002fd
                         );
                     }
                     out.add(valRule);
@@ -197,10 +189,6 @@
             const amount = PolicyUtils.aggregate(ref.options.rule, documents);
             [tokenValue, tokenAmount] = PolicyUtils.tokenAmount(token, amount);
         }
-<<<<<<< HEAD
-
-=======
->>>>>>> 4cf002fd
         const wipeVC = await this.createWipeVC(policyOwnerDidDocument, token, tokenAmount, ref, serialNumbers);
         const vcs = [].concat(documents, wipeVC);
         const vp = await this.createVP(policyOwnerDidDocument, uuid, vcs);
@@ -311,10 +299,6 @@
         if (!docs.length && docs[0]) {
             throw new BlockActionError('Bad VC', ref.blockType, ref.uuid);
         }
-<<<<<<< HEAD
-
-=======
->>>>>>> 4cf002fd
         const token = await this.getToken(ref, docs);
         if (!token) {
             throw new BlockActionError('Bad token id', ref.blockType, ref.uuid);
