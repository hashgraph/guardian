import { ActionCallback, BasicBlock } from '../helpers/decorators/index.js';
import { VcHelper } from '@guardian/common';
import { PolicyComponentsUtils } from '../policy-components-utils.js';
import { AnyBlockType, IPolicyBlock, IPolicyDocument, IPolicyEventState } from '../policy-engine.interface.js';
import { CatchErrors } from '../helpers/decorators/catch-errors.js';
import { IPolicyEvent, PolicyInputEventType, PolicyOutputEventType } from '../interfaces/index.js';
import { ChildrenType, ControlType } from '../interfaces/block-about.js';
import { PolicyUser } from '../policy-user.js';
import { PolicyUtils } from '../helpers/utils.js';
import { ExternalDocuments, ExternalEvent, ExternalEventType } from '../interfaces/external-event.js';
import { Inject } from '../../helpers/decorators/inject.js';
import { LocationType } from '@guardian/interfaces';
import { PolicyActionsUtils } from '../policy-actions/utils.js';
import { RecordActionStep } from '../record-action-step.js';

/**
 * Reassigning block
 */
@BasicBlock({
    blockType: 'reassigningBlock',
    commonBlock: false,
    actionType: LocationType.REMOTE,
    about: {
        label: 'Reassigning',
        title: `Add 'Reassigning' Block`,
        post: false,
        get: false,
        children: ChildrenType.None,
        control: ControlType.Server,
        input: [
            PolicyInputEventType.RunEvent
        ],
        output: [
            PolicyOutputEventType.RunEvent,
            PolicyOutputEventType.RefreshEvent,
            PolicyOutputEventType.ErrorEvent
        ],
        defaultEvent: true
    },
    variables: []
})
export class ReassigningBlock {
    /**
     * VC helper
     * @private
     */
    @Inject()
    declare private vcHelper: VcHelper;

    /**
     * Document reassigning
     * @param document
     * @param user
     * @param userId
     */
    async documentReassigning(document: IPolicyDocument, user: PolicyUser, userId: string | null, actionStatus: RecordActionStep): Promise<{
        /**
         * New Document
         */
        item: IPolicyDocument,
        /**
         * New Actor
         */
        actor: PolicyUser
    }> {
        const ref = PolicyComponentsUtils.GetBlockRef<AnyBlockType>(this);
        const owner: PolicyUser = await PolicyUtils.getDocumentOwner(ref, document, userId);
        const relayerAccount = await PolicyUtils.getDocumentRelayerAccount(ref, document, user.userId);

        let groupContext: any;
        let issuer: string;
        if (ref.options.issuer === 'owner') {
            const cred = await PolicyUtils.getUserCredentials(ref, document.owner, userId);
            issuer = cred.did;
            groupContext = await PolicyUtils.getGroupContext(ref, owner);
        } else if (ref.options.issuer === 'policyOwner') {
            const cred = await PolicyUtils.getUserCredentials(ref, ref.policyOwner, userId);
            issuer = cred.did;
            groupContext = null;
        } else {
            const cred = await PolicyUtils.getUserCredentials(ref, user.did, userId);
            issuer = cred.did;
            groupContext = await PolicyUtils.getGroupContext(ref, user);
        }

        let actor: PolicyUser;
        if (ref.options.actor === 'owner') {
            actor = await PolicyUtils.getDocumentOwner(ref, document, userId);
        } else if (ref.options.actor === 'issuer') {
            actor = await PolicyUtils.getPolicyUser(ref, issuer, document.group, userId);
        } else {
            actor = user;
        }

        const uuid = await ref.components.generateUUID(actionStatus?.id);
        const credentialSubject = document.document.credentialSubject[0];
        const vc = await PolicyActionsUtils.signVC({
            ref,
            subject: credentialSubject,
            issuer,
            relayerAccount,
            options: { uuid, group: groupContext },
            userId: user.userId
        });

<<<<<<< HEAD
        let item = PolicyUtils.createVC(ref, owner, vc);

        const tags = await PolicyUtils.getBlockTags(ref);
        PolicyUtils.setDocumentTags(item, tags);

=======
        let item = PolicyUtils.createVC(ref, owner, vc, actionStatus?.id);
>>>>>>> 4ded8c93
        item.type = document.type;
        item.schema = document.schema;
        item.assignedTo = document.assignedTo;
        item.assignedToGroup = document.assignedToGroup;
        item.option = Object.assign({}, document.option);
        item.startMessageId = document.startMessageId;
        item.relayerAccount = relayerAccount;
        item = PolicyUtils.setDocumentRef(item, document);

        return { item, actor };
    }

    /**
     * Run block action
     * @event PolicyEventType.Run
     * @param {IPolicyEvent} event
     */
    @ActionCallback({
        output: [
            PolicyOutputEventType.RunEvent,
            PolicyOutputEventType.RefreshEvent,
            PolicyOutputEventType.ErrorEvent
        ]
    })
    @CatchErrors()
    async runAction(event: IPolicyEvent<IPolicyEventState>) {
        const ref = PolicyComponentsUtils.GetBlockRef<IPolicyBlock>(this);
        const documents = event?.data?.data;

        let result: IPolicyDocument | IPolicyDocument[];
        let user: PolicyUser;
        if (Array.isArray(documents)) {
            result = [];
            for (const doc of documents) {
                const { item, actor } = await this.documentReassigning(doc, event.user, event?.user?.userId, event.actionStatus);
                result.push(item);
                user = actor;
            }
        } else {
            const { item, actor } = await this.documentReassigning(documents, event.user, event?.user?.userId, event.actionStatus);
            result = item;
            user = actor;
        }

        event.data.data = result;
        // ref.log(`Reassigning Document: ${JSON.stringify(result)}`);

        ref.triggerEvents(PolicyOutputEventType.RunEvent, user, event.data, event.actionStatus);
        ref.triggerEvents(PolicyOutputEventType.ReleaseEvent, user, null, event.actionStatus);
        ref.triggerEvents(PolicyOutputEventType.RefreshEvent, user, event.data, event.actionStatus);

        PolicyComponentsUtils.ExternalEventFn(new ExternalEvent(ExternalEventType.Run, ref, user, {
            documents: ExternalDocuments(result)
        }));
        ref.backup();
    }
}<|MERGE_RESOLUTION|>--- conflicted
+++ resolved
@@ -103,15 +103,11 @@
             userId: user.userId
         });
 
-<<<<<<< HEAD
-        let item = PolicyUtils.createVC(ref, owner, vc);
+        let item = PolicyUtils.createVC(ref, owner, vc, actionStatus?.id);
 
         const tags = await PolicyUtils.getBlockTags(ref);
         PolicyUtils.setDocumentTags(item, tags);
 
-=======
-        let item = PolicyUtils.createVC(ref, owner, vc, actionStatus?.id);
->>>>>>> 4ded8c93
         item.type = document.type;
         item.schema = document.schema;
         item.assignedTo = document.assignedTo;
