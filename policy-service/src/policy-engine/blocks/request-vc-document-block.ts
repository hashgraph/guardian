import { CheckResult, LocationType, removeObjectProperties, Schema, SchemaHelper } from '@guardian/interfaces';
import { PolicyUtils } from '../helpers/utils.js';
import { BlockActionError } from '../errors/index.js';
import { ActionCallback, StateField } from '../helpers/decorators/index.js';
import { AnyBlockType, IPolicyDocument, IPolicyEventState, IPolicyGetData, IPolicyRequestBlock, IPolicyValidatorBlock } from '../policy-engine.interface.js';
import { IPolicyEvent, PolicyInputEventType, PolicyOutputEventType } from '../interfaces/index.js';
import { ChildrenType, ControlType } from '../interfaces/block-about.js';
import { EventBlock } from '../helpers/decorators/event-block.js';
import { DataBaseHelper, DocumentDraft, VcDocument as VcDocumentCollection, VcHelper, } from '@guardian/common';
import { PolicyComponentsUtils } from '../policy-components-utils.js';
import { PolicyUser } from '../policy-user.js';
import { ExternalDocuments, ExternalEvent, ExternalEventType } from '../interfaces/external-event.js';
import deepEqual from 'deep-equal';
import { PolicyActionsUtils } from '../policy-actions/utils.js';

/**
 * Request VC document block
 */
@EventBlock({
    blockType: 'requestVcDocumentBlock',
    commonBlock: false,
    actionType: LocationType.REMOTE,
    about: {
        label: 'Request',
        title: `Add 'Request' Block`,
        post: true,
        get: true,
        children: ChildrenType.Special,
        control: ControlType.UI,
        input: [
            PolicyInputEventType.RunEvent,
            PolicyInputEventType.RefreshEvent,
            PolicyInputEventType.RestoreEvent
        ],
        output: [
            PolicyOutputEventType.RunEvent,
            PolicyOutputEventType.RefreshEvent
        ],
        defaultEvent: true
    },
    variables: [
        { path: 'options.schema', alias: 'schema', type: 'Schema' }
    ]
})
export class RequestVcDocumentBlock {
    /**
     * Block state
     */
    @StateField()
    public readonly state: { [key: string]: any } = { active: true };

    /**
     * Schema
     * @private
     */
    private _schema: Schema;

    /**
     * Before init callback
     */
    public async beforeInit(): Promise<void> {
        const ref = PolicyComponentsUtils.GetBlockRef<IPolicyRequestBlock>(this);
        const schemaIRI = ref.options.schema;
        if (!schemaIRI) {
            throw new BlockActionError(
                `Schema IRI is empty`,
                ref.blockType,
                ref.uuid
            );
        }
        const schema = await PolicyUtils.loadSchemaByID(ref, schemaIRI);
        if (!schema) {
            throw new BlockActionError(
                `Can not find schema with IRI: ${schemaIRI}`,
                ref.blockType,
                ref.uuid
            );
        }
        this._schema = new Schema(schema);
    }

    /**
     * Get Validators
     */
    protected getValidators(): IPolicyValidatorBlock[] {
        const ref = PolicyComponentsUtils.GetBlockRef(this);
        const validators: IPolicyValidatorBlock[] = [];
        for (const child of ref.children) {
            if (child.blockClassName === 'ValidatorBlock') {
                validators.push(child as IPolicyValidatorBlock);
            }
        }
        return validators;
    }

    /**
     * Validate Documents
     * @param user
     * @param state
     */
    protected async validateDocuments(
        user: PolicyUser,
        state: IPolicyEventState
    ): Promise<string> {
        const validators = this.getValidators();
        for (const validator of validators) {
            const error = await validator.run({
                type: null,
                inputType: null,
                outputType: null,
                policyId: null,
                source: null,
                sourceId: null,
                target: null,
                targetId: null,
                user,
                data: state
            });
            if (error) {
                return error;
            }
        }
        return null;
    }

    /**
     * Get block data
     * @param user
     */
    async getData(user: PolicyUser): Promise<IPolicyGetData> {
        const options = PolicyComponentsUtils.GetBlockUniqueOptionsObject(this);
        const ref = PolicyComponentsUtils.GetBlockRef<IPolicyRequestBlock>(this);
        const sources = await ref.getSources(user);
        const restoreData = this.state[user.id] && this.state[user.id].restoreData;

        const collection = DataBaseHelper.orm.em.getCollection('DocumentDraft');

        const draftDocument = await collection.findOne<any>({
            policyId: ref.policyId,
            blockId: ref.uuid,
            user: user.id
        });

        return {
            id: ref.uuid,
            blockType: ref.blockType,
            actionType: ref.actionType,
            readonly: (
                ref.actionType === LocationType.REMOTE &&
                user.location === LocationType.REMOTE
            ),
            schema: { ...this._schema, fields: [], conditions: [] },
            presetSchema: options.presetSchema,
            presetFields: options.presetFields,
            uiMetaData: options.uiMetaData || {},
            hideFields: options.hideFields || [],
            data: sources && sources.length && sources[0] || null,
            restoreData,
            draftDocument
        };
    }

    /**
     * Get Relationships
     * @param ref
     * @param refId
     */
    private async getRelationships(ref: AnyBlockType, refId: any): Promise<VcDocumentCollection> {
        try {
            return await PolicyUtils.getRelationships(ref, ref.policyId, refId);
        } catch (error) {
            ref.error(PolicyUtils.getErrorMessage(error));
            throw new BlockActionError('Invalid relationships', ref.blockType, ref.uuid);
        }
    }

    /**
     * Set block data
     * @param user
     * @param _data
     */
    @ActionCallback({
        output: [PolicyOutputEventType.RunEvent, PolicyOutputEventType.RefreshEvent]
    })
    async setData(user: PolicyUser, _data: IPolicyDocument): Promise<any> {
        const ref = PolicyComponentsUtils.GetBlockRef<IPolicyRequestBlock>(this);

        if (this.state.hasOwnProperty(user.id)) {
            delete this.state[user.id].restoreData;
        }

        if (!user.did) {
            throw new BlockActionError('User have no any did.', ref.blockType, ref.uuid);
        }
        if (_data.draft) {
            this.saveDraftData(user, _data, ref);
        } else {
            this.setBlockData(user, _data, ref);
        }
    }

    private async setBlockData(user: PolicyUser, _data: IPolicyDocument, ref: IPolicyRequestBlock) {
        try {
            const document = _data.document;
            PolicyUtils.setAutoCalculateFields(this._schema, document);
            const documentRef = await this.getRelationships(ref, _data.ref);
            const presetCheck = await this.checkPreset(ref, document, documentRef)
            if (!presetCheck.valid) {
                throw new BlockActionError(
                    JSON.stringify(presetCheck.error),
                    ref.blockType,
                    ref.uuid
                );
            }

            SchemaHelper.updateObjectContext(this._schema, document);

            const _vcHelper = new VcHelper();
            const idType = ref.options.idType;
            const userAccountId = await PolicyUtils.getHederaAccountId(ref, user.did, user.userId);

            const credentialSubject = document;
            credentialSubject.policyId = ref.policyId;

            PolicyUtils.setGuardianVersion(credentialSubject, this._schema);

            const newId = await PolicyActionsUtils.generateId(ref, idType, user, user.userId);
            if (newId) {
                credentialSubject.id = newId;
            }

            if (documentRef) {
                credentialSubject.ref = PolicyUtils.getSubjectId(documentRef);
                if (!credentialSubject.ref) {
                    throw new BlockActionError('Reference document not found.', ref.blockType, ref.uuid);
                }
            }
            if (ref.dryRun) {
                _vcHelper.addDryRunContext(credentialSubject);
            }

            const res = await _vcHelper.verifySubject(credentialSubject);
            if (!res.ok) {
                throw new BlockActionError(JSON.stringify(res.error), ref.blockType, ref.uuid);
            }

            const groupContext = await PolicyUtils.getGroupContext(ref, user);
            const uuid = await ref.components.generateUUID();

            const vc = await PolicyActionsUtils.signVC(ref, credentialSubject, user.did, { uuid, group: groupContext }, user.userId);

            let item = PolicyUtils.createVC(ref, user, vc);

            const accounts = PolicyUtils.getHederaAccounts(vc, userAccountId, this._schema);
            const schemaIRI = ref.options.schema;
            item.type = schemaIRI;
            item.schema = schemaIRI;
            item.accounts = accounts;
            item = PolicyUtils.setDocumentRef(item, documentRef);

            const state: IPolicyEventState = { data: item };
            const error = await this.validateDocuments(user, state);
            if (error) {
                throw new BlockActionError(error, ref.blockType, ref.uuid);
            }

            ref.triggerEvents(PolicyOutputEventType.RunEvent, user, state);
            ref.triggerEvents(PolicyOutputEventType.ReleaseEvent, user, null);
            ref.triggerEvents(PolicyOutputEventType.RefreshEvent, user, state);

            PolicyComponentsUtils.ExternalEventFn(new ExternalEvent(ExternalEventType.Set, ref, user, {
                documents: ExternalDocuments(item)
            }));
            ref.backup();

            return item;
        } catch (error) {
            ref.error(`setData: ${PolicyUtils.getErrorMessage(error)}`);
            throw new BlockActionError(error, ref.blockType, ref.uuid);
        }
    }

<<<<<<< HEAD
    private async saveDraftData(user: PolicyUser, _data: IPolicyDocument, ref: IPolicyRequestBlock) {
        const collection = DataBaseHelper.orm.em.getCollection<DocumentDraft>('DocumentDraft');
        const foundDraft = await collection.findOne<any>({
            policyId: ref.policyId,
            blockId: ref.uuid,
            user: user.id
        });

        if (foundDraft) {
            await collection.updateOne({ _id: foundDraft._id }, { $set: { data: _data.document } });
        } else {
            const row: any = {
                policyId: ref.policyId,
                blockId: ref.uuid,
                blockTag: ref.tag,
                user: user.id,
                data: _data.document
            };

            await collection.insertOne(row);
        }
    }

    private autoCalculate(document: any): void {
        for (const key in this._schema.document.properties) {
            if (!this._schema.document.properties.hasOwnProperty(key)) {
                continue;
            }
            const value = this._schema.document.properties[key];
            if (!value.$comment) {
                continue;
            }
            const { autocalculate, expression } = JSON.parse(value.$comment);
            if (!autocalculate) {
                continue;
            }
            const func = Function(`with (this) { return ${expression} }`);
            const calcValue = func.apply(document);
            document[value.title] = calcValue;

        }
    }

=======
>>>>>>> dd0e8f66
    /**
     * Save data to restore
     * @param event Event
     * @returns
     */
    @ActionCallback({
        type: PolicyInputEventType.RestoreEvent
    })
    async restoreAction(event: IPolicyEvent<IPolicyEventState>) {
        const user = event?.user;
        const vcDocument = event?.data?.data;
        if (!vcDocument || !user) {
            return;
        }
        let blockState: any;
        if (!this.state.hasOwnProperty(user.id)) {
            blockState = {};
            this.state[user.id] = blockState;
        } else {
            blockState = this.state[user.id];
        }
        blockState.restoreData = vcDocument;
    }

    /**
     * Check modified readonly fields
     * @param ref
     * @param document Current document
     * @param documentRef Preset document
     */
    private async checkPreset(
        ref: AnyBlockType,
        document: any,
        documentRef: VcDocumentCollection
    ): Promise<CheckResult> {
        if (
            ref.options.presetFields &&
            ref.options.presetFields.length &&
            ref.options.presetSchema
        ) {
            const readonly = ref.options.presetFields.filter(
                (item: any) => item.readonly && item.value
            );
            if (!readonly.length || !document || !documentRef) {
                return { valid: true };
            }

            const presetDocument =
                PolicyUtils.getCredentialSubject(documentRef);
            if (!presetDocument) {
                return {
                    error: 'Readonly preset fields can not be verified.',
                    valid: false,
                };
            }

            const presetDocumentCopy = removeObjectProperties(
                ['@context'],
                JSON.parse(JSON.stringify(presetDocument))
            );
            for (const field of readonly) {
                if (
                    !deepEqual(
                        document[field.name],
                        presetDocumentCopy[field.value]
                    )
                ) {
                    return {
                        error: `Readonly preset field (${field.name}) can not be modified.`,
                        valid: false,
                    };
                }
            }
        }

        return { valid: true };
    }
}<|MERGE_RESOLUTION|>--- conflicted
+++ resolved
@@ -280,7 +280,6 @@
         }
     }
 
-<<<<<<< HEAD
     private async saveDraftData(user: PolicyUser, _data: IPolicyDocument, ref: IPolicyRequestBlock) {
         const collection = DataBaseHelper.orm.em.getCollection<DocumentDraft>('DocumentDraft');
         const foundDraft = await collection.findOne<any>({
@@ -324,8 +323,6 @@
         }
     }
 
-=======
->>>>>>> dd0e8f66
     /**
      * Save data to restore
      * @param event Event
