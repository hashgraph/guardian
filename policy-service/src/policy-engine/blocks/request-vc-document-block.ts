--- conflicted
+++ resolved
@@ -239,11 +239,7 @@
             }
 
             //Create Verifiable Credential
-<<<<<<< HEAD
-            const item = await this.createVerifiableCredential(user, documentOwner, relayerAccount, credentialSubject);
-=======
-            const item = await this.createVerifiableCredential(user, relayerAccount, credentialSubject, actionStatus?.id);
->>>>>>> 8ee07079
+            const item = await this.createVerifiableCredential(user, documentOwner, relayerAccount, credentialSubject, actionStatus?.id);
             PolicyUtils.setDocumentRef(item, documentRef);
 
             //Update metadata
@@ -439,13 +435,8 @@
     ): Promise<IPolicyDocument> {
         const ref = PolicyComponentsUtils.GetBlockRef<IPolicyRequestBlock>(this);
 
-<<<<<<< HEAD
         const groupContext = await PolicyUtils.getGroupContext(ref, issuer);
-        const uuid = await ref.components.generateUUID();
-=======
-        const groupContext = await PolicyUtils.getGroupContext(ref, user);
         const uuid = await ref.components.generateUUID(actionStatusId);
->>>>>>> 8ee07079
 
         const vc = await PolicyActionsUtils.signVC({
             ref,
@@ -455,11 +446,7 @@
             options: { uuid, group: groupContext },
             userId: issuer.userId
         });
-<<<<<<< HEAD
-        const item = PolicyUtils.createVC(ref, owner, vc);
-=======
-        const item = PolicyUtils.createVC(ref, user, vc, actionStatusId);
->>>>>>> 8ee07079
+        const item = PolicyUtils.createVC(ref, owner, vc, actionStatusId);
 
         const accounts = PolicyUtils.getHederaAccounts(vc, relayerAccount, this._schema);
         const schemaIRI = ref.options.schema;
