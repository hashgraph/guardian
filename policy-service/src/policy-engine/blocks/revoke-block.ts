import { Message, MessageServer } from '@guardian/common';
import { PolicyComponentsUtils } from '../policy-components-utils.js';
import { AnyBlockType, IPolicyEventState, IPolicyInterfaceBlock } from '../policy-engine.interface.js';
import { IPolicyEvent, PolicyInputEventType, PolicyOutputEventType } from '../interfaces/index.js';
import { ExternalDocuments, ExternalEvent, ExternalEventType } from '../interfaces/external-event.js';
import { ChildrenType, ControlType } from '../interfaces/block-about.js';
import { CatchErrors } from '../helpers/decorators/catch-errors.js';
<<<<<<< HEAD
import { ActionCallback, EventBlock } from '../helpers/decorators/index.js';
import { PolicyUtils } from '../helpers/utils.js';
import { LocationType } from '@guardian/interfaces';
=======
import { ExternalDocuments, ExternalEvent, ExternalEventType } from '../interfaces/external-event.js';
import {UserCredentials} from '../../policy-engine/policy-user.js';
>>>>>>> f851c502

export const RevokedStatus = 'Revoked';

/**
 * Revoke document action with UI
 */
@EventBlock({
    blockType: 'revokeBlock',
    actionType: LocationType.REMOTE,
    about: {
        label: 'Revoke Document',
        title: `Add 'Revoke' Block`,
        post: false,
        get: false,
        children: ChildrenType.None,
        control: ControlType.Server,
        input: [
            PolicyInputEventType.RunEvent
        ],
        output: [
            PolicyOutputEventType.RunEvent,
            PolicyOutputEventType.ErrorEvent
        ],
        defaultEvent: true
    }
})
export class RevokeBlock {
    /**
     * Send to hedera
     * @param message
     * @param messageServer
     * @param ref
     * @param revokeMessage
     * @param userId
     * @param parentId
     */
    async sendToHedera(
        message: Message,
        messageServer: MessageServer,
        ref: AnyBlockType,
        revokeMessage: string,
        userId: string | null,
        parentId?: string[]
    ) {
        const topic = await PolicyUtils.getPolicyTopic(ref, message.topicId, userId);
        message.revoke(revokeMessage, parentId);
        await messageServer
            .setTopicObject(topic)
            .sendMessage(message, false, null, userId);
    }

    /**
     * Find related message Ids
     * @param topicMessage
     * @param topicMessages
     * @param relatedMessageIds
     * @param parentId
     */
    async findRelatedMessageIds(
        topicMessage: any,
        topicMessages: any[],
        relatedMessageIds: any[] = [],
        parentId?: string
    ): Promise<any[]> {
        if (!topicMessage) {
            throw new Error('Topic message to find related messages is empty');
        }
        const relatedMessages = topicMessages
            .filter(
                (message: any) => (
                    message.relationships &&
                    message.relationships.includes(topicMessage.id)
                )
            );
        for (const relatedMessage of relatedMessages) {
            await this.findRelatedMessageIds(
                relatedMessage,
                topicMessages,
                relatedMessageIds,
                topicMessage.id
            );
        }
        const relatedMessageId = relatedMessageIds
            .find((item) => item.id === topicMessage.id);
        if (!relatedMessageId) {
            relatedMessageIds.push({
                parentIds: parentId ? [parentId] : undefined,
                id: topicMessage.id
            });
        } else if (
            relatedMessageId.parentIds &&
            !relatedMessageId.parentIds.includes(parentId)
        ) {
            relatedMessageId.parentIds.push(parentId);
        }
        return relatedMessageIds;
    }

    /**
     * Find document by message ids
     * @param messageIds
     */
    async findDocumentByMessageIds(messageIds: string[]): Promise<any[]> {
        const ref = PolicyComponentsUtils.GetBlockRef<IPolicyInterfaceBlock>(this);
        const filters: any = {
            messageId: { $in: messageIds }
        };
        const otherOptions = {
            orderBy: {
                messageId: 'ASC'
            }
        };
        const vcDocuments: any[] = await ref.databaseServer.getVcDocuments(filters, otherOptions) as any[];
        const vpDocuments: any[] = await ref.databaseServer.getVpDocuments(filters, otherOptions) as any[];
        const didDocuments: any[] = await ref.databaseServer.getDidDocuments(filters, otherOptions) as any[];
        return vcDocuments.concat(vpDocuments).concat(didDocuments);
    }

    /**
     * Run block action
     * @param event
     */
    @ActionCallback({
        output: [
            PolicyOutputEventType.RunEvent,
            PolicyOutputEventType.ErrorEvent
        ]
    })
    @CatchErrors()
    async runAction(event: IPolicyEvent<IPolicyEventState>): Promise<any> {
        const ref = PolicyComponentsUtils.GetBlockRef<IPolicyInterfaceBlock>(this);
        const uiMetaData = ref.options.uiMetaData;
        const data = event.data.data;
        const doc = Array.isArray(data) ? data[0] : data;

        const credentials = await UserCredentials.create(ref, event.user.id);
        const userId = credentials.userId;

        const userCred = await PolicyUtils.getUserCredentials(ref, event.user.did);
        const userHederaCred = await userCred.loadHederaCredentials(ref, userId);
        const signOptions = await userCred.loadSignOptions(ref, userId);
        const messageServer = new MessageServer(
            userHederaCred.hederaAccountId,
            userHederaCred.hederaAccountKey,
            signOptions,
            ref.dryRun
        );
        const policyTopics = await ref.databaseServer.getTopics({ policyId: ref.policyId });

        const policyTopicsMessages = [];
        for (const topic of policyTopics) {
            const topicMessages = await messageServer.getMessages(topic.topicId, userId);
            policyTopicsMessages.push(...topicMessages);
        }
        const messagesToFind = policyTopicsMessages
            .filter((item) => !item.isRevoked());

        const topicMessage = policyTopicsMessages
            .find((item) => item.id === doc.messageId);

        const relatedMessages = await this.findRelatedMessageIds(topicMessage, messagesToFind);
        for (const policyTopicMessage of policyTopicsMessages) {
            const relatedMessage = relatedMessages
                .find((item) => item.id === policyTopicMessage.id);
            if (relatedMessage) {
                await this.sendToHedera(
                    policyTopicMessage,
                    messageServer,
                    ref,
                    doc.comment,
                    userId,
                    relatedMessage.parentIds
                );
            }
        }

        const documents = await this.findDocumentByMessageIds(
            relatedMessages.map((item) => item.id)
        );
        for (const item of documents) {
            item.option = item.option || {};
            item.option.status = RevokedStatus;
            item.comment = doc.option.comment;
            if (Array.isArray(item.comment)) {
                item.comment = item.comment[item.comment.length - 1];
            }
            if (item.option.comment) {
                if (Array.isArray(item.option.comment)) {
                    item.option.comment.push(item.comment);
                }
            } else {
                item.option.comment = [item.comment];
            }
        }

        if (uiMetaData && uiMetaData.updatePrevDoc && doc.relationships) {
            const prevDocs = await this.findDocumentByMessageIds(doc.relationships);
            const prevDocument = prevDocs[prevDocs.length - 1];
            if (prevDocument) {
                prevDocument.option.status = uiMetaData.prevDocStatus;
                await ref.databaseServer.updateVC(prevDocument);
                await ref.databaseServer.saveDocumentState({
                    documentId: prevDocument.id,
                    document: prevDocument,
                    policyId: ref.policyId
                });
            }
        }

        const state: IPolicyEventState = {
            data: documents
        };

        ref.triggerEvents(PolicyOutputEventType.RunEvent, event.user, state);
        ref.triggerEvents(PolicyOutputEventType.ReleaseEvent, event.user, null);

        PolicyComponentsUtils.ExternalEventFn(
            new ExternalEvent(ExternalEventType.Run, ref, event?.user, {
                documents: ExternalDocuments(documents)
            })
        );

        ref.backup();
    }
}<|MERGE_RESOLUTION|>--- conflicted
+++ resolved
@@ -5,14 +5,9 @@
 import { ExternalDocuments, ExternalEvent, ExternalEventType } from '../interfaces/external-event.js';
 import { ChildrenType, ControlType } from '../interfaces/block-about.js';
 import { CatchErrors } from '../helpers/decorators/catch-errors.js';
-<<<<<<< HEAD
 import { ActionCallback, EventBlock } from '../helpers/decorators/index.js';
 import { PolicyUtils } from '../helpers/utils.js';
 import { LocationType } from '@guardian/interfaces';
-=======
-import { ExternalDocuments, ExternalEvent, ExternalEventType } from '../interfaces/external-event.js';
-import {UserCredentials} from '../../policy-engine/policy-user.js';
->>>>>>> f851c502
 
 export const RevokedStatus = 'Revoked';
 
@@ -148,12 +143,9 @@
         const data = event.data.data;
         const doc = Array.isArray(data) ? data[0] : data;
 
-        const credentials = await UserCredentials.create(ref, event.user.id);
-        const userId = credentials.userId;
-
-        const userCred = await PolicyUtils.getUserCredentials(ref, event.user.did);
-        const userHederaCred = await userCred.loadHederaCredentials(ref, userId);
-        const signOptions = await userCred.loadSignOptions(ref, userId);
+        const userCred = await PolicyUtils.getUserCredentials(ref, event.user.did, event?.user?.userId);
+        const userHederaCred = await userCred.loadHederaCredentials(ref, event?.user?.userId);
+        const signOptions = await userCred.loadSignOptions(ref, event?.user?.userId);
         const messageServer = new MessageServer(
             userHederaCred.hederaAccountId,
             userHederaCred.hederaAccountKey,
@@ -164,7 +156,7 @@
 
         const policyTopicsMessages = [];
         for (const topic of policyTopics) {
-            const topicMessages = await messageServer.getMessages(topic.topicId, userId);
+            const topicMessages = await messageServer.getMessages(topic.topicId, event?.user?.userId);
             policyTopicsMessages.push(...topicMessages);
         }
         const messagesToFind = policyTopicsMessages
@@ -183,7 +175,7 @@
                     messageServer,
                     ref,
                     doc.comment,
-                    userId,
+                    event?.user?.userId,
                     relatedMessage.parentIds
                 );
             }
