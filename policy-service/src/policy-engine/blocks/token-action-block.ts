import { IPolicyEvent, PolicyInputEventType, PolicyOutputEventType } from '../interfaces/index.js';
import { ChildrenType, ControlType } from '../interfaces/block-about.js';
import { PolicyComponentsUtils } from '../policy-components-utils.js';
import { ActionCallback, BasicBlock } from '../helpers/decorators/index.js';
import { IPolicyBlock, IPolicyEventState, IPolicyGetData } from '../policy-engine.interface.js';
import { CatchErrors } from '../helpers/decorators/catch-errors.js';
import { PolicyUtils } from '../helpers/utils.js';
import { IHederaCredentials, PolicyUser } from '../policy-user.js';
import { BlockActionError } from '../errors/index.js';
import { ExternalEvent, ExternalEventType } from '../interfaces/external-event.js';
import { LocationType } from '@guardian/interfaces';
import { Token } from '@guardian/common';
import { PolicyActionsUtils } from '../policy-actions/utils.js';

/**
 * Information block
 */
@BasicBlock({
    blockType: 'tokenActionBlock',
    commonBlock: false,
    actionType: LocationType.REMOTE,
    about: {
        label: 'Token Action',
        title: `Add 'Token Action' Block`,
        post: false,
        get: false,
        children: ChildrenType.None,
        control: ControlType.Server,
        input: [
            PolicyInputEventType.RunEvent
        ],
        output: [
            PolicyOutputEventType.RunEvent,
            PolicyOutputEventType.RefreshEvent,
            PolicyOutputEventType.ErrorEvent
        ],
        defaultEvent: true
    },
    variables: [
        { path: 'options.tokenId', alias: 'token', type: 'Token' },
        { path: 'options.template', alias: 'template', type: 'TokenTemplate' }
    ]
})
export class TokenActionBlock {
    /**
     * Get block data
     * @param user
     */
    async getData(user: PolicyUser): Promise<IPolicyGetData> {
        const ref = PolicyComponentsUtils.GetBlockRef(this);
        return {
            id: ref.uuid,
            blockType: ref.blockType,
            actionType: ref.actionType,
            readonly: (
                ref.actionType === LocationType.REMOTE &&
                user.location === LocationType.REMOTE
            ),
            uiMetaData: ref.options?.uiMetaData
        };
    }

    /**
     * Run block action
     * @event PolicyEventType.Run
     * @param {IPolicyEvent} event
     */
    @ActionCallback({
        output: [
            PolicyOutputEventType.RunEvent,
            PolicyOutputEventType.RefreshEvent,
            PolicyOutputEventType.ErrorEvent
        ]
    })
    @CatchErrors()
    async runAction(event: IPolicyEvent<IPolicyEventState>) {
        const ref = PolicyComponentsUtils.GetBlockRef<IPolicyBlock>(this);
        ref.log(`runAction`);
        const field = ref.options.accountId;
        const documents = event?.data?.data;
        const doc = Array.isArray(documents) ? documents[0] : documents;

        let token: Token | null;
        if (!ref.options.useTemplate) {
            token = await ref.databaseServer.getToken(ref.options.tokenId);
        }
        if (ref.options.useTemplate && doc && doc.tokens) {
            token = await ref.databaseServer.getToken(doc.tokens[ref.options.template], ref.dryRun);
        }
        if (!token) {
            throw new BlockActionError('Bad token id', ref.blockType, ref.uuid);
        }

        let userHederaAccountId: string = null;
        let userDID: string = null;
        if (doc) {
            if (field) {
                if (doc.accounts) {
                    userHederaAccountId = doc.accounts[field];
                }
            } else {
<<<<<<< HEAD
                userDID = doc.owner;
                userHederaAccountId = await PolicyUtils.getHederaAccountId(ref, doc.owner);
            }
        }
        await PolicyUtils.checkAccountId(userHederaAccountId);

        switch (ref.options.action) {
            case 'associate': {
                await PolicyActionsUtils.associateToken(ref, token, userDID);
                break;
            }
            case 'dissociate': {
                await PolicyActionsUtils.dissociateToken(ref, token, userDID);
                break;
            }
            case 'freeze': {
                const policyOwner = await PolicyUtils.getUserCredentials(ref, ref.policyOwner);
                const ownerCredentials = await policyOwner.loadHederaCredentials(ref);
                const account = PolicyUtils.createHederaCredentials(userHederaAccountId);
                await PolicyUtils.freeze(ref, token, account, ownerCredentials);
                break;
            }
            case 'unfreeze': {
                const policyOwner = await PolicyUtils.getUserCredentials(ref, ref.policyOwner);
                const ownerCredentials = await policyOwner.loadHederaCredentials(ref);
                const account = PolicyUtils.createHederaCredentials(userHederaAccountId);
                await PolicyUtils.unfreeze(ref, token, account, ownerCredentials);
                break;
            }
            case 'grantKyc': {
                const policyOwner = await PolicyUtils.getUserCredentials(ref, ref.policyOwner);
                const ownerCredentials = await policyOwner.loadHederaCredentials(ref);
                const account = PolicyUtils.createHederaCredentials(userHederaAccountId);
                await PolicyUtils.grantKyc(ref, token, account, ownerCredentials);
                break;
            }
            case 'revokeKyc': {
                const policyOwner = await PolicyUtils.getUserCredentials(ref, ref.policyOwner);
                const ownerCredentials = await policyOwner.loadHederaCredentials(ref);
                const account = PolicyUtils.createHederaCredentials(userHederaAccountId);
                await PolicyUtils.revokeKyc(ref, token, account, ownerCredentials);
=======
                const user = await PolicyUtils.getUserCredentials(ref, doc.owner);
                account = await user.loadHederaCredentials(ref, event.userId);
            }
            if (ref.options.useTemplate) {
                if (doc.tokens) {
                    token = await ref.databaseServer.getToken(doc.tokens[ref.options.template], ref.dryRun);
                }
            }
        }

        if (!token) {
            throw new BlockActionError('Bad token id', ref.blockType, ref.uuid);
        }

        const policyOwner = await PolicyUtils.getUserCredentials(ref, ref.policyOwner);
        const ownerCredentials = await policyOwner.loadHederaCredentials(ref, event.userId);
        const userId = policyOwner.userId;

        await PolicyUtils.checkAccountId(account, userId);

        switch (ref.options.action) {
            case 'associate': {
                await PolicyUtils.associate(ref, token, account, userId);
                break;
            }
            case 'dissociate': {
                await PolicyUtils.dissociate(ref, token, account, userId);
                break;
            }
            case 'freeze': {
                await PolicyUtils.freeze(ref, token, account, ownerCredentials, userId);
                break;
            }
            case 'unfreeze': {
                await PolicyUtils.unfreeze(ref, token, account, ownerCredentials, userId);
                break;
            }
            case 'grantKyc': {
                await PolicyUtils.grantKyc(ref, token, account, ownerCredentials, userId);
                break;
            }
            case 'revokeKyc': {
                await PolicyUtils.revokeKyc(ref, token, account, ownerCredentials, userId);
>>>>>>> f851c502
                break;
            }
            default:
                break;
        }

        ref.triggerEvents(PolicyOutputEventType.RunEvent, event.user, event.data);
        ref.triggerEvents(PolicyOutputEventType.ReleaseEvent, event.user, null);
        ref.triggerEvents(PolicyOutputEventType.RefreshEvent, event.user, event.data);
        PolicyComponentsUtils.ExternalEventFn(new ExternalEvent(ExternalEventType.Run, ref, event.user, {
            action: ref.options.action
        }));

        ref.backup();
    }
}<|MERGE_RESOLUTION|>--- conflicted
+++ resolved
@@ -5,7 +5,7 @@
 import { IPolicyBlock, IPolicyEventState, IPolicyGetData } from '../policy-engine.interface.js';
 import { CatchErrors } from '../helpers/decorators/catch-errors.js';
 import { PolicyUtils } from '../helpers/utils.js';
-import { IHederaCredentials, PolicyUser } from '../policy-user.js';
+import { PolicyUser } from '../policy-user.js';
 import { BlockActionError } from '../errors/index.js';
 import { ExternalEvent, ExternalEventType } from '../interfaces/external-event.js';
 import { LocationType } from '@guardian/interfaces';
@@ -74,6 +74,7 @@
     })
     @CatchErrors()
     async runAction(event: IPolicyEvent<IPolicyEventState>) {
+        const userId = event?.user?.userId;
         const ref = PolicyComponentsUtils.GetBlockRef<IPolicyBlock>(this);
         ref.log(`runAction`);
         const field = ref.options.accountId;
@@ -99,93 +100,47 @@
                     userHederaAccountId = doc.accounts[field];
                 }
             } else {
-<<<<<<< HEAD
                 userDID = doc.owner;
-                userHederaAccountId = await PolicyUtils.getHederaAccountId(ref, doc.owner);
+                userHederaAccountId = await PolicyUtils.getHederaAccountId(ref, doc.owner, userId);
             }
         }
-        await PolicyUtils.checkAccountId(userHederaAccountId);
+        await PolicyUtils.checkAccountId(userHederaAccountId, userId);
 
         switch (ref.options.action) {
             case 'associate': {
-                await PolicyActionsUtils.associateToken(ref, token, userDID);
+                await PolicyActionsUtils.associateToken(ref, token, userDID, userId);
                 break;
             }
             case 'dissociate': {
-                await PolicyActionsUtils.dissociateToken(ref, token, userDID);
+                await PolicyActionsUtils.dissociateToken(ref, token, userDID, userId);
                 break;
             }
             case 'freeze': {
-                const policyOwner = await PolicyUtils.getUserCredentials(ref, ref.policyOwner);
-                const ownerCredentials = await policyOwner.loadHederaCredentials(ref);
+                const policyOwner = await PolicyUtils.getUserCredentials(ref, ref.policyOwner, userId);
+                const ownerCredentials = await policyOwner.loadHederaCredentials(ref, userId);
                 const account = PolicyUtils.createHederaCredentials(userHederaAccountId);
-                await PolicyUtils.freeze(ref, token, account, ownerCredentials);
-                break;
-            }
-            case 'unfreeze': {
-                const policyOwner = await PolicyUtils.getUserCredentials(ref, ref.policyOwner);
-                const ownerCredentials = await policyOwner.loadHederaCredentials(ref);
-                const account = PolicyUtils.createHederaCredentials(userHederaAccountId);
-                await PolicyUtils.unfreeze(ref, token, account, ownerCredentials);
-                break;
-            }
-            case 'grantKyc': {
-                const policyOwner = await PolicyUtils.getUserCredentials(ref, ref.policyOwner);
-                const ownerCredentials = await policyOwner.loadHederaCredentials(ref);
-                const account = PolicyUtils.createHederaCredentials(userHederaAccountId);
-                await PolicyUtils.grantKyc(ref, token, account, ownerCredentials);
-                break;
-            }
-            case 'revokeKyc': {
-                const policyOwner = await PolicyUtils.getUserCredentials(ref, ref.policyOwner);
-                const ownerCredentials = await policyOwner.loadHederaCredentials(ref);
-                const account = PolicyUtils.createHederaCredentials(userHederaAccountId);
-                await PolicyUtils.revokeKyc(ref, token, account, ownerCredentials);
-=======
-                const user = await PolicyUtils.getUserCredentials(ref, doc.owner);
-                account = await user.loadHederaCredentials(ref, event.userId);
-            }
-            if (ref.options.useTemplate) {
-                if (doc.tokens) {
-                    token = await ref.databaseServer.getToken(doc.tokens[ref.options.template], ref.dryRun);
-                }
-            }
-        }
-
-        if (!token) {
-            throw new BlockActionError('Bad token id', ref.blockType, ref.uuid);
-        }
-
-        const policyOwner = await PolicyUtils.getUserCredentials(ref, ref.policyOwner);
-        const ownerCredentials = await policyOwner.loadHederaCredentials(ref, event.userId);
-        const userId = policyOwner.userId;
-
-        await PolicyUtils.checkAccountId(account, userId);
-
-        switch (ref.options.action) {
-            case 'associate': {
-                await PolicyUtils.associate(ref, token, account, userId);
-                break;
-            }
-            case 'dissociate': {
-                await PolicyUtils.dissociate(ref, token, account, userId);
-                break;
-            }
-            case 'freeze': {
                 await PolicyUtils.freeze(ref, token, account, ownerCredentials, userId);
                 break;
             }
             case 'unfreeze': {
+                const policyOwner = await PolicyUtils.getUserCredentials(ref, ref.policyOwner, userId);
+                const ownerCredentials = await policyOwner.loadHederaCredentials(ref, userId);
+                const account = PolicyUtils.createHederaCredentials(userHederaAccountId);
                 await PolicyUtils.unfreeze(ref, token, account, ownerCredentials, userId);
                 break;
             }
             case 'grantKyc': {
+                const policyOwner = await PolicyUtils.getUserCredentials(ref, ref.policyOwner, userId);
+                const ownerCredentials = await policyOwner.loadHederaCredentials(ref, userId);
+                const account = PolicyUtils.createHederaCredentials(userHederaAccountId);
                 await PolicyUtils.grantKyc(ref, token, account, ownerCredentials, userId);
                 break;
             }
             case 'revokeKyc': {
+                const policyOwner = await PolicyUtils.getUserCredentials(ref, ref.policyOwner, userId);
+                const ownerCredentials = await policyOwner.loadHederaCredentials(ref, userId);
+                const account = PolicyUtils.createHederaCredentials(userHederaAccountId);
                 await PolicyUtils.revokeKyc(ref, token, account, ownerCredentials, userId);
->>>>>>> f851c502
                 break;
             }
             default:
