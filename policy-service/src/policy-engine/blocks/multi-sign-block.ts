--- conflicted
+++ resolved
@@ -3,13 +3,8 @@
 import { PolicyUtils } from '../helpers/utils.js';
 import { IPolicyEvent, PolicyInputEventType, PolicyOutputEventType } from '../interfaces/index.js';
 import { ChildrenType, ControlType, PropertyType } from '../interfaces/block-about.js';
-<<<<<<< HEAD
 import { AnyBlockType, IPolicyDocument, IPolicyEventState, IPolicyGetData } from '../policy-engine.interface.js';
 import { PolicyUser } from '../policy-user.js';
-=======
-import { AnyBlockType, IPolicyDocument, IPolicyEventState } from '../policy-engine.interface.js';
-import {PolicyUser, UserCredentials} from '../policy-user.js';
->>>>>>> f851c502
 import { BlockActionError } from '../errors/index.js';
 import { MessageAction, MessageServer, PolicyRoles, VcDocument as VcDocumentCollection, VcDocumentDefinition as VcDocument, VcHelper, VPMessage, } from '@guardian/common';
 import { ExternalDocuments, ExternalEvent, ExternalEventType } from '../interfaces/external-event.js';
@@ -160,10 +155,8 @@
             throw new BlockActionError('The document has already been signed', ref.blockType, ref.uuid);
         }
 
-        const userCred = await PolicyUtils.getUserCredentials(ref, user.did);
-        const userId = userCred.userId;
-
-        const didDocument = await userCred.loadDidDocument(ref, userId);
+        const userCred = await PolicyUtils.getUserCredentials(ref, user.did,user.userId);
+        const didDocument = await userCred.loadDidDocument(ref, user.userId);
 
         const groupContext = await PolicyUtils.getGroupContext(ref, user);
         const vcDocument = sourceDoc.document;
@@ -186,7 +179,7 @@
         );
 
         const users = await ref.databaseServer.getAllUsersByRole(ref.policyId, user.group, user.role);
-        await this.updateThreshold(users, sourceDoc, documentId, user);
+        await this.updateThreshold(users, sourceDoc, documentId, user, user.userId);
 
         ref.triggerEvents(PolicyOutputEventType.RefreshEvent, user, null);
 
@@ -208,13 +201,11 @@
         users: PolicyRoles[],
         sourceDoc: VcDocumentCollection,
         documentId: string,
-        currentUser: PolicyUser
+        currentUser: PolicyUser,
+        userId: string | null
     ) {
         const ref = PolicyComponentsUtils.GetBlockRef<AnyBlockType>(this);
         const data = await ref.databaseServer.getMultiSignDocuments(ref.uuid, documentId, currentUser.group);
-
-        const credentials = await UserCredentials.create(ref, currentUser.did);
-        const userId = credentials.userId;
 
         let signed = 0;
         let declined = 0;
@@ -231,8 +222,8 @@
 
         if (signed >= signedThreshold) {
             const docOwner = await PolicyUtils.getDocumentOwner(ref, sourceDoc, userId);
-            const policyOwnerCred = await PolicyUtils.getUserCredentials(ref, ref.policyOwner);
-            const documentOwnerCred = await PolicyUtils.getUserCredentials(ref, docOwner.did);
+            const policyOwnerCred = await PolicyUtils.getUserCredentials(ref, ref.policyOwner,userId);
+            const documentOwnerCred = await PolicyUtils.getUserCredentials(ref, docOwner.did,userId);
 
             const policyOwnerDocument = await policyOwnerCred.loadDidDocument(ref, userId);
 
@@ -361,18 +352,18 @@
      * Remove User Event
      * @param {PolicyUser} user
      */
-    private async onRemoveUser(user: PolicyUser) {
-        const ref = PolicyComponentsUtils.GetBlockRef<AnyBlockType>(this);
-        if (user) {
-            const users = await ref.databaseServer.getAllUsersByRole(ref.policyId, user.group, user.role);
-            const documents = await ref.databaseServer.getMultiSignDocumentsByGroup(ref.uuid, user.group);
+    private async onRemoveUser(event: { target: PolicyUser, user: PolicyUser }) {
+        const ref = PolicyComponentsUtils.GetBlockRef<AnyBlockType>(this);
+        if (event && event.target) {
+            const users = await ref.databaseServer.getAllUsersByRole(ref.policyId, event.target.group, event.target.role);
+            const documents = await ref.databaseServer.getMultiSignDocumentsByGroup(ref.uuid, event.target.group);
             for (const document of documents) {
                 const documentId = document.documentId;
                 const vc = await ref.databaseServer.getVcDocument(documentId);
-                await this.updateThreshold(users, vc, documentId, user);
+                await this.updateThreshold(users, vc, documentId, event.target, event?.user?.userId);
             }
             ref.triggerEvents(PolicyOutputEventType.RefreshEvent, null, null);
-            PolicyComponentsUtils.ExternalEventFn(new ExternalEvent(ExternalEventType.DeleteMember, ref, user, null));
+            PolicyComponentsUtils.ExternalEventFn(new ExternalEvent(ExternalEventType.DeleteMember, ref, event.target, null));
         }
         ref.backup();
     }
