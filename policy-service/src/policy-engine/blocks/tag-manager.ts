import { BasicBlock } from '../helpers/decorators/index.js';
import { PolicyComponentsUtils } from '../policy-components-utils.js';
import { ChildrenType, ControlType } from '../interfaces/block-about.js';
<<<<<<< HEAD
import { AnyBlockType, IPolicyDocument, IPolicyGetData } from '../policy-engine.interface.js';
import { IHederaCredentials, PolicyUser } from '../policy-user.js';
=======
import { AnyBlockType, IPolicyDocument } from '../policy-engine.interface.js';
import {IHederaCredentials, PolicyUser, UserCredentials} from '../policy-user.js';
>>>>>>> f851c502
import { BlockActionError } from '../errors/index.js';
import { ISignOptions, LocationType, SchemaCategory, SchemaHelper, SchemaStatus, TagType } from '@guardian/interfaces';
import { DatabaseServer, MessageAction, MessageServer, MessageType, Tag, TagMessage, TopicConfig, VcHelper, } from '@guardian/common';
import { PolicyUtils } from '../helpers/utils.js';
import { PopulatePath } from '@mikro-orm/mongodb';

/**
 * Tag Manager
 */
@BasicBlock({
    blockType: 'tagsManager',
    commonBlock: true,
    actionType: LocationType.REMOTE,
    about: {
        label: 'Tags Manager',
        title: `Add 'Tags Manager' Block`,
        post: true,
        get: true,
        children: ChildrenType.None,
        control: ControlType.UI,
        input: null,
        output: null,
        defaultEvent: false,
        properties: null,
    },
    variables: []
})
export class TagsManagerBlock {
    /**
     * Join GET Data
     * @param {IPolicyDocument | IPolicyDocument[]} documents
     * @param {PolicyUser} user
     * @param {AnyBlockType} parent
     */
    public async joinData<T extends IPolicyDocument | IPolicyDocument[]>(
        documents: T, user: PolicyUser, parent: AnyBlockType
    ): Promise<T> {
        const ref = PolicyComponentsUtils.GetBlockRef<AnyBlockType>(this);
        const getData = await this.getData(user);
        if (Array.isArray(documents)) {
            for (const doc of documents) {
                if (!doc.blocks) {
                    doc.blocks = {};
                }
                const tags = await this.getDocumentTags(doc.id, user);
                doc.blocks[ref.uuid] = { ...getData, tags };
            }
        } else {
            if (!documents.blocks) {
                documents.blocks = {};
            }
            const tags = await this.getDocumentTags(documents.id, user);
            documents.blocks[ref.uuid] = { ...getData, tags };
        }
        return documents;
    }

    /**
     * Get Document Tags
     * @param {IPolicyDocument} document
     * @param {PolicyUser} user
     */
    private async getDocumentTags(documentId: string, user: PolicyUser) {
        const ref = PolicyComponentsUtils.GetBlockRef<AnyBlockType>(this);
        const filter: any = {
            localTarget: documentId,
            entity: TagType.PolicyDocument
        }
        const tags = await ref.databaseServer.getTags(filter);
        const cache = await ref.databaseServer.getTagCache(filter);
        return {
            entity: TagType.PolicyDocument,
            refreshDate: cache[cache.length - 1]?.date,
            target: documentId,
            owner: user.did,
            tags,
        }
    }

    /**
     * Get block data
     * @param user
     */
    async getData(user: PolicyUser): Promise<IPolicyGetData> {
        const ref = PolicyComponentsUtils.GetBlockRef<AnyBlockType>(this);
        const schema = await DatabaseServer.getSchemas({
            system: false,
            readonly: false,
            category: SchemaCategory.TAG
        }, {
            fields: [
                'id',
                'name',
                'description',
                'topicId',
                'uuid',
                'version',
                'iri',
                'documentFileId'
            ] as unknown as PopulatePath.ALL[]
        });
        const data: IPolicyGetData = {
            id: ref.uuid,
            blockType: ref.blockType,
            readonly: (
                ref.actionType === LocationType.REMOTE &&
                user.location === LocationType.REMOTE
            ),
            actionType: ref.actionType,
            tagSchemas: schema
        }
        return data;
    }

    /**
     * Set block data
     * @param user
     * @param blockData
     */
    async setData(user: PolicyUser, blockData: any): Promise<any> {
        const ref = PolicyComponentsUtils.GetBlockRef<AnyBlockType>(this);
        if (!blockData) {
            throw new BlockActionError(`Operation is unknown`, ref.blockType, ref.uuid);
        }

        const credentials = await UserCredentials.create(ref, user.did);
        const userId = credentials.userId;

        switch (blockData.operation) {
            case 'create': {
                const { tag } = blockData;
                if (!tag || typeof tag !== 'object') {
                    throw new BlockActionError(`Invalid tag`, ref.blockType, ref.uuid);
                }

                const userCred = await PolicyUtils.getUserCredentials(ref, user.did);
                //Document
                if (tag.document && typeof tag.document === 'object') {
                    const didDocument = await userCred.loadDidDocument(ref, userId);

                    const vcHelper = new VcHelper();
                    let credentialSubject: any = { ...tag.document };
                    credentialSubject.id = user.did;
                    const tagSchema = await DatabaseServer.getSchema({ iri: `#${credentialSubject.type}` });
                    if (
                        tagSchema &&
                        tagSchema.category === SchemaCategory.TAG &&
                        tagSchema.status === SchemaStatus.PUBLISHED
                    ) {
                        credentialSubject = {
                            ...credentialSubject,
                            ...SchemaHelper.getContext(tagSchema),
                        }
                    }
                    if (ref.dryRun) {
                        vcHelper.addDryRunContext(credentialSubject);
                    }
                    const uuid = await ref.components.generateUUID();
                    const vcObject = await vcHelper.createVerifiableCredential(
                        credentialSubject,
                        didDocument,
                        null,
                        { uuid }
                    );
                    tag.document = vcObject.getDocument();
                } else {
                    tag.document = null;
                }

                const target = await this.getTarget(TagType.PolicyDocument, tag.localTarget || tag.target);
                if (target) {
                    const uuid: string = await ref.components.generateUUID();
                    tag.uuid = tag.uuid || uuid;
                    tag.operation = 'Create';
                    tag.entity = TagType.PolicyDocument;
                    tag.target = null;
                    tag.localTarget = target.id;
                    tag.status = 'Draft';
                    tag.owner = user.did;
                    tag.policyId = ref.policyId;
                    tag.date = (new Date()).toISOString();
                } else {
                    throw new BlockActionError(`Invalid target`, ref.blockType, ref.uuid);
                }

                //Message
                if (target.target && target.topicId) {
                    tag.target = target.target;
                    tag.status = 'Published';
                    const hederaCred = await userCred.loadHederaCredentials(ref, userId);
                    const signOptions = await userCred.loadSignOptions(ref, userId);
                    await this.publishTag(tag, target.topicId, hederaCred, signOptions, userId);
                } else {
                    tag.target = null;
                    tag.localTarget = target.id;
                    tag.status = 'Draft';
                }

                const item = await ref.databaseServer.createTag(tag);
                return item;
            }
            case 'search': {
                const { targets } = blockData;
                if (!Array.isArray(targets)) {
                    throw new BlockActionError(`Invalid targets`, ref.blockType, ref.uuid);
                }

                const items = await ref.databaseServer.getTags({
                    localTarget: { $in: targets },
                    entity: TagType.PolicyDocument
                });
                return items;
            }
            case 'synchronization': {
                const { target } = blockData;
                if (typeof target !== 'string') {
                    throw new BlockActionError(`Invalid target`, ref.blockType, ref.uuid);
                }

                const targetObject = await this.getTarget(TagType.PolicyDocument, target);

                if (targetObject) {
                    if (targetObject.topicId) {
                        await this.synchronization(targetObject.topicId, targetObject.target, target);
                    }
                } else {
                    throw new BlockActionError(`Invalid target`, ref.blockType, ref.uuid);
                }

                const date = (new Date()).toISOString()
                const cache = await ref.databaseServer.getTagCache({
                    localTarget: target,
                    entity: TagType.PolicyDocument
                });
                if (cache.length) {
                    for (const item of cache) {
                        item.date = date;
                        await ref.databaseServer.updateTagCache(item);
                    }
                } else {
                    await ref.databaseServer.createTagCache({
                        localTarget: target,
                        entity: TagType.PolicyDocument,
                        date
                    });
                }

                return await this.getDocumentTags(target, user);
            }
            case 'delete': {
                const { uuid } = blockData;
                if (typeof uuid !== 'string') {
                    throw new BlockActionError(`Invalid uuid`, ref.blockType, ref.uuid);
                }

                const item = await ref.databaseServer.getTagById(uuid);
                if (!item || item.owner !== user.did) {
                    throw new BlockActionError(`Invalid tag`, ref.blockType, ref.uuid);
                }
                await ref.databaseServer.removeTag(item);

                if (item.topicId && item.status === 'Published') {
                    await this.deleteTag(item, item.topicId, user.did, userId);
                }

                break;
            }
            default: {
                throw new BlockActionError(`Operation is unknown`, ref.blockType, ref.uuid);
            }
        }
        ref.backup();
    }

    /**
     * Get target
     * @param tag
     */
    private async getTarget(entity: TagType, id: string): Promise<IPolicyDocument> {
        const ref = PolicyComponentsUtils.GetBlockRef<AnyBlockType>(this);
        switch (entity) {
            case TagType.PolicyDocument: {
                return await ref.databaseServer.getVcDocument({ id, policyId: ref.policyId });
            }
            default:
                return null;
        }
    }

    /**
     * Publish tag
     * @param item
     * @param topicId
     * @param owner
     * @param signOptions
     * @param userId
     */
    private async publishTag(item: Tag, topicId: string, owner: IHederaCredentials, signOptions: ISignOptions, userId: string | null): Promise<Tag> {
        const ref = PolicyComponentsUtils.GetBlockRef<AnyBlockType>(this);
        const messageServer = new MessageServer(owner.hederaAccountId, owner.hederaAccountKey, signOptions, ref.dryRun);
        const topic = await ref.databaseServer.getTopicById(topicId);
        const topicConfig = await TopicConfig.fromObject(topic, !ref.dryRun, userId);

        item.operation = 'Create';
        item.status = 'Published';
        item.date = item.date || (new Date()).toISOString();
        const message = new TagMessage(MessageAction.PublishTag);
        message.setDocument(item);
        const result = await messageServer
            .setTopicObject(topicConfig)
            .sendMessage(message, true, null, userId);

        item.messageId = result.getId();
        item.topicId = result.getTopicId();
        return item;
    }

    /**
     * Delete tag
     * @param item
     * @param topicId
     * @param owner
     * @param userId
     */
    private async deleteTag(item: Tag, topicId: string, owner: string, userId: string | null): Promise<Tag> {
        const ref = PolicyComponentsUtils.GetBlockRef<AnyBlockType>(this);
        const user = await PolicyUtils.getUserCredentials(ref, owner);
        const userCred = await user.loadHederaCredentials(ref, userId);
        const signOptions = await user.loadSignOptions(ref, userId);
        const messageServer = new MessageServer(userCred.hederaAccountId, userCred.hederaAccountKey, signOptions, ref.dryRun);
        const topic = await ref.databaseServer.getTopicById(topicId);
        const topicConfig = await TopicConfig.fromObject(topic, !ref.dryRun, userId);

        item.operation = 'Delete';
        item.status = 'Published';
        item.date = item.date || (new Date()).toISOString();
        const message = new TagMessage(MessageAction.DeleteTag);
        message.setDocument(item);
        const result = await messageServer
            .setTopicObject(topicConfig)
            .sendMessage(message, true, null, userId);

        item.messageId = result.getId();
        item.topicId = result.getTopicId();
        return item;
    }

    /**
     * Synchronization tags
     * @param tag
     */
    private async synchronization(
        topicId: string,
        target: string,
        localTarget: string
    ): Promise<void> {
        const ref = PolicyComponentsUtils.GetBlockRef<AnyBlockType>(this);

        const messageServer = new MessageServer(null, null, null, ref.dryRun);
        const messages = await messageServer.getMessages<TagMessage>(topicId, MessageType.Tag);
        const map = new Map<string, any>();
        for (const message of messages) {
            if (message.target === target) {
                map.set(message.getId(), { message, local: null });
            }
        }

        const items = await ref.databaseServer.getTags({
            localTarget,
            entity: TagType.PolicyDocument,
            status: 'Published'
        });
        for (const tag of items) {
            if (map.has(tag.messageId)) {
                map.get(tag.messageId).local = tag;
            } else {
                map.set(tag.messageId, { message: null, local: tag });
            }
        }

        const tagObjects = []

        for (const item of map.values()) {
            if (item.message) {
                const message = item.message;
                const tag = item.local ? item.local : {};

                tag.uuid = message.uuid;
                tag.name = message.name;
                tag.description = message.description;
                tag.owner = message.owner;
                tag.operation = message.operation;
                tag.target = message.target;
                tag.localTarget = localTarget;
                tag.entity = TagType.PolicyDocument;
                tag.messageId = message.getId();
                tag.topicId = message.getTopicId();
                tag.status = 'Published';
                tag.date = tag.date || (new Date()).toISOString();

                if (tag.id) {
                    tagObjects.push(tag);
                } else {
                    await ref.databaseServer.createTag(tag);
                }
            }
        }

        await ref.databaseServer.updateTags(tagObjects)
    }
}<|MERGE_RESOLUTION|>--- conflicted
+++ resolved
@@ -1,13 +1,8 @@
 import { BasicBlock } from '../helpers/decorators/index.js';
 import { PolicyComponentsUtils } from '../policy-components-utils.js';
 import { ChildrenType, ControlType } from '../interfaces/block-about.js';
-<<<<<<< HEAD
 import { AnyBlockType, IPolicyDocument, IPolicyGetData } from '../policy-engine.interface.js';
 import { IHederaCredentials, PolicyUser } from '../policy-user.js';
-=======
-import { AnyBlockType, IPolicyDocument } from '../policy-engine.interface.js';
-import {IHederaCredentials, PolicyUser, UserCredentials} from '../policy-user.js';
->>>>>>> f851c502
 import { BlockActionError } from '../errors/index.js';
 import { ISignOptions, LocationType, SchemaCategory, SchemaHelper, SchemaStatus, TagType } from '@guardian/interfaces';
 import { DatabaseServer, MessageAction, MessageServer, MessageType, Tag, TagMessage, TopicConfig, VcHelper, } from '@guardian/common';
@@ -133,9 +128,6 @@
             throw new BlockActionError(`Operation is unknown`, ref.blockType, ref.uuid);
         }
 
-        const credentials = await UserCredentials.create(ref, user.did);
-        const userId = credentials.userId;
-
         switch (blockData.operation) {
             case 'create': {
                 const { tag } = blockData;
@@ -143,10 +135,10 @@
                     throw new BlockActionError(`Invalid tag`, ref.blockType, ref.uuid);
                 }
 
-                const userCred = await PolicyUtils.getUserCredentials(ref, user.did);
+                const userCred = await PolicyUtils.getUserCredentials(ref, user.did, user.userId);
                 //Document
                 if (tag.document && typeof tag.document === 'object') {
-                    const didDocument = await userCred.loadDidDocument(ref, userId);
+                    const didDocument = await userCred.loadDidDocument(ref, user.userId);
 
                     const vcHelper = new VcHelper();
                     let credentialSubject: any = { ...tag.document };
@@ -197,9 +189,9 @@
                 if (target.target && target.topicId) {
                     tag.target = target.target;
                     tag.status = 'Published';
-                    const hederaCred = await userCred.loadHederaCredentials(ref, userId);
-                    const signOptions = await userCred.loadSignOptions(ref, userId);
-                    await this.publishTag(tag, target.topicId, hederaCred, signOptions, userId);
+                    const hederaCred = await userCred.loadHederaCredentials(ref, user.userId);
+                    const signOptions = await userCred.loadSignOptions(ref, user.userId);
+                    await this.publishTag(tag, target.topicId, hederaCred, signOptions, user.userId);
                 } else {
                     tag.target = null;
                     tag.localTarget = target.id;
@@ -231,7 +223,7 @@
 
                 if (targetObject) {
                     if (targetObject.topicId) {
-                        await this.synchronization(targetObject.topicId, targetObject.target, target);
+                        await this.synchronization(targetObject.topicId, targetObject.target, target, user.userId);
                     }
                 } else {
                     throw new BlockActionError(`Invalid target`, ref.blockType, ref.uuid);
@@ -270,7 +262,7 @@
                 await ref.databaseServer.removeTag(item);
 
                 if (item.topicId && item.status === 'Published') {
-                    await this.deleteTag(item, item.topicId, user.did, userId);
+                    await this.deleteTag(item, item.topicId, user.did, user.userId);
                 }
 
                 break;
@@ -334,7 +326,7 @@
      */
     private async deleteTag(item: Tag, topicId: string, owner: string, userId: string | null): Promise<Tag> {
         const ref = PolicyComponentsUtils.GetBlockRef<AnyBlockType>(this);
-        const user = await PolicyUtils.getUserCredentials(ref, owner);
+        const user = await PolicyUtils.getUserCredentials(ref, owner, userId);
         const userCred = await user.loadHederaCredentials(ref, userId);
         const signOptions = await user.loadSignOptions(ref, userId);
         const messageServer = new MessageServer(userCred.hederaAccountId, userCred.hederaAccountKey, signOptions, ref.dryRun);
@@ -362,12 +354,13 @@
     private async synchronization(
         topicId: string,
         target: string,
-        localTarget: string
+        localTarget: string,
+        userId: string
     ): Promise<void> {
         const ref = PolicyComponentsUtils.GetBlockRef<AnyBlockType>(this);
 
         const messageServer = new MessageServer(null, null, null, ref.dryRun);
-        const messages = await messageServer.getMessages<TagMessage>(topicId, MessageType.Tag);
+        const messages = await messageServer.getMessages<TagMessage>(topicId, userId, MessageType.Tag);
         const map = new Map<string, any>();
         for (const message of messages) {
             if (message.target === target) {
