import {
    ActionCallback,
    EventBlock,
} from '../helpers/decorators/index.js';
import { PolicyComponentsUtils } from '../policy-components-utils.js';
import {
    AnyBlockType,
    IPolicyAddonBlock,
    IPolicyDocument,
    IPolicyEventState,
    IPolicyGetData,
    IPolicyRequestBlock,
    IPolicySourceBlock,
    IPolicyValidatorBlock,
} from '../policy-engine.interface.js';
import { ChildrenType, ControlType } from '../interfaces/block-about.js';
import { PolicyUser } from '../policy-user.js';
import { VcHelper, VcDocument as VcDocumentCollection } from '@guardian/common';
import {
    Schema,
    SchemaHelper,
    CheckResult,
    removeObjectProperties,
    LocationType,
} from '@guardian/interfaces';
import { BlockActionError } from '../errors/block-action-error.js';
import { PolicyUtils } from '../helpers/utils.js';
import { PolicyOutputEventType } from '../interfaces/policy-event-type.js';
import deepEqual from 'deep-equal';
import { PolicyActionsUtils } from '../policy-actions/utils.js';

/**
 * Request VC document block addon with UI
 */
@EventBlock({
    blockType: 'requestVcDocumentBlockAddon',
    commonBlock: false,
    actionType: LocationType.REMOTE,
    about: {
        label: 'Request',
        title: `Add 'Request' Block`,
        post: true,
        get: true,
        children: ChildrenType.Special,
        control: ControlType.UI,
        input: null,
        output: null,
        defaultEvent: false,
    },
    variables: [{ path: 'options.schema', alias: 'schema', type: 'Schema' }],
})
export class RequestVcDocumentBlockAddon {
    /**
     * Schema
     * @private
     */
    private _schema: Schema;

    /**
     * Before init callback
     */
    public async beforeInit(): Promise<void> {
        const ref =
            PolicyComponentsUtils.GetBlockRef<IPolicyRequestBlock>(this);
        const schemaIRI = ref.options.schema;
        if (!schemaIRI) {
            throw new BlockActionError(
                `Schema IRI is empty`,
                ref.blockType,
                ref.uuid
            );
        }
        const schema = await PolicyUtils.loadSchemaByID(ref, schemaIRI);
        if (!schema) {
            throw new BlockActionError(
                `Can not find schema with IRI: ${schemaIRI}`,
                ref.blockType,
                ref.uuid
            );
        }
        this._schema = new Schema(schema);
    }

    /**
     * Get Validators
     */
    protected getValidators(): IPolicyValidatorBlock[] {
        const ref = PolicyComponentsUtils.GetBlockRef(this);
        const validators: IPolicyValidatorBlock[] = [];
        for (const child of ref.children) {
            if (child.blockClassName === 'ValidatorBlock') {
                validators.push(child as IPolicyValidatorBlock);
            }
        }
        return validators;
    }

    /**
     * Validate Documents
     * @param user
     * @param state
     */
    protected async validateDocuments(
        user: PolicyUser,
        state: IPolicyEventState
    ): Promise<string> {
        const validators = this.getValidators();
        for (const validator of validators) {
            const error = await validator.run({
                type: null,
                inputType: null,
                outputType: null,
                policyId: null,
                source: null,
                sourceId: null,
                target: null,
                targetId: null,
                user,
                data: state,
            });
            if (error) {
                return error;
            }
        }
        return null;
    }

    /**
     * Get block data
     * @param user
     */
    async getData(user: PolicyUser): Promise<IPolicyGetData> {
        const ref = PolicyComponentsUtils.GetBlockRef<IPolicyAddonBlock>(this);
        const data: IPolicyGetData = {
            id: ref.uuid,
            blockType: ref.blockType,
            actionType: ref.actionType,
            readonly: (
                ref.actionType === LocationType.REMOTE &&
                user.location === LocationType.REMOTE
            ),
            ...ref.options,
            schema: { ...this._schema, fields: [], conditions: [] },
        };
        return data;
    }

    /**
     * Set block data
     * @param user
     * @param _data
     * @param userId
     */
    @ActionCallback({
        output: [
            PolicyOutputEventType.RunEvent,
            PolicyOutputEventType.RefreshEvent,
        ],
    })
    async setData(user: PolicyUser, _data: IPolicyDocument, userId: string | null): Promise<any> {
        const ref =
            PolicyComponentsUtils.GetBlockRef<IPolicyRequestBlock>(this);

        const parent =
            PolicyComponentsUtils.GetBlockRef<IPolicySourceBlock>(ref.parent);

        await parent.onAddonEvent(
            user,
            ref.tag,
            _data.ref,
            async (documentRef: any) => {
                if (!user.did) {
                    throw new BlockActionError(
                        'User have no any did.',
                        ref.blockType,
                        ref.uuid
                    );
                }
                const document = _data.document;
                const presetCheck = await this.checkPreset(
                    ref,
                    document,
                    documentRef
                );
                if (!presetCheck.valid) {
                    throw new BlockActionError(
                        JSON.stringify(presetCheck.error),
                        ref.blockType,
                        ref.uuid
                    );
                }

                SchemaHelper.updateObjectContext(this._schema, document);

                const _vcHelper = new VcHelper();
                const idType = ref.options.idType;
<<<<<<< HEAD
                const userAccountId = await PolicyUtils.getHederaAccountId(ref, user.did);
=======
                const userCred = await PolicyUtils.getUserCredentials(
                    ref,
                    user.did
                );
                const didDocument = await userCred.loadDidDocument(ref, userId);
>>>>>>> f851c502

                const credentialSubject = document;
                credentialSubject.policyId = ref.policyId;

                const newId = await PolicyActionsUtils.generateId(ref, idType, user);
                if (newId) {
                    credentialSubject.id = newId;
                }

                credentialSubject.ref = PolicyUtils.getSubjectId(documentRef);
                if (!credentialSubject.ref) {
                    throw new BlockActionError(
                        'Reference document not found.',
                        ref.blockType,
                        ref.uuid
                    );
                }
                if (ref.dryRun) {
                    _vcHelper.addDryRunContext(credentialSubject);
                }

                const res = await _vcHelper.verifySubject(credentialSubject);
                if (!res.ok) {
                    throw new BlockActionError(
                        JSON.stringify(res.error),
                        ref.blockType,
                        ref.uuid
                    );
                }

                const groupContext = await PolicyUtils.getGroupContext(ref, user);
                const uuid = await ref.components.generateUUID();

                const vc = await PolicyActionsUtils.signVC(ref, credentialSubject, user.did, { uuid, group: groupContext });
                let item = PolicyUtils.createVC(ref, user, vc);

                const accounts = PolicyUtils.getHederaAccounts(vc, userAccountId, this._schema);
                const schemaIRI = ref.options.schema;
                item.type = schemaIRI;
                item.schema = schemaIRI;
                item.accounts = accounts;
                item = PolicyUtils.setDocumentRef(item, documentRef);

                const state: IPolicyEventState = { data: item };
                const error = await this.validateDocuments(user, state);
                if (error) {
                    throw new BlockActionError(error, ref.blockType, ref.uuid);
                }

                return state;
            }
        );
<<<<<<< HEAD

        ref.backup();
=======
    }

    /**
     * Generate id
     * @param idType
     * @param user
     * @param userCred
     */
    async generateId(
        idType: string,
        user: PolicyUser,
        userCred: UserCredentials
    ): Promise<string | undefined> {
        const ref = PolicyComponentsUtils.GetBlockRef(this);
        try {
            const credentials = await UserCredentials.create(ref, user.did);
            const userId = credentials.userId;

            if (idType === 'UUID') {
                return await ref.components.generateUUID();
            }
            if (idType === 'DID') {
                const topic = await PolicyUtils.getOrCreateTopic(
                    ref,
                    'root',
                    null,
                    null,
                    user.id
                );
                const didObject = await ref.components.generateDID(
                    topic.topicId
                );

                const message = new DIDMessage(MessageAction.CreateDID);
                message.setDocument(didObject);

                const userHederaCred = await userCred.loadHederaCredentials(
                    ref, userId
                );
                const signOptions = await userCred.loadSignOptions(ref, userId);
                const client = new MessageServer(
                    userHederaCred.hederaAccountId,
                    userHederaCred.hederaAccountKey,
                    signOptions,
                    ref.dryRun
                );
                const messageResult = await client
                    .setTopicObject(topic)
                    .sendMessage(message, true, null, userId);

                const item = PolicyUtils.createDID(ref, user, didObject);
                item.messageId = messageResult.getId();
                item.topicId = messageResult.getTopicId();

                await userCred.saveSubDidDocument(ref, item, didObject, userId);

                return didObject.getDid();
            }
            if (idType === 'OWNER') {
                return user.did;
            }
            return undefined;
        } catch (error) {
            ref.error(
                `generateId: ${idType} : ${PolicyUtils.getErrorMessage(error)}`
            );
            throw new BlockActionError(error, ref.blockType, ref.uuid);
        }
>>>>>>> f851c502
    }

    /**
     * Check modified readonly fields
     * @param ref
     * @param document Current document
     * @param documentRef Preset document
     */
    private async checkPreset(
        ref: AnyBlockType,
        document: any,
        documentRef: VcDocumentCollection
    ): Promise<CheckResult> {
        if (
            ref.options.presetFields &&
            ref.options.presetFields.length &&
            ref.options.presetSchema
        ) {
            const readonly = ref.options.presetFields.filter(
                (item: any) => item.readonly && item.value
            );
            if (!readonly.length || !document || !documentRef) {
                return { valid: true };
            }

            const presetDocument =
                PolicyUtils.getCredentialSubject(documentRef);
            if (!presetDocument) {
                return {
                    error: 'Readonly preset fields can not be verified.',
                    valid: false,
                };
            }

            const presetDocumentCopy = removeObjectProperties(
                ['@context'],
                JSON.parse(JSON.stringify(presetDocument))
            );
            for (const field of readonly) {
                if (
                    !deepEqual(
                        document[field.name],
                        presetDocumentCopy[field.value]
                    )
                ) {
                    return {
                        error: `Readonly preset field (${field.name}) can not be modified.`,
                        valid: false,
                    };
                }
            }
        }

        return { valid: true };
    }
}<|MERGE_RESOLUTION|>--- conflicted
+++ resolved
@@ -149,7 +149,6 @@
      * Set block data
      * @param user
      * @param _data
-     * @param userId
      */
     @ActionCallback({
         output: [
@@ -157,7 +156,7 @@
             PolicyOutputEventType.RefreshEvent,
         ],
     })
-    async setData(user: PolicyUser, _data: IPolicyDocument, userId: string | null): Promise<any> {
+    async setData(user: PolicyUser, _data: IPolicyDocument): Promise<any> {
         const ref =
             PolicyComponentsUtils.GetBlockRef<IPolicyRequestBlock>(this);
 
@@ -194,20 +193,12 @@
 
                 const _vcHelper = new VcHelper();
                 const idType = ref.options.idType;
-<<<<<<< HEAD
-                const userAccountId = await PolicyUtils.getHederaAccountId(ref, user.did);
-=======
-                const userCred = await PolicyUtils.getUserCredentials(
-                    ref,
-                    user.did
-                );
-                const didDocument = await userCred.loadDidDocument(ref, userId);
->>>>>>> f851c502
+                const userAccountId = await PolicyUtils.getHederaAccountId(ref, user.did, user.userId);
 
                 const credentialSubject = document;
                 credentialSubject.policyId = ref.policyId;
 
-                const newId = await PolicyActionsUtils.generateId(ref, idType, user);
+                const newId = await PolicyActionsUtils.generateId(ref, idType, user, user.userId);
                 if (newId) {
                     credentialSubject.id = newId;
                 }
@@ -236,7 +227,7 @@
                 const groupContext = await PolicyUtils.getGroupContext(ref, user);
                 const uuid = await ref.components.generateUUID();
 
-                const vc = await PolicyActionsUtils.signVC(ref, credentialSubject, user.did, { uuid, group: groupContext });
+                const vc = await PolicyActionsUtils.signVC(ref, credentialSubject, user.did, { uuid, group: groupContext }, user.userId);
                 let item = PolicyUtils.createVC(ref, user, vc);
 
                 const accounts = PolicyUtils.getHederaAccounts(vc, userAccountId, this._schema);
@@ -255,79 +246,8 @@
                 return state;
             }
         );
-<<<<<<< HEAD
 
         ref.backup();
-=======
-    }
-
-    /**
-     * Generate id
-     * @param idType
-     * @param user
-     * @param userCred
-     */
-    async generateId(
-        idType: string,
-        user: PolicyUser,
-        userCred: UserCredentials
-    ): Promise<string | undefined> {
-        const ref = PolicyComponentsUtils.GetBlockRef(this);
-        try {
-            const credentials = await UserCredentials.create(ref, user.did);
-            const userId = credentials.userId;
-
-            if (idType === 'UUID') {
-                return await ref.components.generateUUID();
-            }
-            if (idType === 'DID') {
-                const topic = await PolicyUtils.getOrCreateTopic(
-                    ref,
-                    'root',
-                    null,
-                    null,
-                    user.id
-                );
-                const didObject = await ref.components.generateDID(
-                    topic.topicId
-                );
-
-                const message = new DIDMessage(MessageAction.CreateDID);
-                message.setDocument(didObject);
-
-                const userHederaCred = await userCred.loadHederaCredentials(
-                    ref, userId
-                );
-                const signOptions = await userCred.loadSignOptions(ref, userId);
-                const client = new MessageServer(
-                    userHederaCred.hederaAccountId,
-                    userHederaCred.hederaAccountKey,
-                    signOptions,
-                    ref.dryRun
-                );
-                const messageResult = await client
-                    .setTopicObject(topic)
-                    .sendMessage(message, true, null, userId);
-
-                const item = PolicyUtils.createDID(ref, user, didObject);
-                item.messageId = messageResult.getId();
-                item.topicId = messageResult.getTopicId();
-
-                await userCred.saveSubDidDocument(ref, item, didObject, userId);
-
-                return didObject.getDid();
-            }
-            if (idType === 'OWNER') {
-                return user.did;
-            }
-            return undefined;
-        } catch (error) {
-            ref.error(
-                `generateId: ${idType} : ${PolicyUtils.getErrorMessage(error)}`
-            );
-            throw new BlockActionError(error, ref.blockType, ref.uuid);
-        }
->>>>>>> f851c502
     }
 
     /**
