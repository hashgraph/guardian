--- conflicted
+++ resolved
@@ -259,11 +259,7 @@
                     options: { uuid, group: groupContext },
                     userId: user.userId
                 });
-<<<<<<< HEAD
-                let item = PolicyUtils.createVC(ref, documentOwner, vc);
-=======
-                let item = PolicyUtils.createVC(ref, user, vc, actionStatus?.id);
->>>>>>> 8ee07079
+                let item = PolicyUtils.createVC(ref, documentOwner, vc, actionStatus?.id);
 
                 const accounts = PolicyUtils.getHederaAccounts(vc, relayerAccount, this._schema);
                 const schemaIRI = ref.options.schema;
