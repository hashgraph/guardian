--- conflicted
+++ resolved
@@ -141,12 +141,8 @@
                         },
                     },
                     1,
-<<<<<<< HEAD
-                    10
-=======
                     10,
                     userId
->>>>>>> 92a63e31
                 );
                 this._mintRequest.startSerial = startSerial[0] || 0;
                 await this._db.saveMintRequest(this._mintRequest);
