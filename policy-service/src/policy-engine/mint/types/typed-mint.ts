import { DatabaseServer, MintRequest, MintTransaction, NotificationHelper, Workers } from '@guardian/common';
<<<<<<< HEAD
import { MintTransactionStatus, NotificationAction, TokenType } from '@guardian/interfaces';
import { FilterObject } from '@mikro-orm/core';
import { PolicyUtils } from '../../helpers/utils.js';
=======
>>>>>>> 2a5bc1c7
import { IHederaCredentials } from '../../policy-user.js';
import { TokenConfig } from '../configs/token-config.js';
import { MintService } from '../mint-service.js';

/**
 * Typed mint
 */
export abstract class TypedMint {
    /**
     * Init request
     * @param mintRequest Mint request
     * @param root Root
     * @param token Token
     * @param ref Block ref
     * @param notifier Notifier
     * @param userId
     * @returns Parameters
     */
    protected static async initRequest(
        mintRequest: MintRequest,
        root: IHederaCredentials,
        token: TokenConfig,
        ref?: any,
        notifier?: NotificationHelper,
        userId?: string
    ): Promise<
        [
            MintRequest,
            IHederaCredentials,
            TokenConfig,
            DatabaseServer,
            any,
            NotificationHelper,
            string
        ]
    > {
        const db = new DatabaseServer(ref?.dryRun);
        return [mintRequest, root, token, db, ref, notifier, userId];
    }

    /**
     * Create request
     * @param request Request
     * @param root Root
     * @param token Token
     * @param ref Block ref
     * @param notifier Notifier
     * @returns Parameters
     */
    protected static async createRequest(
        request: {
            target: string;
            amount: number;
            vpMessageId: string;
            memo: string;
            tokenId: string;
            tokenType: TokenType;
            decimals: number;
            metadata?: string;
        },
        root: IHederaCredentials,
        token: TokenConfig,
        ref?: any,
        notifier?: NotificationHelper
    ): Promise<
        [
            MintRequest,
            IHederaCredentials,
            TokenConfig,
            DatabaseServer,
            any,
            NotificationHelper
        ]
    > {
        const db = new DatabaseServer(ref?.dryRun);
        const isTransferNeeded = request.target !== token.treasuryId;
        const mintRequest = await db.saveMintRequest(
            Object.assign(request, { isTransferNeeded, wasTransferNeeded: isTransferNeeded })
        );
        return [mintRequest, root, token, db, ref, notifier];
    }

    /**
     * Mint request identifier
     */
    public readonly mintRequestId: string;
    public readonly userId: string;

    /**
     * Initialize
     * @param _mintRequest Mint request
     * @param _root Root
     * @param _token Token
     * @param _db Database Server
     * @param _ref Block ref
     * @param _notifier Notifier
     * @param _userId
     */
    protected constructor(
        protected _mintRequest: MintRequest,
        protected _root: IHederaCredentials,
        protected _token: TokenConfig,
        protected _db: DatabaseServer,
        protected _ref?: any,
        protected _notifier?: NotificationHelper,
        protected _userId?: string
    ) {
        this.mintRequestId = this._mintRequest.id;
        this.userId = _userId;
    }

    /**
     * Resolve pending transactions check
     * @returns Is resolving needed
     */
    private async _resolvePendingTransactionsCheck(): Promise<boolean> {
        const pendingTransactions = await this._db.getMintTransactions({
                                                                           $and: [
                                                                               {
                                                                                   mintRequestId: this._mintRequest.id,
                                                                               },
                                                                               {
                                                                                   $or: [
                                                                                       {
                                                                                           mintStatus: MintTransactionStatus.PENDING,
                                                                                       },
                                                                                       {
                                                                                           transferStatus: MintTransactionStatus.PENDING,
                                                                                       },
                                                                                   ],
                                                                               },
                                                                           ],
                                                                       } as FilterObject<MintTransaction>);
        if (pendingTransactions.length === 0) {
            return false;
        }

        if (this._ref?.dryRun) {
            for (const pendingTransaction of pendingTransactions) {
                if (this._mintRequest.isMintNeeded) {
                    pendingTransaction.mintStatus = MintTransactionStatus.NEW;
                }
                if (this._mintRequest.isTransferNeeded) {
                    pendingTransaction.transferStatus =
                        MintTransactionStatus.NEW;
                }
                await this._db.saveMintTransaction(pendingTransaction);
            }
            return false;
        }

        return true;
    }

    /**
     * Handle resolve result
     */
    private async _handleResolveResult() {
        const notCompletedMintTransactions =
            await this._db.getTransactionsCount({
                                                    mintRequestId: this._mintRequest.id,
                                                    mintStatus: {
                                                        $nin: [
                                                            MintTransactionStatus.SUCCESS,
                                                            MintTransactionStatus.NONE,
                                                        ],
                                                    },
                                                });
        this._mintRequest.isMintNeeded = notCompletedMintTransactions > 0;
        const notCompletedTransferTransactions =
            await this._db.getTransactionsCount({
                                                    mintRequestId: this._mintRequest.id,
                                                    transferStatus: {
                                                        $nin: [
                                                            MintTransactionStatus.SUCCESS,
                                                            MintTransactionStatus.NONE,
                                                        ],
                                                    },
                                                });
        this._mintRequest.isTransferNeeded =
            notCompletedTransferTransactions > 0;
        await this._db.saveMintRequest(this._mintRequest);
    }

    /**
     * Progress
     * @param title Title
     * @param message Message
     * @returns Notification
     */
    private progressResult(title: string, message: string) {
        if (!this._notifier) {
            return;
        }
        const notification: any = {};
        notification.title = title;
        notification.message = message;
        if (this._ref) {
            notification.action = NotificationAction.POLICY_VIEW;
            notification.result = this._ref.policyId;
        }
        return notification;
    }

    /**
     * Mint tokens
     * @param args Arguments
     */
    protected abstract mintTokens(...args): Promise<void>;

    /**
     * Transfer tokens
     * @param args Arguments
     */
    protected abstract transferTokens(...args): Promise<void>;

    /**
     * Resolve pending transactions
     */
    protected abstract resolvePendingTransactions(): Promise<void>;

    /**
     * Mint tokens
     * @param isProgressNeeded Is progress needed
     * @param userId
     * @returns Processed
     */
    protected async mint(isProgressNeeded: boolean, userId?: string): Promise<boolean> {
        if (
            !this._mintRequest.isMintNeeded &&
            !this._mintRequest.isTransferNeeded
        ) {
            return false;
        }

        if (await this._resolvePendingTransactionsCheck()) {
            await this.resolvePendingTransactions();
            await this._handleResolveResult();
        }

        let processed = false;
        if (this._mintRequest.isMintNeeded) {
            MintService.log(`Mint (${this._token.tokenId}) started`, this._ref);

            let notifier;
            if (isProgressNeeded) {
                notifier = await this._notifier?.progress(
                    'Minting tokens',
                    `Start minting ${this._token.tokenName}`
                );
            }

            try {
                this._mintRequest.processDate = new Date();
                await this._db.saveMintRequest(this._mintRequest);
                await this.mintTokens(notifier, userId);
            } catch (error) {
                const errorMessage = PolicyUtils.getErrorMessage(error);
                notifier?.stop();
                // tslint:disable-next-line:no-shadowed-variable
                const progressResult = this.progressResult(
                    'Minting tokens',
                    errorMessage
                );
                await this._notifier?.error(
                    progressResult.title,
                    progressResult.message,
                    progressResult.action,
                    progressResult.result
                );
                this._mintRequest.error = errorMessage;
                this._mintRequest.processDate = new Date();
                await this._db.saveMintRequest(this._mintRequest);
                throw error;
            }

            this._mintRequest.isMintNeeded = false;
            await this._db.saveMintRequest(this._mintRequest);

            MintService.log(
                `Mint (${this._token.tokenId}) completed`,
                this._ref
            );
            notifier?.finish();

            const progressResult = this.progressResult(
                `Mint completed`,
                `All ${this._token.tokenName} tokens have been minted`
            );

            const workers = new Workers();
            console.log(this._mintRequest, this._token);
            await workers.sendExternalMintEvent(this._token);

            await this._notifier?.success(
                progressResult.title,
                progressResult.message,
                progressResult.action,
                progressResult.result
            );
            processed = true;
        }

        const workers = new Workers();
        try {
            workers.sendExternalMintEvent(this._token);
        } catch (e) {
            console.error(e.message);
        }

        if (this._mintRequest.isTransferNeeded) {
            MintService.log(
                `Transfer (${this._token.tokenId}) started`,
                this._ref
            );

            let notifier;
            if (isProgressNeeded) {
                notifier = await this._notifier?.progress(
                    'Transferring tokens',
                    `Start transfer ${this._token.tokenName}`
                );
            }

            try {
                this._mintRequest.processDate = new Date();
                await this._db.saveMintRequest(this._mintRequest);
                await this.transferTokens(notifier);
            } catch (error) {
                const errorMessage = PolicyUtils.getErrorMessage(error);
                notifier?.stop();
                // tslint:disable-next-line:no-shadowed-variable
                const progressResult = this.progressResult(
                    'Transferring tokens',
                    errorMessage
                );
                await this._notifier?.error(
                    progressResult.title,
                    progressResult.message,
                    progressResult.action,
                    progressResult.result
                );
                this._mintRequest.error = errorMessage;
                this._mintRequest.processDate = new Date();
                await this._db.saveMintRequest(this._mintRequest);
                throw error;
            }

            this._mintRequest.isTransferNeeded = false;
            await this._db.saveMintRequest(this._mintRequest);

            MintService.log(
                `Transfer (${this._token.tokenId}) completed`,
                this._ref
            );
            notifier?.finish();

            const progressResult = this.progressResult(
                `Transfer completed`,
                `All ${this._token.tokenName} tokens have been transferred`
            );
            await this._notifier?.success(
                progressResult.title,
                progressResult.message,
                progressResult.action,
                progressResult.result
            );
            processed = true;
        }

        this._mintRequest.error = undefined;
        this._mintRequest.processDate = undefined;
        await this._db.saveMintRequest(this._mintRequest);

        return processed;
    }

    /**
     * Log error
     * @param error Error
     */
    protected error(error: any) {
        MintService.error(PolicyUtils.getErrorMessage(error), this._ref);
    }
}<|MERGE_RESOLUTION|>--- conflicted
+++ resolved
@@ -1,18 +1,45 @@
 import { DatabaseServer, MintRequest, MintTransaction, NotificationHelper, Workers } from '@guardian/common';
-<<<<<<< HEAD
-import { MintTransactionStatus, NotificationAction, TokenType } from '@guardian/interfaces';
-import { FilterObject } from '@mikro-orm/core';
-import { PolicyUtils } from '../../helpers/utils.js';
-=======
->>>>>>> 2a5bc1c7
 import { IHederaCredentials } from '../../policy-user.js';
 import { TokenConfig } from '../configs/token-config.js';
 import { MintService } from '../mint-service.js';
+import { PolicyUtils } from '../../helpers/utils.js';
+import { MintTransactionStatus, NotificationAction, TokenType } from '@guardian/interfaces';
+import { FilterObject } from '@mikro-orm/core';
 
 /**
  * Typed mint
  */
 export abstract class TypedMint {
+    /**
+     * Mint request identifier
+     */
+    public readonly mintRequestId: string;
+
+    public readonly userId: string;
+
+    /**
+     * Initialize
+     * @param _mintRequest Mint request
+     * @param _root Root
+     * @param _token Token
+     * @param _db Database Server
+     * @param _ref Block ref
+     * @param _notifier Notifier
+     * @param _userId
+     */
+    protected constructor(
+        protected _mintRequest: MintRequest,
+        protected _root: IHederaCredentials,
+        protected _token: TokenConfig,
+        protected _db: DatabaseServer,
+        protected _ref?: any,
+        protected _notifier?: NotificationHelper,
+        protected _userId?: string
+    ) {
+        this.mintRequestId = this._mintRequest.id;
+        this.userId = _userId;
+    }
+
     /**
      * Init request
      * @param mintRequest Mint request
@@ -88,33 +115,21 @@
     }
 
     /**
-     * Mint request identifier
-     */
-    public readonly mintRequestId: string;
-    public readonly userId: string;
-
-    /**
-     * Initialize
-     * @param _mintRequest Mint request
-     * @param _root Root
-     * @param _token Token
-     * @param _db Database Server
-     * @param _ref Block ref
-     * @param _notifier Notifier
-     * @param _userId
-     */
-    protected constructor(
-        protected _mintRequest: MintRequest,
-        protected _root: IHederaCredentials,
-        protected _token: TokenConfig,
-        protected _db: DatabaseServer,
-        protected _ref?: any,
-        protected _notifier?: NotificationHelper,
-        protected _userId?: string
-    ) {
-        this.mintRequestId = this._mintRequest.id;
-        this.userId = _userId;
-    }
+     * Mint tokens
+     * @param args Arguments
+     */
+    protected abstract mintTokens(...args): Promise<void>;
+
+    /**
+     * Transfer tokens
+     * @param args Arguments
+     */
+    protected abstract transferTokens(...args): Promise<void>;
+
+    /**
+     * Resolve pending transactions
+     */
+    protected abstract resolvePendingTransactions(): Promise<void>;
 
     /**
      * Resolve pending transactions check
@@ -211,23 +226,6 @@
 
     /**
      * Mint tokens
-     * @param args Arguments
-     */
-    protected abstract mintTokens(...args): Promise<void>;
-
-    /**
-     * Transfer tokens
-     * @param args Arguments
-     */
-    protected abstract transferTokens(...args): Promise<void>;
-
-    /**
-     * Resolve pending transactions
-     */
-    protected abstract resolvePendingTransactions(): Promise<void>;
-
-    /**
-     * Mint tokens
      * @param isProgressNeeded Is progress needed
      * @param userId
      * @returns Processed
@@ -294,11 +292,6 @@
                 `Mint completed`,
                 `All ${this._token.tokenName} tokens have been minted`
             );
-
-            const workers = new Workers();
-            console.log(this._mintRequest, this._token);
-            await workers.sendExternalMintEvent(this._token);
-
             await this._notifier?.success(
                 progressResult.title,
                 progressResult.message,
