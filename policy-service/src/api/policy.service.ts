--- conflicted
+++ resolved
@@ -9,13 +9,10 @@
  * Max policy instances
  */
 const MAX_POLICY_INSTANCES = (process.env.MAX_POLICY_INSTANCES) ? parseInt(process.env.MAX_POLICY_INSTANCES, 10) : 1000;
-<<<<<<< HEAD
-=======
 /**
  * Service scripts
  */
 const { RUN_SERVICE_SCRIPT, STOP_SERVICE_SCRIPT } = process.env;
->>>>>>> 1bd593ff
 
 /**
  * PolicyEngineChannel
@@ -46,15 +43,9 @@
                 const head = headers();
                 head.append('messageId', messageId);
 
-<<<<<<< HEAD
-                const respond = await cb(this.jsonCodec.decode(msg.data), msg.headers);
-                if (respond) {
-                    msg.respond(this.jsonCodec.encode(null), {headers: head});
-=======
                 const respond = await cb(await this.codec.decode(msg.data), msg.headers);
                 if (respond) {
                     msg.respond(await this.codec.encode(null), {headers: head});
->>>>>>> 1bd593ff
                 }
             }
         });
@@ -125,8 +116,6 @@
     childProcess.on('exit', (code) => {
         logger.info(`Policy process exit with code ${code}`, ['POLICY-SERVICE', policyId]);
         --processCount;
-<<<<<<< HEAD
-=======
         if (processCount === 0) {
             execFile(STOP_SERVICE_SCRIPT, (error, _data) => {
                 if (error) {
@@ -136,7 +125,6 @@
                 logger.info(_data, ['POLICY-SERVICE', STOP_SERVICE_SCRIPT]);
             })
         }
->>>>>>> 1bd593ff
     });
     models.set(policyId, childProcess);
     processCount++;
@@ -151,8 +139,6 @@
     const channel = new PolicyEngineChannel();
     await channel.setConnection(cn).init();
 
-<<<<<<< HEAD
-=======
     channel.subscribe(PolicyEvents.GET_FREE_POLICY_SERVICES, (msg) => {
         const { replySubject } = msg;
         if (replySubject) {
@@ -163,7 +149,6 @@
         }
     });
 
->>>>>>> 1bd593ff
     channel.registerListener(PolicyEvents.GENERATE_POLICY, async (data: any) => {
         if (processCount <= MAX_POLICY_INSTANCES) {
             const {
@@ -175,8 +160,6 @@
             } = data;
             runPolicyProcess(policy, policyId, policyServiceName, skipRegistration, resultsContainer);
             return true;
-<<<<<<< HEAD
-=======
         } else {
             if (RUN_SERVICE_SCRIPT) {
                 const freeServices = [];
@@ -209,7 +192,6 @@
                     }
                 }, 1000);
             }
->>>>>>> 1bd593ff
         }
 
         return false;
