import '../config'
import { Environment, MessageServer } from '@hedera-modules';
import {
    COMMON_CONNECTION_CONFIG,
    DB_DI, ExternalEventChannel, Logger, MessageBrokerChannel
} from '@guardian/common';
import { MikroORM } from '@mikro-orm/core';
import { MongoDriver } from '@mikro-orm/mongodb';
import { BlockTreeGenerator } from '@policy-engine/block-tree-generator';
import { PolicyValidator } from '@policy-engine/block-validators';
import { Wallet } from '@helpers/wallet';
import { Users } from '@helpers/users';
import { Workers } from '@helpers/workers';
import process from 'process';
import { IPFS } from '@helpers/ipfs';
import { CommonVariables } from '@helpers/common-variables';
import { PolicyEvents } from '@guardian/interfaces';
import { DatabaseServer } from '@database-modules';

const {
    policy,
    policyId,
    policyServiceName,
    skipRegistration
} = JSON.parse(process.env.POLICY_START_OPTIONS);

process.env.SERVICE_CHANNEL = policyServiceName;

Promise.all([
    MikroORM.init<MongoDriver>({
        ...COMMON_CONNECTION_CONFIG,
        driverOptions: {
            useUnifiedTopology: true
        },
        ensureIndexes: true,
    }),
    MessageBrokerChannel.connect(policyServiceName)
]).then(async values => {
    const [db, cn] = values;
    DB_DI.orm = db;

    Environment.setLocalNodeProtocol(process.env.LOCALNODE_PROTOCOL);
    Environment.setLocalNodeAddress(process.env.LOCALNODE_ADDRESS);
    Environment.setNetwork(process.env.HEDERA_NET);
    if (process.env.HEDERA_CUSTOM_NODES) {
        try {
            const nodes = JSON.parse(process.env.HEDERA_CUSTOM_NODES);
            Environment.setNodes(nodes);
        } catch (error) {
            await new Logger().warn(
                'HEDERA_CUSTOM_NODES field in settings: ' + error.message,
                ['POLICY', policy.name, policyId.toString()]
            );
            console.warn(error);
        }
    }
    if (process.env.HEDERA_CUSTOM_MIRROR_NODES) {
        try {
            const mirrorNodes = JSON.parse(
                process.env.HEDERA_CUSTOM_MIRROR_NODES
            );
            Environment.setMirrorNodes(mirrorNodes);
        } catch (error) {
            await new Logger().warn(
                'HEDERA_CUSTOM_MIRROR_NODES field in settings: ' +
                    error.message,
                ['POLICY', policy.name, policyId.toString()]
            );
            console.warn(error);
        }
    }
    MessageServer.setLang(process.env.MESSAGE_LANG);

    const channel = new MessageBrokerChannel(cn, policyServiceName);
    new CommonVariables().setVariable('channel', channel);

    new Logger().setConnection(cn);
    new BlockTreeGenerator().setConnection(cn);
    IPFS.setChannel(channel);
    new ExternalEventChannel().setChannel(channel);
    await new Wallet().setConnection(cn).init();
    await new Users().setConnection(cn).init();
    const workersHelper = new Workers();
    await workersHelper.setConnection(cn).init();;
    workersHelper.initListeners();

    new Logger().info(`Process for with id ${policyId} was started started PID: ${process.pid}, SERVICE_CHANNEL: ${process.env.SERVICE_CHANNEL}`, ['POLICY', policyId]);

    const policyConfig = await DatabaseServer.getPolicyById(policyId);
    const generator = new BlockTreeGenerator();
    const policyValidator = new PolicyValidator(policyConfig);

    await generator.generate(policyConfig, skipRegistration, policyValidator);

<<<<<<< HEAD
    generator.sendMessage(PolicyEvents.POLICY_READY, {
=======
    generator.publish(PolicyEvents.POLICY_READY, {
>>>>>>> 1bd593ff
        policyId: policyId.toString(),
        data: policyValidator.getSerializedErrors()
    });
    new Logger().info('Start policy', ['POLICY', policy.name, policyId.toString()]);
});<|MERGE_RESOLUTION|>--- conflicted
+++ resolved
@@ -92,11 +92,7 @@
 
     await generator.generate(policyConfig, skipRegistration, policyValidator);
 
-<<<<<<< HEAD
-    generator.sendMessage(PolicyEvents.POLICY_READY, {
-=======
     generator.publish(PolicyEvents.POLICY_READY, {
->>>>>>> 1bd593ff
         policyId: policyId.toString(),
         data: policyValidator.getSerializedErrors()
     });
