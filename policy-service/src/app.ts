import {
    MessageBrokerChannel,
    ApplicationState,
    Logger
} from '@guardian/common';
import { ApplicationStates } from '@guardian/interfaces';
import { policyAPI } from '@api/policy.service';

export const obj = {};

Promise.all([
    MessageBrokerChannel.connect('policy-service')
]).then(async values => {
    const [cn] = values;

    new Logger().setConnection(cn);
<<<<<<< HEAD
    const state = new ApplicationState('POLICY_SERVICE');
    state.setConnection(cn);
=======
    const state = new ApplicationState();
    await state.setServiceName('POLICY_SERVICE').setConnection(cn).init();
>>>>>>> 1bd593ff
    await state.updateState(ApplicationStates.STARTED);

    /////////////

    state.updateState(ApplicationStates.INITIALIZING);

    await policyAPI(cn);

    await new Logger().info('Policy service started', ['GUARDIAN_SERVICE']);

    await state.updateState(ApplicationStates.READY);
}, (reason) => {
    console.log(reason);
    process.exit(0);
});<|MERGE_RESOLUTION|>--- conflicted
+++ resolved
@@ -14,13 +14,8 @@
     const [cn] = values;
 
     new Logger().setConnection(cn);
-<<<<<<< HEAD
-    const state = new ApplicationState('POLICY_SERVICE');
-    state.setConnection(cn);
-=======
     const state = new ApplicationState();
     await state.setServiceName('POLICY_SERVICE').setConnection(cn).init();
->>>>>>> 1bd593ff
     await state.updateState(ApplicationStates.STARTED);
 
     /////////////
