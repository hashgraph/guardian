--- conflicted
+++ resolved
@@ -15,16 +15,8 @@
         "image-size": "1.0.2"
     },
     "dependencies": {
-<<<<<<< HEAD
-        "@guardian/common": "3.1.1",
-        "@guardian/interfaces": "3.1.1",
-        "@hashgraph/sdk": "2.60.1",
-        "@mattrglobal/jsonld-signatures-bbs": "^1.1.2",
-        "@meeco/cryppo": "2.0.2",
-=======
         "@guardian/common": "3.1.0",
         "@guardian/interfaces": "3.1.0",
->>>>>>> f1d7f4c7
         "@mikro-orm/core": "6.2.2",
         "@mikro-orm/mongodb": "6.2.2",
         "@nestjs/common": "^9.4.1",
@@ -83,5 +75,5 @@
         "test:stability": "mocha tests/stability.test.js"
     },
     "type": "module",
-    "version": "3.1.1"
+    "version": "3.1.0"
 }