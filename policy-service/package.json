--- conflicted
+++ resolved
@@ -97,10 +97,6 @@
         "test:local": "mocha tests/**/*.test.mjs",
         "test:stability": "mocha tests/stability.test.js"
     },
-<<<<<<< HEAD
     "type": "module",
-    "version": "2.23.0"
-=======
     "version": "2.23.1"
->>>>>>> c232d04a
 }