import { Controller, HttpCode, HttpStatus, Get, Query } from '@nestjs/common';
<<<<<<< HEAD
import { ApiTags, ApiOperation, ApiQuery } from '@nestjs/swagger';
=======
import { ApiTags } from '@nestjs/swagger';
>>>>>>> f13a5954
import { IndexerMessageAPI } from '@indexer/common';
import { ApiClient } from '../api-client.js';
import { ApiPaginatedResponse } from '../../decorators/api-paginated-response.js';
import { SearchItem } from '@indexer/interfaces';
import { SearchItemDTO } from '#dto';

@Controller('search')
@ApiTags('search')
export class SearchApi extends ApiClient {
    @ApiOperation({
        summary: 'Search',
        description: 'Full-text indexer search',
    })
    @ApiQuery({
        name: 'pageIndex',
        description: 'Page index',
        example: 0,
    })
    @ApiQuery({
        name: 'search',
        description: 'Search phrase',
        example: 'Project',
    })
    @Get('/')
    @HttpCode(HttpStatus.OK)
    @ApiPaginatedResponse('Search results', SearchItemDTO)
    async search(
        @Query('pageIndex') pageIndex: number,
        @Query('search') search?: string
    ): Promise<SearchItemDTO[]> {
        return await this.send(IndexerMessageAPI.GET_SEARCH_API, {
            search,
            pageIndex,
        });
    }
}<|MERGE_RESOLUTION|>--- conflicted
+++ resolved
@@ -1,13 +1,8 @@
 import { Controller, HttpCode, HttpStatus, Get, Query } from '@nestjs/common';
-<<<<<<< HEAD
 import { ApiTags, ApiOperation, ApiQuery } from '@nestjs/swagger';
-=======
-import { ApiTags } from '@nestjs/swagger';
->>>>>>> f13a5954
 import { IndexerMessageAPI } from '@indexer/common';
 import { ApiClient } from '../api-client.js';
 import { ApiPaginatedResponse } from '../../decorators/api-paginated-response.js';
-import { SearchItem } from '@indexer/interfaces';
 import { SearchItemDTO } from '#dto';
 
 @Controller('search')
