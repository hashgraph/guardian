<<<<<<< HEAD
import {
    Body,
    Controller,
    HttpCode,
    HttpException,
    HttpStatus,
    Get,
    Param,
    Inject,
    Query,
} from '@nestjs/common';
import {
    ClientProxy,
    EventPattern,
    MessagePattern,
} from '@nestjs/microservices';
import {
    InternalServerErrorDTO
} from '../../../middlewares/validation/schemas/index.js';
=======
import { Controller, HttpCode, HttpStatus, Get, Query } from '@nestjs/common';
import { InternalServerErrorDTO, PageDTO } from '../../../middlewares/validation/schemas/index.js';
>>>>>>> f13a5954
import {
    ApiInternalServerErrorResponse,
    ApiForbiddenResponse,
    ApiOkResponse,
    ApiOperation,
    ApiTags,
    ApiQuery,
    ApiExcludeController,
} from '@nestjs/swagger';
<<<<<<< HEAD
import { ApiImplicitParam } from '@nestjs/swagger/dist/decorators/api-implicit-param.decorator.js';
import { firstValueFrom, timeout } from 'rxjs';
import { AnyResponse, IndexerMessageAPI, responseFrom } from '@indexer/common';
=======
import { IPage, IndexerMessageAPI } from '@indexer/common';
>>>>>>> f13a5954
import { ApiClient } from '../../api-client.js';

@Controller('logs')
@ApiTags('logs')
@ApiExcludeController()
export class LogsApi extends ApiClient {
    /**
     * Get
     */
    @Get('/messages')
    @ApiOperation({
        summary: '.',
        description: '.',
    })
    @ApiQuery({
        name: 'type',
        description: 'Document type.',
        type: String,
        example: 'type',
    })
    @ApiQuery({
        name: 'status',
        description: 'Document status.',
        type: String,
        example: 'status',
    })
    @ApiQuery({
        name: 'pageIndex',
        description: 'Page index.',
        type: Number,
        example: 0,
    })
    @ApiQuery({
        name: 'pageSize',
        description: 'Page size.',
        type: Number,
        example: 20,
    })
    @ApiQuery({
        name: 'orderField',
        description: 'Order field.',
        type: String,
        example: 'topicId',
    })
    @ApiQuery({
        name: 'orderDir',
        description: 'Order direction.',
        type: String,
        example: 'DESC',
    })
    @ApiOkResponse({
        description: 'Successful operation.',
    })
    @ApiForbiddenResponse({
        description: 'Forbidden.',
    })
    @ApiInternalServerErrorResponse({
        description: 'Internal server error.',
        type: InternalServerErrorDTO,
    })
    @HttpCode(HttpStatus.OK)
    async getAllMessages(
        @Query('timestamp') timestamp?: string,
        @Query('type') type?: string,
        @Query('status') status?: string,
        @Query('pageIndex') pageIndex?: number,
        @Query('pageSize') pageSize?: number,
        @Query('orderField') orderField?: string,
        @Query('orderDir') orderDir?: string
    ): Promise<any> {
        return await this.send(IndexerMessageAPI.GET_LOG_MESSAGES, {
            timestamp,
            type,
            status,
            pageIndex,
            pageSize,
            orderField,
            orderDir,
        });
    }

    /**
     * Get
     */
    @Get('/topics')
    @ApiOperation({
        summary: '.',
        description: '.',
    })
    @ApiQuery({
        name: 'pageIndex',
        description: 'Page index.',
        type: Number,
        example: 0,
    })
    @ApiQuery({
        name: 'pageSize',
        description: 'Page size.',
        type: Number,
        example: 20,
    })
    @ApiQuery({
        name: 'orderField',
        description: 'Order field.',
        type: String,
        example: 'topicId',
    })
    @ApiQuery({
        name: 'orderDir',
        description: 'Order direction.',
        type: String,
        example: 'DESC',
    })
    @ApiOkResponse({
        description: 'Successful operation.',
    })
    @ApiForbiddenResponse({
        description: 'Forbidden.',
    })
    @ApiInternalServerErrorResponse({
        description: 'Internal server error.',
        type: InternalServerErrorDTO,
    })
    @HttpCode(HttpStatus.OK)
    async getAllTopics(
        @Query('pageIndex') pageIndex?: number,
        @Query('pageSize') pageSize?: number,
        @Query('orderField') orderField?: string,
        @Query('orderDir') orderDir?: string
    ): Promise<any> {
        return await this.send(IndexerMessageAPI.GET_LOG_TOPICS, {
            pageIndex,
            pageSize,
            orderField,
            orderDir,
        });
    }

    /**
     * Get
     */
    @Get('/documents')
    @ApiOperation({
        summary: '.',
        description: '.',
    })
    @ApiQuery({
        name: 'pageIndex',
        description: 'Page index.',
        type: Number,
        example: 0,
    })
    @ApiQuery({
        name: 'pageSize',
        description: 'Page size.',
        type: Number,
        example: 20,
    })
    @ApiQuery({
        name: 'orderField',
        description: 'Order field.',
        type: String,
        example: 'topicId',
    })
    @ApiQuery({
        name: 'orderDir',
        description: 'Order direction.',
        type: String,
        example: 'DESC',
    })
    @ApiOkResponse({
        description: 'Successful operation.',
    })
    @ApiForbiddenResponse({
        description: 'Forbidden.',
    })
    @ApiInternalServerErrorResponse({
        description: 'Internal server error.',
        type: InternalServerErrorDTO,
    })
    @HttpCode(HttpStatus.OK)
    async getAllDocuments(
        @Query('timestamp') timestamp?: string,
        @Query('type') type?: string,
        @Query('status') status?: string,
        @Query('action') action?: string,
        @Query('pageIndex') pageIndex?: number,
        @Query('pageSize') pageSize?: number,
        @Query('orderField') orderField?: string,
        @Query('orderDir') orderDir?: string
    ): Promise<any> {
        return await this.send(IndexerMessageAPI.GET_LOG_DOCUMENTS, {
            timestamp,
            type,
            status,
            action,
            pageIndex,
            pageSize,
            orderField,
            orderDir,
        });
    }

    /**
     * Get
     */
    @Get('/documents/filters')
    @ApiOperation({
        summary: '.',
        description: '.',
    })
    @ApiOkResponse({
        description: 'Successful operation.',
    })
    @ApiForbiddenResponse({
        description: 'Forbidden.',
    })
    @ApiInternalServerErrorResponse({
        description: 'Internal server error.',
        type: InternalServerErrorDTO,
    })
    @HttpCode(HttpStatus.OK)
    async getDocumentFilters(): Promise<any> {
        return await this.send(IndexerMessageAPI.GET_LOG_DOCUMENT_FILTERS, {});
    }

    /**
     * Get
     */
    @Get('/tokens')
    @ApiOperation({
        summary: '.',
        description: '.',
    })
    @ApiQuery({
        name: 'pageIndex',
        description: 'Page index.',
        type: Number,
        example: 0,
    })
    @ApiQuery({
        name: 'pageSize',
        description: 'Page size.',
        type: Number,
        example: 20,
    })
    @ApiQuery({
        name: 'orderField',
        description: 'Order field.',
        type: String,
        example: 'topicId',
    })
    @ApiQuery({
        name: 'orderDir',
        description: 'Order direction.',
        type: String,
        example: 'DESC',
    })
    @ApiOkResponse({
        description: 'Successful operation.',
    })
    @ApiForbiddenResponse({
        description: 'Forbidden.',
    })
    @ApiInternalServerErrorResponse({
        description: 'Internal server error.',
        type: InternalServerErrorDTO,
    })
    @HttpCode(HttpStatus.OK)
    async getAllTokens(
        @Query('pageIndex') pageIndex?: number,
        @Query('pageSize') pageSize?: number,
        @Query('orderField') orderField?: string,
        @Query('orderDir') orderDir?: string,
        @Query('type') type?: string,
        @Query('tokenId') tokenId?: string
    ): Promise<any> {
        return await this.send(IndexerMessageAPI.GET_LOG_TOKENS, {
            pageIndex,
            pageSize,
            orderField,
            orderDir,
            type,
            tokenId,
        });
    }

    /**
     * Get
     */
    @Get('/nfts')
    @ApiOperation({
        summary: '.',
        description: '.',
    })
    @ApiQuery({
        name: 'pageIndex',
        description: 'Page index.',
        type: Number,
        example: 0,
    })
    @ApiQuery({
        name: 'pageSize',
        description: 'Page size.',
        type: Number,
        example: 20,
    })
    @ApiQuery({
        name: 'orderField',
        description: 'Order field.',
        type: String,
        example: 'topicId',
    })
    @ApiQuery({
        name: 'orderDir',
        description: 'Order direction.',
        type: String,
        example: 'DESC',
    })
    @ApiOkResponse({
        description: 'Successful operation.',
    })
    @ApiForbiddenResponse({
        description: 'Forbidden.',
    })
    @ApiInternalServerErrorResponse({
        description: 'Internal server error.',
        type: InternalServerErrorDTO,
    })
    @HttpCode(HttpStatus.OK)
    async getAllNfts(
        @Query('pageIndex') pageIndex?: number,
        @Query('pageSize') pageSize?: number,
        @Query('orderField') orderField?: string,
        @Query('orderDir') orderDir?: string,
        @Query('tokenId') tokenId?: string,
        @Query('serialNumber') serialNumber?: number,
        @Query('metadata') metadata?: string
    ): Promise<any> {
        return await this.send(IndexerMessageAPI.GET_LOG_NFTS, {
            pageIndex,
            pageSize,
            orderField,
            orderDir,
            tokenId,
            serialNumber,
            metadata,
        });
    }
}<|MERGE_RESOLUTION|>--- conflicted
+++ resolved
@@ -1,27 +1,5 @@
-<<<<<<< HEAD
-import {
-    Body,
-    Controller,
-    HttpCode,
-    HttpException,
-    HttpStatus,
-    Get,
-    Param,
-    Inject,
-    Query,
-} from '@nestjs/common';
-import {
-    ClientProxy,
-    EventPattern,
-    MessagePattern,
-} from '@nestjs/microservices';
-import {
-    InternalServerErrorDTO
-} from '../../../middlewares/validation/schemas/index.js';
-=======
 import { Controller, HttpCode, HttpStatus, Get, Query } from '@nestjs/common';
-import { InternalServerErrorDTO, PageDTO } from '../../../middlewares/validation/schemas/index.js';
->>>>>>> f13a5954
+import { InternalServerErrorDTO } from '../../../middlewares/validation/schemas/index.js';
 import {
     ApiInternalServerErrorResponse,
     ApiForbiddenResponse,
@@ -31,13 +9,7 @@
     ApiQuery,
     ApiExcludeController,
 } from '@nestjs/swagger';
-<<<<<<< HEAD
-import { ApiImplicitParam } from '@nestjs/swagger/dist/decorators/api-implicit-param.decorator.js';
-import { firstValueFrom, timeout } from 'rxjs';
-import { AnyResponse, IndexerMessageAPI, responseFrom } from '@indexer/common';
-=======
-import { IPage, IndexerMessageAPI } from '@indexer/common';
->>>>>>> f13a5954
+import { IndexerMessageAPI } from '@indexer/common';
 import { ApiClient } from '../../api-client.js';
 
 @Controller('logs')
