--- conflicted
+++ resolved
@@ -6,13 +6,8 @@
     ApiForbiddenResponse,
     ApiOkResponse,
     ApiOperation,
-<<<<<<< HEAD
-    ApiSecurity,
     ApiTags,
     ApiExcludeController
-=======
-    ApiTags
->>>>>>> f13a5954
 } from '@nestjs/swagger';
 import { IndexerMessageAPI } from '@indexer/common';
 
