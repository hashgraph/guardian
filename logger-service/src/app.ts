--- conflicted
+++ resolved
@@ -24,13 +24,8 @@
 ]).then(async values => {
     const [_, db, mqConnection] = values;
     DB_DI.orm = db;
-<<<<<<< HEAD
-    const state = new ApplicationState('LOGGER_SERVICE');
-    state.setConnection(mqConnection);
-=======
     const state = new ApplicationState();
     await state.setServiceName('LOGGER_SERVICE').setConnection(mqConnection).init();
->>>>>>> 1bd593ff
     state.updateState(ApplicationStates.STARTED);
     const logRepository = new DataBaseHelper(Log);
 
