{
  "author": "Envision Blockchain Solutions <info@envisionblockchain.com>",
  "resolutions": {
    "@azure/core-rest-pipeline": "1.12.1"
  },
  "dependencies": {
<<<<<<< HEAD
    "@guardian/common": "^2.19.0",
    "@guardian/interfaces": "^2.19.0",
=======
    "@guardian/common": "^2.19.1",
    "@guardian/interfaces": "^2.19.1",
>>>>>>> 057f3fdd
    "@mikro-orm/core": "5.7.12",
    "@mikro-orm/mongodb": "5.7.12",
    "@nestjs/common": "^9.4.1",
    "@nestjs/core": "^9.4.1",
    "@nestjs/microservices": "^9.4.1",
    "@web-std/fetch": "3.0.0",
    "axios": "^1.3.6",
    "cors": "^2.8.5",
    "dotenv": "^16.0.0",
    "fs-extra": "^10.0.0",
    "gulp": "^4.0.2",
    "gulp-copy": "^4.0.1",
    "gulp-rename": "^2.0.0",
    "gulp-sourcemaps": "^3.0.0",
    "gulp-typescript": "^6.0.0-alpha.1",
    "module-alias": "^2.2.2",
    "reflect-metadata": "^0.1.13"
  },
  "description": "",
  "devDependencies": {
    "@types/fs-extra": "^9.0.12",
    "@types/gulp": "^4",
    "@types/gulp-rename": "^2",
    "@types/node": "^18.16.0",
    "chai": "4.3.6",
    "mocha": "^9.2.0",
    "mocha-junit-reporter": "^2.0.2",
    "nodemon": "^2.0.12",
    "tslint": "^6.1.3",
    "typescript": "^4.5.5"
  },
  "license": "Apache-2.0",
  "main": "dist/index.js",
  "name": "logger-service",
  "packageManager": "yarn@1.22.21",
  "scripts": {
    "build": "tsc",
    "build:prod": "tsc --project tsconfig.production.json",
    "debug": "nodemon dist/index.js",
    "dev": "tsc -w",
    "dev:docker": "nodemon .",
    "lint": "tslint --config ../tslint.json --project .",
    "start": "node dist/index.js",
    "watch": "nodemon src/index.ts"
  },
<<<<<<< HEAD
  "version": "2.19.0"
=======
  "version": "2.19.1"
>>>>>>> 057f3fdd
}<|MERGE_RESOLUTION|>--- conflicted
+++ resolved
@@ -4,13 +4,8 @@
     "@azure/core-rest-pipeline": "1.12.1"
   },
   "dependencies": {
-<<<<<<< HEAD
-    "@guardian/common": "^2.19.0",
-    "@guardian/interfaces": "^2.19.0",
-=======
     "@guardian/common": "^2.19.1",
     "@guardian/interfaces": "^2.19.1",
->>>>>>> 057f3fdd
     "@mikro-orm/core": "5.7.12",
     "@mikro-orm/mongodb": "5.7.12",
     "@nestjs/common": "^9.4.1",
@@ -56,9 +51,5 @@
     "start": "node dist/index.js",
     "watch": "nodemon src/index.ts"
   },
-<<<<<<< HEAD
-  "version": "2.19.0"
-=======
   "version": "2.19.1"
->>>>>>> 057f3fdd
 }