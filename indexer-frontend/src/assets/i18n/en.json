{
    "title": "Indexer",
    "landing": {
        "overview": "Overview",
        "project_locations": "Project locations"
    },
    "stat": {
        "registries": "Registries",
        "methodologies": "Methodologies",
        "projects": "Total Documents",
        "projects_issuance": "Projects Issuance",
        "total_serialized": "Total Serialized",
        "total_fungible": "Total Fungible",
        "x": "Date and time",
        "y": "Count"
    },
    "header": {
        "header": "Guardian",
        "name": "Indexer",
        "accounts": "Accounts",
        "registry_users": "Registry Users",
        "methodologies": "Methodologies",
        "messages": "Messages",
        "standard_registries": "Standard Registries",
        "topics": "Topics",
        "tags": "Tags",
        "roles": "Roles",
        "events": "Events",
        "contracts": "Contracts",
        "tokens": "Tokens",
        "tools": "Tools",
        "modules": "Modules",
        "schemas": "Schemas",
        "instances": "Instances",
        "policies": "Policies",
        "documents": "Documents",
        "nfts": "NFTs",
        "vps": "Verifiable Presentation (VPs)",
        "vcs": "Verifiable Credentials (VCs)",
        "statistic_documents": "Statistic Documents (VCs)",
        "label_documents": "Label Documents (VPs)",
        "dids": "Decentralized Identifiers (DIDs)",
        "others": "Others",
        "search_placeholder": "Search by keyword",
        "statistics": "Statistics",
        "labels": "Labels",
<<<<<<< HEAD
        "loading_progress": "Loading data...",
        "left": "left"
=======
        "formulas": "Formulas"
>>>>>>> 2d91f340
    },
    "home": {
        "header": "Indexer"
    },
    "filter": {
        "placeholder": "placeholder",
        "clear": "clear",
        "more": "more ( {{ current }} / {{ total }} )",
        "header": "Filter by {{ label }}"
    },
    "grid": {
        "id": "Id",
        "token_id": "Token Id",
        "symbol": "Symbol",
        "treasury": "Treasury",
        "parent_id": "Parent Topic Id",
        "init_topic_id": "Init Topic Id",
        "contract_id": "Contract Id",
        "contract_type": "Contract Type",
        "type": "Type",
        "owner": "Owner",
        "name": "Name",
        "group": "Group",
        "role": "Role",
        "schema": "Schema",
        "description": "Description",
        "account_id": "Account Id",
        "topic_id": "Topic Id",
        "consensus_timestamp": "Message Id",
        "serial_number": "Serial Number",
        "metadata": "Metadata",
        "uuid": "UUID",
        "status": "Status",
        "issuer": "Issuer",
        "account": "Account",
        "did": "DID",
        "topicId": "Topic Id",
        "registrantTopicId": "User Topic Id",
        "open": "Open",
        "target": "Target",
        "sr": "Registry",
        "policy": "Policy",
        "date": "Date",
        "createdTimestamp": "Created Date",
        "modifiedTimestamp": "Modified Date",
        "filter": {
            "policy": "Policy",
            "schema": "Schema",
            "status": "Status",
            "keyword": "Search by keyword",
            "tool_id": "Tool Id",
            "topic_id": "Topic Id",
            "policy_id": "Policy Id",
            "schema_id": "Schema Id",
            "relationship": "Relationship",
            "target": "Target",
            "token_id": "Token Id"
        },
        "paginator": {
            "items_per_page": "Items per page",
            "of": "of"
        },
        "empty": {
            "title": "Nothing matches your search",
            "description": "Please change your search criteria and try again"
        }
    },
    "details": {
        "overview": "Overview",
        "documents": "Document",
        "history": "History",
        "view": "View",
        "relationships": "Relationships",
        "raw_data": "Raw data",
        "labels": "Labels",
        "formulas": "Formulas",
        "tabs": {
            "activity": "Activity"
        },
        "activity": {
            "registries": "Registries",
            "topics": "Topics",
            "roles": "Roles",
            "dids": "Decentralized Identifiers",
            "schemas": "Schemas",
            "tokens": "Tokens",
            "contracts": "Contracts",
            "users": "Users",
            "policies": "Policies",
            "tools": "Tools",
            "modules": "Modules",
            "vcs": "Verifiable Credentials",
            "vps": "Verifiable Presentations",
            "formulas": "Formulas"  
        },
        "hedera": {
            "topic_id": "Topic Id",
            "consensus_timestamp": "Message Id",
            "uuid": "UUID",
            "type": "Type",
            "action": "Action",
            "status": "Status",
            "status_reason": "Reason",
            "name": "Name",
            "issuer": "Issuer",
            "transaction_id": "Transaction Id",
            "sender_account_id": "Sender",
            "receiver_account_id": "Receiver",
            "token_id": "Token Id",
            "token_amount": "Token Amount",
            "target": "Target"
        },
        "ipfs": "IPFS",
        "header": {
            "registry": "Standard Registry",
            "registry_user": "Registry User",
            "vc": "Verifiable Credential",
            "vp": "Verifiable Presentation",
            "label": "Label (Verifiable Presentation)"
        },
        "topic": {
            "header": "Topic",
            "tabs": {
                "overview": "Overview",
                "content": "Content",
                "raw_data": "Raw data"
            },
            "overview": {
                "topic_id": "Topic Id",
                "name": "Name",
                "description": "Description",
                "parent_id": "Parent Topic Id"
            }
        },
        "registry": {
            "header": "Standard Registry",
            "tabs": {
                "overview": "Overview",
                "activity": "Activity",
                "raw_data": "Raw data"
            },
            "overview": {
                "account_id": "Account Id",
                "did": "DID",
                "topic_id": "Topic Id",
                "lang": "Language",
                "registrant_topic_id": "User Topic Id"
            }
        },
        "module": {
            "header": "Module",
            "tabs": {
                "overview": "Overview",
                "raw_data": "Raw data"
            },
            "overview": {
                "topic_id": "Topic Id",
                "name": "Name",
                "description": "Description",
                "owner": "Owner"
            }
        },
        "tool": {
            "header": "Tool",
            "tabs": {
                "overview": "Overview",
                "content": "Content",
                "raw": "Raw data"
            },
            "overview": {
                "topic_id": "Topic Id",
                "name": "Name",
                "description": "Description",
                "owner": "Owner",
                "hash": "Hash"
            }
        },
        "policy": {
            "header": "Policy",
            "tabs": {
                "overview": "Overview",
                "raw_data": "Raw data"
            },
            "overview": {
                "topic_id": "Topic Id",
                "instance_topic_id": "Instance Topic Id",
                "name": "Name",
                "description": "Description",
                "owner": "Owner",
                "version": "Version",
                "policy_tag": "Policy Tag",
                "registry": "Standard Registry"
            }
        },
        "label": {
            "header": "Label",
            "tabs": {
                "overview": "Overview",
                "raw_data": "Raw data"
            },
            "overview": {
                "topic_id": "Topic Id",
                "policy_topic_id": "Policy Topic Id",
                "name": "Name",
                "description": "Description",
                "owner": "Owner"
            }
        },
        "formula": {
            "header": "Formula",
            "tabs": {
                "overview": "Overview",
                "view": "View",
                "document": "Document",
                "raw_data": "Raw data",
                "formulas": "Formulas",
                "files": "Files"
            },
            "overview": {
                "topic_id": "Topic Id",
                "policy_topic_id": "Policy Topic Id",
                "name": "Name",
                "description": "Description",
                "owner": "Owner",
                "policy": "Policy"
            }
        },
        "statistic": {
            "header": "Statistic",
            "tabs": {
                "overview": "Overview",
                "raw_data": "Raw data"
            },
            "overview": {
                "topic_id": "Topic Id",
                "policy_topic_id": "Policy Topic Id",
                "name": "Name",
                "description": "Description",
                "owner": "Owner"
            }
        },
        "schema": {
            "header": "Schema",
            "tabs": {
                "overview": "Overview",
                "document": "Document",
                "tree": "Tree",
                "activity": "Activity",
                "raw": "Raw data"
            },
            "overview": {
                "topic_id": "Topic Id",
                "name": "Name",
                "description": "Description",
                "owner": "Owner",
                "version": "Version",
                "policy": "Policy"
            }
        },
        "role": {
            "header": "Role",
            "tabs": {
                "overview": "Overview",
                "raw_data": "Raw data"
            },
            "overview": {
                "topic_id": "Topic Id",
                "role": "Role",
                "group": "Group",
                "issuer": "Issuer",
                "policy": "Policy"
            }
        },
        "did": {
            "header": "DID",
            "tabs": {
                "overview": "Overview",
                "document": "Document",
                "raw": "Raw data"
            },
            "overview": {
                "topic_id": "Topic Id",
                "did": "DID"
            }
        },
        "vc": {
            "header": "Verifiable Credential",
            "overview": {
                "topic_id": "Topic Id",
                "issuer": "Issuer",
                "policy": "Policy"
            }
        },
        "nft": {
            "header": "NFT",
            "overview": {
                "token_id": "Token Id",
                "serial_number": "Serial Number",
                "metadata": "Metadata",
                "policy": "Policy",
                "sr": "Standard Registry"
            }
        },
        "token": {
            "header": "Token",
            "tabs": {
                "overview": "Overview"
            },
            "overview": {
                "token_id": "Token Id",
                "name": "Name",
                "symbol": "Symbol",
                "treasury": "Treasury",
                "type": "Type",
                "total_supply": "Total Supply",
                "serial_number": "Serial Number",
                "view_serials": "View serials"
            }
        },
        "contract": {
            "header": "Contract",
            "tabs": {
                "overview": "Overview",
                "raw_data": "Raw data"
            },
            "overview": {
                "contract_id": "Contract Id",
                "topic_id": "Topic Id",
                "type": "Type",
                "description": "Description",
                "owner": "Owner",
                "owner_did": "Owner DID"
            }
        },
        "not_found": "Not found",
        "not_loaded": "Not loaded",
        "json": "JSON",
        "cid": "Document CID",
        "document": "Document",
        "try_load": "Check Availability",
        "local_node": "Local Node",
        "document_not_loaded_header": "The document has not loaded yet.",
        "documents_not_loaded_header": "The documents have not loaded yet.",
        "document_not_loaded_message": "The file is stored in the local repository, and if the repository is closed, upload will not be possible.",
        "documents_not_loaded_message": "The files are stored in the local repository, and if the repository is closed, upload will not be possible."
    }
}<|MERGE_RESOLUTION|>--- conflicted
+++ resolved
@@ -44,12 +44,9 @@
         "search_placeholder": "Search by keyword",
         "statistics": "Statistics",
         "labels": "Labels",
-<<<<<<< HEAD
+        "formulas": "Formulas",
         "loading_progress": "Loading data...",
         "left": "left"
-=======
-        "formulas": "Formulas"
->>>>>>> 2d91f340
     },
     "home": {
         "header": "Indexer"
