--- conflicted
+++ resolved
@@ -139,12 +139,8 @@
             "tools": "Tools",
             "modules": "Modules",
             "vcs": "Verifiable Credentials",
-<<<<<<< HEAD
-            "vps": "Verifiable Presentations"
-=======
             "vps": "Verifiable Presentations",
             "formulas": "Formulas"  
->>>>>>> 8dd82b8c
         },
         "hedera": {
             "topic_id": "Topic Id",
