import WebSocket from 'ws';
import { IncomingMessage, Server } from 'http';
import { Users } from '@helpers/users';
import {
    MessageAPI,
    IStatus,
    ApplicationStates, GenerateUUIDv4
} from '@guardian/interfaces';
import {
    MessageResponse,
    Logger,
    NatsService,
    Singleton
} from '@guardian/common';
import { NatsConnection } from 'nats';
// import { Guardians } from '@helpers/guardians';

/**
 * WebSocketsServiceChannel
 */
@Singleton
export class WebSocketsServiceChannel extends NatsService {
    /**
     * Message queue name
     */
    public messageQueueName = 'wss-queue';

    /**
     * Reply subject
     * @private
     */
    public replySubject = 'wss-queue-reply-' + GenerateUUIDv4();

    /**
     * Register listener
     * @param event
     * @param cb
     */
    registerListener(event: string, cb: Function): void {
        this.getMessages(event, cb);
    }
}

/**
 * WebSocket service class
 */
export class WebSocketsService {
    /**
     * Channel
     * @private
     */
    private readonly channel: WebSocketsServiceChannel;
    /**
     * WebSocket server
     * @private
     */
    private readonly wss: WebSocket.Server;

    /**
     * Known services
     * @private
     */
    private readonly knownServices: {[key: string]: ApplicationStates};

    constructor(
        private readonly server: Server,
        cn: NatsConnection
    ) {
        this.wss = new WebSocket.Server({ server: this.server });
        this.knownServices = {}
        this.channel = new WebSocketsServiceChannel();
        this.channel.setConnection(cn)
    }

    /**
     * Register all listeners
     */
    public async init(): Promise<void> {
        this.registerConnection();
        this.registerMessageHandler();
        await this.channel.init();
    }

    /**
     * Notify about task changes
     * @param taskId
     * @param statuses
     * @param completed
     * @param error
     */
    public notifyTaskProgress(taskId: string, statuses?: IStatus[], completed?: boolean, error?: any): void {
        this.wss.clients.forEach((client: any) => {
            this.send(client, {
                type: MessageAPI.UPDATE_TASK_STATUS,
                data: { taskId, statuses, completed, error }
            });
        });
    }

    /**
     * Register messages handler
     * @private
     */
    private registerMessageHandler(): void {
<<<<<<< HEAD
        this.channel.registerListener('update-block', async (msg) => {
=======
        this.channel.subscribe('update-block', async (msg) => {
>>>>>>> 1bd593ff
            this.wss.clients.forEach((client: any) => {
                if (this.checkUserByDid(client, msg)) {
                    this.send(client, {
                        type: 'update-event',
                        data: msg.uuid
                    });
                }
            });
            return new MessageResponse({})
        });

<<<<<<< HEAD
        this.channel.registerListener('block-error', async (msg) => {
=======
        this.channel.subscribe('block-error', async (msg) => {
>>>>>>> 1bd593ff
            this.wss.clients.forEach((client: any) => {
                if (this.checkUserByDid(client, msg)) {
                    this.send(client, {
                        type: 'error-event',
                        data: {
                            blockType: msg.blockType,
                            message: msg.message
                        }
                    });
                }
            });
            return new MessageResponse({})
        });

<<<<<<< HEAD
        this.channel.registerListener('update-user-info', async (msg) => {
=======
        this.channel.subscribe('update-user-info', async (msg) => {
>>>>>>> 1bd593ff
            this.wss.clients.forEach((client: any) => {
                if (this.checkUserByDid(client, msg)) {
                    this.send(client, {
                        type: 'update-user-info-event',
                        data: msg
                    });
                }
            });
            return new MessageResponse({});
        });

<<<<<<< HEAD
        this.channel.registerListener('update-user-balance',  async (msg) => {
=======
        this.channel.subscribe('update-user-balance',  async (msg) => {
>>>>>>> 1bd593ff
            this.wss.clients.forEach(client => {
                new Users().getUserByAccount(msg.operatorAccountId).then(user => {{
                    Object.assign(msg, {
                        user: user ? {
                            username: user.username,
                            did: user.did
                        } : null
                    });
                    if (this.checkUserByName(client, msg)) {
                        this.send(client, {
                            type: 'PROFILE_BALANCE',
                            data: msg
                        });
                    }
                }});
            });

            return new MessageResponse({});
        });

<<<<<<< HEAD
        this.channel.registerListener(MessageAPI.UPDATE_STATUS, async (msg) => {
=======
        this.channel.subscribe(MessageAPI.UPDATE_STATUS, async (msg) => {
>>>>>>> 1bd593ff
            this.wss.clients.forEach((client: any) => {
                for (const [key, value] of Object.entries(msg)) {
                    this.knownServices[key] = value as any;
                }

                this.send(client, {
                    type: MessageAPI.UPDATE_STATUS,
                    data: msg
                });
            });
            return new MessageResponse({})
        });
    }

    /**
     * Register connection
     * @private
     */
    private registerConnection(): void {
        this.wss.on('connection', async (ws: any, req: IncomingMessage) => {
            ws.on('message', async (data: Buffer) => {
                const message = data.toString();
                if (message === 'ping') {
                    // Register heartbeat listener
                    ws.send('pong');
                } else {
                    this.wsResponse(ws, message);
                }
            });
            ws.user = await this.getUserByUrl(req.url);
        });
    }

    /**
     * Response
     * @param ws
     * @param message
     * @private
     */
    private async wsResponse(ws: any, message: string) {
        try {
            const { type, data } = this.parseMessage(message);
            switch (type) {
                case 'SET_ACCESS_TOKEN':
                case 'UPDATE_PROFILE':
                    const token = data;
                    if (token) {
                        ws.user = await new Users().getUserByToken(token);
                    } else {
                        ws.user = null;
                    }
                    break;
                case MessageAPI.GET_STATUS:
<<<<<<< HEAD
                    // const logger = new Logger();
                    // const guardians = new Guardians();
                    // const auth = new Users();

                    // const [
                    //     LOGGER_SERVICE,
                    //     GUARDIAN_SERVICE,
                    //     AUTH_SERVICE
                    // ] = await Promise.all([
                    //     logger.getStatus(),
                    //     guardians.getStatus(),
                    //     auth.getStatus()
                    // ]);
=======
                    const channel = new WebSocketsServiceChannel();

                    const statuses = {
                        LOGGER_SERVICE: [],
                        GUARDIAN_SERVICE: [],
                        AUTH_SERVICE: [],
                        WORKER: []
                    };

                    const getStatuses = (): Promise<void> => {
                        channel.publish(MessageAPI.GET_STATUS);
                        return new Promise(resolve => {
                            const sub = channel.subscribe(MessageAPI.SEND_STATUS, (msg) => {
                                const { name, state } = msg;

                                if (!statuses[name]) {
                                    statuses[name] = [];
                                }
                                statuses[name].push(state);
                            })

                            setTimeout(() => {
                                sub.unsubscribe();
                                resolve();
                            }, 300);
                        })
                    }

                    await getStatuses();
>>>>>>> 1bd593ff

                    ws.send(JSON.stringify(
                        {
                            type: MessageAPI.GET_STATUS,
<<<<<<< HEAD
                            data: Object.assign(this.knownServices, {
                                // LOGGER_SERVICE,
                                // GUARDIAN_SERVICE,
                                // AUTH_SERVICE
                            })
=======
                            data: statuses
>>>>>>> 1bd593ff
                        }
                    ));
                    break;
                default:
                    break;
            }
        }
        catch (error) {
            new Logger().error(error, ['API_GATEWAY']);
        }
    }

    /**
     * Send message
     * @param ws
     * @param message
     * @private
     */
    private send(ws: any, message: any) {
        try {
            ws.send(JSON.stringify(message));
        } catch (error) {
            new Logger().error(error, ['API_GATEWAY', 'websocket', 'send']);
        }
    }

    /**
     * Get User by url
     * @param url
     * @private
     */
    private async getUserByUrl(url: string): Promise<any> {
        try {
            const params = url.split('?')[1];
            const token = new URLSearchParams(params).get('token');
            if (token) {
                return await new Users().getUserByToken(token);
            }
            return null;
        } catch (error) {
            new Logger().error(error, ['API_GATEWAY']);
            return null;
        }
    }

    /**
     * Check User By Did
     * @param client
     * @param msg
     * @private
     */
    private checkUserByDid(client: any, msg: any): boolean {
        if(client && client.user) {
            if(msg && msg.user) {
                return (client.user.did === msg.user.did || msg.user.virtual);
            }
            return true;
        }
        return false;
    }

    /**
     * Get User by url
     * @param client
     * @param msg
     * @private
     */
    private checkUserByName(client: any, msg: any): boolean {
        return client && client.user && msg && msg.user && (client.user.username === msg.user.username);
    }

    /**
     * Parse any message to string format
     * @param message
     */
    private parseMessage(message: any): {
        /**
         * Message type
         */
        type: string,
        /**
         * Message data
         */
        data: any
    } {
        try {
            if (typeof message === 'string') {
                const event = JSON.parse(message);
                return {
                    type: event.type,
                    data: event.data
                }
            } else {
                return {
                    type: null,
                    data: message
                }
            }
        } catch (error) {
            return {
                type: message,
                data: null
            }
        }
    }
}<|MERGE_RESOLUTION|>--- conflicted
+++ resolved
@@ -102,11 +102,7 @@
      * @private
      */
     private registerMessageHandler(): void {
-<<<<<<< HEAD
-        this.channel.registerListener('update-block', async (msg) => {
-=======
         this.channel.subscribe('update-block', async (msg) => {
->>>>>>> 1bd593ff
             this.wss.clients.forEach((client: any) => {
                 if (this.checkUserByDid(client, msg)) {
                     this.send(client, {
@@ -118,11 +114,7 @@
             return new MessageResponse({})
         });
 
-<<<<<<< HEAD
-        this.channel.registerListener('block-error', async (msg) => {
-=======
         this.channel.subscribe('block-error', async (msg) => {
->>>>>>> 1bd593ff
             this.wss.clients.forEach((client: any) => {
                 if (this.checkUserByDid(client, msg)) {
                     this.send(client, {
@@ -137,11 +129,7 @@
             return new MessageResponse({})
         });
 
-<<<<<<< HEAD
-        this.channel.registerListener('update-user-info', async (msg) => {
-=======
         this.channel.subscribe('update-user-info', async (msg) => {
->>>>>>> 1bd593ff
             this.wss.clients.forEach((client: any) => {
                 if (this.checkUserByDid(client, msg)) {
                     this.send(client, {
@@ -153,11 +141,7 @@
             return new MessageResponse({});
         });
 
-<<<<<<< HEAD
-        this.channel.registerListener('update-user-balance',  async (msg) => {
-=======
         this.channel.subscribe('update-user-balance',  async (msg) => {
->>>>>>> 1bd593ff
             this.wss.clients.forEach(client => {
                 new Users().getUserByAccount(msg.operatorAccountId).then(user => {{
                     Object.assign(msg, {
@@ -178,11 +162,7 @@
             return new MessageResponse({});
         });
 
-<<<<<<< HEAD
-        this.channel.registerListener(MessageAPI.UPDATE_STATUS, async (msg) => {
-=======
         this.channel.subscribe(MessageAPI.UPDATE_STATUS, async (msg) => {
->>>>>>> 1bd593ff
             this.wss.clients.forEach((client: any) => {
                 for (const [key, value] of Object.entries(msg)) {
                     this.knownServices[key] = value as any;
@@ -236,21 +216,6 @@
                     }
                     break;
                 case MessageAPI.GET_STATUS:
-<<<<<<< HEAD
-                    // const logger = new Logger();
-                    // const guardians = new Guardians();
-                    // const auth = new Users();
-
-                    // const [
-                    //     LOGGER_SERVICE,
-                    //     GUARDIAN_SERVICE,
-                    //     AUTH_SERVICE
-                    // ] = await Promise.all([
-                    //     logger.getStatus(),
-                    //     guardians.getStatus(),
-                    //     auth.getStatus()
-                    // ]);
-=======
                     const channel = new WebSocketsServiceChannel();
 
                     const statuses = {
@@ -280,20 +245,11 @@
                     }
 
                     await getStatuses();
->>>>>>> 1bd593ff
 
                     ws.send(JSON.stringify(
                         {
                             type: MessageAPI.GET_STATUS,
-<<<<<<< HEAD
-                            data: Object.assign(this.knownServices, {
-                                // LOGGER_SERVICE,
-                                // GUARDIAN_SERVICE,
-                                // AUTH_SERVICE
-                            })
-=======
                             data: statuses
->>>>>>> 1bd593ff
                         }
                     ));
                     break;
