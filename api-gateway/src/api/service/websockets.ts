--- conflicted
+++ resolved
@@ -102,12 +102,10 @@
      * @param user
      */
     public updatePermissions(users: IAuthUser | IAuthUser[]): void {
-<<<<<<< HEAD
-=======
         if(!users) {
             return;
         }
->>>>>>> dd846d31
+
         const usersMap = new Map<string, any>();
         if (Array.isArray(users)) {
             for (const user of users) {
