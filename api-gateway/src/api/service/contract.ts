<<<<<<< HEAD
import { ContractType, Permissions } from '@guardian/interfaces';
import { IAuthUser } from '@guardian/common';
import { Body, Controller, Delete, Get, HttpCode, HttpStatus, Param, Post, Query, Response, } from '@nestjs/common';
import { ApiInternalServerErrorResponse, ApiOkResponse, ApiCreatedResponse, ApiOperation, ApiExtraModels, ApiTags, ApiBody, ApiQuery, ApiParam, } from '@nestjs/swagger';
import { ContractConfigDTO, ContractDTO, RetirePoolDTO, RetirePoolTokenDTO, RetireRequestDTO, RetireRequestTokenDTO, WiperRequestDTO, InternalServerErrorDTO, pageHeader } from '#middlewares';
import { AuthUser, Auth } from '#auth';
import { Guardians, UseCache, InternalException } from '#helpers';
=======
import { Guardians } from '../../helpers/guardians.js';
import { ContractType, UserRole } from '@guardian/interfaces';
import { Logger } from '@guardian/common';
import {
  Controller,
  Delete,
  Get,
  HttpCode,
  HttpException,
  HttpStatus,
  Post,
  Req,
  Response,
} from '@nestjs/common';
import {
    ApiInternalServerErrorResponse,
    ApiOkResponse,
    ApiCreatedResponse,
    ApiOperation,
    ApiUnauthorizedResponse,
    ApiExtraModels,
    ApiForbiddenResponse,
    ApiTags,
    ApiBody,
    ApiBearerAuth,
    ApiQuery,
    ApiParam,
} from '@nestjs/swagger';
import { InternalServerErrorDTO } from '../../middlewares/validation/schemas/errors.js';
import {
    ContractDTO,
    RetirePoolDTO,
    RetirePoolTokenDTO,
    RetireRequestDTO,
    RetireRequestTokenDTO,
    WiperRequestDTO,
} from '../../middlewares/validation/schemas/contracts.js';
import { UseCache } from '../../helpers/decorators/cache.js';
import { Auth } from '../../auth/auth.decorator.js';
>>>>>>> a4fc3db1

/**
 * Contracts api
 */
@Controller('contracts')
@ApiTags('contracts')
export class ContractsApi {
    //#region Common contract endpoints

    /**
     * Get all contracts
     */
    @Get()
    @Auth(
        Permissions.CONTRACTS_CONTRACT_READ,
        // UserRole.STANDARD_REGISTRY,
        // UserRole.USER
    )
    @ApiOperation({
        summary: 'Return a list of all contracts.',
        description: 'Returns all contracts.',
    })
    @ApiQuery({
        name: 'pageIndex',
        type: Number,
        description: 'The number of pages to skip before starting to collect the result set',
        example: 0,
    })
    @ApiQuery({
        name: 'pageSize',
        type: Number,
        description: 'The numbers of items to return',
        example: 20,
    })
    @ApiQuery({
        name: 'type',
        enum: ContractType,
        description: 'Contract type',
        example: ContractType.RETIRE,
    })
    @ApiOkResponse({
        description: 'Contracts.',
        isArray: true,
        headers: pageHeader,
        type: ContractDTO,
    })
    @ApiInternalServerErrorResponse({
        description: 'Internal server error.',
        type: InternalServerErrorDTO,
    })
    @ApiExtraModels(ContractDTO, InternalServerErrorDTO)
    @HttpCode(HttpStatus.OK)
<<<<<<< HEAD
    async getContracts(
        @AuthUser() user: IAuthUser,
        @Query('type') type: ContractType,
        @Query('pageIndex') pageIndex: number,
        @Query('pageSize') pageSize: number,
        @Response() res: any
    ): Promise<ContractDTO[]> {
=======
    @Auth(UserRole.STANDARD_REGISTRY, UserRole.USER)
    async getContracts(@Req() req, @Response() res): Promise<any> {
>>>>>>> a4fc3db1
        try {
            const guardians = new Guardians();
            const [contracts, count] = await guardians.getContracts(
                user.parent || user.did,
                type,
                pageIndex,
                pageSize
            );
            return res.header('X-Total-Count', count).send(contracts);
        } catch (error) {
            await InternalException(error);
        }
    }

    /**
     * Create new smart-contract
     */
    @Post('/')
    @Auth(
        Permissions.CONTRACTS_CONTRACT_CREATE,
        // UserRole.STANDARD_REGISTRY,
    )
    @ApiOperation({
        summary: 'Create contract.',
        description: 'Create smart-contract. Only users with the Standard Registry role are allowed to make the request.',
    })
    @ApiBody({
        type: ContractConfigDTO,
    })
    @ApiCreatedResponse({
        description: 'Created contract.',
        type: ContractDTO,
    })
    @ApiInternalServerErrorResponse({
        description: 'Internal server error.',
        type: InternalServerErrorDTO,
    })
    @ApiExtraModels(ContractDTO, InternalServerErrorDTO)
    @HttpCode(HttpStatus.CREATED)
<<<<<<< HEAD
    async createContract(
        @AuthUser() user: IAuthUser,
        @Body() body: ContractConfigDTO
    ): Promise<ContractDTO> {
=======
    @Auth(UserRole.STANDARD_REGISTRY)
    async createContract(@Req() req): Promise<any> {
>>>>>>> a4fc3db1
        try {
            const { description, type } = body;
            const guardians = new Guardians();
            return await guardians.createContract(user.did, description, type);
        } catch (error) {
            await InternalException(error);
        }
    }

    /**
     * Import new smart-contract
     */
    @Post('/import')
    @Auth(
        Permissions.CONTRACTS_CONTRACT_CREATE,
        // UserRole.STANDARD_REGISTRY,
    )
    @ApiOperation({
        summary: 'Import contract.',
        description: 'Import smart-contract. Only users with the Standard Registry role are allowed to make the request.',
    })
    @ApiBody({
        schema: {
            type: 'object',
            properties: {
                contractId: {
                    type: 'string',
                    description: 'Hedera Identifier',
                    example: '0.0.1',
                },
                description: {
                    type: 'string',
                },
            },
            required: ['contractId'],
        },
    })
    @ApiOkResponse({
        description: 'Imported contract.',
        type: ContractDTO,
    })
    @ApiInternalServerErrorResponse({
        description: 'Internal server error.',
        type: InternalServerErrorDTO,
    })
    @ApiExtraModels(ContractDTO, InternalServerErrorDTO)
    @HttpCode(HttpStatus.OK)
<<<<<<< HEAD
    async importContract(
        @AuthUser() user: IAuthUser,
        @Body() body: any
    ): Promise<ContractDTO> {
=======
    @Auth(UserRole.STANDARD_REGISTRY)
    async importContract(@Req() req): Promise<any> {
>>>>>>> a4fc3db1
        try {
            const { contractId, description } = body;
            const guardians = new Guardians();
            return await guardians.importContract(user.did, contractId, description);
        } catch (error) {
            await InternalException(error);
        }
    }

    /**
     * Get contract permissions
     */
    @Get('/:contractId/permissions')
    @Auth(
        Permissions.CONTRACTS_PERMISSIONS_READ,
        // UserRole.STANDARD_REGISTRY,
    )
    @ApiOperation({
        summary: 'Get contract permissions.',
        description: 'Get smart-contract permissions. Only users with the Standard Registry role are allowed to make the request.',
    })
    @ApiParam({
        name: 'contractId',
        type: 'string',
        required: true,
        description: 'Contract Identifier',
        example: '652745597a7b53526de37c05',
    })
    @ApiOkResponse({
        description: 'Contract permissions.',
        type: Number,
    })
    @ApiInternalServerErrorResponse({
        description: 'Internal server error.',
        type: InternalServerErrorDTO,
    })
    @ApiExtraModels(InternalServerErrorDTO)
    @UseCache()
<<<<<<< HEAD
    @HttpCode(HttpStatus.OK)
    async contractPermissions(
        @AuthUser() user: IAuthUser,
        @Param('contractId') contractId: string,
    ): Promise<number> {
=======
    @Auth(UserRole.STANDARD_REGISTRY)
    async contractPermissions(@Req() req): Promise<any> {
>>>>>>> a4fc3db1
        try {
            const guardians = new Guardians();
            return await guardians.checkContractPermissions(user.did, contractId);
        } catch (error) {
            await InternalException(error);
        }
    }

    /**
     * Remove contract
     */
    @Delete('/:contractId')
    @Auth(
        Permissions.CONTRACTS_CONTRACT_DELETE,
        // UserRole.STANDARD_REGISTRY,
    )
    @ApiOperation({
        summary: 'Remove contract.',
        description: 'Remove smart-contract. Only users with the Standard Registry role are allowed to make the request.',
    })
    @ApiParam({
        name: 'contractId',
        type: 'string',
        required: true,
        description: 'Contract Identifier',
        example: '652745597a7b53526de37c05',
    })
    @ApiOkResponse({
        description: 'Successful operation.',
        type: Boolean,
    })
    @ApiInternalServerErrorResponse({
        description: 'Internal server error.',
        type: InternalServerErrorDTO,
    })
    @ApiExtraModels(InternalServerErrorDTO)
    @HttpCode(HttpStatus.OK)
<<<<<<< HEAD
    async removeContract(
        @AuthUser() user: IAuthUser,
        @Param('contractId') contractId: string,
    ): Promise<boolean> {
=======
    @Auth(UserRole.STANDARD_REGISTRY)
    async removeContract(@Req() req, @Response() res): Promise<any> {
>>>>>>> a4fc3db1
        try {
            const guardians = new Guardians();
<<<<<<< HEAD
            return await guardians.removeContract(user.did, contractId);
=======
            return res.send(
                await guardians.removeContract(
                    user?.did,
                    req.params?.contractId as string
                )
            );
>>>>>>> a4fc3db1
        } catch (error) {
            await InternalException(error);
        }
    }
    //#endregion
    //#region Wipe contract endpoints

    /**
     * Get list of all wipe requests
     */
    @Get('/wipe/requests')
    @Auth(
        Permissions.CONTRACTS_WIPE_REQUEST_READ,
        // UserRole.STANDARD_REGISTRY,
    )
    @ApiOperation({
        summary: 'Return a list of all wipe requests.',
        description: 'Returns all wipe requests. Only users with the Standard Registry role are allowed to make the request.',
    })
    @ApiQuery({
        name: 'pageIndex',
        type: Number,
        description: 'The number of pages to skip before starting to collect the result set',
        example: 0,
    })
    @ApiQuery({
        name: 'pageSize',
        type: Number,
        description: 'The numbers of items to return',
        example: 20,
    })
    @ApiQuery({
        name: 'contractId',
        type: String,
        description: 'Contract identifier',
        example: '0.0.1',
    })
    @ApiOkResponse({
        description: 'Successful operation.',
        isArray: true,
        headers: pageHeader,
        type: WiperRequestDTO,
    })
    @ApiInternalServerErrorResponse({
        description: 'Internal server error.',
        type: InternalServerErrorDTO,
    })
    // @UseCache({ isExpress: true })
<<<<<<< HEAD
    @ApiExtraModels(ContractDTO, InternalServerErrorDTO)
    @HttpCode(HttpStatus.OK)
    async getWipeRequests(
        @AuthUser() user: IAuthUser,
        @Query('contractId') contractId: string,
        @Query('pageIndex') pageIndex: number,
        @Query('pageSize') pageSize: number,
        @Response() res: any
    ): Promise<WiperRequestDTO[]> {
=======
    @Auth(UserRole.STANDARD_REGISTRY)
    async getWipeRequests(@Req() req, @Response() res): Promise<any> {
>>>>>>> a4fc3db1
        try {
            const guardians = new Guardians();
            const [contracts, count] = await guardians.getWipeRequests(
                user.parent || user.did,
                contractId,
                pageIndex,
                pageSize
            );
            return res.header('X-Total-Count', count).send(contracts);
        } catch (error) {
            await InternalException(error);
        }
    }

    /**
     * Enable wipe requests
     */
    @Post('/wipe/:contractId/requests/enable')
    @Auth(
        Permissions.CONTRACTS_WIPE_REQUEST_UPDATE,
        // UserRole.STANDARD_REGISTRY,
    )
    @ApiOperation({
        summary: 'Enable wipe requests.',
        description: 'Enable wipe contract requests. Only users with the Standard Registry role are allowed to make the request.',
    })
    @ApiParam({
        name: 'contractId',
        type: String,
        required: true,
        description: 'Contract identifier',
        example: '652745597a7b53526de37c05',
    })
    @ApiOkResponse({
        description: 'Successful operation.',
        type: Boolean
    })
    @ApiInternalServerErrorResponse({
        description: 'Internal server error.',
        type: InternalServerErrorDTO,
    })
    @ApiExtraModels(InternalServerErrorDTO)
    @HttpCode(HttpStatus.OK)
<<<<<<< HEAD
    async enableWipeRequests(
        @AuthUser() user: IAuthUser,
        @Param('contractId') contractId: string,
    ): Promise<boolean> {
=======
    @Auth(UserRole.STANDARD_REGISTRY)
    async enableWipeRequests(@Req() req, @Response() res): Promise<any> {
>>>>>>> a4fc3db1
        try {
            const guardians = new Guardians();
<<<<<<< HEAD
            return await guardians.enableWipeRequests(user.did, contractId);
=======
            return res.send(
                await guardians.enableWipeRequests(
                    user.did,
                    req.params.contractId
                )
            );
>>>>>>> a4fc3db1
        } catch (error) {
            await InternalException(error);
        }
    }

    /**
     * Disable wipe requests
     */
    @Post('/wipe/:contractId/requests/disable')
    @Auth(
        Permissions.CONTRACTS_WIPE_REQUEST_UPDATE,
        // UserRole.STANDARD_REGISTRY,
    )
    @ApiOperation({
        summary: 'Disable wipe requests.',
        description: 'Disable wipe contract requests. Only users with the Standard Registry role are allowed to make the request.',
    })
    @ApiParam({
        name: 'contractId',
        type: String,
        required: true,
        description: 'Contract identifier',
        example: '652745597a7b53526de37c05',
    })
    @ApiOkResponse({
        description: 'Successful operation.',
        type: Boolean
    })
    @ApiInternalServerErrorResponse({
        description: 'Internal server error.',
        type: InternalServerErrorDTO,
    })
    @ApiExtraModels(InternalServerErrorDTO)
    @HttpCode(HttpStatus.OK)
<<<<<<< HEAD
    async disableWipeRequests(
        @AuthUser() user: IAuthUser,
        @Param('contractId') contractId: string,
    ): Promise<boolean> {
=======
    @Auth(UserRole.STANDARD_REGISTRY)
    async disableWipeRequests(@Req() req, @Response() res): Promise<any> {
>>>>>>> a4fc3db1
        try {
            const guardians = new Guardians();
<<<<<<< HEAD
            return await guardians.disableWipeRequests(user.did, contractId);
=======
            return res.send(
                await guardians.disableWipeRequests(
                    user.did,
                    req.params.contractId
                )
            );
>>>>>>> a4fc3db1
        } catch (error) {
            await InternalException(error);
        }
    }

    /**
     * Approve wipe request
     */
    @Post('/wipe/requests/:requestId/approve')
    @Auth(
        Permissions.CONTRACTS_WIPE_REQUEST_REVIEW,
        // UserRole.STANDARD_REGISTRY,
    )
    @ApiOperation({
        summary: 'Approve wipe request.',
        description: 'Approve wipe contract request. Only users with the Standard Registry role are allowed to make the request.',
    })
    @ApiParam({
        name: 'requestId',
        type: String,
        description: 'Request identifier',
        required: true,
        example: '652745597a7b53526de37c05',
    })
    @ApiOkResponse({
        description: 'Successful operation.',
        type: Boolean
    })
    @ApiInternalServerErrorResponse({
        description: 'Internal server error.',
        type: InternalServerErrorDTO,
    })
    @ApiExtraModels(InternalServerErrorDTO)
    @HttpCode(HttpStatus.OK)
<<<<<<< HEAD
    async approveWipeRequest(
        @AuthUser() user: IAuthUser,
        @Param('requestId') requestId: string,
    ): Promise<boolean> {
=======
    @Auth(UserRole.STANDARD_REGISTRY)
    async approveWipeRequest(@Req() req, @Response() res): Promise<any> {
>>>>>>> a4fc3db1
        try {
            const guardians = new Guardians();
<<<<<<< HEAD
            return await guardians.approveWipeRequest(user.did, requestId);
=======
            return res.send(
                await guardians.approveWipeRequest(
                    user.did,
                    req.params.requestId
                )
            );
>>>>>>> a4fc3db1
        } catch (error) {
            await InternalException(error);
        }
    }

    /**
     * Reject wipe request
     */
    @Delete('/wipe/requests/:requestId/reject')
    @Auth(
        Permissions.CONTRACTS_WIPE_REQUEST_REVIEW,
        // UserRole.STANDARD_REGISTRY,
    )
    @ApiOperation({
        summary: 'Reject wipe request.',
        description: 'Reject wipe contract request. Only users with the Standard Registry role are allowed to make the request.',
    })
    @ApiParam({
        name: 'requestId',
        type: String,
        description: 'Request identifier',
        required: true,
        example: '652745597a7b53526de37c05',
    })
    @ApiQuery({
        name: 'ban',
        type: Boolean,
        description: 'Reject and ban'
    })
    @ApiOkResponse({
        description: 'Successful operation.',
        type: Boolean,
    })
    @ApiInternalServerErrorResponse({
        description: 'Internal server error.',
        type: InternalServerErrorDTO,
    })
    @ApiExtraModels(InternalServerErrorDTO)
    @HttpCode(HttpStatus.OK)
<<<<<<< HEAD
    async rejectWipeRequest(
        @AuthUser() user: IAuthUser,
        @Param('requestId') requestId: string,
        @Query('ban') ban: boolean,
    ): Promise<boolean> {
=======
    @Auth(UserRole.STANDARD_REGISTRY)
    async rejectWipeRequest(@Req() req, @Response() res): Promise<any> {
>>>>>>> a4fc3db1
        try {
            const guardians = new Guardians();
<<<<<<< HEAD
            return await guardians.rejectWipeRequest(
                user.did,
                requestId,
                String(ban).toLowerCase() === 'true'
=======
            return res.send(
                await guardians.rejectWipeRequest(
                    user.did,
                    req.params.requestId,
                    req.query.ban?.toLowerCase() === 'true'
                )
>>>>>>> a4fc3db1
            );
        } catch (error) {
            await InternalException(error);
        }
    }

    /**
     * Remove all wipe requests
     */
    @Delete('/wipe/:contractId/requests')
    @Auth(
        Permissions.CONTRACTS_WIPE_REQUEST_DELETE,
        // UserRole.STANDARD_REGISTRY,
    )
    @ApiOperation({
        summary: 'Clear wipe requests.',
        description: 'Clear wipe contract requests. Only users with the Standard Registry role are allowed to make the request.',
    })
    @ApiParam({
        name: 'contractId',
        type: String,
        description: 'Contract identifier',
        required: true,
        example: '652745597a7b53526de37c05',
    })
    @ApiOkResponse({
        description: 'Successful operation.',
        type: Boolean
    })
    @ApiInternalServerErrorResponse({
        description: 'Internal server error.',
        type: InternalServerErrorDTO,
    })
    @ApiExtraModels(InternalServerErrorDTO)
    @HttpCode(HttpStatus.OK)
<<<<<<< HEAD
    async clearWipeRequests(
        @AuthUser() user: IAuthUser,
        @Param('contractId') contractId: string,
    ): Promise<boolean> {
=======
    @Auth(UserRole.STANDARD_REGISTRY)
    async clearWipeRequests(@Req() req, @Response() res): Promise<any> {
>>>>>>> a4fc3db1
        try {
            const guardians = new Guardians();
<<<<<<< HEAD
            return await guardians.clearWipeRequests(user.did, contractId);
=======
            return res.send(
                await guardians.clearWipeRequests(
                    user.did,
                    req.params.contractId
                )
            );
>>>>>>> a4fc3db1
        } catch (error) {
            await InternalException(error);
        }
    }

    /**
     * Add wipe admin
     */
    @Post('/wipe/:contractId/admin/:hederaId')
    @Auth(
        Permissions.CONTRACTS_WIPE_ADMIN_CREATE,
        // UserRole.STANDARD_REGISTRY,
    )
    @ApiOperation({
        summary: 'Add wipe admin.',
        description: 'Add wipe contract admin. Only users with the Standard Registry role are allowed to make the request.',
    })
    @ApiParam({
        name: 'contractId',
        description: 'Contract identifier',
        type: String,
        required: true,
        example: '652745597a7b53526de37c05',
    })
    @ApiParam({
        name: 'hederaId',
        description: 'Hedera identifier',
        type: String,
        required: true,
        example: '0.0.1',
    })
    @ApiOkResponse({
        description: 'Successful operation.',
        type: Boolean
    })
    @ApiInternalServerErrorResponse({
        description: 'Internal server error.',
        type: InternalServerErrorDTO,
    })
    @ApiExtraModels(InternalServerErrorDTO)
    @HttpCode(HttpStatus.OK)
<<<<<<< HEAD
    async wipeAddAdmin(
        @AuthUser() user: IAuthUser,
        @Param('contractId') contractId: string,
        @Param('hederaId') hederaId: string
    ): Promise<boolean> {
=======
    @Auth(UserRole.STANDARD_REGISTRY)
    async wipeAddAdmin(@Req() req, @Response() res): Promise<any> {
>>>>>>> a4fc3db1
        try {
            const guardians = new Guardians();
<<<<<<< HEAD
            return await guardians.addWipeAdmin(user.did, contractId, hederaId);
=======
            return res.send(
                await guardians.addWipeAdmin(
                    user.did,
                    req.params.contractId,
                    req.params.hederaId
                )
            );
>>>>>>> a4fc3db1
        } catch (error) {
            await InternalException(error);
        }
    }

    /**
     * Remove wipe admin
     */
    @Delete('/wipe/:contractId/admin/:hederaId')
    @Auth(
        Permissions.CONTRACTS_WIPE_ADMIN_DELETE,
        // UserRole.STANDARD_REGISTRY,
    )
    @ApiOperation({
        summary: 'Remove wipe admin.',
        description: 'Remove wipe contract admin. Only users with the Standard Registry role are allowed to make the request.',
    })
    @ApiParam({
        name: 'contractId',
        type: String,
        description: 'Contract identifier',
        required: true,
        example: '652745597a7b53526de37c05',
    })
    @ApiParam({
        name: 'hederaId',
        type: String,
        description: 'Hedera identifier',
        required: true,
        example: '0.0.1',
    })
    @ApiOkResponse({
        description: 'Successful operation.',
        type: Boolean
    })
    @ApiInternalServerErrorResponse({
        description: 'Internal server error.',
        type: InternalServerErrorDTO,
    })
    @ApiExtraModels(InternalServerErrorDTO)
    @HttpCode(HttpStatus.OK)
<<<<<<< HEAD
    async wipeRemoveAdmin(
        @AuthUser() user: IAuthUser,
        @Param('contractId') contractId: string,
        @Param('hederaId') hederaId: string
    ): Promise<boolean> {
=======
    @Auth(UserRole.STANDARD_REGISTRY)
    async wipeRemoveAdmin(@Req() req, @Response() res): Promise<any> {
>>>>>>> a4fc3db1
        try {
            const guardians = new Guardians();
<<<<<<< HEAD
            return await guardians.removeWipeAdmin(user.did, contractId, hederaId);
=======
            return res.send(
                await guardians.removeWipeAdmin(
                    user.did,
                    req.params.contractId,
                    req.params.hederaId
                )
            );
>>>>>>> a4fc3db1
        } catch (error) {
            await InternalException(error);
        }
    }

    /**
     * Add wipe manager
     */
    @Post('/wipe/:contractId/manager/:hederaId')
    @Auth(
        Permissions.CONTRACTS_WIPE_MANAGER_CREATE,
        // UserRole.STANDARD_REGISTRY,
    )
    @ApiOperation({
        summary: 'Add wipe manager.',
        description: 'Add wipe contract manager. Only users with the Standard Registry role are allowed to make the request.',
    })
    @ApiParam({
        name: 'contractId',
        type: String,
        description: 'Contract identifier',
        required: true,
        example: '652745597a7b53526de37c05',
    })
    @ApiParam({
        name: 'hederaId',
        type: String,
        description: 'Hedera identifier',
        required: true,
        example: '0.0.1',
    })
    @ApiOkResponse({
        description: 'Successful operation.',
        type: Boolean
    })
    @ApiInternalServerErrorResponse({
        description: 'Internal server error.',
        type: InternalServerErrorDTO,
    })
    @ApiExtraModels(InternalServerErrorDTO)
    @HttpCode(HttpStatus.OK)
<<<<<<< HEAD
    async wipeAddManager(
        @AuthUser() user: IAuthUser,
        @Param('contractId') contractId: string,
        @Param('hederaId') hederaId: string
    ): Promise<boolean> {
=======
    @Auth(UserRole.STANDARD_REGISTRY)
    async wipeAddManager(@Req() req, @Response() res): Promise<any> {
>>>>>>> a4fc3db1
        try {
            const guardians = new Guardians();
<<<<<<< HEAD
            return await guardians.addWipeManager(user.did, contractId, hederaId);
=======
            return res.send(
                await guardians.addWipeManager(
                    user.did,
                    req.params.contractId,
                    req.params.hederaId
                )
            );
>>>>>>> a4fc3db1
        } catch (error) {
            await InternalException(error);
        }
    }

    /**
     * Remove wipe manager
     */
    @Delete('/wipe/:contractId/manager/:hederaId')
    @Auth(
        Permissions.CONTRACTS_WIPE_MANAGER_DELETE,
        // UserRole.STANDARD_REGISTRY,
    )
    @ApiOperation({
        summary: 'Remove wipe manager.',
        description: 'Remove wipe contract admin. Only users with the Standard Registry role are allowed to make the request.',
    })
    @ApiParam({
        name: 'contractId',
        type: String,
        description: 'Contract identifier',
        required: true,
        example: '652745597a7b53526de37c05',
    })
    @ApiParam({
        name: 'hederaId',
        type: String,
        description: 'Hedera identifier',
        required: true,
        example: '0.0.1',
    })
    @ApiOkResponse({
        description: 'Successful operation.',
        type: Boolean
    })
    @ApiInternalServerErrorResponse({
        description: 'Internal server error.',
        type: InternalServerErrorDTO,
    })
    @ApiExtraModels(InternalServerErrorDTO)
    @HttpCode(HttpStatus.OK)
<<<<<<< HEAD
    async wipeRemoveManager(
        @AuthUser() user: IAuthUser,
        @Param('contractId') contractId: string,
        @Param('hederaId') hederaId: string
    ): Promise<boolean> {
=======
    @Auth(UserRole.STANDARD_REGISTRY)
    async wipeRemoveManager(@Req() req, @Response() res): Promise<any> {
>>>>>>> a4fc3db1
        try {
            const guardians = new Guardians();
<<<<<<< HEAD
            return await guardians.removeWipeManager(user.did, contractId, hederaId);
=======
            return res.send(
                await guardians.removeWipeManager(
                    user.did,
                    req.params.contractId,
                    req.params.hederaId
                )
            );
>>>>>>> a4fc3db1
        } catch (error) {
            await InternalException(error);
        }
    }

    /**
     * Add wipe wiper
     */
    @Post('/wipe/:contractId/wiper/:hederaId')
    @Auth(
        Permissions.CONTRACTS_WIPER_CREATE,
        // UserRole.STANDARD_REGISTRY,
    )
    @ApiOperation({
        summary: 'Add wipe wiper.',
        description: 'Add wipe contract wiper. Only users with the Standard Registry role are allowed to make the request.',
    })
    @ApiParam({
        name: 'contractId',
        type: String,
        description: 'Contract identifier',
        required: true,
        example: '652745597a7b53526de37c05',
    })
    @ApiParam({
        name: 'hederaId',
        type: String,
        description: 'Hedera identifier',
        required: true,
        example: '0.0.1',
    })
    @ApiOkResponse({
        description: 'Successful operation.',
        type: Boolean
    })
    @ApiInternalServerErrorResponse({
        description: 'Internal server error.',
        type: InternalServerErrorDTO,
    })
    @ApiExtraModels(InternalServerErrorDTO)
    @HttpCode(HttpStatus.OK)
<<<<<<< HEAD
    async wipeAddWiper(
        @AuthUser() user: IAuthUser,
        @Param('contractId') contractId: string,
        @Param('hederaId') hederaId: string
    ): Promise<boolean> {
=======
    @Auth(UserRole.STANDARD_REGISTRY)
    async wipeAddWiper(@Req() req, @Response() res): Promise<any> {
>>>>>>> a4fc3db1
        try {
            const guardians = new Guardians();
<<<<<<< HEAD
            return await guardians.addWipeWiper(user.did, contractId, hederaId);
=======
            return res.send(
                await guardians.addWipeWiper(
                    user.did,
                    req.params.contractId,
                    req.params.hederaId
                )
            );
>>>>>>> a4fc3db1
        } catch (error) {
            await InternalException(error);
        }
    }

    /**
     * Remove wipe wiper
     */
    @Delete('/wipe/:contractId/wiper/:hederaId')
    @Auth(
        Permissions.CONTRACTS_WIPER_DELETE,
        // UserRole.STANDARD_REGISTRY,
    )
    @ApiOperation({
        summary: 'Remove wipe wiper.',
        description: 'Remove wipe contract admin. Only users with the Standard Registry role are allowed to make the request.',
    })
    @ApiParam({
        name: 'contractId',
        type: String,
        description: 'Contract identifier',
        required: true,
        example: '652745597a7b53526de37c05',
    })
    @ApiParam({
        name: 'hederaId',
        type: String,
        description: 'Hedera identifier',
        required: true,
        example: '0.0.1',
    })
    @ApiOkResponse({
        description: 'Successful operation.',
        type: Boolean
    })
    @ApiInternalServerErrorResponse({
        description: 'Internal server error.',
        type: InternalServerErrorDTO,
    })
    @ApiExtraModels(InternalServerErrorDTO)
    @HttpCode(HttpStatus.OK)
<<<<<<< HEAD
    async wipeRemoveWiper(
        @AuthUser() user: IAuthUser,
        @Param('contractId') contractId: string,
        @Param('hederaId') hederaId: string
    ): Promise<boolean> {
=======
    @Auth(UserRole.STANDARD_REGISTRY)
    async wipeRemoveWiper(@Req() req, @Response() res): Promise<any> {
>>>>>>> a4fc3db1
        try {
            const guardians = new Guardians();
<<<<<<< HEAD
            return await guardians.removeWipeWiper(user.did, contractId, hederaId);
=======
            return res.send(
                await guardians.removeWipeWiper(
                    user.did,
                    req.params.contractId,
                    req.params.hederaId
                )
            );
>>>>>>> a4fc3db1
        } catch (error) {
            await InternalException(error);
        }
    }

    //#endregion
    //#region Retire contract endpoints

    /**
     * Sync retire contract pools
     */
    @Post('/retire/:contractId/pools/sync')
    @Auth(
        Permissions.CONTRACTS_POOL_UPDATE,
        // UserRole.STANDARD_REGISTRY,
    )
    @ApiOperation({
        summary: 'Sync retire pools.',
        description: 'Sync retire contract pools. Only users with the Standard Registry role are allowed to make the request.',
    })
    @ApiParam({
        name: 'contractId',
        type: String,
        required: true,
        description: 'Contract identifier',
        example: '652745597a7b53526de37c05',
    })
    @ApiOkResponse({
        description: 'Sync date.',
        type: Date,
    })
    @ApiInternalServerErrorResponse({
        description: 'Internal server error.',
        type: InternalServerErrorDTO,
    })
    @ApiExtraModels(RetireRequestDTO, InternalServerErrorDTO)
    @HttpCode(HttpStatus.OK)
<<<<<<< HEAD
    async retireSyncPools(
        @AuthUser() user: IAuthUser,
        @Param('contractId') contractId: string
    ): Promise<string> {
=======
    @Auth(UserRole.STANDARD_REGISTRY)
    async retireSyncPools(@Req() req, @Response() res): Promise<any> {
>>>>>>> a4fc3db1
        try {
            const guardians = new Guardians();
<<<<<<< HEAD
            return await guardians.syncRetirePools(user.did, contractId);
=======
            return res.send(
                await guardians.syncRetirePools(user.did, req.params.contractId)
            );
>>>>>>> a4fc3db1
        } catch (error) {
            await InternalException(error);
        }
    }

    /**
     * Get list of all retire requests
     */
    @Get('/retire/requests')
    @Auth(
        Permissions.CONTRACTS_RETIRE_REQUEST_READ,
        // UserRole.STANDARD_REGISTRY,
        // UserRole.USER
    )
    @ApiOperation({
        summary: 'Return a list of all retire requests.',
        description: 'Returns all retire requests.',
    })
    @ApiQuery({
        name: 'pageIndex',
        type: Number,
        description: 'The number of pages to skip before starting to collect the result set',
        example: 0,
    })
    @ApiQuery({
        name: 'pageSize',
        type: Number,
        description: 'The numbers of items to return',
        example: 20,
    })
    @ApiQuery({
        name: 'contractId',
        type: String,
        description: 'Contract identifier',
        example: '0.0.1',
    })
    @ApiOkResponse({
        description: 'Successful operation.',
        isArray: true,
        headers: pageHeader,
        type: RetireRequestDTO,
    })
    @ApiInternalServerErrorResponse({
        description: 'Internal server error.',
        type: InternalServerErrorDTO,
    })
    @ApiExtraModels(RetireRequestDTO, InternalServerErrorDTO)
    // @UseCache({ isExpress: true })
<<<<<<< HEAD
    @HttpCode(HttpStatus.OK)
    async getRetireRequests(
        @AuthUser() user: IAuthUser,
        @Query('contractId') contractId: string,
        @Query('pageIndex') pageIndex: number,
        @Query('pageSize') pageSize: number,
        @Response() res: any
    ): Promise<RetireRequestDTO[]> {
=======
    @Auth(UserRole.STANDARD_REGISTRY, UserRole.USER)
    async getRetireRequests(@Req() req, @Response() res): Promise<any> {
>>>>>>> a4fc3db1
        try {
            const guardians = new Guardians();
            const [contracts, count] = await guardians.getRetireRequests(
                user.did,
                contractId,
                pageIndex,
                pageSize
            );
            return res.header('X-Total-Count', count).send(contracts);
        } catch (error) {
            await InternalException(error);
        }
    }

    /**
     * Get list of all retire pools
     */
    @Get('/retire/pools')
    @Auth(
        Permissions.CONTRACTS_POOL_READ,
        // UserRole.STANDARD_REGISTRY,
        // UserRole.USER
    )
    @ApiOperation({
        summary: 'Return a list of all retire pools.',
        description: 'Returns all retire pools.',
    })
    @ApiQuery({
        name: 'pageIndex',
        type: Number,
        description: 'The number of pages to skip before starting to collect the result set',
        example: 0,
    })
    @ApiQuery({
        name: 'pageSize',
        type: Number,
        description: 'The numbers of items to return',
        example: 20,
    })
    @ApiQuery({
        name: 'contractId',
        type: String,
        description: 'Contract identifier',
        example: '0.0.1',
    })
    @ApiQuery({
        name: 'tokens',
        type: String,
        description: 'Tokens',
        example: '0.0.1,0.0.2,0.0.3',
    })
    @ApiOkResponse({
        description: 'Successful operation.',
        isArray: true,
        headers: pageHeader,
        type: RetirePoolDTO,
    })
    @ApiInternalServerErrorResponse({
        description: 'Internal server error.',
        type: InternalServerErrorDTO,
    })
    @ApiExtraModels(RetirePoolDTO, InternalServerErrorDTO)
    // @UseCache({ isExpress: true })
<<<<<<< HEAD
    @HttpCode(HttpStatus.OK)
    async getRetirePools(
        @AuthUser() user: IAuthUser,
        @Query('contractId') contractId: string,
        @Query('tokens') tokens: string,
        @Query('pageIndex') pageIndex: number,
        @Query('pageSize') pageSize: number,
        @Response() res: any
    ): Promise<RetirePoolDTO[]> {
=======
    @Auth(UserRole.STANDARD_REGISTRY, UserRole.USER)
    async getRetirePools(@Req() req, @Response() res): Promise<any> {
>>>>>>> a4fc3db1
        try {
            const guardians = new Guardians();
            const [contracts, count] = await guardians.getRetirePools(
                user.did,
                tokens?.split(','),
                contractId,
                pageIndex,
                pageSize
            );
            return res.header('X-Total-Count', count).send(contracts);
        } catch (error) {
            await InternalException(error);
        }
    }

    /**
     * Remove retire requests.
     */
    @Delete('/retire/:contractId/requests')
    @Auth(
        Permissions.CONTRACTS_RETIRE_REQUEST_DELETE,
        // UserRole.STANDARD_REGISTRY,
    )
    @ApiOperation({
        summary: 'Clear retire requests.',
        description: 'Clear retire contract requests. Only users with the Standard Registry role are allowed to make the request.',
    })
    @ApiParam({
        name: 'contractId',
        type: String,
        required: true,
        description: 'Contract identifier',
        example: '652745597a7b53526de37c05',
    })
    @ApiOkResponse({
        description: 'Successful operation.',
        type: Boolean,
    })
    @ApiInternalServerErrorResponse({
        description: 'Internal server error.',
        type: InternalServerErrorDTO,
    })
    @ApiExtraModels(RetireRequestDTO, InternalServerErrorDTO)
    @HttpCode(HttpStatus.OK)
<<<<<<< HEAD
    async clearRetireRequests(
        @AuthUser() user: IAuthUser,
        @Param('contractId') contractId: string
    ): Promise<boolean> {
=======
    @Auth(UserRole.STANDARD_REGISTRY)
    async clearRetireRequests(@Req() req, @Response() res): Promise<any> {
>>>>>>> a4fc3db1
        try {
            const guardians = new Guardians();
<<<<<<< HEAD
            return await guardians.clearRetireRequests(user.did, contractId);
=======
            return res.send(
                await guardians.clearRetireRequests(
                    user.did,
                    req.params.contractId
                )
            );
>>>>>>> a4fc3db1
        } catch (error) {
            await InternalException(error);
        }
    }

    /**
     * Clear retire pools.
     */
    @Delete('/retire/:contractId/pools')
    @Auth(
        Permissions.CONTRACTS_POOL_DELETE,
        // UserRole.STANDARD_REGISTRY,
    )
    @ApiOperation({
        summary: 'Clear retire pools.',
        description: 'Clear retire contract pools. Only users with the Standard Registry role are allowed to make the request.',
    })
    @ApiParam({
        name: 'contractId',
        type: String,
        required: true,
        description: 'Contract identifier',
        example: '652745597a7b53526de37c05',
    })
    @ApiOkResponse({
        description: 'Successful operation.',
        type: Boolean,
    })
    @ApiInternalServerErrorResponse({
        description: 'Internal server error.',
        type: InternalServerErrorDTO,
    })
    @ApiExtraModels(RetireRequestDTO, InternalServerErrorDTO)
    @HttpCode(HttpStatus.OK)
<<<<<<< HEAD
    async clearRetirePools(
        @AuthUser() user: IAuthUser,
        @Param('contractId') contractId: string,
    ): Promise<boolean> {
=======
    @Auth(UserRole.STANDARD_REGISTRY)
    async clearRetirePools(@Req() req, @Response() res): Promise<any> {
>>>>>>> a4fc3db1
        try {
            const guardians = new Guardians();
<<<<<<< HEAD
            return await guardians.clearRetirePools(user.did, contractId);
=======
            return res.send(
                await guardians.clearRetirePools(
                    user.did,
                    req.params.contractId
                )
            );
>>>>>>> a4fc3db1
        } catch (error) {
            await InternalException(error);
        }
    }

    /**
     * Set retire pool.
     */
    @Post('/retire/:contractId/pools')
    @Auth(
        Permissions.CONTRACTS_POOL_UPDATE,
        // UserRole.STANDARD_REGISTRY,
    )
    @ApiOperation({
        summary: 'Set retire pool.',
        description: 'Set retire contract pool. Only users with the Standard Registry role are allowed to make the request.',
    })
    @ApiBody({
        type: RetirePoolTokenDTO,
    })
    @ApiParam({
        name: 'contractId',
        type: String,
        description: 'Contract identifier',
        required: true,
        example: '652745597a7b53526de37c05',
    })
    @ApiOkResponse({
        description: 'Successful operation.',
        type: RetirePoolDTO,
    })
    @ApiInternalServerErrorResponse({
        description: 'Internal server error.',
        type: InternalServerErrorDTO,
    })
    @ApiExtraModels(RetirePoolDTO, RetirePoolTokenDTO, InternalServerErrorDTO)
    @HttpCode(HttpStatus.OK)
<<<<<<< HEAD
    async setRetirePool(
        @AuthUser() user: IAuthUser,
        @Param('contractId') contractId: string,
        @Body() body: any
    ): Promise<RetirePoolDTO> {
=======
    @Auth(UserRole.STANDARD_REGISTRY)
    async setRetirePool(@Req() req, @Response() res): Promise<any> {
>>>>>>> a4fc3db1
        try {
            const guardians = new Guardians();
<<<<<<< HEAD
            return await guardians.setRetirePool(user.did, contractId, body);
=======
            return res.send(
                await guardians.setRetirePool(
                    user.did,
                    req.params.contractId,
                    req.body
                )
            );
>>>>>>> a4fc3db1
        } catch (error) {
            await InternalException(error);
        }
    }

    /**
     * Unset retire pool.
     */
    @Delete('/retire/pools/:poolId')
    @Auth(
        Permissions.CONTRACTS_POOL_DELETE,
        // UserRole.STANDARD_REGISTRY,
    )
    @ApiOperation({
        summary: 'Unset retire pool.',
        description: 'Unset retire contract pool. Only users with the Standard Registry role are allowed to make the request.',
    })
    @ApiParam({
        name: 'poolId',
        type: String,
        description: 'Pool Identifier',
        required: true,
        example: '652745597a7b53526de37c05',
    })
    @ApiOkResponse({
        description: 'Successful operation.',
        type: Boolean,
    })
    @ApiInternalServerErrorResponse({
        description: 'Internal server error.',
        type: InternalServerErrorDTO,
    })
    @ApiExtraModels(InternalServerErrorDTO)
    @HttpCode(HttpStatus.OK)
<<<<<<< HEAD
    async unsetRetirePool(
        @AuthUser() user: IAuthUser,
        @Param('poolId') poolId: string,
    ): Promise<boolean> {
=======
    @Auth(UserRole.STANDARD_REGISTRY)
    async unsetRetirePool(@Req() req, @Response() res): Promise<any> {
>>>>>>> a4fc3db1
        try {
            const guardians = new Guardians();
<<<<<<< HEAD
            return await guardians.unsetRetirePool(user.did, poolId);
=======
            return res.send(
                await guardians.unsetRetirePool(user.did, req.params.poolId)
            );
>>>>>>> a4fc3db1
        } catch (error) {
            await InternalException(error);
        }
    }

    /**
     * Unset retire request.
     */
    @Delete('/retire/requests/:requestId')
    @Auth(
        Permissions.CONTRACTS_RETIRE_REQUEST_DELETE,
        // UserRole.STANDARD_REGISTRY,
    )
    @ApiOperation({
        summary: 'Unset retire request.',
        description: 'Unset retire contract request. Only users with the Standard Registry role are allowed to make the request.',
    })
    @ApiParam({
        name: 'requestId',
        type: String,
        description: 'Request Identifier',
        required: true,
        example: '652745597a7b53526de37c05',
    })
    @ApiOkResponse({
        description: 'Successful operation.',
        type: Boolean,
    })
    @ApiInternalServerErrorResponse({
        description: 'Internal server error.',
        type: InternalServerErrorDTO,
    })
    @ApiExtraModels(InternalServerErrorDTO)
    @HttpCode(HttpStatus.OK)
<<<<<<< HEAD
    async unsetRetireRequest(
        @AuthUser() user: IAuthUser,
        @Param('requestId') requestId: string
    ): Promise<boolean> {
=======
    @Auth(UserRole.STANDARD_REGISTRY)
    async unsetRetireRequest(@Req() req, @Response() res): Promise<any> {
>>>>>>> a4fc3db1
        try {
            const guardians = new Guardians();
<<<<<<< HEAD
            return await guardians.unsetRetireRequest(user.did, requestId);
=======
            return res.send(
                await guardians.unsetRetireRequest(
                    user.did,
                    req.params.requestId
                )
            );
>>>>>>> a4fc3db1
        } catch (error) {
            await InternalException(error);
        }
    }

    /**
     * Retire tokens.
     */
    @Post('/retire/pools/:poolId/retire')
    @Auth(
        Permissions.CONTRACTS_RETIRE_REQUEST_CREATE,
        //???? UserRole.STANDARD_REGISTRY,
        // UserRole.USER
    )
    @ApiOperation({
        summary: 'Retire tokens.',
        description: 'Retire tokens.',
    })
    @ApiBody({
        type: RetireRequestTokenDTO,
    })
    @ApiParam({
        name: 'poolId',
        type: String,
        description: 'Pool Identifier',
        required: true,
        example: '652745597a7b53526de37c05',
    })
    @ApiOkResponse({
        description: 'Successful operation.',
        type: Boolean,
    })
    @ApiInternalServerErrorResponse({
        description: 'Internal server error.',
        type: InternalServerErrorDTO,
    })
    @ApiExtraModels(RetireRequestTokenDTO, InternalServerErrorDTO)
    @HttpCode(HttpStatus.OK)
<<<<<<< HEAD
    async retire(
        @AuthUser() user: IAuthUser,
        @Param('poolId') poolId: string,
        @Body() body: any
    ): Promise<boolean> {
=======
    @Auth(UserRole.STANDARD_REGISTRY, UserRole.USER)
    async retire(@Req() req, @Response() res): Promise<any> {
>>>>>>> a4fc3db1
        try {
            const guardians = new Guardians();
<<<<<<< HEAD
            return await guardians.retire(user.did, poolId, body);
=======
            return res.send(
                await guardians.retire(user.did, req.params.poolId, req.body)
            );
>>>>>>> a4fc3db1
        } catch (error) {
            await InternalException(error);
        }
    }

    /**
     * Approve retire request
     */
    @Post('/retire/requests/:requestId/approve')
    @Auth(
        Permissions.CONTRACTS_RETIRE_REQUEST_REVIEW,
        // UserRole.STANDARD_REGISTRY,
    )
    @ApiOperation({
        summary: 'Approve retire request.',
        description: 'Approve retire contract request. Only users with the Standard Registry role are allowed to make the request.',
    })
    @ApiParam({
        name: 'requestId',
        type: String,
        description: 'Request identifier',
        required: true,
        example: '652745597a7b53526de37c05',
    })
    @ApiOkResponse({
        description: 'Successful operation.',
        type: Boolean
    })
    @ApiInternalServerErrorResponse({
        description: 'Internal server error.',
        type: InternalServerErrorDTO,
    })
    @ApiExtraModels(InternalServerErrorDTO)
    @HttpCode(HttpStatus.OK)
<<<<<<< HEAD
    async approveRetire(
        @AuthUser() user: IAuthUser,
        @Param('requestId') requestId: string
    ): Promise<boolean> {
=======
    @Auth(UserRole.STANDARD_REGISTRY)
    async approveRetire(@Req() req, @Response() res): Promise<any> {
>>>>>>> a4fc3db1
        try {
            const guardians = new Guardians();
<<<<<<< HEAD
            return await guardians.approveRetire(user.did, requestId);
=======
            return res.send(
                await guardians.approveRetire(user.did, req.params.requestId)
            );
>>>>>>> a4fc3db1
        } catch (error) {
            await InternalException(error);
        }
    }

    /**
     * Cancel retire request.
     */
    @Delete('/retire/requests/:requestId/cancel')
    @Auth(
        Permissions.CONTRACTS_RETIRE_REQUEST_CREATE,
        //???? UserRole.STANDARD_REGISTRY,
        // UserRole.USER
    )
    @ApiOperation({
        summary: 'Cancel retire request.',
        description: 'Cancel retire contract request.',
    })
    @ApiParam({
        name: 'requestId',
        type: String,
        description: 'Request identifier',
        required: true,
        example: '652745597a7b53526de37c05',
    })
    @ApiOkResponse({
        description: 'Successful operation.',
        type: Boolean
    })
    @ApiInternalServerErrorResponse({
        description: 'Internal server error.',
        type: InternalServerErrorDTO,
    })
    @ApiExtraModels(InternalServerErrorDTO)
    @HttpCode(HttpStatus.OK)
<<<<<<< HEAD
    async cancelRetireRequest(
        @AuthUser() user: IAuthUser,
        @Param('requestId') requestId: string
    ): Promise<boolean> {
=======
    @Auth(UserRole.STANDARD_REGISTRY, UserRole.USER)
    async cancelRetireRequest(@Req() req, @Response() res): Promise<any> {
>>>>>>> a4fc3db1
        try {
            const guardians = new Guardians();
<<<<<<< HEAD
            return await guardians.cancelRetire(user.did, requestId);
=======
            return res.send(
                await guardians.cancelRetire(user.did, req.params.requestId)
            );
>>>>>>> a4fc3db1
        } catch (error) {
            await InternalException(error);
        }
    }

    /**
     * Add retire admin.
     */
    @Post('/retire/:contractId/admin/:hederaId')
    @Auth(
        Permissions.CONTRACTS_RETIRE_ADMIN_CREATE,
        // UserRole.STANDARD_REGISTRY,
    )
    @ApiOperation({
        summary: 'Add retire admin.',
        description: 'Add retire contract admin. Only users with the Standard Registry role are allowed to make the request.',
    })
    @ApiParam({
        name: 'contractId',
        type: String,
        description: 'Contract identifier',
        required: true,
        example: '652745597a7b53526de37c05',
    })
    @ApiParam({
        name: 'hederaId',
        type: String,
        description: 'Hedera identifier',
        required: true,
        example: '0.0.1',
    })
    @ApiOkResponse({
        description: 'Successful operation.',
        type: Boolean
    })
    @ApiInternalServerErrorResponse({
        description: 'Internal server error.',
        type: InternalServerErrorDTO,
    })
    @ApiExtraModels(InternalServerErrorDTO)
    @HttpCode(HttpStatus.OK)
<<<<<<< HEAD
    async retireAddAdmin(
        @AuthUser() user: IAuthUser,
        @Param('contractId') contractId: string,
        @Param('hederaId') hederaId: string
    ): Promise<boolean> {
=======
    @Auth(UserRole.STANDARD_REGISTRY)
    async retireAddAdmin(@Req() req, @Response() res): Promise<any> {
>>>>>>> a4fc3db1
        try {
            const guardians = new Guardians();
<<<<<<< HEAD
            return await guardians.addRetireAdmin(user.did, contractId, hederaId);
=======
            return res.send(
                await guardians.addRetireAdmin(
                    user.did,
                    req.params.contractId,
                    req.params.hederaId
                )
            );
>>>>>>> a4fc3db1
        } catch (error) {
            await InternalException(error);
        }
    }

    /**
     * Remove wipe admin.
     */
    @Delete('/retire/:contractId/admin/:hederaId')
    @Auth(
        Permissions.CONTRACTS_RETIRE_ADMIN_DELETE,
        // UserRole.STANDARD_REGISTRY,
    )
    @ApiOperation({
        summary: 'Remove wipe admin.',
        description: 'Remove wipe contract admin. Only users with the Standard Registry role are allowed to make the request.',
    })
    @ApiParam({
        name: 'contractId',
        type: String,
        description: 'Contract identifier',
        required: true,
        example: '652745597a7b53526de37c05',
    })
    @ApiParam({
        name: 'hederaId',
        type: String,
        description: 'Hedera identifier',
        required: true,
        example: '0.0.1',
    })
    @ApiOkResponse({
        description: 'Successful operation.',
        type: Boolean
    })
    @ApiInternalServerErrorResponse({
        description: 'Internal server error.',
        type: InternalServerErrorDTO,
    })
    @ApiExtraModels(InternalServerErrorDTO)
    @HttpCode(HttpStatus.OK)
<<<<<<< HEAD
    async retireRemoveAdmin(
        @AuthUser() user: IAuthUser,
        @Param('contractId') contractId: string,
        @Param('hederaId') hederaId: string
    ): Promise<boolean> {
=======
    @Auth(UserRole.STANDARD_REGISTRY)
    async retireRemoveAdmin(@Req() req, @Response() res): Promise<any> {
>>>>>>> a4fc3db1
        try {
            const guardians = new Guardians();
<<<<<<< HEAD
            return await guardians.removeRetireAdmin(user.did, contractId, hederaId);
=======
            return res.send(
                await guardians.removeRetireAdmin(
                    user.did,
                    req.params.contractId,
                    req.params.hederaId
                )
            );
>>>>>>> a4fc3db1
        } catch (error) {
            await InternalException(error);
        }
    }

    /**
     * Get a list of all retire vcs
     */
    @Get('/retire')
    @Auth(
        Permissions.CONTRACTS_DOCUMENT_READ,
        // UserRole.STANDARD_REGISTRY,
        // UserRole.USER
    )
    @ApiOperation({
        summary: 'Return a list of all retire vcs.',
        description: 'Returns all retire vcs.',
    })
    @ApiQuery({
        name: 'pageIndex',
        type: Number,
        description: 'The number of pages to skip before starting to collect the result set',
        example: 0,
    })
    @ApiQuery({
        name: 'pageSize',
        type: Number,
        description: 'The numbers of items to return',
        example: 20,
    })
    @ApiOkResponse({
        description: 'Successful operation.',
        isArray: true,
        headers: pageHeader,
        type: 'object',
    })
    @ApiInternalServerErrorResponse({
        description: 'Internal server error.',
        type: InternalServerErrorDTO,
    })
    @ApiExtraModels(RetirePoolDTO, InternalServerErrorDTO)
    @UseCache({ isExpress: true })
    @HttpCode(HttpStatus.OK)
<<<<<<< HEAD
    async getRetireVCs(
        @AuthUser() user: IAuthUser,
        @Query('pageIndex') pageIndex: number,
        @Query('pageSize') pageSize: number,
        @Response() res: any
    ): Promise<any[]> {
=======
    // @UseCache({ isExpress: true })
    @Auth(UserRole.STANDARD_REGISTRY, UserRole.USER)
    async getRetireVCs(@Req() req, @Response() res): Promise<any> {
>>>>>>> a4fc3db1
        try {
            const guardians = new Guardians();
<<<<<<< HEAD
            const [vcs, count] = await guardians.getRetireVCs(user.did, pageIndex, pageSize);
            res.locals.data = vcs
            return res.setHeader('X-Total-Count', count).json(vcs);
=======
            const [vcs, count] = await guardians.getRetireVCs(
                user.did,
                req.query.pageIndex as any,
                req.query.pageSize as any
            );
            return res.header('X-Total-Count', count).send(vcs);
>>>>>>> a4fc3db1
        } catch (error) {
            await InternalException(error);
        }
    }
    //#endregion
}<|MERGE_RESOLUTION|>--- conflicted
+++ resolved
@@ -1,4 +1,3 @@
-<<<<<<< HEAD
 import { ContractType, Permissions } from '@guardian/interfaces';
 import { IAuthUser } from '@guardian/common';
 import { Body, Controller, Delete, Get, HttpCode, HttpStatus, Param, Post, Query, Response, } from '@nestjs/common';
@@ -6,47 +5,6 @@
 import { ContractConfigDTO, ContractDTO, RetirePoolDTO, RetirePoolTokenDTO, RetireRequestDTO, RetireRequestTokenDTO, WiperRequestDTO, InternalServerErrorDTO, pageHeader } from '#middlewares';
 import { AuthUser, Auth } from '#auth';
 import { Guardians, UseCache, InternalException } from '#helpers';
-=======
-import { Guardians } from '../../helpers/guardians.js';
-import { ContractType, UserRole } from '@guardian/interfaces';
-import { Logger } from '@guardian/common';
-import {
-  Controller,
-  Delete,
-  Get,
-  HttpCode,
-  HttpException,
-  HttpStatus,
-  Post,
-  Req,
-  Response,
-} from '@nestjs/common';
-import {
-    ApiInternalServerErrorResponse,
-    ApiOkResponse,
-    ApiCreatedResponse,
-    ApiOperation,
-    ApiUnauthorizedResponse,
-    ApiExtraModels,
-    ApiForbiddenResponse,
-    ApiTags,
-    ApiBody,
-    ApiBearerAuth,
-    ApiQuery,
-    ApiParam,
-} from '@nestjs/swagger';
-import { InternalServerErrorDTO } from '../../middlewares/validation/schemas/errors.js';
-import {
-    ContractDTO,
-    RetirePoolDTO,
-    RetirePoolTokenDTO,
-    RetireRequestDTO,
-    RetireRequestTokenDTO,
-    WiperRequestDTO,
-} from '../../middlewares/validation/schemas/contracts.js';
-import { UseCache } from '../../helpers/decorators/cache.js';
-import { Auth } from '../../auth/auth.decorator.js';
->>>>>>> a4fc3db1
 
 /**
  * Contracts api
@@ -99,7 +57,6 @@
     })
     @ApiExtraModels(ContractDTO, InternalServerErrorDTO)
     @HttpCode(HttpStatus.OK)
-<<<<<<< HEAD
     async getContracts(
         @AuthUser() user: IAuthUser,
         @Query('type') type: ContractType,
@@ -107,10 +64,6 @@
         @Query('pageSize') pageSize: number,
         @Response() res: any
     ): Promise<ContractDTO[]> {
-=======
-    @Auth(UserRole.STANDARD_REGISTRY, UserRole.USER)
-    async getContracts(@Req() req, @Response() res): Promise<any> {
->>>>>>> a4fc3db1
         try {
             const guardians = new Guardians();
             const [contracts, count] = await guardians.getContracts(
@@ -150,15 +103,10 @@
     })
     @ApiExtraModels(ContractDTO, InternalServerErrorDTO)
     @HttpCode(HttpStatus.CREATED)
-<<<<<<< HEAD
     async createContract(
         @AuthUser() user: IAuthUser,
         @Body() body: ContractConfigDTO
     ): Promise<ContractDTO> {
-=======
-    @Auth(UserRole.STANDARD_REGISTRY)
-    async createContract(@Req() req): Promise<any> {
->>>>>>> a4fc3db1
         try {
             const { description, type } = body;
             const guardians = new Guardians();
@@ -206,15 +154,10 @@
     })
     @ApiExtraModels(ContractDTO, InternalServerErrorDTO)
     @HttpCode(HttpStatus.OK)
-<<<<<<< HEAD
     async importContract(
         @AuthUser() user: IAuthUser,
         @Body() body: any
     ): Promise<ContractDTO> {
-=======
-    @Auth(UserRole.STANDARD_REGISTRY)
-    async importContract(@Req() req): Promise<any> {
->>>>>>> a4fc3db1
         try {
             const { contractId, description } = body;
             const guardians = new Guardians();
@@ -253,16 +196,11 @@
     })
     @ApiExtraModels(InternalServerErrorDTO)
     @UseCache()
-<<<<<<< HEAD
     @HttpCode(HttpStatus.OK)
     async contractPermissions(
         @AuthUser() user: IAuthUser,
         @Param('contractId') contractId: string,
     ): Promise<number> {
-=======
-    @Auth(UserRole.STANDARD_REGISTRY)
-    async contractPermissions(@Req() req): Promise<any> {
->>>>>>> a4fc3db1
         try {
             const guardians = new Guardians();
             return await guardians.checkContractPermissions(user.did, contractId);
@@ -300,27 +238,13 @@
     })
     @ApiExtraModels(InternalServerErrorDTO)
     @HttpCode(HttpStatus.OK)
-<<<<<<< HEAD
     async removeContract(
         @AuthUser() user: IAuthUser,
         @Param('contractId') contractId: string,
     ): Promise<boolean> {
-=======
-    @Auth(UserRole.STANDARD_REGISTRY)
-    async removeContract(@Req() req, @Response() res): Promise<any> {
->>>>>>> a4fc3db1
-        try {
-            const guardians = new Guardians();
-<<<<<<< HEAD
+        try {
+            const guardians = new Guardians();
             return await guardians.removeContract(user.did, contractId);
-=======
-            return res.send(
-                await guardians.removeContract(
-                    user?.did,
-                    req.params?.contractId as string
-                )
-            );
->>>>>>> a4fc3db1
         } catch (error) {
             await InternalException(error);
         }
@@ -369,7 +293,6 @@
         type: InternalServerErrorDTO,
     })
     // @UseCache({ isExpress: true })
-<<<<<<< HEAD
     @ApiExtraModels(ContractDTO, InternalServerErrorDTO)
     @HttpCode(HttpStatus.OK)
     async getWipeRequests(
@@ -379,10 +302,6 @@
         @Query('pageSize') pageSize: number,
         @Response() res: any
     ): Promise<WiperRequestDTO[]> {
-=======
-    @Auth(UserRole.STANDARD_REGISTRY)
-    async getWipeRequests(@Req() req, @Response() res): Promise<any> {
->>>>>>> a4fc3db1
         try {
             const guardians = new Guardians();
             const [contracts, count] = await guardians.getWipeRequests(
@@ -426,27 +345,13 @@
     })
     @ApiExtraModels(InternalServerErrorDTO)
     @HttpCode(HttpStatus.OK)
-<<<<<<< HEAD
     async enableWipeRequests(
         @AuthUser() user: IAuthUser,
         @Param('contractId') contractId: string,
     ): Promise<boolean> {
-=======
-    @Auth(UserRole.STANDARD_REGISTRY)
-    async enableWipeRequests(@Req() req, @Response() res): Promise<any> {
->>>>>>> a4fc3db1
-        try {
-            const guardians = new Guardians();
-<<<<<<< HEAD
+        try {
+            const guardians = new Guardians();
             return await guardians.enableWipeRequests(user.did, contractId);
-=======
-            return res.send(
-                await guardians.enableWipeRequests(
-                    user.did,
-                    req.params.contractId
-                )
-            );
->>>>>>> a4fc3db1
         } catch (error) {
             await InternalException(error);
         }
@@ -481,27 +386,13 @@
     })
     @ApiExtraModels(InternalServerErrorDTO)
     @HttpCode(HttpStatus.OK)
-<<<<<<< HEAD
     async disableWipeRequests(
         @AuthUser() user: IAuthUser,
         @Param('contractId') contractId: string,
     ): Promise<boolean> {
-=======
-    @Auth(UserRole.STANDARD_REGISTRY)
-    async disableWipeRequests(@Req() req, @Response() res): Promise<any> {
->>>>>>> a4fc3db1
-        try {
-            const guardians = new Guardians();
-<<<<<<< HEAD
+        try {
+            const guardians = new Guardians();
             return await guardians.disableWipeRequests(user.did, contractId);
-=======
-            return res.send(
-                await guardians.disableWipeRequests(
-                    user.did,
-                    req.params.contractId
-                )
-            );
->>>>>>> a4fc3db1
         } catch (error) {
             await InternalException(error);
         }
@@ -536,27 +427,13 @@
     })
     @ApiExtraModels(InternalServerErrorDTO)
     @HttpCode(HttpStatus.OK)
-<<<<<<< HEAD
     async approveWipeRequest(
         @AuthUser() user: IAuthUser,
         @Param('requestId') requestId: string,
     ): Promise<boolean> {
-=======
-    @Auth(UserRole.STANDARD_REGISTRY)
-    async approveWipeRequest(@Req() req, @Response() res): Promise<any> {
->>>>>>> a4fc3db1
-        try {
-            const guardians = new Guardians();
-<<<<<<< HEAD
+        try {
+            const guardians = new Guardians();
             return await guardians.approveWipeRequest(user.did, requestId);
-=======
-            return res.send(
-                await guardians.approveWipeRequest(
-                    user.did,
-                    req.params.requestId
-                )
-            );
->>>>>>> a4fc3db1
         } catch (error) {
             await InternalException(error);
         }
@@ -596,31 +473,17 @@
     })
     @ApiExtraModels(InternalServerErrorDTO)
     @HttpCode(HttpStatus.OK)
-<<<<<<< HEAD
     async rejectWipeRequest(
         @AuthUser() user: IAuthUser,
         @Param('requestId') requestId: string,
         @Query('ban') ban: boolean,
     ): Promise<boolean> {
-=======
-    @Auth(UserRole.STANDARD_REGISTRY)
-    async rejectWipeRequest(@Req() req, @Response() res): Promise<any> {
->>>>>>> a4fc3db1
-        try {
-            const guardians = new Guardians();
-<<<<<<< HEAD
+        try {
+            const guardians = new Guardians();
             return await guardians.rejectWipeRequest(
                 user.did,
                 requestId,
                 String(ban).toLowerCase() === 'true'
-=======
-            return res.send(
-                await guardians.rejectWipeRequest(
-                    user.did,
-                    req.params.requestId,
-                    req.query.ban?.toLowerCase() === 'true'
-                )
->>>>>>> a4fc3db1
             );
         } catch (error) {
             await InternalException(error);
@@ -656,27 +519,13 @@
     })
     @ApiExtraModels(InternalServerErrorDTO)
     @HttpCode(HttpStatus.OK)
-<<<<<<< HEAD
     async clearWipeRequests(
         @AuthUser() user: IAuthUser,
         @Param('contractId') contractId: string,
     ): Promise<boolean> {
-=======
-    @Auth(UserRole.STANDARD_REGISTRY)
-    async clearWipeRequests(@Req() req, @Response() res): Promise<any> {
->>>>>>> a4fc3db1
-        try {
-            const guardians = new Guardians();
-<<<<<<< HEAD
+        try {
+            const guardians = new Guardians();
             return await guardians.clearWipeRequests(user.did, contractId);
-=======
-            return res.send(
-                await guardians.clearWipeRequests(
-                    user.did,
-                    req.params.contractId
-                )
-            );
->>>>>>> a4fc3db1
         } catch (error) {
             await InternalException(error);
         }
@@ -718,29 +567,14 @@
     })
     @ApiExtraModels(InternalServerErrorDTO)
     @HttpCode(HttpStatus.OK)
-<<<<<<< HEAD
     async wipeAddAdmin(
         @AuthUser() user: IAuthUser,
         @Param('contractId') contractId: string,
         @Param('hederaId') hederaId: string
     ): Promise<boolean> {
-=======
-    @Auth(UserRole.STANDARD_REGISTRY)
-    async wipeAddAdmin(@Req() req, @Response() res): Promise<any> {
->>>>>>> a4fc3db1
-        try {
-            const guardians = new Guardians();
-<<<<<<< HEAD
+        try {
+            const guardians = new Guardians();
             return await guardians.addWipeAdmin(user.did, contractId, hederaId);
-=======
-            return res.send(
-                await guardians.addWipeAdmin(
-                    user.did,
-                    req.params.contractId,
-                    req.params.hederaId
-                )
-            );
->>>>>>> a4fc3db1
         } catch (error) {
             await InternalException(error);
         }
@@ -782,29 +616,14 @@
     })
     @ApiExtraModels(InternalServerErrorDTO)
     @HttpCode(HttpStatus.OK)
-<<<<<<< HEAD
     async wipeRemoveAdmin(
         @AuthUser() user: IAuthUser,
         @Param('contractId') contractId: string,
         @Param('hederaId') hederaId: string
     ): Promise<boolean> {
-=======
-    @Auth(UserRole.STANDARD_REGISTRY)
-    async wipeRemoveAdmin(@Req() req, @Response() res): Promise<any> {
->>>>>>> a4fc3db1
-        try {
-            const guardians = new Guardians();
-<<<<<<< HEAD
+        try {
+            const guardians = new Guardians();
             return await guardians.removeWipeAdmin(user.did, contractId, hederaId);
-=======
-            return res.send(
-                await guardians.removeWipeAdmin(
-                    user.did,
-                    req.params.contractId,
-                    req.params.hederaId
-                )
-            );
->>>>>>> a4fc3db1
         } catch (error) {
             await InternalException(error);
         }
@@ -846,29 +665,14 @@
     })
     @ApiExtraModels(InternalServerErrorDTO)
     @HttpCode(HttpStatus.OK)
-<<<<<<< HEAD
     async wipeAddManager(
         @AuthUser() user: IAuthUser,
         @Param('contractId') contractId: string,
         @Param('hederaId') hederaId: string
     ): Promise<boolean> {
-=======
-    @Auth(UserRole.STANDARD_REGISTRY)
-    async wipeAddManager(@Req() req, @Response() res): Promise<any> {
->>>>>>> a4fc3db1
-        try {
-            const guardians = new Guardians();
-<<<<<<< HEAD
+        try {
+            const guardians = new Guardians();
             return await guardians.addWipeManager(user.did, contractId, hederaId);
-=======
-            return res.send(
-                await guardians.addWipeManager(
-                    user.did,
-                    req.params.contractId,
-                    req.params.hederaId
-                )
-            );
->>>>>>> a4fc3db1
         } catch (error) {
             await InternalException(error);
         }
@@ -910,29 +714,14 @@
     })
     @ApiExtraModels(InternalServerErrorDTO)
     @HttpCode(HttpStatus.OK)
-<<<<<<< HEAD
     async wipeRemoveManager(
         @AuthUser() user: IAuthUser,
         @Param('contractId') contractId: string,
         @Param('hederaId') hederaId: string
     ): Promise<boolean> {
-=======
-    @Auth(UserRole.STANDARD_REGISTRY)
-    async wipeRemoveManager(@Req() req, @Response() res): Promise<any> {
->>>>>>> a4fc3db1
-        try {
-            const guardians = new Guardians();
-<<<<<<< HEAD
+        try {
+            const guardians = new Guardians();
             return await guardians.removeWipeManager(user.did, contractId, hederaId);
-=======
-            return res.send(
-                await guardians.removeWipeManager(
-                    user.did,
-                    req.params.contractId,
-                    req.params.hederaId
-                )
-            );
->>>>>>> a4fc3db1
         } catch (error) {
             await InternalException(error);
         }
@@ -974,29 +763,14 @@
     })
     @ApiExtraModels(InternalServerErrorDTO)
     @HttpCode(HttpStatus.OK)
-<<<<<<< HEAD
     async wipeAddWiper(
         @AuthUser() user: IAuthUser,
         @Param('contractId') contractId: string,
         @Param('hederaId') hederaId: string
     ): Promise<boolean> {
-=======
-    @Auth(UserRole.STANDARD_REGISTRY)
-    async wipeAddWiper(@Req() req, @Response() res): Promise<any> {
->>>>>>> a4fc3db1
-        try {
-            const guardians = new Guardians();
-<<<<<<< HEAD
+        try {
+            const guardians = new Guardians();
             return await guardians.addWipeWiper(user.did, contractId, hederaId);
-=======
-            return res.send(
-                await guardians.addWipeWiper(
-                    user.did,
-                    req.params.contractId,
-                    req.params.hederaId
-                )
-            );
->>>>>>> a4fc3db1
         } catch (error) {
             await InternalException(error);
         }
@@ -1038,29 +812,14 @@
     })
     @ApiExtraModels(InternalServerErrorDTO)
     @HttpCode(HttpStatus.OK)
-<<<<<<< HEAD
     async wipeRemoveWiper(
         @AuthUser() user: IAuthUser,
         @Param('contractId') contractId: string,
         @Param('hederaId') hederaId: string
     ): Promise<boolean> {
-=======
-    @Auth(UserRole.STANDARD_REGISTRY)
-    async wipeRemoveWiper(@Req() req, @Response() res): Promise<any> {
->>>>>>> a4fc3db1
-        try {
-            const guardians = new Guardians();
-<<<<<<< HEAD
+        try {
+            const guardians = new Guardians();
             return await guardians.removeWipeWiper(user.did, contractId, hederaId);
-=======
-            return res.send(
-                await guardians.removeWipeWiper(
-                    user.did,
-                    req.params.contractId,
-                    req.params.hederaId
-                )
-            );
->>>>>>> a4fc3db1
         } catch (error) {
             await InternalException(error);
         }
@@ -1098,24 +857,13 @@
     })
     @ApiExtraModels(RetireRequestDTO, InternalServerErrorDTO)
     @HttpCode(HttpStatus.OK)
-<<<<<<< HEAD
     async retireSyncPools(
         @AuthUser() user: IAuthUser,
         @Param('contractId') contractId: string
     ): Promise<string> {
-=======
-    @Auth(UserRole.STANDARD_REGISTRY)
-    async retireSyncPools(@Req() req, @Response() res): Promise<any> {
->>>>>>> a4fc3db1
-        try {
-            const guardians = new Guardians();
-<<<<<<< HEAD
+        try {
+            const guardians = new Guardians();
             return await guardians.syncRetirePools(user.did, contractId);
-=======
-            return res.send(
-                await guardians.syncRetirePools(user.did, req.params.contractId)
-            );
->>>>>>> a4fc3db1
         } catch (error) {
             await InternalException(error);
         }
@@ -1164,7 +912,6 @@
     })
     @ApiExtraModels(RetireRequestDTO, InternalServerErrorDTO)
     // @UseCache({ isExpress: true })
-<<<<<<< HEAD
     @HttpCode(HttpStatus.OK)
     async getRetireRequests(
         @AuthUser() user: IAuthUser,
@@ -1173,10 +920,6 @@
         @Query('pageSize') pageSize: number,
         @Response() res: any
     ): Promise<RetireRequestDTO[]> {
-=======
-    @Auth(UserRole.STANDARD_REGISTRY, UserRole.USER)
-    async getRetireRequests(@Req() req, @Response() res): Promise<any> {
->>>>>>> a4fc3db1
         try {
             const guardians = new Guardians();
             const [contracts, count] = await guardians.getRetireRequests(
@@ -1240,7 +983,6 @@
     })
     @ApiExtraModels(RetirePoolDTO, InternalServerErrorDTO)
     // @UseCache({ isExpress: true })
-<<<<<<< HEAD
     @HttpCode(HttpStatus.OK)
     async getRetirePools(
         @AuthUser() user: IAuthUser,
@@ -1250,10 +992,6 @@
         @Query('pageSize') pageSize: number,
         @Response() res: any
     ): Promise<RetirePoolDTO[]> {
-=======
-    @Auth(UserRole.STANDARD_REGISTRY, UserRole.USER)
-    async getRetirePools(@Req() req, @Response() res): Promise<any> {
->>>>>>> a4fc3db1
         try {
             const guardians = new Guardians();
             const [contracts, count] = await guardians.getRetirePools(
@@ -1298,27 +1036,13 @@
     })
     @ApiExtraModels(RetireRequestDTO, InternalServerErrorDTO)
     @HttpCode(HttpStatus.OK)
-<<<<<<< HEAD
     async clearRetireRequests(
         @AuthUser() user: IAuthUser,
         @Param('contractId') contractId: string
     ): Promise<boolean> {
-=======
-    @Auth(UserRole.STANDARD_REGISTRY)
-    async clearRetireRequests(@Req() req, @Response() res): Promise<any> {
->>>>>>> a4fc3db1
-        try {
-            const guardians = new Guardians();
-<<<<<<< HEAD
+        try {
+            const guardians = new Guardians();
             return await guardians.clearRetireRequests(user.did, contractId);
-=======
-            return res.send(
-                await guardians.clearRetireRequests(
-                    user.did,
-                    req.params.contractId
-                )
-            );
->>>>>>> a4fc3db1
         } catch (error) {
             await InternalException(error);
         }
@@ -1353,27 +1077,13 @@
     })
     @ApiExtraModels(RetireRequestDTO, InternalServerErrorDTO)
     @HttpCode(HttpStatus.OK)
-<<<<<<< HEAD
     async clearRetirePools(
         @AuthUser() user: IAuthUser,
         @Param('contractId') contractId: string,
     ): Promise<boolean> {
-=======
-    @Auth(UserRole.STANDARD_REGISTRY)
-    async clearRetirePools(@Req() req, @Response() res): Promise<any> {
->>>>>>> a4fc3db1
-        try {
-            const guardians = new Guardians();
-<<<<<<< HEAD
+        try {
+            const guardians = new Guardians();
             return await guardians.clearRetirePools(user.did, contractId);
-=======
-            return res.send(
-                await guardians.clearRetirePools(
-                    user.did,
-                    req.params.contractId
-                )
-            );
->>>>>>> a4fc3db1
         } catch (error) {
             await InternalException(error);
         }
@@ -1411,29 +1121,14 @@
     })
     @ApiExtraModels(RetirePoolDTO, RetirePoolTokenDTO, InternalServerErrorDTO)
     @HttpCode(HttpStatus.OK)
-<<<<<<< HEAD
     async setRetirePool(
         @AuthUser() user: IAuthUser,
         @Param('contractId') contractId: string,
         @Body() body: any
     ): Promise<RetirePoolDTO> {
-=======
-    @Auth(UserRole.STANDARD_REGISTRY)
-    async setRetirePool(@Req() req, @Response() res): Promise<any> {
->>>>>>> a4fc3db1
-        try {
-            const guardians = new Guardians();
-<<<<<<< HEAD
+        try {
+            const guardians = new Guardians();
             return await guardians.setRetirePool(user.did, contractId, body);
-=======
-            return res.send(
-                await guardians.setRetirePool(
-                    user.did,
-                    req.params.contractId,
-                    req.body
-                )
-            );
->>>>>>> a4fc3db1
         } catch (error) {
             await InternalException(error);
         }
@@ -1468,24 +1163,13 @@
     })
     @ApiExtraModels(InternalServerErrorDTO)
     @HttpCode(HttpStatus.OK)
-<<<<<<< HEAD
     async unsetRetirePool(
         @AuthUser() user: IAuthUser,
         @Param('poolId') poolId: string,
     ): Promise<boolean> {
-=======
-    @Auth(UserRole.STANDARD_REGISTRY)
-    async unsetRetirePool(@Req() req, @Response() res): Promise<any> {
->>>>>>> a4fc3db1
-        try {
-            const guardians = new Guardians();
-<<<<<<< HEAD
+        try {
+            const guardians = new Guardians();
             return await guardians.unsetRetirePool(user.did, poolId);
-=======
-            return res.send(
-                await guardians.unsetRetirePool(user.did, req.params.poolId)
-            );
->>>>>>> a4fc3db1
         } catch (error) {
             await InternalException(error);
         }
@@ -1520,27 +1204,13 @@
     })
     @ApiExtraModels(InternalServerErrorDTO)
     @HttpCode(HttpStatus.OK)
-<<<<<<< HEAD
     async unsetRetireRequest(
         @AuthUser() user: IAuthUser,
         @Param('requestId') requestId: string
     ): Promise<boolean> {
-=======
-    @Auth(UserRole.STANDARD_REGISTRY)
-    async unsetRetireRequest(@Req() req, @Response() res): Promise<any> {
->>>>>>> a4fc3db1
-        try {
-            const guardians = new Guardians();
-<<<<<<< HEAD
+        try {
+            const guardians = new Guardians();
             return await guardians.unsetRetireRequest(user.did, requestId);
-=======
-            return res.send(
-                await guardians.unsetRetireRequest(
-                    user.did,
-                    req.params.requestId
-                )
-            );
->>>>>>> a4fc3db1
         } catch (error) {
             await InternalException(error);
         }
@@ -1579,25 +1249,14 @@
     })
     @ApiExtraModels(RetireRequestTokenDTO, InternalServerErrorDTO)
     @HttpCode(HttpStatus.OK)
-<<<<<<< HEAD
     async retire(
         @AuthUser() user: IAuthUser,
         @Param('poolId') poolId: string,
         @Body() body: any
     ): Promise<boolean> {
-=======
-    @Auth(UserRole.STANDARD_REGISTRY, UserRole.USER)
-    async retire(@Req() req, @Response() res): Promise<any> {
->>>>>>> a4fc3db1
-        try {
-            const guardians = new Guardians();
-<<<<<<< HEAD
+        try {
+            const guardians = new Guardians();
             return await guardians.retire(user.did, poolId, body);
-=======
-            return res.send(
-                await guardians.retire(user.did, req.params.poolId, req.body)
-            );
->>>>>>> a4fc3db1
         } catch (error) {
             await InternalException(error);
         }
@@ -1632,24 +1291,13 @@
     })
     @ApiExtraModels(InternalServerErrorDTO)
     @HttpCode(HttpStatus.OK)
-<<<<<<< HEAD
     async approveRetire(
         @AuthUser() user: IAuthUser,
         @Param('requestId') requestId: string
     ): Promise<boolean> {
-=======
-    @Auth(UserRole.STANDARD_REGISTRY)
-    async approveRetire(@Req() req, @Response() res): Promise<any> {
->>>>>>> a4fc3db1
-        try {
-            const guardians = new Guardians();
-<<<<<<< HEAD
+        try {
+            const guardians = new Guardians();
             return await guardians.approveRetire(user.did, requestId);
-=======
-            return res.send(
-                await guardians.approveRetire(user.did, req.params.requestId)
-            );
->>>>>>> a4fc3db1
         } catch (error) {
             await InternalException(error);
         }
@@ -1685,24 +1333,13 @@
     })
     @ApiExtraModels(InternalServerErrorDTO)
     @HttpCode(HttpStatus.OK)
-<<<<<<< HEAD
     async cancelRetireRequest(
         @AuthUser() user: IAuthUser,
         @Param('requestId') requestId: string
     ): Promise<boolean> {
-=======
-    @Auth(UserRole.STANDARD_REGISTRY, UserRole.USER)
-    async cancelRetireRequest(@Req() req, @Response() res): Promise<any> {
->>>>>>> a4fc3db1
-        try {
-            const guardians = new Guardians();
-<<<<<<< HEAD
+        try {
+            const guardians = new Guardians();
             return await guardians.cancelRetire(user.did, requestId);
-=======
-            return res.send(
-                await guardians.cancelRetire(user.did, req.params.requestId)
-            );
->>>>>>> a4fc3db1
         } catch (error) {
             await InternalException(error);
         }
@@ -1744,29 +1381,14 @@
     })
     @ApiExtraModels(InternalServerErrorDTO)
     @HttpCode(HttpStatus.OK)
-<<<<<<< HEAD
     async retireAddAdmin(
         @AuthUser() user: IAuthUser,
         @Param('contractId') contractId: string,
         @Param('hederaId') hederaId: string
     ): Promise<boolean> {
-=======
-    @Auth(UserRole.STANDARD_REGISTRY)
-    async retireAddAdmin(@Req() req, @Response() res): Promise<any> {
->>>>>>> a4fc3db1
-        try {
-            const guardians = new Guardians();
-<<<<<<< HEAD
+        try {
+            const guardians = new Guardians();
             return await guardians.addRetireAdmin(user.did, contractId, hederaId);
-=======
-            return res.send(
-                await guardians.addRetireAdmin(
-                    user.did,
-                    req.params.contractId,
-                    req.params.hederaId
-                )
-            );
->>>>>>> a4fc3db1
         } catch (error) {
             await InternalException(error);
         }
@@ -1808,29 +1430,14 @@
     })
     @ApiExtraModels(InternalServerErrorDTO)
     @HttpCode(HttpStatus.OK)
-<<<<<<< HEAD
     async retireRemoveAdmin(
         @AuthUser() user: IAuthUser,
         @Param('contractId') contractId: string,
         @Param('hederaId') hederaId: string
     ): Promise<boolean> {
-=======
-    @Auth(UserRole.STANDARD_REGISTRY)
-    async retireRemoveAdmin(@Req() req, @Response() res): Promise<any> {
->>>>>>> a4fc3db1
-        try {
-            const guardians = new Guardians();
-<<<<<<< HEAD
+        try {
+            const guardians = new Guardians();
             return await guardians.removeRetireAdmin(user.did, contractId, hederaId);
-=======
-            return res.send(
-                await guardians.removeRetireAdmin(
-                    user.did,
-                    req.params.contractId,
-                    req.params.hederaId
-                )
-            );
->>>>>>> a4fc3db1
         } catch (error) {
             await InternalException(error);
         }
@@ -1874,32 +1481,16 @@
     @ApiExtraModels(RetirePoolDTO, InternalServerErrorDTO)
     @UseCache({ isExpress: true })
     @HttpCode(HttpStatus.OK)
-<<<<<<< HEAD
     async getRetireVCs(
         @AuthUser() user: IAuthUser,
         @Query('pageIndex') pageIndex: number,
         @Query('pageSize') pageSize: number,
         @Response() res: any
     ): Promise<any[]> {
-=======
-    // @UseCache({ isExpress: true })
-    @Auth(UserRole.STANDARD_REGISTRY, UserRole.USER)
-    async getRetireVCs(@Req() req, @Response() res): Promise<any> {
->>>>>>> a4fc3db1
-        try {
-            const guardians = new Guardians();
-<<<<<<< HEAD
+        try {
+            const guardians = new Guardians();
             const [vcs, count] = await guardians.getRetireVCs(user.did, pageIndex, pageSize);
-            res.locals.data = vcs
-            return res.setHeader('X-Total-Count', count).json(vcs);
-=======
-            const [vcs, count] = await guardians.getRetireVCs(
-                user.did,
-                req.query.pageIndex as any,
-                req.query.pageSize as any
-            );
             return res.header('X-Total-Count', count).send(vcs);
->>>>>>> a4fc3db1
         } catch (error) {
             await InternalException(error);
         }
