<<<<<<< HEAD
import { IAuthUser, Logger } from '@guardian/common';
import { Permissions, SchemaCategory, SchemaHelper } from '@guardian/interfaces';
import { Body, Controller, Delete, Get, HttpCode, HttpException, HttpStatus, Param, Post, Put, Query, Response } from '@nestjs/common';
import { ApiTags, ApiInternalServerErrorResponse, ApiExtraModels, ApiOperation, ApiBody, ApiOkResponse, ApiParam, ApiCreatedResponse, ApiQuery } from '@nestjs/swagger';
import { Examples, InternalServerErrorDTO, SchemaDTO, TagDTO, TagFilterDTO, TagMapDTO, pageHeader } from 'middlewares/validation/index.js';
import { Auth, AuthUser } from '../../auth/index.js';
import { ONLY_SR, UseCache, SchemaUtils, Guardians, InternalException } from '../../helpers/index.js';
=======
import { Logger } from '@guardian/common';
import { Guardians } from '../../helpers/guardians.js';
import { SchemaCategory, SchemaHelper, UserRole } from '@guardian/interfaces';
import { SchemaUtils } from '../../helpers/schema-utils.js';
import { Controller, Delete, Get, HttpCode, HttpException, HttpStatus, Post, Put, Req, Response } from '@nestjs/common';
import { checkPermission } from '../../auth/authorization-helper.js';
import { ApiTags } from '@nestjs/swagger';
>>>>>>> 6a8df073

@Controller('tags')
@ApiTags('tags')
export class TagsApi {
    /**
     * Create tag
     */
    @Post('/')
    @Auth(
        Permissions.TAGS_TAG_CREATE,
        // UserRole.STANDARD_REGISTRY,
        // UserRole.USER,
    )
    @ApiOperation({
        summary: 'Creates new tag.',
        description: 'Creates new tag.',
    })
    @ApiBody({
        description: 'Object that contains tag information.',
        required: true,
        type: TagDTO,
    })
    @ApiOkResponse({
        description: 'Created tag.',
        type: TagDTO
    })
    @ApiInternalServerErrorResponse({
        description: 'Internal server error.',
        type: InternalServerErrorDTO,
    })
    @ApiExtraModels(TagDTO, InternalServerErrorDTO)
    @HttpCode(HttpStatus.CREATED)
    async setTags(
        @AuthUser() user: IAuthUser,
        @Body() body: TagDTO
    ): Promise<TagDTO> {
        try {
            const guardian = new Guardians();
            return await guardian.createTag(body, user.did);
        } catch (error) {
            await InternalException(error);
        }
    }

    /**
     * Get tags
     */
    @Post('/search')
    @Auth(
        Permissions.TAGS_TAG_VIEW,
        // UserRole.STANDARD_REGISTRY,
        // UserRole.USER,
    )
    @ApiOperation({
        summary: 'Search tags.',
        description: 'Search tags.',
    })
    @ApiBody({
        description: 'Object that contains filters',
        required: true,
        type: TagFilterDTO,
        examples: {
            Single: {
                value: {
                    entity: 'PolicyDocument',
                    target: Examples.MESSAGE_ID
                }
            },
            Multiple: {
                value: {
                    entity: 'PolicyDocument',
                    targets: [
                        Examples.MESSAGE_ID,
                        Examples.MESSAGE_ID
                    ]
                }
            }
        }
    })
    @ApiOkResponse({
        description: 'Created tag.',
        type: TagMapDTO
    })
    @ApiInternalServerErrorResponse({
        description: 'Internal server error.',
        type: InternalServerErrorDTO,
    })
    @ApiExtraModels(TagFilterDTO, TagMapDTO, InternalServerErrorDTO)
    @HttpCode(HttpStatus.OK)
    async searchTags(
        @Body() body: TagFilterDTO
    ): Promise<{ [localTarget: string]: TagMapDTO }> {
        try {
            const { entity, target, targets } = body;

            let _targets: string[];
            if (!entity) {
                throw new HttpException('Invalid entity', HttpStatus.UNPROCESSABLE_ENTITY)
            }
            if (target) {
                if (typeof target !== 'string') {
                    throw new HttpException('Invalid target', HttpStatus.UNPROCESSABLE_ENTITY)
                } else {
                    _targets = [target];
                }
            } else if (targets) {
                if (!Array.isArray(targets)) {
                    throw new HttpException('Invalid target', HttpStatus.UNPROCESSABLE_ENTITY)
                } else {
                    _targets = targets;
                }
            } else {
                throw new HttpException('Invalid target', HttpStatus.UNPROCESSABLE_ENTITY)
            }

            const guardians = new Guardians();
            const items = await guardians.getTags(entity, _targets);
            const dates = await guardians.getTagCache(entity, _targets);

            const dateMap = {};
            for (const date of dates) {
                dateMap[date.localTarget] = date.date;
            }

            const tagMap = {};
            for (const tag of items) {
                if (tagMap[tag.localTarget]) {
                    tagMap[tag.localTarget].tags.push(tag);
                } else {
                    tagMap[tag.localTarget] = {
                        entity,
                        refreshDate: dateMap[tag.localTarget],
                        target: tag.localTarget,
                        tags: [tag]
                    }
                }
            }
            return tagMap;
        } catch (error) {
            await InternalException(error);
        }
    }

    /**
     * Delete tag
     */
    @Delete('/:uuid')
    @Auth(
        Permissions.TAGS_TAG_DELETE,
        // UserRole.STANDARD_REGISTRY,
        // UserRole.USER,
    )
    @ApiOperation({
        summary: 'Delete tag.',
        description: 'Delete tag.',
    })
    @ApiParam({
        name: 'uuid',
        type: String,
        description: 'Tag identifier',
        required: true,
        example: Examples.UUID,
    })
    @ApiOkResponse({
        description: 'Successful operation.',
        type: Boolean
    })
    @ApiInternalServerErrorResponse({
        description: 'Internal server error.',
        type: InternalServerErrorDTO,
    })
    @ApiExtraModels(InternalServerErrorDTO)
    @HttpCode(HttpStatus.OK)
    async deleteTag(
        @AuthUser() user: IAuthUser,
        @Param('uuid') uuid: string,
    ): Promise<boolean> {
        try {
            if (!uuid) {
                throw new HttpException('Invalid uuid', HttpStatus.UNPROCESSABLE_ENTITY)
            }
            const guardian = new Guardians();
            return await guardian.deleteTag(uuid, user.did);
        } catch (error) {
            await InternalException(error);
        }
    }

    /**
     * Synchronization
     */
    @Post('/synchronization')
    @Auth(
        Permissions.TAGS_TAG_VIEW,
        // UserRole.STANDARD_REGISTRY,
        // UserRole.USER,
    )
    @ApiOperation({
        summary: 'Synchronization of tags with an external network.',
        description: 'Synchronization of tags with an external network.',
    })
    @ApiBody({
        description: 'Object that contains filters',
        required: true,
        type: TagFilterDTO,
        examples: {
            Single: {
                value: {
                    entity: 'PolicyDocument',
                    target: Examples.MESSAGE_ID
                }
            }
        }
    })
    @ApiOkResponse({
        description: 'Successful operation.',
        type: TagMapDTO
    })
    @ApiInternalServerErrorResponse({
        description: 'Internal server error.',
        type: InternalServerErrorDTO,
    })
    @ApiExtraModels(TagMapDTO, TagFilterDTO, InternalServerErrorDTO)
    @HttpCode(HttpStatus.OK)
    async synchronizationTags(
        @Body() body: TagFilterDTO
    ): Promise<TagMapDTO> {
        try {
            const { entity, target } = body;
            if (!entity) {
                throw new HttpException('Invalid entity', HttpStatus.UNPROCESSABLE_ENTITY)
            }
            if (typeof target !== 'string') {
                throw new HttpException('Invalid target', HttpStatus.UNPROCESSABLE_ENTITY)
            }

            const guardians = new Guardians();
            const tags = await guardians.synchronizationTags(entity, target);
            return {
                entity,
                target,
                tags,
                refreshDate: (new Date()).toISOString(),
            }
        } catch (error) {
            await InternalException(error);
        }
    }

    /**
     * Get list of all schemas
     */
    @Get('/schemas')
<<<<<<< HEAD
    @Auth(
        Permissions.SCHEMAS_TAG_SCHEMA_VIEW,
        // UserRole.STANDARD_REGISTRY,
    )
    @ApiOperation({
        summary: 'Return a list of all tag schemas.',
        description: 'Returns all tag schemas.' + ONLY_SR,
    })
    @ApiQuery({
        name: 'pageIndex',
        type: Number,
        description: 'The number of pages to skip before starting to collect the result set',
    })
    @ApiQuery({
        name: 'pageSize',
        type: Number,
        description: 'The numbers of items to return',
    })
    @ApiOkResponse({
        description: 'Successful operation.',
        isArray: true,
        headers: pageHeader,
        type: SchemaDTO,
    })
    @ApiInternalServerErrorResponse({
        description: 'Internal server error.',
        type: InternalServerErrorDTO,
    })
    @ApiExtraModels(SchemaDTO, InternalServerErrorDTO)
    @UseCache({ isExpress: true })
    @HttpCode(HttpStatus.OK)
    async getSchemas(
        @AuthUser() user: IAuthUser,
        @Query('pageIndex') pageIndex: number,
        @Query('pageSize') pageSize: number,
        @Response() res: any
    ): Promise<any> {
=======
    @HttpCode(HttpStatus.OK)
    // @UseCache({ isExpress: true })
    async getSchemas(@Req() req, @Response() res): Promise<any> {
        await checkPermission(UserRole.STANDARD_REGISTRY)(req.user);
>>>>>>> 6a8df073
        try {
            const guardians = new Guardians();
            const owner = user.did;
            const { items, count } = await guardians.getTagSchemas(owner, pageIndex, pageSize);
            items.forEach((s) => { s.readonly = s.readonly || s.owner !== owner });
            res.locals.data = SchemaUtils.toOld(items)
            return res
                .setHeader('X-Total-Count', count)
                .json(SchemaUtils.toOld(items));
        } catch (error) {
            await InternalException(error);
        }
    }

    /**
     * Create schema
     */
    @Post('/schemas')
    @Auth(
        Permissions.SCHEMAS_TAG_SCHEMA_CREATE,
        // UserRole.STANDARD_REGISTRY,
    )
    @ApiOperation({
        summary: 'Creates a new tag schema.',
        description: 'Creates a new tag schema.' + ONLY_SR,
    })
    @ApiBody({
        description: 'Schema config.',
        type: SchemaDTO,
    })
    @ApiCreatedResponse({
        description: 'Created schema.',
        type: SchemaDTO,
    })
    @ApiInternalServerErrorResponse({
        description: 'Internal server error.',
        type: InternalServerErrorDTO,
    })
    @ApiExtraModels(SchemaDTO, InternalServerErrorDTO)
    @HttpCode(HttpStatus.CREATED)
    async postSchemas(
        @AuthUser() user: IAuthUser,
        @Body() newSchema: SchemaDTO
    ): Promise<SchemaDTO> {
        try {
            if (!newSchema) {
                throw new HttpException('Schema does not exist.', HttpStatus.UNPROCESSABLE_ENTITY)
            }

            const guardians = new Guardians();
            const owner = user.did;
            newSchema.category = SchemaCategory.TAG;
            SchemaUtils.fromOld(newSchema);
            SchemaUtils.clearIds(newSchema);
            SchemaHelper.updateOwner(newSchema, owner);

            const schemas = await guardians.createTagSchema(newSchema);
            return SchemaUtils.toOld(schemas);
        } catch (error) {
            await InternalException(error);
        }
    }

    /**
     * Delete schema
     */
    @Delete('/schemas/:schemaId')
    @Auth(
        Permissions.SCHEMAS_TAG_SCHEMA_DELETE,
        // UserRole.STANDARD_REGISTRY,
    )
    @ApiOperation({
        summary: 'Deletes the schema.',
        description: 'Deletes the schema with the provided schema ID.' + ONLY_SR
    })
    @ApiParam({
        name: 'schemaId',
        type: 'string',
        required: true,
        description: 'Schema Identifier',
        example: Examples.DB_ID,
    })
    @ApiOkResponse({
        description: 'Successful operation.',
        type: Boolean,
    })
    @ApiInternalServerErrorResponse({
        description: 'Internal server error.',
        type: InternalServerErrorDTO,
    })
    @ApiExtraModels(InternalServerErrorDTO)
    @HttpCode(HttpStatus.OK)
    async deleteSchema(
        @AuthUser() user: IAuthUser,
        @Param('schemaId') schemaId: string,
    ): Promise<boolean> {
        try {
            const guardians = new Guardians();
            const schema = await guardians.getSchemaById(schemaId);
            const error = SchemaUtils.checkPermission(schema, user, SchemaCategory.TAG);
            if (error) {
                throw new HttpException(error, HttpStatus.FORBIDDEN)
            }
            await guardians.deleteSchema(schemaId, user?.did);
            return true;
        } catch (error) {
            await InternalException(error);
        }
    }

    /**
     * Update schema
     */
    @Put('/schemas/:schemaId')
    @Auth(
        Permissions.SCHEMAS_TAG_SCHEMA_UPDATE,
        // UserRole.STANDARD_REGISTRY,
    )
    @ApiOperation({
        summary: 'Updates schema configuration.',
        description: 'Updates schema configuration for the specified schema ID.' + ONLY_SR,
    })
    @ApiParam({
        name: 'schemaId',
        type: 'string',
        required: true,
        description: 'Schema Identifier',
        example: Examples.DB_ID,
    })
    @ApiBody({
        description: 'Schema config.',
        type: SchemaDTO,
    })
    @ApiOkResponse({
        description: 'Successful operation.',
        type: SchemaDTO,
        isArray: true
    })
    @ApiInternalServerErrorResponse({
        description: 'Internal server error.',
        type: InternalServerErrorDTO,
    })
    @ApiExtraModels(SchemaDTO, InternalServerErrorDTO)
    @HttpCode(HttpStatus.OK)
    async updateSchema(
        @AuthUser() user: IAuthUser,
        @Param('schemaId') schemaId: string,
        @Body() newSchema: SchemaDTO
    ): Promise<SchemaDTO[]> {
        try {
            const owner = user.did;
            const guardians = new Guardians();
            const schema = await guardians.getSchemaById(newSchema.id);
            const error = SchemaUtils.checkPermission(schema, user, SchemaCategory.TAG);
            if (error) {
                throw new HttpException(error, HttpStatus.FORBIDDEN)
            }
            SchemaUtils.fromOld(newSchema);
            SchemaHelper.checkSchemaKey(newSchema);
            SchemaHelper.updateOwner(newSchema, owner);
            return await guardians.updateSchema(newSchema);
        } catch (error) {
            await InternalException(error);
        }
    }

    /**
     * Publish schema
     */
    @Put('/schemas/:schemaId/publish')
    @Auth(
        Permissions.SCHEMAS_TAG_SCHEMA_PUBLISH,
        // UserRole.STANDARD_REGISTRY,
    )
    @ApiOperation({
        summary: 'Publishes the schema.',
        description: 'Publishes the schema with the provided (internal) schema ID onto IPFS, sends a message featuring IPFS CID into the corresponding Hedera topic.' + ONLY_SR,
    })
    @ApiParam({
        name: 'schemaId',
        type: 'string',
        required: true,
        description: 'Schema Identifier',
        example: Examples.DB_ID,
    })
    @ApiOkResponse({
        description: 'Successful operation.',
        type: SchemaDTO,
        isArray: true
    })
    @ApiInternalServerErrorResponse({
        description: 'Internal server error.',
        type: InternalServerErrorDTO,
    })
    @ApiExtraModels(SchemaDTO, InternalServerErrorDTO)
    @HttpCode(HttpStatus.OK)
    async publishTag(
        @AuthUser() user: IAuthUser,
        @Param('schemaId') schemaId: string,
    ): Promise<SchemaDTO> {
        try {
            const guardians = new Guardians();
            const schema = await guardians.getSchemaById(schemaId);
            const error = SchemaUtils.checkPermission(schema, user, SchemaCategory.TAG);
            if (error) {
                throw new HttpException(error, HttpStatus.FORBIDDEN)
            }
            const version = '1.0.0';
            return await guardians.publishTagSchema(schemaId, version, user.did);
        } catch (error) {
            await InternalException(error);
        }
    }

    /**
     * Get published schema
     */
    @Get('/schemas/published')
    @Auth(
        Permissions.SCHEMAS_TAG_SCHEMA_RUN,
        // UserRole.STANDARD_REGISTRY,
        // UserRole.USER,
    )
    @ApiOperation({
        summary: 'Return a list of all published schemas.',
        description: 'Return a list of all published schemas.' + ONLY_SR,
    })
    @ApiOkResponse({
        description: 'Successful operation.',
        type: SchemaDTO,
        isArray: true
    })
    @ApiInternalServerErrorResponse({
        description: 'Internal server error.',
        type: InternalServerErrorDTO,
    })
    @ApiExtraModels(SchemaDTO, InternalServerErrorDTO)
    async getPublished(): Promise<SchemaDTO[]> {
        try {
            const guardians = new Guardians();
            return await guardians.getPublishedTagSchemas();
        } catch (error) {
            await InternalException(error);
        }
    }
}<|MERGE_RESOLUTION|>--- conflicted
+++ resolved
@@ -1,4 +1,3 @@
-<<<<<<< HEAD
 import { IAuthUser, Logger } from '@guardian/common';
 import { Permissions, SchemaCategory, SchemaHelper } from '@guardian/interfaces';
 import { Body, Controller, Delete, Get, HttpCode, HttpException, HttpStatus, Param, Post, Put, Query, Response } from '@nestjs/common';
@@ -6,15 +5,6 @@
 import { Examples, InternalServerErrorDTO, SchemaDTO, TagDTO, TagFilterDTO, TagMapDTO, pageHeader } from 'middlewares/validation/index.js';
 import { Auth, AuthUser } from '../../auth/index.js';
 import { ONLY_SR, UseCache, SchemaUtils, Guardians, InternalException } from '../../helpers/index.js';
-=======
-import { Logger } from '@guardian/common';
-import { Guardians } from '../../helpers/guardians.js';
-import { SchemaCategory, SchemaHelper, UserRole } from '@guardian/interfaces';
-import { SchemaUtils } from '../../helpers/schema-utils.js';
-import { Controller, Delete, Get, HttpCode, HttpException, HttpStatus, Post, Put, Req, Response } from '@nestjs/common';
-import { checkPermission } from '../../auth/authorization-helper.js';
-import { ApiTags } from '@nestjs/swagger';
->>>>>>> 6a8df073
 
 @Controller('tags')
 @ApiTags('tags')
@@ -268,7 +258,6 @@
      * Get list of all schemas
      */
     @Get('/schemas')
-<<<<<<< HEAD
     @Auth(
         Permissions.SCHEMAS_TAG_SCHEMA_VIEW,
         // UserRole.STANDARD_REGISTRY,
@@ -298,7 +287,7 @@
         type: InternalServerErrorDTO,
     })
     @ApiExtraModels(SchemaDTO, InternalServerErrorDTO)
-    @UseCache({ isExpress: true })
+    // @UseCache({ isExpress: true })
     @HttpCode(HttpStatus.OK)
     async getSchemas(
         @AuthUser() user: IAuthUser,
@@ -306,12 +295,6 @@
         @Query('pageSize') pageSize: number,
         @Response() res: any
     ): Promise<any> {
-=======
-    @HttpCode(HttpStatus.OK)
-    // @UseCache({ isExpress: true })
-    async getSchemas(@Req() req, @Response() res): Promise<any> {
-        await checkPermission(UserRole.STANDARD_REGISTRY)(req.user);
->>>>>>> 6a8df073
         try {
             const guardians = new Guardians();
             const owner = user.did;
