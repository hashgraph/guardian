--- conflicted
+++ resolved
@@ -1,28 +1,18 @@
 import { IAuthUser } from '@guardian/common';
 import { Permissions, SchemaCategory, SchemaHelper } from '@guardian/interfaces';
-<<<<<<< HEAD
 import { Body, Controller, Delete, Get, HttpCode, HttpException, HttpStatus, Param, Post, Put, Query, Req, Response } from '@nestjs/common';
 import { ApiTags, ApiInternalServerErrorResponse, ApiExtraModels, ApiOperation, ApiBody, ApiOkResponse, ApiParam, ApiCreatedResponse, ApiQuery } from '@nestjs/swagger';
 import { Examples, InternalServerErrorDTO, SchemaDTO, TagDTO, TagFilterDTO, TagMapDTO, pageHeader } from '#middlewares';
 import { AuthUser, Auth } from '#auth';
-import { ONLY_SR, SchemaUtils, Guardians, InternalException, getCacheKey, CacheService, UseCache, EntityOwner } from '#helpers';
-=======
-import { Body, Controller, Delete, Get, HttpCode, HttpException, HttpStatus, Param, Post, Put, Query, Response } from '@nestjs/common';
-import { ApiTags, ApiInternalServerErrorResponse, ApiExtraModels, ApiOperation, ApiBody, ApiOkResponse, ApiParam, ApiCreatedResponse, ApiQuery } from '@nestjs/swagger';
-import { Examples, InternalServerErrorDTO, SchemaDTO, TagDTO, TagFilterDTO, TagMapDTO, pageHeader } from '#middlewares';
-import { AuthUser, Auth } from '#auth';
-import { ONLY_SR, SchemaUtils, Guardians, InternalException, EntityOwner } from '#helpers';
->>>>>>> dd846d31
+import { ONLY_SR, SchemaUtils, Guardians, InternalException, EntityOwner, CacheService, getCacheKey } from '#helpers';
 
 @Controller('tags')
 @ApiTags('tags')
 export class TagsApi {
-<<<<<<< HEAD
 
     constructor(private readonly cacheService: CacheService) {
     }
-=======
->>>>>>> dd846d31
+
     /**
      * Create tag
      */
@@ -43,7 +33,7 @@
     })
     @ApiOkResponse({
         description: 'Created tag.',
-        type: TagDTO
+        type: TagDTO,
     })
     @ApiInternalServerErrorResponse({
         description: 'Internal server error.',
@@ -53,7 +43,7 @@
     @HttpCode(HttpStatus.CREATED)
     async setTags(
         @AuthUser() user: IAuthUser,
-        @Body() body: TagDTO
+        @Body() body: TagDTO,
     ): Promise<TagDTO> {
         try {
             const owner = new EntityOwner(user);
@@ -85,23 +75,23 @@
             Single: {
                 value: {
                     entity: 'PolicyDocument',
-                    target: Examples.MESSAGE_ID
-                }
+                    target: Examples.MESSAGE_ID,
+                },
             },
             Multiple: {
                 value: {
                     entity: 'PolicyDocument',
                     targets: [
                         Examples.MESSAGE_ID,
-                        Examples.MESSAGE_ID
-                    ]
-                }
-            }
-        }
+                        Examples.MESSAGE_ID,
+                    ],
+                },
+            },
+        },
     })
     @ApiOkResponse({
         description: 'Created tag.',
-        type: TagMapDTO
+        type: TagMapDTO,
     })
     @ApiInternalServerErrorResponse({
         description: 'Internal server error.',
@@ -110,29 +100,29 @@
     @ApiExtraModels(TagFilterDTO, TagMapDTO, InternalServerErrorDTO)
     @HttpCode(HttpStatus.OK)
     async searchTags(
-        @Body() body: TagFilterDTO
+        @Body() body: TagFilterDTO,
     ): Promise<{ [localTarget: string]: TagMapDTO }> {
         try {
             const { entity, target, targets } = body;
 
             let _targets: string[];
             if (!entity) {
-                throw new HttpException('Invalid entity', HttpStatus.UNPROCESSABLE_ENTITY)
+                throw new HttpException('Invalid entity', HttpStatus.UNPROCESSABLE_ENTITY);
             }
             if (target) {
                 if (typeof target !== 'string') {
-                    throw new HttpException('Invalid target', HttpStatus.UNPROCESSABLE_ENTITY)
+                    throw new HttpException('Invalid target', HttpStatus.UNPROCESSABLE_ENTITY);
                 } else {
                     _targets = [target];
                 }
             } else if (targets) {
                 if (!Array.isArray(targets)) {
-                    throw new HttpException('Invalid target', HttpStatus.UNPROCESSABLE_ENTITY)
+                    throw new HttpException('Invalid target', HttpStatus.UNPROCESSABLE_ENTITY);
                 } else {
                     _targets = targets;
                 }
             } else {
-                throw new HttpException('Invalid target', HttpStatus.UNPROCESSABLE_ENTITY)
+                throw new HttpException('Invalid target', HttpStatus.UNPROCESSABLE_ENTITY);
             }
 
             const guardians = new Guardians();
@@ -153,8 +143,8 @@
                         entity,
                         refreshDate: dateMap[tag.localTarget],
                         target: tag.localTarget,
-                        tags: [tag]
-                    }
+                        tags: [tag],
+                    };
                 }
             }
             return tagMap;
@@ -185,7 +175,7 @@
     })
     @ApiOkResponse({
         description: 'Successful operation.',
-        type: Boolean
+        type: Boolean,
     })
     @ApiInternalServerErrorResponse({
         description: 'Internal server error.',
@@ -199,7 +189,7 @@
     ): Promise<boolean> {
         try {
             if (!uuid) {
-                throw new HttpException('Invalid uuid', HttpStatus.UNPROCESSABLE_ENTITY)
+                throw new HttpException('Invalid uuid', HttpStatus.UNPROCESSABLE_ENTITY);
             }
             const owner = new EntityOwner(user);
             const guardian = new Guardians();
@@ -230,14 +220,14 @@
             Single: {
                 value: {
                     entity: 'PolicyDocument',
-                    target: Examples.MESSAGE_ID
-                }
-            }
-        }
-    })
-    @ApiOkResponse({
-        description: 'Successful operation.',
-        type: TagMapDTO
+                    target: Examples.MESSAGE_ID,
+                },
+            },
+        },
+    })
+    @ApiOkResponse({
+        description: 'Successful operation.',
+        type: TagMapDTO,
     })
     @ApiInternalServerErrorResponse({
         description: 'Internal server error.',
@@ -246,15 +236,15 @@
     @ApiExtraModels(TagMapDTO, TagFilterDTO, InternalServerErrorDTO)
     @HttpCode(HttpStatus.OK)
     async synchronizationTags(
-        @Body() body: TagFilterDTO
+        @Body() body: TagFilterDTO,
     ): Promise<TagMapDTO> {
         try {
             const { entity, target } = body;
             if (!entity) {
-                throw new HttpException('Invalid entity', HttpStatus.UNPROCESSABLE_ENTITY)
+                throw new HttpException('Invalid entity', HttpStatus.UNPROCESSABLE_ENTITY);
             }
             if (typeof target !== 'string') {
-                throw new HttpException('Invalid target', HttpStatus.UNPROCESSABLE_ENTITY)
+                throw new HttpException('Invalid target', HttpStatus.UNPROCESSABLE_ENTITY);
             }
 
             const guardians = new Guardians();
@@ -264,7 +254,7 @@
                 target,
                 tags,
                 refreshDate: (new Date()).toISOString(),
-            }
+            };
         } catch (error) {
             await InternalException(error);
         }
@@ -286,21 +276,15 @@
         name: 'pageIndex',
         type: Number,
         description: 'The number of pages to skip before starting to collect the result set',
-<<<<<<< HEAD
-=======
         required: false,
-        example: 0
->>>>>>> dd846d31
+        example: 0,
     })
     @ApiQuery({
         name: 'pageSize',
         type: Number,
         description: 'The numbers of items to return',
-<<<<<<< HEAD
-=======
         required: false,
-        example: 20
->>>>>>> dd846d31
+        example: 20,
     })
     @ApiOkResponse({
         description: 'Successful operation.',
@@ -317,21 +301,17 @@
     @HttpCode(HttpStatus.OK)
     async getSchemas(
         @AuthUser() user: IAuthUser,
-<<<<<<< HEAD
-        @Query('pageIndex') pageIndex: number,
-        @Query('pageSize') pageSize: number,
-        @Response() res: any
-=======
         @Response() res: any,
         @Query('pageIndex') pageIndex?: number,
-        @Query('pageSize') pageSize?: number
->>>>>>> dd846d31
+        @Query('pageSize') pageSize?: number,
     ): Promise<any> {
         try {
             const guardians = new Guardians();
             const owner = new EntityOwner(user);
             const { items, count } = await guardians.getTagSchemas(owner, pageIndex, pageSize);
-            items.forEach((s) => { s.readonly = s.readonly || s.owner !== owner.creator });
+            items.forEach((s) => {
+                s.readonly = s.readonly || s.owner !== owner.creator;
+            });
             // res.locals.data = SchemaUtils.toOld(items)
             return res
                 .header('X-Total-Count', count)
@@ -369,16 +349,12 @@
     @HttpCode(HttpStatus.CREATED)
     async postSchemas(
         @AuthUser() user: IAuthUser,
-<<<<<<< HEAD
         @Body() newSchema: SchemaDTO,
-        @Req() req
-=======
-        @Body() newSchema: SchemaDTO
->>>>>>> dd846d31
+        @Req() req,
     ): Promise<SchemaDTO> {
         try {
             if (!newSchema) {
-                throw new HttpException('Schema does not exist.', HttpStatus.UNPROCESSABLE_ENTITY)
+                throw new HttpException('Schema does not exist.', HttpStatus.UNPROCESSABLE_ENTITY);
             }
 
             const guardians = new Guardians();
@@ -387,15 +363,11 @@
             SchemaUtils.fromOld(newSchema);
             SchemaUtils.clearIds(newSchema);
             SchemaHelper.updateOwner(newSchema, owner);
-<<<<<<< HEAD
+
+            await this.cacheService.invalidate(getCacheKey([req.url], user));
+
             const schemas = await guardians.createTagSchema(newSchema, owner);
 
-            await this.cacheService.invalidate(getCacheKey([req.url], user))
-
-=======
-
-            const schemas = await guardians.createTagSchema(newSchema, owner);
->>>>>>> dd846d31
             return SchemaUtils.toOld(schemas);
         } catch (error) {
             await InternalException(error);
@@ -412,7 +384,7 @@
     )
     @ApiOperation({
         summary: 'Deletes the schema.',
-        description: 'Deletes the schema with the provided schema ID.' + ONLY_SR
+        description: 'Deletes the schema with the provided schema ID.' + ONLY_SR,
     })
     @ApiParam({
         name: 'schemaId',
@@ -435,6 +407,111 @@
         @AuthUser() user: IAuthUser,
         @Param('schemaId') schemaId: string,
     ): Promise<boolean> {
+        try {
+            const owner = new EntityOwner(user);
+            const guardians = new Guardians();
+            const schema = await guardians.getSchemaById(schemaId);
+            const error = SchemaUtils.checkPermission(schema, owner, SchemaCategory.TAG);
+            if (error) {
+                throw new HttpException(error, HttpStatus.FORBIDDEN);
+            }
+            await guardians.deleteSchema(schemaId, owner);
+            return true;
+        } catch (error) {
+            await InternalException(error);
+        }
+    }
+
+    /**
+     * Update schema
+     */
+    @Put('/schemas/:schemaId')
+    @Auth(
+        Permissions.SCHEMAS_SCHEMA_UPDATE,
+        // UserRole.STANDARD_REGISTRY,
+    )
+    @ApiOperation({
+        summary: 'Updates schema configuration.',
+        description: 'Updates schema configuration for the specified schema ID.' + ONLY_SR,
+    })
+    @ApiParam({
+        name: 'schemaId',
+        type: 'string',
+        required: true,
+        description: 'Schema Identifier',
+        example: Examples.DB_ID,
+    })
+    @ApiBody({
+        description: 'Schema config.',
+        type: SchemaDTO,
+    })
+    @ApiOkResponse({
+        description: 'Successful operation.',
+        type: SchemaDTO,
+        isArray: true,
+    })
+    @ApiInternalServerErrorResponse({
+        description: 'Internal server error.',
+        type: InternalServerErrorDTO,
+    })
+    @ApiExtraModels(SchemaDTO, InternalServerErrorDTO)
+    @HttpCode(HttpStatus.OK)
+    async updateSchema(
+        @AuthUser() user: IAuthUser,
+        @Param('schemaId') schemaId: string,
+        @Body() newSchema: SchemaDTO,
+    ): Promise<SchemaDTO[]> {
+        try {
+            const owner = new EntityOwner(user);
+            const guardians = new Guardians();
+            const schema = await guardians.getSchemaById(newSchema.id);
+            const error = SchemaUtils.checkPermission(schema, owner, SchemaCategory.TAG);
+            if (error) {
+                throw new HttpException(error, HttpStatus.FORBIDDEN);
+            }
+            SchemaUtils.fromOld(newSchema);
+            SchemaHelper.checkSchemaKey(newSchema);
+            SchemaHelper.updateOwner(newSchema, owner);
+            return await guardians.updateSchema(newSchema, owner);
+        } catch (error) {
+            await InternalException(error);
+        }
+    }
+
+    /**
+     * Publish schema
+     */
+    @Put('/schemas/:schemaId/publish')
+    @Auth(
+        Permissions.SCHEMAS_SCHEMA_REVIEW,
+        // UserRole.STANDARD_REGISTRY,
+    )
+    @ApiOperation({
+        summary: 'Publishes the schema.',
+        description: 'Publishes the schema with the provided (internal) schema ID onto IPFS, sends a message featuring IPFS CID into the corresponding Hedera topic.' + ONLY_SR,
+    })
+    @ApiParam({
+        name: 'schemaId',
+        type: 'string',
+        required: true,
+        description: 'Schema Identifier',
+        example: Examples.DB_ID,
+    })
+    @ApiOkResponse({
+        description: 'Successful operation.',
+        type: SchemaDTO,
+        isArray: true,
+    })
+    @ApiInternalServerErrorResponse({
+        description: 'Internal server error.',
+        type: InternalServerErrorDTO,
+    })
+    @ApiExtraModels(SchemaDTO, InternalServerErrorDTO)
+    @HttpCode(HttpStatus.OK)
+    async publishTag(
+        @AuthUser() user: IAuthUser,
+        @Param('schemaId') schemaId: string,
+    ): Promise<SchemaDTO> {
         try {
             const owner = new EntityOwner(user);
             const guardians = new Guardians();
@@ -443,122 +520,7 @@
             if (error) {
                 throw new HttpException(error, HttpStatus.FORBIDDEN)
             }
-            await guardians.deleteSchema(schemaId, owner);
-            return true;
-        } catch (error) {
-            await InternalException(error);
-        }
-    }
-
-    /**
-     * Update schema
-     */
-    @Put('/schemas/:schemaId')
-    @Auth(
-        Permissions.SCHEMAS_SCHEMA_UPDATE,
-        // UserRole.STANDARD_REGISTRY,
-    )
-    @ApiOperation({
-        summary: 'Updates schema configuration.',
-        description: 'Updates schema configuration for the specified schema ID.' + ONLY_SR,
-    })
-    @ApiParam({
-        name: 'schemaId',
-        type: 'string',
-        required: true,
-        description: 'Schema Identifier',
-        example: Examples.DB_ID,
-    })
-    @ApiBody({
-        description: 'Schema config.',
-        type: SchemaDTO,
-    })
-    @ApiOkResponse({
-        description: 'Successful operation.',
-        type: SchemaDTO,
-        isArray: true
-    })
-    @ApiInternalServerErrorResponse({
-        description: 'Internal server error.',
-        type: InternalServerErrorDTO,
-    })
-    @ApiExtraModels(SchemaDTO, InternalServerErrorDTO)
-    @HttpCode(HttpStatus.OK)
-    async updateSchema(
-        @AuthUser() user: IAuthUser,
-        @Param('schemaId') schemaId: string,
-        @Body() newSchema: SchemaDTO
-    ): Promise<SchemaDTO[]> {
-        try {
-            const owner = new EntityOwner(user);
-            const guardians = new Guardians();
-            const schema = await guardians.getSchemaById(newSchema.id);
-            const error = SchemaUtils.checkPermission(schema, owner, SchemaCategory.TAG);
-            if (error) {
-                throw new HttpException(error, HttpStatus.FORBIDDEN)
-            }
-            SchemaUtils.fromOld(newSchema);
-            SchemaHelper.checkSchemaKey(newSchema);
-            SchemaHelper.updateOwner(newSchema, owner);
-            return await guardians.updateSchema(newSchema, owner);
-        } catch (error) {
-            await InternalException(error);
-        }
-    }
-
-    /**
-     * Publish schema
-     */
-    @Put('/schemas/:schemaId/publish')
-    @Auth(
-        Permissions.SCHEMAS_SCHEMA_REVIEW,
-        // UserRole.STANDARD_REGISTRY,
-    )
-    @ApiOperation({
-        summary: 'Publishes the schema.',
-        description: 'Publishes the schema with the provided (internal) schema ID onto IPFS, sends a message featuring IPFS CID into the corresponding Hedera topic.' + ONLY_SR,
-    })
-    @ApiParam({
-        name: 'schemaId',
-        type: 'string',
-        required: true,
-        description: 'Schema Identifier',
-        example: Examples.DB_ID,
-    })
-    @ApiOkResponse({
-        description: 'Successful operation.',
-        type: SchemaDTO,
-        isArray: true
-    })
-    @ApiInternalServerErrorResponse({
-        description: 'Internal server error.',
-        type: InternalServerErrorDTO,
-    })
-    @ApiExtraModels(SchemaDTO, InternalServerErrorDTO)
-    @HttpCode(HttpStatus.OK)
-    async publishTag(
-        @AuthUser() user: IAuthUser,
-        @Param('schemaId') schemaId: string,
-    ): Promise<SchemaDTO> {
-        try {
-<<<<<<< HEAD
-            const guardians = new Guardians();
-            const schema = await guardians.getSchemaById(schemaId);
-            const error = SchemaUtils.checkPermission(schema, user, SchemaCategory.TAG);
-=======
-            const owner = new EntityOwner(user);
-            const guardians = new Guardians();
-            const schema = await guardians.getSchemaById(schemaId);
-            const error = SchemaUtils.checkPermission(schema, owner, SchemaCategory.TAG);
->>>>>>> dd846d31
-            if (error) {
-                throw new HttpException(error, HttpStatus.FORBIDDEN)
-            }
             const version = '1.0.0';
-<<<<<<< HEAD
-            const owner = new EntityOwner(user);
-=======
->>>>>>> dd846d31
             return await guardians.publishTagSchema(schemaId, version, owner);
         } catch (error) {
             await InternalException(error);
@@ -577,7 +539,7 @@
     @ApiOkResponse({
         description: 'Successful operation.',
         type: SchemaDTO,
-        isArray: true
+        isArray: true,
     })
     @ApiInternalServerErrorResponse({
         description: 'Internal server error.',
