import { IAuthUser } from '@guardian/common';
import { Permissions, SchemaCategory, SchemaHelper } from '@guardian/interfaces';
import { Body, Controller, Delete, Get, HttpCode, HttpException, HttpStatus, Param, Post, Put, Query, Req, Response } from '@nestjs/common';
import { ApiTags, ApiInternalServerErrorResponse, ApiExtraModels, ApiOperation, ApiBody, ApiOkResponse, ApiParam, ApiCreatedResponse, ApiQuery } from '@nestjs/swagger';
import { Examples, InternalServerErrorDTO, SchemaDTO, TagDTO, TagFilterDTO, TagMapDTO, pageHeader } from '#middlewares';
import { AuthUser, Auth } from '#auth';
<<<<<<< HEAD
import { ONLY_SR, SchemaUtils, Guardians, InternalException, getCacheKey, CacheService, UseCache } from '#helpers';
=======
import { ONLY_SR, SchemaUtils, Guardians, InternalException, EntityOwner } from '#helpers';
>>>>>>> 4d6008f8

@Controller('tags')
@ApiTags('tags')
export class TagsApi {

    constructor(private readonly cacheService: CacheService) {
    }
    /**
     * Create tag
     */
    @Post('/')
    @Auth(
        Permissions.TAGS_TAG_CREATE,
        // UserRole.STANDARD_REGISTRY,
        // UserRole.USER,
    )
    @ApiOperation({
        summary: 'Creates new tag.',
        description: 'Creates new tag.',
    })
    @ApiBody({
        description: 'Object that contains tag information.',
        required: true,
        type: TagDTO,
    })
    @ApiOkResponse({
        description: 'Created tag.',
        type: TagDTO
    })
    @ApiInternalServerErrorResponse({
        description: 'Internal server error.',
        type: InternalServerErrorDTO,
    })
    @ApiExtraModels(TagDTO, InternalServerErrorDTO)
    @HttpCode(HttpStatus.CREATED)
    async setTags(
        @AuthUser() user: IAuthUser,
        @Body() body: TagDTO
    ): Promise<TagDTO> {
        try {
            const owner = new EntityOwner(user);
            const guardian = new Guardians();
            return await guardian.createTag(body, owner);
        } catch (error) {
            await InternalException(error);
        }
    }

    /**
     * Get tags
     */
    @Post('/search')
    @Auth(
        Permissions.TAGS_TAG_READ,
        // UserRole.STANDARD_REGISTRY,
        // UserRole.USER,
    )
    @ApiOperation({
        summary: 'Search tags.',
        description: 'Search tags.',
    })
    @ApiBody({
        description: 'Object that contains filters',
        required: true,
        type: TagFilterDTO,
        examples: {
            Single: {
                value: {
                    entity: 'PolicyDocument',
                    target: Examples.MESSAGE_ID
                }
            },
            Multiple: {
                value: {
                    entity: 'PolicyDocument',
                    targets: [
                        Examples.MESSAGE_ID,
                        Examples.MESSAGE_ID
                    ]
                }
            }
        }
    })
    @ApiOkResponse({
        description: 'Created tag.',
        type: TagMapDTO
    })
    @ApiInternalServerErrorResponse({
        description: 'Internal server error.',
        type: InternalServerErrorDTO,
    })
    @ApiExtraModels(TagFilterDTO, TagMapDTO, InternalServerErrorDTO)
    @HttpCode(HttpStatus.OK)
    async searchTags(
        @Body() body: TagFilterDTO
    ): Promise<{ [localTarget: string]: TagMapDTO }> {
        try {
            const { entity, target, targets } = body;

            let _targets: string[];
            if (!entity) {
                throw new HttpException('Invalid entity', HttpStatus.UNPROCESSABLE_ENTITY)
            }
            if (target) {
                if (typeof target !== 'string') {
                    throw new HttpException('Invalid target', HttpStatus.UNPROCESSABLE_ENTITY)
                } else {
                    _targets = [target];
                }
            } else if (targets) {
                if (!Array.isArray(targets)) {
                    throw new HttpException('Invalid target', HttpStatus.UNPROCESSABLE_ENTITY)
                } else {
                    _targets = targets;
                }
            } else {
                throw new HttpException('Invalid target', HttpStatus.UNPROCESSABLE_ENTITY)
            }

            const guardians = new Guardians();
            const items = await guardians.getTags(entity, _targets);
            const dates = await guardians.getTagCache(entity, _targets);

            const dateMap = {};
            for (const date of dates) {
                dateMap[date.localTarget] = date.date;
            }

            const tagMap = {};
            for (const tag of items) {
                if (tagMap[tag.localTarget]) {
                    tagMap[tag.localTarget].tags.push(tag);
                } else {
                    tagMap[tag.localTarget] = {
                        entity,
                        refreshDate: dateMap[tag.localTarget],
                        target: tag.localTarget,
                        tags: [tag]
                    }
                }
            }
            return tagMap;
        } catch (error) {
            await InternalException(error);
        }
    }

    /**
     * Delete tag
     */
    @Delete('/:uuid')
    @Auth(
        Permissions.TAGS_TAG_CREATE,
        // UserRole.STANDARD_REGISTRY,
        // UserRole.USER,
    )
    @ApiOperation({
        summary: 'Delete tag.',
        description: 'Delete tag.',
    })
    @ApiParam({
        name: 'uuid',
        type: String,
        description: 'Tag identifier',
        required: true,
        example: Examples.UUID,
    })
    @ApiOkResponse({
        description: 'Successful operation.',
        type: Boolean
    })
    @ApiInternalServerErrorResponse({
        description: 'Internal server error.',
        type: InternalServerErrorDTO,
    })
    @ApiExtraModels(InternalServerErrorDTO)
    @HttpCode(HttpStatus.OK)
    async deleteTag(
        @AuthUser() user: IAuthUser,
        @Param('uuid') uuid: string,
    ): Promise<boolean> {
        try {
            if (!uuid) {
                throw new HttpException('Invalid uuid', HttpStatus.UNPROCESSABLE_ENTITY)
            }
            const owner = new EntityOwner(user);
            const guardian = new Guardians();
            return await guardian.deleteTag(uuid, owner);
        } catch (error) {
            await InternalException(error);
        }
    }

    /**
     * Synchronization
     */
    @Post('/synchronization')
    @Auth(
        Permissions.TAGS_TAG_READ,
        // UserRole.STANDARD_REGISTRY,
        // UserRole.USER,
    )
    @ApiOperation({
        summary: 'Synchronization of tags with an external network.',
        description: 'Synchronization of tags with an external network.',
    })
    @ApiBody({
        description: 'Object that contains filters',
        required: true,
        type: TagFilterDTO,
        examples: {
            Single: {
                value: {
                    entity: 'PolicyDocument',
                    target: Examples.MESSAGE_ID
                }
            }
        }
    })
    @ApiOkResponse({
        description: 'Successful operation.',
        type: TagMapDTO
    })
    @ApiInternalServerErrorResponse({
        description: 'Internal server error.',
        type: InternalServerErrorDTO,
    })
    @ApiExtraModels(TagMapDTO, TagFilterDTO, InternalServerErrorDTO)
    @HttpCode(HttpStatus.OK)
    async synchronizationTags(
        @Body() body: TagFilterDTO
    ): Promise<TagMapDTO> {
        try {
            const { entity, target } = body;
            if (!entity) {
                throw new HttpException('Invalid entity', HttpStatus.UNPROCESSABLE_ENTITY)
            }
            if (typeof target !== 'string') {
                throw new HttpException('Invalid target', HttpStatus.UNPROCESSABLE_ENTITY)
            }

            const guardians = new Guardians();
            const tags = await guardians.synchronizationTags(entity, target);
            return {
                entity,
                target,
                tags,
                refreshDate: (new Date()).toISOString(),
            }
        } catch (error) {
            await InternalException(error);
        }
    }

    /**
     * Get list of all schemas
     */
    @Get('/schemas')
    @Auth(
        Permissions.SCHEMAS_SCHEMA_READ,
        // UserRole.STANDARD_REGISTRY,
    )
    @ApiOperation({
        summary: 'Return a list of all tag schemas.',
        description: 'Returns all tag schemas.' + ONLY_SR,
    })
    @ApiQuery({
        name: 'pageIndex',
        type: Number,
        description: 'The number of pages to skip before starting to collect the result set',
    })
    @ApiQuery({
        name: 'pageSize',
        type: Number,
        description: 'The numbers of items to return',
    })
    @ApiOkResponse({
        description: 'Successful operation.',
        isArray: true,
        headers: pageHeader,
        type: SchemaDTO,
    })
    @ApiInternalServerErrorResponse({
        description: 'Internal server error.',
        type: InternalServerErrorDTO,
    })
    @ApiExtraModels(SchemaDTO, InternalServerErrorDTO)
    // @UseCache({ isExpress: true })
    @HttpCode(HttpStatus.OK)
    async getSchemas(
        @AuthUser() user: IAuthUser,
        @Query('pageIndex') pageIndex: number,
        @Query('pageSize') pageSize: number,
        @Response() res: any
    ): Promise<any> {
        try {
            const guardians = new Guardians();
            const owner = new EntityOwner(user);
            const { items, count } = await guardians.getTagSchemas(owner, pageIndex, pageSize);
            items.forEach((s) => { s.readonly = s.readonly || s.owner !== owner.creator });
            // res.locals.data = SchemaUtils.toOld(items)
            return res
                .header('X-Total-Count', count)
                .send(SchemaUtils.toOld(items));
        } catch (error) {
            await InternalException(error);
        }
    }

    /**
     * Create schema
     */
    @Post('/schemas')
    @Auth(
        Permissions.SCHEMAS_SCHEMA_CREATE,
        // UserRole.STANDARD_REGISTRY,
    )
    @ApiOperation({
        summary: 'Creates a new tag schema.',
        description: 'Creates a new tag schema.' + ONLY_SR,
    })
    @ApiBody({
        description: 'Schema config.',
        type: SchemaDTO,
    })
    @ApiCreatedResponse({
        description: 'Created schema.',
        type: SchemaDTO,
    })
    @ApiInternalServerErrorResponse({
        description: 'Internal server error.',
        type: InternalServerErrorDTO,
    })
    @ApiExtraModels(SchemaDTO, InternalServerErrorDTO)
    @HttpCode(HttpStatus.CREATED)
    async postSchemas(
        @AuthUser() user: IAuthUser,
        @Body() newSchema: SchemaDTO,
        @Req() req
    ): Promise<SchemaDTO> {
        try {
            if (!newSchema) {
                throw new HttpException('Schema does not exist.', HttpStatus.UNPROCESSABLE_ENTITY)
            }

            const guardians = new Guardians();
            const owner = new EntityOwner(user);
            newSchema.category = SchemaCategory.TAG;
            SchemaUtils.fromOld(newSchema);
            SchemaUtils.clearIds(newSchema);
            SchemaHelper.updateOwner(newSchema, owner);
<<<<<<< HEAD
            const schemas = await guardians.createTagSchema(newSchema);

            await this.cacheService.invalidate(getCacheKey([req.url], user))

=======

            const schemas = await guardians.createTagSchema(newSchema, owner);
>>>>>>> 4d6008f8
            return SchemaUtils.toOld(schemas);
        } catch (error) {
            await InternalException(error);
        }
    }

    /**
     * Delete schema
     */
    @Delete('/schemas/:schemaId')
    @Auth(
        Permissions.SCHEMAS_SCHEMA_DELETE,
        // UserRole.STANDARD_REGISTRY,
    )
    @ApiOperation({
        summary: 'Deletes the schema.',
        description: 'Deletes the schema with the provided schema ID.' + ONLY_SR
    })
    @ApiParam({
        name: 'schemaId',
        type: 'string',
        required: true,
        description: 'Schema Identifier',
        example: Examples.DB_ID,
    })
    @ApiOkResponse({
        description: 'Successful operation.',
        type: Boolean,
    })
    @ApiInternalServerErrorResponse({
        description: 'Internal server error.',
        type: InternalServerErrorDTO,
    })
    @ApiExtraModels(InternalServerErrorDTO)
    @HttpCode(HttpStatus.OK)
    async deleteSchema(
        @AuthUser() user: IAuthUser,
        @Param('schemaId') schemaId: string,
    ): Promise<boolean> {
        try {
            const owner = new EntityOwner(user);
            const guardians = new Guardians();
            const schema = await guardians.getSchemaById(schemaId);
            const error = SchemaUtils.checkPermission(schema, user, SchemaCategory.TAG);
            if (error) {
                throw new HttpException(error, HttpStatus.FORBIDDEN)
            }
            await guardians.deleteSchema(schemaId, owner);
            return true;
        } catch (error) {
            await InternalException(error);
        }
    }

    /**
     * Update schema
     */
    @Put('/schemas/:schemaId')
    @Auth(
        Permissions.SCHEMAS_SCHEMA_UPDATE,
        // UserRole.STANDARD_REGISTRY,
    )
    @ApiOperation({
        summary: 'Updates schema configuration.',
        description: 'Updates schema configuration for the specified schema ID.' + ONLY_SR,
    })
    @ApiParam({
        name: 'schemaId',
        type: 'string',
        required: true,
        description: 'Schema Identifier',
        example: Examples.DB_ID,
    })
    @ApiBody({
        description: 'Schema config.',
        type: SchemaDTO,
    })
    @ApiOkResponse({
        description: 'Successful operation.',
        type: SchemaDTO,
        isArray: true
    })
    @ApiInternalServerErrorResponse({
        description: 'Internal server error.',
        type: InternalServerErrorDTO,
    })
    @ApiExtraModels(SchemaDTO, InternalServerErrorDTO)
    @HttpCode(HttpStatus.OK)
    async updateSchema(
        @AuthUser() user: IAuthUser,
        @Param('schemaId') schemaId: string,
        @Body() newSchema: SchemaDTO
    ): Promise<SchemaDTO[]> {
        try {
            const owner = new EntityOwner(user);
            const guardians = new Guardians();
            const schema = await guardians.getSchemaById(newSchema.id);
            const error = SchemaUtils.checkPermission(schema, user, SchemaCategory.TAG);
            if (error) {
                throw new HttpException(error, HttpStatus.FORBIDDEN)
            }
            SchemaUtils.fromOld(newSchema);
            SchemaHelper.checkSchemaKey(newSchema);
            SchemaHelper.updateOwner(newSchema, owner);
            return await guardians.updateSchema(newSchema, owner);
        } catch (error) {
            await InternalException(error);
        }
    }

    /**
     * Publish schema
     */
    @Put('/schemas/:schemaId/publish')
    @Auth(
        Permissions.SCHEMAS_SCHEMA_REVIEW,
        // UserRole.STANDARD_REGISTRY,
    )
    @ApiOperation({
        summary: 'Publishes the schema.',
        description: 'Publishes the schema with the provided (internal) schema ID onto IPFS, sends a message featuring IPFS CID into the corresponding Hedera topic.' + ONLY_SR,
    })
    @ApiParam({
        name: 'schemaId',
        type: 'string',
        required: true,
        description: 'Schema Identifier',
        example: Examples.DB_ID,
    })
    @ApiOkResponse({
        description: 'Successful operation.',
        type: SchemaDTO,
        isArray: true
    })
    @ApiInternalServerErrorResponse({
        description: 'Internal server error.',
        type: InternalServerErrorDTO,
    })
    @ApiExtraModels(SchemaDTO, InternalServerErrorDTO)
    @HttpCode(HttpStatus.OK)
    async publishTag(
        @AuthUser() user: IAuthUser,
        @Param('schemaId') schemaId: string,
    ): Promise<SchemaDTO> {
        try {
            const guardians = new Guardians();
            const schema = await guardians.getSchemaById(schemaId);
            const error = SchemaUtils.checkPermission(schema, user, SchemaCategory.TAG);
            if (error) {
                throw new HttpException(error, HttpStatus.FORBIDDEN)
            }
            const version = '1.0.0';
            const owner = new EntityOwner(user);
            return await guardians.publishTagSchema(schemaId, version, owner);
        } catch (error) {
            await InternalException(error);
        }
    }

    /**
     * Get published schema
     */
    @Get('/schemas/published')
    @Auth()
    @ApiOperation({
        summary: 'Return a list of all published schemas.',
        description: 'Return a list of all published schemas.' + ONLY_SR,
    })
    @ApiOkResponse({
        description: 'Successful operation.',
        type: SchemaDTO,
        isArray: true
    })
    @ApiInternalServerErrorResponse({
        description: 'Internal server error.',
        type: InternalServerErrorDTO,
    })
    @ApiExtraModels(SchemaDTO, InternalServerErrorDTO)
    async getPublished(): Promise<SchemaDTO[]> {
        try {
            const guardians = new Guardians();
            return await guardians.getPublishedTagSchemas();
        } catch (error) {
            await InternalException(error);
        }
    }
}<|MERGE_RESOLUTION|>--- conflicted
+++ resolved
@@ -4,11 +4,7 @@
 import { ApiTags, ApiInternalServerErrorResponse, ApiExtraModels, ApiOperation, ApiBody, ApiOkResponse, ApiParam, ApiCreatedResponse, ApiQuery } from '@nestjs/swagger';
 import { Examples, InternalServerErrorDTO, SchemaDTO, TagDTO, TagFilterDTO, TagMapDTO, pageHeader } from '#middlewares';
 import { AuthUser, Auth } from '#auth';
-<<<<<<< HEAD
-import { ONLY_SR, SchemaUtils, Guardians, InternalException, getCacheKey, CacheService, UseCache } from '#helpers';
-=======
-import { ONLY_SR, SchemaUtils, Guardians, InternalException, EntityOwner } from '#helpers';
->>>>>>> 4d6008f8
+import { ONLY_SR, SchemaUtils, Guardians, InternalException, getCacheKey, CacheService, UseCache, EntityOwner } from '#helpers';
 
 @Controller('tags')
 @ApiTags('tags')
@@ -360,15 +356,10 @@
             SchemaUtils.fromOld(newSchema);
             SchemaUtils.clearIds(newSchema);
             SchemaHelper.updateOwner(newSchema, owner);
-<<<<<<< HEAD
-            const schemas = await guardians.createTagSchema(newSchema);
+            const schemas = await guardians.createTagSchema(newSchema, owner);
 
             await this.cacheService.invalidate(getCacheKey([req.url], user))
 
-=======
-
-            const schemas = await guardians.createTagSchema(newSchema, owner);
->>>>>>> 4d6008f8
             return SchemaUtils.toOld(schemas);
         } catch (error) {
             await InternalException(error);
