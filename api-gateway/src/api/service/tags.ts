<<<<<<< HEAD
import { IAuthUser } from '@guardian/common';
import { Permissions, SchemaCategory, SchemaHelper } from '@guardian/interfaces';
import { Body, Controller, Delete, Get, HttpCode, HttpException, HttpStatus, Param, Post, Put, Query, Response } from '@nestjs/common';
import { ApiTags, ApiInternalServerErrorResponse, ApiExtraModels, ApiOperation, ApiBody, ApiOkResponse, ApiParam, ApiCreatedResponse, ApiQuery } from '@nestjs/swagger';
import { Examples, InternalServerErrorDTO, SchemaDTO, TagDTO, TagFilterDTO, TagMapDTO, pageHeader } from '#middlewares';
import { AuthUser, Auth } from '#auth';
import { ONLY_SR, SchemaUtils, Guardians, InternalException } from '#helpers';
=======
import { Logger } from '@guardian/common';
import { Guardians } from '../../helpers/guardians.js';
import { SchemaCategory, SchemaHelper, UserRole } from '@guardian/interfaces';
import { SchemaUtils } from '../../helpers/schema-utils.js';
import { Controller, Delete, Get, HttpCode, HttpException, HttpStatus, Post, Put, Req, Response } from '@nestjs/common';
import { ApiTags } from '@nestjs/swagger';
import { Auth } from '../../auth/auth.decorator.js';
>>>>>>> a4fc3db1

@Controller('tags')
@ApiTags('tags')
export class TagsApi {
    /**
     * Create tag
     */
    @Post('/')
    @Auth(
        Permissions.TAGS_TAG_CREATE,
        // UserRole.STANDARD_REGISTRY,
        // UserRole.USER,
    )
    @ApiOperation({
        summary: 'Creates new tag.',
        description: 'Creates new tag.',
    })
    @ApiBody({
        description: 'Object that contains tag information.',
        required: true,
        type: TagDTO,
    })
    @ApiOkResponse({
        description: 'Created tag.',
        type: TagDTO
    })
    @ApiInternalServerErrorResponse({
        description: 'Internal server error.',
        type: InternalServerErrorDTO,
    })
    @ApiExtraModels(TagDTO, InternalServerErrorDTO)
    @HttpCode(HttpStatus.CREATED)
<<<<<<< HEAD
    async setTags(
        @AuthUser() user: IAuthUser,
        @Body() body: TagDTO
    ): Promise<TagDTO> {
=======
    @Auth(UserRole.STANDARD_REGISTRY, UserRole.USER)
    async setTags(@Req() req, @Response() res): Promise<any> {
>>>>>>> a4fc3db1
        try {
            const guardian = new Guardians();
<<<<<<< HEAD
            return await guardian.createTag(body, user.did);
=======
            const item = await guardian.createTag(req.body, req.user.did);
            return res.status(201).send(item);
>>>>>>> a4fc3db1
        } catch (error) {
            await InternalException(error);
        }
    }

    /**
     * Get tags
     */
    @Post('/search')
    @Auth(
        Permissions.TAGS_TAG_READ,
        // UserRole.STANDARD_REGISTRY,
        // UserRole.USER,
    )
    @ApiOperation({
        summary: 'Search tags.',
        description: 'Search tags.',
    })
    @ApiBody({
        description: 'Object that contains filters',
        required: true,
        type: TagFilterDTO,
        examples: {
            Single: {
                value: {
                    entity: 'PolicyDocument',
                    target: Examples.MESSAGE_ID
                }
            },
            Multiple: {
                value: {
                    entity: 'PolicyDocument',
                    targets: [
                        Examples.MESSAGE_ID,
                        Examples.MESSAGE_ID
                    ]
                }
            }
        }
    })
    @ApiOkResponse({
        description: 'Created tag.',
        type: TagMapDTO
    })
    @ApiInternalServerErrorResponse({
        description: 'Internal server error.',
        type: InternalServerErrorDTO,
    })
    @ApiExtraModels(TagFilterDTO, TagMapDTO, InternalServerErrorDTO)
    @HttpCode(HttpStatus.OK)
<<<<<<< HEAD
    async searchTags(
        @Body() body: TagFilterDTO
    ): Promise<{ [localTarget: string]: TagMapDTO }> {
=======
    @Auth(UserRole.STANDARD_REGISTRY, UserRole.AUDITOR, UserRole.USER)
    async searchTags(@Req() req, @Response() res): Promise<any> {
>>>>>>> a4fc3db1
        try {
            const { entity, target, targets } = body;

            let _targets: string[];
            if (!entity) {
                throw new HttpException('Invalid entity', HttpStatus.UNPROCESSABLE_ENTITY)
            }
            if (target) {
                if (typeof target !== 'string') {
                    throw new HttpException('Invalid target', HttpStatus.UNPROCESSABLE_ENTITY)
                } else {
                    _targets = [target];
                }
            } else if (targets) {
                if (!Array.isArray(targets)) {
                    throw new HttpException('Invalid target', HttpStatus.UNPROCESSABLE_ENTITY)
                } else {
                    _targets = targets;
                }
            } else {
                throw new HttpException('Invalid target', HttpStatus.UNPROCESSABLE_ENTITY)
            }

            const guardians = new Guardians();
            const items = await guardians.getTags(entity, _targets);
            const dates = await guardians.getTagCache(entity, _targets);

            const dateMap = {};
            for (const date of dates) {
                dateMap[date.localTarget] = date.date;
            }

            const tagMap = {};
            for (const tag of items) {
                if (tagMap[tag.localTarget]) {
                    tagMap[tag.localTarget].tags.push(tag);
                } else {
                    tagMap[tag.localTarget] = {
                        entity,
                        refreshDate: dateMap[tag.localTarget],
                        target: tag.localTarget,
                        tags: [tag]
                    }
                }
            }
<<<<<<< HEAD
            return tagMap;
=======
            return res.send(tagMap);
>>>>>>> a4fc3db1
        } catch (error) {
            await InternalException(error);
        }
    }

    /**
     * Delete tag
     */
    @Delete('/:uuid')
    @Auth(
        Permissions.TAGS_TAG_DELETE,
        // UserRole.STANDARD_REGISTRY,
        // UserRole.USER,
    )
    @ApiOperation({
        summary: 'Delete tag.',
        description: 'Delete tag.',
    })
    @ApiParam({
        name: 'uuid',
        type: String,
        description: 'Tag identifier',
        required: true,
        example: Examples.UUID,
    })
    @ApiOkResponse({
        description: 'Successful operation.',
        type: Boolean
    })
    @ApiInternalServerErrorResponse({
        description: 'Internal server error.',
        type: InternalServerErrorDTO,
    })
    @ApiExtraModels(InternalServerErrorDTO)
    @HttpCode(HttpStatus.OK)
<<<<<<< HEAD
    async deleteTag(
        @AuthUser() user: IAuthUser,
        @Param('uuid') uuid: string,
    ): Promise<boolean> {
=======
    @Auth(UserRole.STANDARD_REGISTRY, UserRole.AUDITOR, UserRole.USER)
    async deleteTag(@Req() req, @Response() res): Promise<any> {
        if (!req.user) {
            throw new HttpException('Unauthorized', HttpStatus.UNAUTHORIZED)
        }
>>>>>>> a4fc3db1
        try {
            if (!uuid) {
                throw new HttpException('Invalid uuid', HttpStatus.UNPROCESSABLE_ENTITY)
            }
<<<<<<< HEAD
            const guardian = new Guardians();
            return await guardian.deleteTag(uuid, user.did);
=======
            const result = await guardian.deleteTag(req.params.uuid, req.user.did);
            return res.send(result);
>>>>>>> a4fc3db1
        } catch (error) {
            await InternalException(error);
        }
    }

    /**
     * Synchronization
     */
    @Post('/synchronization')
<<<<<<< HEAD
    @Auth(
        Permissions.TAGS_TAG_READ,
        // UserRole.STANDARD_REGISTRY,
        // UserRole.USER,
    )
    @ApiOperation({
        summary: 'Synchronization of tags with an external network.',
        description: 'Synchronization of tags with an external network.',
    })
    @ApiBody({
        description: 'Object that contains filters',
        required: true,
        type: TagFilterDTO,
        examples: {
            Single: {
                value: {
                    entity: 'PolicyDocument',
                    target: Examples.MESSAGE_ID
                }
            }
=======
    @HttpCode(HttpStatus.OK)
    @Auth(UserRole.STANDARD_REGISTRY, UserRole.USER)
    async synchronizationTags(@Req() req, @Response() res): Promise<any> {
        if (!req.headers.authorization || !req.user || !req.user.did) {
            throw new HttpException('Unauthorized', HttpStatus.UNAUTHORIZED)
>>>>>>> a4fc3db1
        }
    })
    @ApiOkResponse({
        description: 'Successful operation.',
        type: TagMapDTO
    })
    @ApiInternalServerErrorResponse({
        description: 'Internal server error.',
        type: InternalServerErrorDTO,
    })
    @ApiExtraModels(TagMapDTO, TagFilterDTO, InternalServerErrorDTO)
    @HttpCode(HttpStatus.OK)
    async synchronizationTags(
        @Body() body: TagFilterDTO
    ): Promise<TagMapDTO> {
        try {
            const { entity, target } = body;
            if (!entity) {
                throw new HttpException('Invalid entity', HttpStatus.UNPROCESSABLE_ENTITY)
            }
            if (typeof target !== 'string') {
                throw new HttpException('Invalid target', HttpStatus.UNPROCESSABLE_ENTITY)
            }

            const guardians = new Guardians();
            const tags = await guardians.synchronizationTags(entity, target);
            return {
                entity,
                target,
                tags,
                refreshDate: (new Date()).toISOString(),
            }
<<<<<<< HEAD
=======
            return res.send(result);
>>>>>>> a4fc3db1
        } catch (error) {
            await InternalException(error);
        }
    }

    /**
     * Get list of all schemas
     */
    @Get('/schemas')
    @Auth(
        Permissions.SCHEMAS_SCHEMA_READ,
        // UserRole.STANDARD_REGISTRY,
    )
    @ApiOperation({
        summary: 'Return a list of all tag schemas.',
        description: 'Returns all tag schemas.' + ONLY_SR,
    })
    @ApiQuery({
        name: 'pageIndex',
        type: Number,
        description: 'The number of pages to skip before starting to collect the result set',
    })
    @ApiQuery({
        name: 'pageSize',
        type: Number,
        description: 'The numbers of items to return',
    })
    @ApiOkResponse({
        description: 'Successful operation.',
        isArray: true,
        headers: pageHeader,
        type: SchemaDTO,
    })
    @ApiInternalServerErrorResponse({
        description: 'Internal server error.',
        type: InternalServerErrorDTO,
    })
    @ApiExtraModels(SchemaDTO, InternalServerErrorDTO)
    // @UseCache({ isExpress: true })
<<<<<<< HEAD
    @HttpCode(HttpStatus.OK)
    async getSchemas(
        @AuthUser() user: IAuthUser,
        @Query('pageIndex') pageIndex: number,
        @Query('pageSize') pageSize: number,
        @Response() res: any
    ): Promise<any> {
=======
    @Auth(UserRole.STANDARD_REGISTRY)
    async getSchemas(@Req() req, @Response() res): Promise<any> {
>>>>>>> a4fc3db1
        try {
            const guardians = new Guardians();
            const owner = user.did;
            const { items, count } = await guardians.getTagSchemas(owner, pageIndex, pageSize);
            items.forEach((s) => { s.readonly = s.readonly || s.owner !== owner });
            return res
                .header('X-Total-Count', count)
                .send(SchemaUtils.toOld(items));
        } catch (error) {
            await InternalException(error);
        }
    }

    /**
     * Create schema
     */
    @Post('/schemas')
    @Auth(
        Permissions.SCHEMAS_SCHEMA_CREATE,
        // UserRole.STANDARD_REGISTRY,
    )
    @ApiOperation({
        summary: 'Creates a new tag schema.',
        description: 'Creates a new tag schema.' + ONLY_SR,
    })
    @ApiBody({
        description: 'Schema config.',
        type: SchemaDTO,
    })
    @ApiCreatedResponse({
        description: 'Created schema.',
        type: SchemaDTO,
    })
    @ApiInternalServerErrorResponse({
        description: 'Internal server error.',
        type: InternalServerErrorDTO,
    })
    @ApiExtraModels(SchemaDTO, InternalServerErrorDTO)
    @HttpCode(HttpStatus.CREATED)
<<<<<<< HEAD
    async postSchemas(
        @AuthUser() user: IAuthUser,
        @Body() newSchema: SchemaDTO
    ): Promise<SchemaDTO> {
=======
    @Auth(UserRole.STANDARD_REGISTRY)
    async postSchemas(@Req() req, @Response() res): Promise<any> {
>>>>>>> a4fc3db1
        try {
            if (!newSchema) {
                throw new HttpException('Schema does not exist.', HttpStatus.UNPROCESSABLE_ENTITY)
            }

            const guardians = new Guardians();
            const owner = user.did;
            newSchema.category = SchemaCategory.TAG;
            SchemaUtils.fromOld(newSchema);
            SchemaUtils.clearIds(newSchema);
            SchemaHelper.updateOwner(newSchema, owner);

<<<<<<< HEAD
            const schemas = await guardians.createTagSchema(newSchema);
            return SchemaUtils.toOld(schemas);
=======
            return res.status(201).send(SchemaUtils.toOld(schema));
>>>>>>> a4fc3db1
        } catch (error) {
            await InternalException(error);
        }
    }

    /**
     * Delete schema
     */
    @Delete('/schemas/:schemaId')
    @Auth(
        Permissions.SCHEMAS_SCHEMA_DELETE,
        // UserRole.STANDARD_REGISTRY,
    )
    @ApiOperation({
        summary: 'Deletes the schema.',
        description: 'Deletes the schema with the provided schema ID.' + ONLY_SR
    })
    @ApiParam({
        name: 'schemaId',
        type: 'string',
        required: true,
        description: 'Schema Identifier',
        example: Examples.DB_ID,
    })
    @ApiOkResponse({
        description: 'Successful operation.',
        type: Boolean,
    })
    @ApiInternalServerErrorResponse({
        description: 'Internal server error.',
        type: InternalServerErrorDTO,
    })
    @ApiExtraModels(InternalServerErrorDTO)
    @HttpCode(HttpStatus.OK)
<<<<<<< HEAD
    async deleteSchema(
        @AuthUser() user: IAuthUser,
        @Param('schemaId') schemaId: string,
    ): Promise<boolean> {
=======
    @Auth(UserRole.STANDARD_REGISTRY)
    async deleteSchema(@Req() req, @Response() res): Promise<any> {
>>>>>>> a4fc3db1
        try {
            const guardians = new Guardians();
            const schema = await guardians.getSchemaById(schemaId);
            const error = SchemaUtils.checkPermission(schema, user, SchemaCategory.TAG);
            if (error) {
                throw new HttpException(error, HttpStatus.FORBIDDEN)
            }
            await guardians.deleteSchema(schemaId, user?.did);
<<<<<<< HEAD
            return true;
=======
            return res.send(true);
>>>>>>> a4fc3db1
        } catch (error) {
            await InternalException(error);
        }
    }

    /**
     * Update schema
     */
    @Put('/schemas/:schemaId')
    @Auth(
        Permissions.SCHEMAS_SCHEMA_UPDATE,
        // UserRole.STANDARD_REGISTRY,
    )
    @ApiOperation({
        summary: 'Updates schema configuration.',
        description: 'Updates schema configuration for the specified schema ID.' + ONLY_SR,
    })
    @ApiParam({
        name: 'schemaId',
        type: 'string',
        required: true,
        description: 'Schema Identifier',
        example: Examples.DB_ID,
    })
    @ApiBody({
        description: 'Schema config.',
        type: SchemaDTO,
    })
    @ApiOkResponse({
        description: 'Successful operation.',
        type: SchemaDTO,
        isArray: true
    })
    @ApiInternalServerErrorResponse({
        description: 'Internal server error.',
        type: InternalServerErrorDTO,
    })
    @ApiExtraModels(SchemaDTO, InternalServerErrorDTO)
    @HttpCode(HttpStatus.OK)
<<<<<<< HEAD
    async updateSchema(
        @AuthUser() user: IAuthUser,
        @Param('schemaId') schemaId: string,
        @Body() newSchema: SchemaDTO
    ): Promise<SchemaDTO[]> {
=======
    @Auth(UserRole.STANDARD_REGISTRY)
    async setTag(@Req() req, @Response() res): Promise<any> {
>>>>>>> a4fc3db1
        try {
            const owner = user.did;
            const guardians = new Guardians();
            const schema = await guardians.getSchemaById(newSchema.id);
            const error = SchemaUtils.checkPermission(schema, user, SchemaCategory.TAG);
            if (error) {
                throw new HttpException(error, HttpStatus.FORBIDDEN)
            }
            SchemaUtils.fromOld(newSchema);
            SchemaHelper.checkSchemaKey(newSchema);
            SchemaHelper.updateOwner(newSchema, owner);
<<<<<<< HEAD
            return await guardians.updateSchema(newSchema);
=======
            await guardians.updateSchema(newSchema);
            return res.send(newSchema);
>>>>>>> a4fc3db1
        } catch (error) {
            await InternalException(error);
        }
    }

    /**
     * Publish schema
     */
    @Put('/schemas/:schemaId/publish')
    @Auth(
        Permissions.SCHEMAS_SCHEMA_REVIEW,
        // UserRole.STANDARD_REGISTRY,
    )
    @ApiOperation({
        summary: 'Publishes the schema.',
        description: 'Publishes the schema with the provided (internal) schema ID onto IPFS, sends a message featuring IPFS CID into the corresponding Hedera topic.' + ONLY_SR,
    })
    @ApiParam({
        name: 'schemaId',
        type: 'string',
        required: true,
        description: 'Schema Identifier',
        example: Examples.DB_ID,
    })
    @ApiOkResponse({
        description: 'Successful operation.',
        type: SchemaDTO,
        isArray: true
    })
    @ApiInternalServerErrorResponse({
        description: 'Internal server error.',
        type: InternalServerErrorDTO,
    })
    @ApiExtraModels(SchemaDTO, InternalServerErrorDTO)
    @HttpCode(HttpStatus.OK)
<<<<<<< HEAD
    async publishTag(
        @AuthUser() user: IAuthUser,
        @Param('schemaId') schemaId: string,
    ): Promise<SchemaDTO> {
        try {
            const guardians = new Guardians();
            const schema = await guardians.getSchemaById(schemaId);
            const error = SchemaUtils.checkPermission(schema, user, SchemaCategory.TAG);
            if (error) {
                throw new HttpException(error, HttpStatus.FORBIDDEN)
            }
            const version = '1.0.0';
            return await guardians.publishTagSchema(schemaId, version, user.did);
=======
    @Auth(UserRole.STANDARD_REGISTRY)
    async publishTag(@Req() req, @Response() res): Promise<any> {
        const user = req.user;
        const guardians = new Guardians();
        const schemaId = req.params.schemaId;
        let schema;
        try {
            schema = await guardians.getSchemaById(schemaId);
        } catch (error) {
            await (new Logger()).error(error, ['API_GATEWAY']);
            throw new HttpException(error.message, HttpStatus.INTERNAL_SERVER_ERROR);
        }
        const version = '1.0.0';
        const error = SchemaUtils.checkPermission(schema, user, SchemaCategory.TAG);
        if (error) {
            throw new HttpException(error, HttpStatus.FORBIDDEN)
        }
        try {
            const result = await guardians.publishTagSchema(schemaId, version, user.did);
            return res.send(result);
>>>>>>> a4fc3db1
        } catch (error) {
            await InternalException(error);
        }
    }

    /**
     * Get published schema
     */
    @Get('/schemas/published')
<<<<<<< HEAD
    @Auth()
    @ApiOperation({
        summary: 'Return a list of all published schemas.',
        description: 'Return a list of all published schemas.' + ONLY_SR,
    })
    @ApiOkResponse({
        description: 'Successful operation.',
        type: SchemaDTO,
        isArray: true
    })
    @ApiInternalServerErrorResponse({
        description: 'Internal server error.',
        type: InternalServerErrorDTO,
    })
    @ApiExtraModels(SchemaDTO, InternalServerErrorDTO)
    async getPublished(): Promise<SchemaDTO[]> {
=======
    @HttpCode(HttpStatus.OK)
    @Auth(UserRole.STANDARD_REGISTRY, UserRole.USER)
    async getPublished(@Req() req, @Response() res): Promise<any> {
>>>>>>> a4fc3db1
        try {
            const guardians = new Guardians();
            return await guardians.getPublishedTagSchemas();
        } catch (error) {
            await InternalException(error);
        }
    }
}<|MERGE_RESOLUTION|>--- conflicted
+++ resolved
@@ -1,4 +1,3 @@
-<<<<<<< HEAD
 import { IAuthUser } from '@guardian/common';
 import { Permissions, SchemaCategory, SchemaHelper } from '@guardian/interfaces';
 import { Body, Controller, Delete, Get, HttpCode, HttpException, HttpStatus, Param, Post, Put, Query, Response } from '@nestjs/common';
@@ -6,15 +5,6 @@
 import { Examples, InternalServerErrorDTO, SchemaDTO, TagDTO, TagFilterDTO, TagMapDTO, pageHeader } from '#middlewares';
 import { AuthUser, Auth } from '#auth';
 import { ONLY_SR, SchemaUtils, Guardians, InternalException } from '#helpers';
-=======
-import { Logger } from '@guardian/common';
-import { Guardians } from '../../helpers/guardians.js';
-import { SchemaCategory, SchemaHelper, UserRole } from '@guardian/interfaces';
-import { SchemaUtils } from '../../helpers/schema-utils.js';
-import { Controller, Delete, Get, HttpCode, HttpException, HttpStatus, Post, Put, Req, Response } from '@nestjs/common';
-import { ApiTags } from '@nestjs/swagger';
-import { Auth } from '../../auth/auth.decorator.js';
->>>>>>> a4fc3db1
 
 @Controller('tags')
 @ApiTags('tags')
@@ -47,23 +37,13 @@
     })
     @ApiExtraModels(TagDTO, InternalServerErrorDTO)
     @HttpCode(HttpStatus.CREATED)
-<<<<<<< HEAD
     async setTags(
         @AuthUser() user: IAuthUser,
         @Body() body: TagDTO
     ): Promise<TagDTO> {
-=======
-    @Auth(UserRole.STANDARD_REGISTRY, UserRole.USER)
-    async setTags(@Req() req, @Response() res): Promise<any> {
->>>>>>> a4fc3db1
         try {
             const guardian = new Guardians();
-<<<<<<< HEAD
             return await guardian.createTag(body, user.did);
-=======
-            const item = await guardian.createTag(req.body, req.user.did);
-            return res.status(201).send(item);
->>>>>>> a4fc3db1
         } catch (error) {
             await InternalException(error);
         }
@@ -114,14 +94,9 @@
     })
     @ApiExtraModels(TagFilterDTO, TagMapDTO, InternalServerErrorDTO)
     @HttpCode(HttpStatus.OK)
-<<<<<<< HEAD
     async searchTags(
         @Body() body: TagFilterDTO
     ): Promise<{ [localTarget: string]: TagMapDTO }> {
-=======
-    @Auth(UserRole.STANDARD_REGISTRY, UserRole.AUDITOR, UserRole.USER)
-    async searchTags(@Req() req, @Response() res): Promise<any> {
->>>>>>> a4fc3db1
         try {
             const { entity, target, targets } = body;
 
@@ -167,11 +142,7 @@
                     }
                 }
             }
-<<<<<<< HEAD
             return tagMap;
-=======
-            return res.send(tagMap);
->>>>>>> a4fc3db1
         } catch (error) {
             await InternalException(error);
         }
@@ -207,29 +178,16 @@
     })
     @ApiExtraModels(InternalServerErrorDTO)
     @HttpCode(HttpStatus.OK)
-<<<<<<< HEAD
     async deleteTag(
         @AuthUser() user: IAuthUser,
         @Param('uuid') uuid: string,
     ): Promise<boolean> {
-=======
-    @Auth(UserRole.STANDARD_REGISTRY, UserRole.AUDITOR, UserRole.USER)
-    async deleteTag(@Req() req, @Response() res): Promise<any> {
-        if (!req.user) {
-            throw new HttpException('Unauthorized', HttpStatus.UNAUTHORIZED)
-        }
->>>>>>> a4fc3db1
         try {
             if (!uuid) {
                 throw new HttpException('Invalid uuid', HttpStatus.UNPROCESSABLE_ENTITY)
             }
-<<<<<<< HEAD
             const guardian = new Guardians();
             return await guardian.deleteTag(uuid, user.did);
-=======
-            const result = await guardian.deleteTag(req.params.uuid, req.user.did);
-            return res.send(result);
->>>>>>> a4fc3db1
         } catch (error) {
             await InternalException(error);
         }
@@ -239,7 +197,6 @@
      * Synchronization
      */
     @Post('/synchronization')
-<<<<<<< HEAD
     @Auth(
         Permissions.TAGS_TAG_READ,
         // UserRole.STANDARD_REGISTRY,
@@ -260,13 +217,6 @@
                     target: Examples.MESSAGE_ID
                 }
             }
-=======
-    @HttpCode(HttpStatus.OK)
-    @Auth(UserRole.STANDARD_REGISTRY, UserRole.USER)
-    async synchronizationTags(@Req() req, @Response() res): Promise<any> {
-        if (!req.headers.authorization || !req.user || !req.user.did) {
-            throw new HttpException('Unauthorized', HttpStatus.UNAUTHORIZED)
->>>>>>> a4fc3db1
         }
     })
     @ApiOkResponse({
@@ -299,10 +249,6 @@
                 tags,
                 refreshDate: (new Date()).toISOString(),
             }
-<<<<<<< HEAD
-=======
-            return res.send(result);
->>>>>>> a4fc3db1
         } catch (error) {
             await InternalException(error);
         }
@@ -342,7 +288,6 @@
     })
     @ApiExtraModels(SchemaDTO, InternalServerErrorDTO)
     // @UseCache({ isExpress: true })
-<<<<<<< HEAD
     @HttpCode(HttpStatus.OK)
     async getSchemas(
         @AuthUser() user: IAuthUser,
@@ -350,15 +295,12 @@
         @Query('pageSize') pageSize: number,
         @Response() res: any
     ): Promise<any> {
-=======
-    @Auth(UserRole.STANDARD_REGISTRY)
-    async getSchemas(@Req() req, @Response() res): Promise<any> {
->>>>>>> a4fc3db1
         try {
             const guardians = new Guardians();
             const owner = user.did;
             const { items, count } = await guardians.getTagSchemas(owner, pageIndex, pageSize);
             items.forEach((s) => { s.readonly = s.readonly || s.owner !== owner });
+            res.locals.data = SchemaUtils.toOld(items)
             return res
                 .header('X-Total-Count', count)
                 .send(SchemaUtils.toOld(items));
@@ -393,15 +335,10 @@
     })
     @ApiExtraModels(SchemaDTO, InternalServerErrorDTO)
     @HttpCode(HttpStatus.CREATED)
-<<<<<<< HEAD
     async postSchemas(
         @AuthUser() user: IAuthUser,
         @Body() newSchema: SchemaDTO
     ): Promise<SchemaDTO> {
-=======
-    @Auth(UserRole.STANDARD_REGISTRY)
-    async postSchemas(@Req() req, @Response() res): Promise<any> {
->>>>>>> a4fc3db1
         try {
             if (!newSchema) {
                 throw new HttpException('Schema does not exist.', HttpStatus.UNPROCESSABLE_ENTITY)
@@ -414,12 +351,8 @@
             SchemaUtils.clearIds(newSchema);
             SchemaHelper.updateOwner(newSchema, owner);
 
-<<<<<<< HEAD
             const schemas = await guardians.createTagSchema(newSchema);
             return SchemaUtils.toOld(schemas);
-=======
-            return res.status(201).send(SchemaUtils.toOld(schema));
->>>>>>> a4fc3db1
         } catch (error) {
             await InternalException(error);
         }
@@ -454,15 +387,10 @@
     })
     @ApiExtraModels(InternalServerErrorDTO)
     @HttpCode(HttpStatus.OK)
-<<<<<<< HEAD
     async deleteSchema(
         @AuthUser() user: IAuthUser,
         @Param('schemaId') schemaId: string,
     ): Promise<boolean> {
-=======
-    @Auth(UserRole.STANDARD_REGISTRY)
-    async deleteSchema(@Req() req, @Response() res): Promise<any> {
->>>>>>> a4fc3db1
         try {
             const guardians = new Guardians();
             const schema = await guardians.getSchemaById(schemaId);
@@ -471,11 +399,7 @@
                 throw new HttpException(error, HttpStatus.FORBIDDEN)
             }
             await guardians.deleteSchema(schemaId, user?.did);
-<<<<<<< HEAD
             return true;
-=======
-            return res.send(true);
->>>>>>> a4fc3db1
         } catch (error) {
             await InternalException(error);
         }
@@ -515,16 +439,11 @@
     })
     @ApiExtraModels(SchemaDTO, InternalServerErrorDTO)
     @HttpCode(HttpStatus.OK)
-<<<<<<< HEAD
     async updateSchema(
         @AuthUser() user: IAuthUser,
         @Param('schemaId') schemaId: string,
         @Body() newSchema: SchemaDTO
     ): Promise<SchemaDTO[]> {
-=======
-    @Auth(UserRole.STANDARD_REGISTRY)
-    async setTag(@Req() req, @Response() res): Promise<any> {
->>>>>>> a4fc3db1
         try {
             const owner = user.did;
             const guardians = new Guardians();
@@ -536,12 +455,7 @@
             SchemaUtils.fromOld(newSchema);
             SchemaHelper.checkSchemaKey(newSchema);
             SchemaHelper.updateOwner(newSchema, owner);
-<<<<<<< HEAD
             return await guardians.updateSchema(newSchema);
-=======
-            await guardians.updateSchema(newSchema);
-            return res.send(newSchema);
->>>>>>> a4fc3db1
         } catch (error) {
             await InternalException(error);
         }
@@ -577,7 +491,6 @@
     })
     @ApiExtraModels(SchemaDTO, InternalServerErrorDTO)
     @HttpCode(HttpStatus.OK)
-<<<<<<< HEAD
     async publishTag(
         @AuthUser() user: IAuthUser,
         @Param('schemaId') schemaId: string,
@@ -591,28 +504,6 @@
             }
             const version = '1.0.0';
             return await guardians.publishTagSchema(schemaId, version, user.did);
-=======
-    @Auth(UserRole.STANDARD_REGISTRY)
-    async publishTag(@Req() req, @Response() res): Promise<any> {
-        const user = req.user;
-        const guardians = new Guardians();
-        const schemaId = req.params.schemaId;
-        let schema;
-        try {
-            schema = await guardians.getSchemaById(schemaId);
-        } catch (error) {
-            await (new Logger()).error(error, ['API_GATEWAY']);
-            throw new HttpException(error.message, HttpStatus.INTERNAL_SERVER_ERROR);
-        }
-        const version = '1.0.0';
-        const error = SchemaUtils.checkPermission(schema, user, SchemaCategory.TAG);
-        if (error) {
-            throw new HttpException(error, HttpStatus.FORBIDDEN)
-        }
-        try {
-            const result = await guardians.publishTagSchema(schemaId, version, user.did);
-            return res.send(result);
->>>>>>> a4fc3db1
         } catch (error) {
             await InternalException(error);
         }
@@ -622,7 +513,6 @@
      * Get published schema
      */
     @Get('/schemas/published')
-<<<<<<< HEAD
     @Auth()
     @ApiOperation({
         summary: 'Return a list of all published schemas.',
@@ -639,11 +529,6 @@
     })
     @ApiExtraModels(SchemaDTO, InternalServerErrorDTO)
     async getPublished(): Promise<SchemaDTO[]> {
-=======
-    @HttpCode(HttpStatus.OK)
-    @Auth(UserRole.STANDARD_REGISTRY, UserRole.USER)
-    async getPublished(@Req() req, @Response() res): Promise<any> {
->>>>>>> a4fc3db1
         try {
             const guardians = new Guardians();
             return await guardians.getPublishedTagSchemas();
