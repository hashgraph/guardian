--- conflicted
+++ resolved
@@ -1,28 +1,18 @@
 import { Permissions } from '@guardian/interfaces';
-<<<<<<< HEAD
-import { Body, Controller, Get, HttpCode, HttpStatus, Post, Req } from '@nestjs/common';
-=======
 import { Body, Controller, Get, HttpCode, HttpStatus, Post } from '@nestjs/common';
->>>>>>> dd846d31
 import { ApiBody, ApiCreatedResponse, ApiExtraModels, ApiInternalServerErrorResponse, ApiOkResponse, ApiOperation, ApiTags } from '@nestjs/swagger';
 import { SuggestionsConfigDTO, SuggestionsConfigItemDTO, SuggestionsInputDTO, SuggestionsOutputDTO, InternalServerErrorDTO } from '#middlewares';
 import { IAuthUser } from '@guardian/common';
 import { AuthUser, Auth } from '#auth';
-<<<<<<< HEAD
-import { Guardians, ONLY_SR, getCacheKey, CacheService, UseCache } from '#helpers';
-=======
-import { Guardians, ONLY_SR } from '#helpers';
->>>>>>> dd846d31
+import { Guardians, ONLY_SR, CacheService, UseCache } from '#helpers';
 
 @Controller('suggestions')
 @ApiTags('suggestions')
 export class SuggestionsApi {
-<<<<<<< HEAD
 
     constructor(private readonly cacheService: CacheService) {
     }
-=======
->>>>>>> dd846d31
+
     /**
      * Get next and nested suggested block types
      */
@@ -85,19 +75,9 @@
     @HttpCode(HttpStatus.CREATED)
     async setPolicySuggestionsConfig(
         @AuthUser() user: IAuthUser,
-<<<<<<< HEAD
-        @Body() body: SuggestionsConfigDTO,
-        @Req() req
-    ): Promise<SuggestionsConfigDTO> {
-        const guardians = new Guardians();
-
-        await this.cacheService.invalidate(getCacheKey([req.url], user))
-
-=======
         @Body() body: SuggestionsConfigDTO
     ): Promise<SuggestionsConfigDTO> {
         const guardians = new Guardians();
->>>>>>> dd846d31
         return { items: await guardians.setPolicySuggestionsConfig(body.items, user) };
     }
 
@@ -123,10 +103,6 @@
     })
     @ApiExtraModels(SuggestionsConfigItemDTO, SuggestionsConfigDTO, InternalServerErrorDTO)
     @HttpCode(HttpStatus.OK)
-<<<<<<< HEAD
-    @UseCache()
-=======
->>>>>>> dd846d31
     async getPolicySuggestionsConfig(
         @AuthUser() user: IAuthUser
     ): Promise<SuggestionsConfigDTO> {
