import { Permissions, UserRole } from '@guardian/interfaces';
import { Controller, Delete, Get, HttpCode, HttpException, HttpStatus, Post, Query, Param, Response, UseInterceptors, Req} from '@nestjs/common';
import { ApiExtraModels, ApiInternalServerErrorResponse, ApiOkResponse, ApiOperation, ApiTags, ApiBody, ApiConsumes, ApiQuery, ApiParam } from '@nestjs/swagger';
import { AuthUser, Auth } from '#auth';
import { IAuthUser } from '@guardian/common';
<<<<<<< HEAD
import { Guardians, InternalException, AnyFilesInterceptor, UploadedFiles, CacheService, UseCache, getCacheKey } from '#helpers';
=======
import { Guardians, InternalException, AnyFilesInterceptor, UploadedFiles, EntityOwner } from '#helpers';
>>>>>>> 4d6008f8
import { pageHeader, Examples, InternalServerErrorDTO, ArtifactDTOItem } from '#middlewares';
import { PREFIXES } from '#constants';

@Controller('artifacts')
@ApiTags('artifacts')
export class ArtifactApi {

    constructor(private readonly cacheService: CacheService) {
    }
    /**
     * Get artifacts
     */
    @Get('/')
    @Auth(
        Permissions.ARTIFACTS_FILE_READ,
        // UserRole.STANDARD_REGISTRY,
    )
    @ApiOperation({
        summary: 'Returns all artifacts.',
        description: 'Returns all artifacts.',
    })
    @ApiQuery({
        name: 'type',
        enum: ['tool', 'policy'],
        description: 'Tool|Policy',
    })
    @ApiQuery({
        name: 'policyId',
        type: String,
        description: 'Policy identifier',
    })
    @ApiQuery({
        name: 'toolId',
        type: String,
        description: 'Tool identifier',
    })
    @ApiQuery({
        name: 'pageIndex',
        type: Number,
        description: 'The number of pages to skip before starting to collect the result set',
    })
    @ApiQuery({
        name: 'pageSize',
        type: Number,
        description: 'The numbers of items to return',
    })
    @ApiOkResponse({
        description: 'Successful operation.',
        isArray: true,
        headers: pageHeader,
        type: ArtifactDTOItem
    })
    @ApiInternalServerErrorResponse({
        description: 'Internal server error.',
        type: InternalServerErrorDTO
    })
    @ApiExtraModels(ArtifactDTOItem, InternalServerErrorDTO)
    @HttpCode(HttpStatus.OK)
    @UseCache({isFastify: true})
    async getArtifacts(
        @AuthUser() user: IAuthUser,
        @Query('type') type: string,
        @Query('policyId') policyId: string,
        @Query('toolId') toolId: string,
        @Query('id') id: string,
        @Query('pageIndex') pageIndex: number,
        @Query('pageSize') pageSize: number,
        @Req() req,
        @Response() res: any
    ): Promise<ArtifactDTOItem> {
        try {
            const options: any = {
                owner: new EntityOwner(user)
            };
            if (type) {
                options.type = type;
            }
            if (policyId) {
                options.policyId = policyId;
            }
            if (toolId) {
                options.toolId = toolId;
            }
            if (id) {
                options.id = id;
            }
            if (pageIndex && pageSize) {
                options.pageIndex = pageIndex;
                options.pageSize = pageSize;
            }
            const guardians = new Guardians();
            const { artifacts, count } = await guardians.getArtifacts(options);

            req.locals = artifacts

            return res.header('X-Total-Count', count).send(artifacts);
        } catch (error) {
            await InternalException(error);
        }
    }

    /**
     * Upload artifact
     */
    @Post('/:parentId')
    @Auth(
        Permissions.ARTIFACTS_FILE_CREATE,
        // UserRole.STANDARD_REGISTRY,
    )
    @ApiOperation({
        summary: 'Upload artifact.',
        description: 'Upload artifact. For users with the Standard Registry role only.',
    })
    @ApiParam({
        name: 'parentId',
        type: String,
        description: 'Parent ID',
        required: true,
        example: Examples.DB_ID
    })
    @ApiConsumes('multipart/form-data')
    @ApiBody({
        description: 'Form data with artifacts.',
        required: true,
        schema: {
            type: 'array',
            items: {
                type: 'object',
                properties: {
                    'artifacts': {
                        type: 'string',
                        format: 'binary',
                    }
                }
            }
        }
    })
    @ApiOkResponse({
        description: 'Successful operation.',
        isArray: true,
        type: ArtifactDTOItem
    })
    @ApiInternalServerErrorResponse({
        description: 'Internal server error.',
        type: InternalServerErrorDTO
    })
    @ApiExtraModels(ArtifactDTOItem, InternalServerErrorDTO)
    @UseInterceptors(AnyFilesInterceptor())
    @HttpCode(HttpStatus.CREATED)
    async uploadArtifacts(
        @AuthUser() user: IAuthUser,
        @Param('parentId') parentId: string,
        @UploadedFiles() files: any,
        @Req() req,
    ): Promise<any> {
        try {
            if (!files) {
                throw new HttpException('There are no files to upload', HttpStatus.BAD_REQUEST)
            }
            const owner = new EntityOwner(user);
            const uploadedArtifacts = [];
            const guardian = new Guardians();
            for (const artifact of files) {
                if (artifact) {
                    const result = await guardian.uploadArtifact(artifact, owner, parentId);
                    uploadedArtifacts.push(result);
                }
            }
            const invalidedCacheKeys = [`/${PREFIXES.ARTIFACTS}`]
            await this.cacheService.invalidate(getCacheKey([req.url, ...invalidedCacheKeys], user))

            return uploadedArtifacts;
        } catch (error) {
            await InternalException(error);
        }
    }

    /**
     * Delete artifact
     */
    @Delete('/:artifactId')
    @Auth(
        Permissions.ARTIFACTS_FILE_DELETE,
        // UserRole.STANDARD_REGISTRY,
    )
    @ApiOperation({
        summary: 'Delete artifact.',
        description: 'Delete artifact.',
    })
    @ApiParam({
        name: 'artifactId',
        type: String,
        description: 'Artifact ID',
        required: true,
        example: Examples.DB_ID
    })
    @ApiOkResponse({
        description: 'Successful operation.',
        type: Boolean
    })
    @ApiInternalServerErrorResponse({
        description: 'Internal server error.',
        type: InternalServerErrorDTO
    })
    @ApiExtraModels(ArtifactDTOItem, InternalServerErrorDTO)
    @HttpCode(HttpStatus.OK)
    async deleteArtifact(
        @AuthUser() user: IAuthUser,
        @Param('artifactId') artifactId: string,
        @Req() req,
        @Response() res
    ): Promise<boolean> {
        try {
            const guardian = new Guardians();
<<<<<<< HEAD

            const invalidedCacheTags = [PREFIXES.ARTIFACTS]
            await this.cacheService.invalidate(getCacheKey([req.url, ...invalidedCacheTags], user))

            return await guardian.deleteArtifact(artifactId, artifactOwner(user));
=======
            return await guardian.deleteArtifact(artifactId, new EntityOwner(user));
>>>>>>> 4d6008f8
        } catch (error) {
            await InternalException(error);
        }
    }
}<|MERGE_RESOLUTION|>--- conflicted
+++ resolved
@@ -3,11 +3,7 @@
 import { ApiExtraModels, ApiInternalServerErrorResponse, ApiOkResponse, ApiOperation, ApiTags, ApiBody, ApiConsumes, ApiQuery, ApiParam } from '@nestjs/swagger';
 import { AuthUser, Auth } from '#auth';
 import { IAuthUser } from '@guardian/common';
-<<<<<<< HEAD
-import { Guardians, InternalException, AnyFilesInterceptor, UploadedFiles, CacheService, UseCache, getCacheKey } from '#helpers';
-=======
-import { Guardians, InternalException, AnyFilesInterceptor, UploadedFiles, EntityOwner } from '#helpers';
->>>>>>> 4d6008f8
+import { Guardians, InternalException, AnyFilesInterceptor, UploadedFiles, CacheService, UseCache, getCacheKey, EntityOwner } from '#helpers';
 import { pageHeader, Examples, InternalServerErrorDTO, ArtifactDTOItem } from '#middlewares';
 import { PREFIXES } from '#constants';
 
@@ -222,15 +218,11 @@
     ): Promise<boolean> {
         try {
             const guardian = new Guardians();
-<<<<<<< HEAD
 
             const invalidedCacheTags = [PREFIXES.ARTIFACTS]
             await this.cacheService.invalidate(getCacheKey([req.url, ...invalidedCacheTags], user))
 
-            return await guardian.deleteArtifact(artifactId, artifactOwner(user));
-=======
             return await guardian.deleteArtifact(artifactId, new EntityOwner(user));
->>>>>>> 4d6008f8
         } catch (error) {
             await InternalException(error);
         }
