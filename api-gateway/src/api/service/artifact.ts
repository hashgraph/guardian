<<<<<<< HEAD
import { Permissions, UserRole } from '@guardian/interfaces';
import { Controller, Delete, Get, HttpCode, HttpException, HttpStatus, Post, Query, Param, Response, UseInterceptors, Req} from '@nestjs/common';
import { ApiExtraModels, ApiInternalServerErrorResponse, ApiOkResponse, ApiOperation, ApiTags, ApiBody, ApiConsumes, ApiQuery, ApiParam } from '@nestjs/swagger';
import { AuthUser, Auth } from '#auth';
import { IAuthUser } from '@guardian/common';
import { Guardians, InternalException, AnyFilesInterceptor, UploadedFiles, CacheService, UseCache, getCacheKey, EntityOwner } from '#helpers';
import { pageHeader, Examples, InternalServerErrorDTO, ArtifactDTOItem } from '#middlewares';
import { PREFIXES } from '#constants';
=======
import { Permissions } from '@guardian/interfaces';
import { Controller, Delete, Get, HttpCode, HttpException, HttpStatus, Post, Query, Param, Response, UseInterceptors, } from '@nestjs/common';
import { ApiExtraModels, ApiInternalServerErrorResponse, ApiOkResponse, ApiOperation, ApiTags, ApiBody, ApiConsumes, ApiQuery, ApiParam } from '@nestjs/swagger';
import { AuthUser, Auth } from '#auth';
import { IAuthUser } from '@guardian/common';
import { Guardians, InternalException, AnyFilesInterceptor, UploadedFiles, EntityOwner } from '#helpers';
import { pageHeader, Examples, InternalServerErrorDTO, ArtifactDTOItem } from '#middlewares';
>>>>>>> dd846d31

@Controller('artifacts')
@ApiTags('artifacts')
export class ArtifactApi {

    constructor(private readonly cacheService: CacheService) {
    }
    /**
     * Get artifacts
     */
    @Get('/')
    @Auth(
        Permissions.ARTIFACTS_FILE_READ,
        // UserRole.STANDARD_REGISTRY,
    )
    @ApiOperation({
        summary: 'Returns all artifacts.',
        description: 'Returns all artifacts.',
    })
    @ApiQuery({
<<<<<<< HEAD
        name: 'type',
        enum: ['tool', 'policy'],
        description: 'Tool|Policy',
=======
        name: 'id',
        type: String,
        description: 'Artifact identifier',
        required: false,
        example: Examples.DB_ID
    })
    @ApiQuery({
        name: 'type',
        enum: ['tool', 'policy'],
        description: 'Tool|Policy',
        required: false,
        example: 'policy'
>>>>>>> dd846d31
    })
    @ApiQuery({
        name: 'policyId',
        type: String,
        description: 'Policy identifier',
<<<<<<< HEAD
=======
        required: false,
        example: Examples.DB_ID
>>>>>>> dd846d31
    })
    @ApiQuery({
        name: 'toolId',
        type: String,
        description: 'Tool identifier',
<<<<<<< HEAD
=======
        required: false,
        example: Examples.DB_ID
>>>>>>> dd846d31
    })
    @ApiQuery({
        name: 'pageIndex',
        type: Number,
        description: 'The number of pages to skip before starting to collect the result set',
<<<<<<< HEAD
=======
        required: false,
        example: 0
>>>>>>> dd846d31
    })
    @ApiQuery({
        name: 'pageSize',
        type: Number,
        description: 'The numbers of items to return',
<<<<<<< HEAD
=======
        required: false,
        example: 20
>>>>>>> dd846d31
    })
    @ApiOkResponse({
        description: 'Successful operation.',
        isArray: true,
        headers: pageHeader,
        type: ArtifactDTOItem
    })
    @ApiInternalServerErrorResponse({
        description: 'Internal server error.',
        type: InternalServerErrorDTO
    })
    @ApiExtraModels(ArtifactDTOItem, InternalServerErrorDTO)
    @HttpCode(HttpStatus.OK)
<<<<<<< HEAD
    @UseCache({isFastify: true})
    async getArtifacts(
        @AuthUser() user: IAuthUser,
        @Query('type') type: string,
        @Query('policyId') policyId: string,
        @Query('toolId') toolId: string,
        @Query('id') id: string,
        @Query('pageIndex') pageIndex: number,
        @Query('pageSize') pageSize: number,
        @Req() req,
        @Response() res: any
=======
    async getArtifacts(
        @AuthUser() user: IAuthUser,
        @Response() res: any,
        @Query('id') id: string,
        @Query('type') type?: string,
        @Query('policyId') policyId?: string,
        @Query('toolId') toolId?: string,
        @Query('pageIndex') pageIndex?: number,
        @Query('pageSize') pageSize?: number
>>>>>>> dd846d31
    ): Promise<ArtifactDTOItem> {
        try {
            const options: any = {
                owner: new EntityOwner(user)
            };
            if (type) {
                options.type = type;
            }
            if (policyId) {
                options.policyId = policyId;
            }
            if (toolId) {
                options.toolId = toolId;
            }
            if (id) {
                options.id = id;
            }
            if (pageIndex && pageSize) {
                options.pageIndex = pageIndex;
                options.pageSize = pageSize;
            }
            const guardians = new Guardians();
            const { artifacts, count } = await guardians.getArtifacts(options);

            req.locals = artifacts

            return res.header('X-Total-Count', count).send(artifacts);
        } catch (error) {
            await InternalException(error);
        }
    }

    /**
     * Upload artifact
     */
    @Post('/:parentId')
    @Auth(
        Permissions.ARTIFACTS_FILE_CREATE,
        // UserRole.STANDARD_REGISTRY,
    )
    @ApiOperation({
        summary: 'Upload artifact.',
        description: 'Upload artifact. For users with the Standard Registry role only.',
    })
    @ApiParam({
        name: 'parentId',
        type: String,
        description: 'Parent ID',
        required: true,
        example: Examples.DB_ID
    })
    @ApiConsumes('multipart/form-data')
    @ApiBody({
        description: 'Form data with artifacts.',
        required: true,
        schema: {
            type: 'array',
            items: {
                type: 'object',
                properties: {
                    'artifacts': {
                        type: 'string',
                        format: 'binary',
                    }
                }
            }
        }
    })
    @ApiOkResponse({
        description: 'Successful operation.',
        isArray: true,
        type: ArtifactDTOItem
    })
    @ApiInternalServerErrorResponse({
        description: 'Internal server error.',
        type: InternalServerErrorDTO
    })
    @ApiExtraModels(ArtifactDTOItem, InternalServerErrorDTO)
    @UseInterceptors(AnyFilesInterceptor())
    @HttpCode(HttpStatus.CREATED)
    async uploadArtifacts(
        @AuthUser() user: IAuthUser,
        @Param('parentId') parentId: string,
<<<<<<< HEAD
        @UploadedFiles() files: any,
        @Req() req,
=======
        @UploadedFiles() files: any
>>>>>>> dd846d31
    ): Promise<any> {
        try {
            if (!files) {
                throw new HttpException('There are no files to upload', HttpStatus.BAD_REQUEST)
            }
            const owner = new EntityOwner(user);
            const uploadedArtifacts = [];
            const guardian = new Guardians();
            for (const artifact of files) {
                if (artifact) {
                    const result = await guardian.uploadArtifact(artifact, owner, parentId);
                    uploadedArtifacts.push(result);
                }
            }
            const invalidedCacheKeys = [`/${PREFIXES.ARTIFACTS}`]
            await this.cacheService.invalidate(getCacheKey([req.url, ...invalidedCacheKeys], user))

            return uploadedArtifacts;
        } catch (error) {
            await InternalException(error);
        }
    }

    /**
     * Delete artifact
     */
    @Delete('/:artifactId')
    @Auth(
        Permissions.ARTIFACTS_FILE_DELETE,
        // UserRole.STANDARD_REGISTRY,
    )
    @ApiOperation({
        summary: 'Delete artifact.',
        description: 'Delete artifact.',
    })
    @ApiParam({
        name: 'artifactId',
        type: String,
        description: 'Artifact ID',
        required: true,
        example: Examples.DB_ID
    })
    @ApiOkResponse({
        description: 'Successful operation.',
        type: Boolean
    })
    @ApiInternalServerErrorResponse({
        description: 'Internal server error.',
        type: InternalServerErrorDTO
    })
    @ApiExtraModels(ArtifactDTOItem, InternalServerErrorDTO)
    @HttpCode(HttpStatus.OK)
    async deleteArtifact(
        @AuthUser() user: IAuthUser,
        @Param('artifactId') artifactId: string,
<<<<<<< HEAD
        @Req() req,
        @Response() res
    ): Promise<boolean> {
        try {
            const guardian = new Guardians();

            const invalidedCacheTags = [PREFIXES.ARTIFACTS]
            await this.cacheService.invalidate(getCacheKey([req.url, ...invalidedCacheTags], user))

=======
    ): Promise<boolean> {
        try {
            const guardian = new Guardians();
>>>>>>> dd846d31
            return await guardian.deleteArtifact(artifactId, new EntityOwner(user));
        } catch (error) {
            await InternalException(error);
        }
    }
}<|MERGE_RESOLUTION|>--- conflicted
+++ resolved
@@ -1,21 +1,11 @@
-<<<<<<< HEAD
-import { Permissions, UserRole } from '@guardian/interfaces';
-import { Controller, Delete, Get, HttpCode, HttpException, HttpStatus, Post, Query, Param, Response, UseInterceptors, Req} from '@nestjs/common';
+import { Permissions } from '@guardian/interfaces';
+import { Controller, Delete, Get, HttpCode, HttpException, HttpStatus, Post, Query, Param, Response, UseInterceptors, Req } from '@nestjs/common';
 import { ApiExtraModels, ApiInternalServerErrorResponse, ApiOkResponse, ApiOperation, ApiTags, ApiBody, ApiConsumes, ApiQuery, ApiParam } from '@nestjs/swagger';
 import { AuthUser, Auth } from '#auth';
 import { IAuthUser } from '@guardian/common';
-import { Guardians, InternalException, AnyFilesInterceptor, UploadedFiles, CacheService, UseCache, getCacheKey, EntityOwner } from '#helpers';
+import { Guardians, InternalException, AnyFilesInterceptor, UploadedFiles, EntityOwner, CacheService, UseCache, getCacheKey } from '#helpers';
 import { pageHeader, Examples, InternalServerErrorDTO, ArtifactDTOItem } from '#middlewares';
-import { PREFIXES } from '#constants';
-=======
-import { Permissions } from '@guardian/interfaces';
-import { Controller, Delete, Get, HttpCode, HttpException, HttpStatus, Post, Query, Param, Response, UseInterceptors, } from '@nestjs/common';
-import { ApiExtraModels, ApiInternalServerErrorResponse, ApiOkResponse, ApiOperation, ApiTags, ApiBody, ApiConsumes, ApiQuery, ApiParam } from '@nestjs/swagger';
-import { AuthUser, Auth } from '#auth';
-import { IAuthUser } from '@guardian/common';
-import { Guardians, InternalException, AnyFilesInterceptor, UploadedFiles, EntityOwner } from '#helpers';
-import { pageHeader, Examples, InternalServerErrorDTO, ArtifactDTOItem } from '#middlewares';
->>>>>>> dd846d31
+import { PREFIXES } from '../../constants';
 
 @Controller('artifacts')
 @ApiTags('artifacts')
@@ -36,64 +26,46 @@
         description: 'Returns all artifacts.',
     })
     @ApiQuery({
-<<<<<<< HEAD
+        name: 'id',
+        type: String,
+        description: 'Artifact identifier',
+        required: false,
+        example: Examples.DB_ID
+    })
+    @ApiQuery({
         name: 'type',
         enum: ['tool', 'policy'],
         description: 'Tool|Policy',
-=======
-        name: 'id',
-        type: String,
-        description: 'Artifact identifier',
-        required: false,
-        example: Examples.DB_ID
-    })
-    @ApiQuery({
-        name: 'type',
-        enum: ['tool', 'policy'],
-        description: 'Tool|Policy',
         required: false,
         example: 'policy'
->>>>>>> dd846d31
     })
     @ApiQuery({
         name: 'policyId',
         type: String,
         description: 'Policy identifier',
-<<<<<<< HEAD
-=======
-        required: false,
-        example: Examples.DB_ID
->>>>>>> dd846d31
+        required: false,
+        example: Examples.DB_ID
     })
     @ApiQuery({
         name: 'toolId',
         type: String,
         description: 'Tool identifier',
-<<<<<<< HEAD
-=======
-        required: false,
-        example: Examples.DB_ID
->>>>>>> dd846d31
+        required: false,
+        example: Examples.DB_ID
     })
     @ApiQuery({
         name: 'pageIndex',
         type: Number,
         description: 'The number of pages to skip before starting to collect the result set',
-<<<<<<< HEAD
-=======
         required: false,
         example: 0
->>>>>>> dd846d31
     })
     @ApiQuery({
         name: 'pageSize',
         type: Number,
         description: 'The numbers of items to return',
-<<<<<<< HEAD
-=======
         required: false,
         example: 20
->>>>>>> dd846d31
     })
     @ApiOkResponse({
         description: 'Successful operation.',
@@ -107,29 +79,17 @@
     })
     @ApiExtraModels(ArtifactDTOItem, InternalServerErrorDTO)
     @HttpCode(HttpStatus.OK)
-<<<<<<< HEAD
     @UseCache({isFastify: true})
     async getArtifacts(
         @AuthUser() user: IAuthUser,
-        @Query('type') type: string,
-        @Query('policyId') policyId: string,
-        @Query('toolId') toolId: string,
-        @Query('id') id: string,
-        @Query('pageIndex') pageIndex: number,
-        @Query('pageSize') pageSize: number,
+        @Response() res: any,
         @Req() req,
-        @Response() res: any
-=======
-    async getArtifacts(
-        @AuthUser() user: IAuthUser,
-        @Response() res: any,
         @Query('id') id: string,
         @Query('type') type?: string,
         @Query('policyId') policyId?: string,
         @Query('toolId') toolId?: string,
         @Query('pageIndex') pageIndex?: number,
-        @Query('pageSize') pageSize?: number
->>>>>>> dd846d31
+        @Query('pageSize') pageSize?: number,
     ): Promise<ArtifactDTOItem> {
         try {
             const options: any = {
@@ -213,12 +173,8 @@
     async uploadArtifacts(
         @AuthUser() user: IAuthUser,
         @Param('parentId') parentId: string,
-<<<<<<< HEAD
         @UploadedFiles() files: any,
         @Req() req,
-=======
-        @UploadedFiles() files: any
->>>>>>> dd846d31
     ): Promise<any> {
         try {
             if (!files) {
@@ -274,21 +230,13 @@
     async deleteArtifact(
         @AuthUser() user: IAuthUser,
         @Param('artifactId') artifactId: string,
-<<<<<<< HEAD
         @Req() req,
-        @Response() res
     ): Promise<boolean> {
         try {
             const guardian = new Guardians();
-
-            const invalidedCacheTags = [PREFIXES.ARTIFACTS]
-            await this.cacheService.invalidate(getCacheKey([req.url, ...invalidedCacheTags], user))
-
-=======
-    ): Promise<boolean> {
-        try {
-            const guardian = new Guardians();
->>>>>>> dd846d31
+            const invalidedCacheTags = [PREFIXES.ARTIFACTS];
+            await this.cacheService.invalidate(getCacheKey([req.url, ...invalidedCacheTags], user));
+
             return await guardian.deleteArtifact(artifactId, new EntityOwner(user));
         } catch (error) {
             await InternalException(error);
