--- conflicted
+++ resolved
@@ -1,9 +1,5 @@
 import { Permissions, UserRole } from '@guardian/interfaces';
-<<<<<<< HEAD
-import { Controller, Delete, Get, HttpCode, HttpException, HttpStatus, Post, Query, Param, Response, UseInterceptors, Req } from '@nestjs/common';
-=======
-import { Controller, Delete, Get, HttpCode, HttpException, HttpStatus, Post, Query, Param, Response, UseInterceptors, } from '@nestjs/common';
->>>>>>> d3c5d4e0
+import { Controller, Delete, Get, HttpCode, HttpException, HttpStatus, Post, Query, Param, Response, UseInterceptors, Req} from '@nestjs/common';
 import { ApiExtraModels, ApiInternalServerErrorResponse, ApiOkResponse, ApiOperation, ApiTags, ApiBody, ApiConsumes, ApiQuery, ApiParam } from '@nestjs/swagger';
 import { AuthUser, Auth } from '#auth';
 import { IAuthUser } from '@guardian/common';
@@ -233,15 +229,11 @@
     ): Promise<boolean> {
         try {
             const guardian = new Guardians();
-<<<<<<< HEAD
 
             const invalidedCacheTags = [PREFIXES.ARTIFACTS]
             await this.cacheService.invalidate(getCacheKey([req.url, ...invalidedCacheTags], user))
 
-            return await guardian.deleteArtifact(artifactId, user.did);
-=======
             return await guardian.deleteArtifact(artifactId, artifactOwner(user));
->>>>>>> d3c5d4e0
         } catch (error) {
             await InternalException(error);
         }
