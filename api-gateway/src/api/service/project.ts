import { ClientProxy } from '@nestjs/microservices';
<<<<<<< HEAD
import { Body, Controller, Get, HttpCode, HttpException, HttpStatus, Inject, Post } from '@nestjs/common';
import { ApiBody, ApiExtraModels, ApiInternalServerErrorResponse, ApiOkResponse, ApiOperation, ApiTags, getSchemaPath } from '@nestjs/swagger';
import { ProjectDTO, PropertiesDTO, CompareDocumentsDTO, FilterDocumentsDTO, InternalServerErrorDTO, Examples } from '#middlewares';
=======
import { Body, Controller, Get, HttpCode, HttpException, HttpStatus, Inject, Post, Req, Response, Version } from '@nestjs/common';
import { ApiBody, ApiInternalServerErrorResponse, ApiOkResponse, ApiOperation, ApiTags, getSchemaPath } from '@nestjs/swagger';
import { ProjectService } from '../../helpers/projects.js';
import { ProjectDTO, PropertiesDTO } from '../../middlewares/validation/schemas/projects.js';
import { CompareDocumentsDTO, CompareDocumentsDTOV2, FilterDocumentsDTO, InternalServerErrorDTO } from '../../middlewares/validation/schemas/index.js';
import { Guardians } from '../../helpers/guardians.js';
>>>>>>> 1de65e6b
import { CACHE } from '../../constants/index.js';
import { UseCache, Guardians, InternalException, ProjectService } from '#helpers';

/**
 * Projects route
 */
@Controller('projects')
@ApiTags('projects')
export class ProjectsAPI {
    constructor(@Inject('GUARDIANS') public readonly client: ClientProxy) {
    }

    /**
     * Projects search
     */
    @Post('/search')
    @ApiOperation({
        summary: 'Search projects',
        description: 'Search projects by filters',
    })
    @ApiBody({
        description: 'The question of choosing a methodology',
        required: true,
        type: String,
        examples: {
            q: {
                value: 'What methodology can I use for production of electricity using renewable energy technologies?'
            }
        }
    })
    @ApiOkResponse({
        description: 'Successful operation.',
        isArray: true,
        type: ProjectDTO,
    })
    @ApiInternalServerErrorResponse({
        description: 'Internal server error.',
        type: InternalServerErrorDTO,
    })
    @ApiExtraModels(ProjectDTO, InternalServerErrorDTO)
    @HttpCode(HttpStatus.ACCEPTED)
    async projectSearch(
        @Body() body: any
    ): Promise<ProjectDTO[]> {
        const categoryIds = body?.categoryIds;
        const policyIds = body?.policyIds;
        try {
            const projectService = new ProjectService();
            return await projectService.search(categoryIds, policyIds);
        } catch (error) {
            await InternalException(error);
        }
    }

    /**
     * Compare documents
     */
    @Post('/compare/documents')
    @ApiOperation({
        summary: 'Compare documents.',
        description: 'Compare documents.',
    })
    @ApiBody({
        description: 'Filters.',
        required: true,
        type: FilterDocumentsDTO,
        examples: {
            Filter1: {
                value: {
                    documentId1: Examples.DB_ID,
                    documentId2: Examples.DB_ID
                }
            },
            Filter2: {
                value: {
                    documentIds: [Examples.DB_ID, Examples.DB_ID],
                }
            }
        }
    })
    @ApiOkResponse({
        description: 'Successful operation.',
        type: CompareDocumentsDTO
    })
    @ApiInternalServerErrorResponse({
        description: 'Internal server error.',
        type: InternalServerErrorDTO
    })
    @ApiExtraModels(FilterDocumentsDTO, CompareDocumentsDTO, InternalServerErrorDTO)
    @HttpCode(HttpStatus.OK)
<<<<<<< HEAD
    async compareDocuments(
        @Body() body: FilterDocumentsDTO
    ): Promise<any> {
=======
    async compareDocumentsV1(@Body() body, @Req() req): Promise<any> {
>>>>>>> 1de65e6b
        const guardians = new Guardians();
        const documentId1 = body ? body.documentId1 : null;
        const documentId2 = body ? body.documentId2 : null;
        const documentIds = body ? body.documentIds : null;
        let ids: string[];
        if (documentId1 && documentId2) {
            ids = [documentId1, documentId2];
        } else if (Array.isArray(documentIds) && documentIds.length > 1) {
            ids = documentIds;
        }
        if (!ids) {
            throw new HttpException('Invalid parameters', HttpStatus.UNPROCESSABLE_ENTITY);
        }

        const idLvl = 0;
        const eventsLvl = 0;
        const propLvl = 2;
        const childrenLvl = 0;
        const user = null;

        let samePolicy: boolean = true;
        const _data = await guardians.getVcDocuments({id: ids});
        for (let index = 1; index < _data.length; index++) {
            if (_data[index - 1].policyId !== _data[index].policyId) {
                samePolicy = false;
                break;
            }
        }

        const refLvl = samePolicy ? 'Revert' : 'Merge';
        const keyLvl = samePolicy ? 'Default' : 'Property';
        try {
            return await guardians.compareDocuments(
                user,
                null,
                ids,
                eventsLvl,
                propLvl,
                childrenLvl,
                idLvl,
                keyLvl,
                refLvl
            );
        } catch (error) {
            await InternalException(error);
        }
    }

    /**
     * Compare documents
     */
    @Post('/compare/documents')
    @ApiOperation({
        summary: 'Compare documents.',
        description: 'Compare documents.',
    })
    @ApiBody({
        description: 'Filters.',
        required: true,
        type: FilterDocumentsDTO,
        examples: {
            Filter1: {
                value: {
                    documentId1: '000000000000000000000001',
                    documentId2: '000000000000000000000002'
                }
            },
            Filter2: {
                value: {
                    documentIds: ['000000000000000000000001', '000000000000000000000002'],
                }
            }
        }
    })
    @ApiOkResponse({
        description: 'Successful operation.',
        type: CompareDocumentsDTOV2
    })
    @ApiInternalServerErrorResponse({
        description: 'Internal server error.',
        type: InternalServerErrorDTO
    })
    @Version('2')
    @HttpCode(HttpStatus.OK)
    async compareDocumentsV2(@Body() body, @Req() req): Promise<any> {
        const guardians = new Guardians();
        const documentId1 = body ? body.documentId1 : null;
        const documentId2 = body ? body.documentId2 : null;
        const documentIds = body ? body.documentIds : null;
        let ids: string[];
        if (documentId1 && documentId2) {
            ids = [documentId1, documentId2];
        } else if (Array.isArray(documentIds) && documentIds.length > 1) {
            ids = documentIds;
        }
        if (!ids) {
            throw new HttpException('Invalid parameters', HttpStatus.UNPROCESSABLE_ENTITY);
        }

        const idLvl = 0;
        const eventsLvl = 0;
        const propLvl = 2;
        const childrenLvl = 0;
        const user = null;

        let samePolicy: boolean = true;
        const _data = await guardians.getVcDocuments({ id: ids });
        for (let index = 1; index < _data.length; index++) {
            if (_data[index - 1].policyId !== _data[index].policyId) {
                samePolicy = false;
                break;
            }
        }

        const policyIds = _data.map((p: any) => p.policyId);
        const vpDocuments = await Promise.all(policyIds.map(async (id) => {
            const documents = await guardians.getVpDocuments({
                filters: {policyId: id}
            });
            return documents.items
        }))

        const minLength = Math.min.apply(null, vpDocuments.map(d => d.length));

        const refLvl = samePolicy ? 'Revert' : 'Merge';
        const keyLvl = samePolicy ? 'Default' : 'Property';

        try {
            const comparationVpArray = [];

            for (let index = 0; index < minLength; index++) {
                comparationVpArray.push(await guardians.compareDocuments(
                    user,
                    null,
                    vpDocuments.map(d => d[index].id),
                    '1',
                    '2',
                    '2',
                    '0',
                    0,
                    'Direct'
                ))
            }

            const comparationVc = await guardians.compareDocuments(
                user,
                null,
                ids,
                eventsLvl,
                propLvl,
                childrenLvl,
                idLvl,
                keyLvl,
                refLvl
            );

            return {
                projects: comparationVc,
                presentations: comparationVpArray
            }

        } catch (error) {
            throw new HttpException(error.message, HttpStatus.INTERNAL_SERVER_ERROR);
        }
    }

    /**
     */
    @Get('/properties')
    @ApiOperation({
        summary: 'Get all properties',
        description: 'Get all properties',
    })
    @ApiOkResponse({
        description: 'Successful operation.',
        isArray: true,
        type: PropertiesDTO,
    })
    @ApiInternalServerErrorResponse({
        description: 'Internal server error.',
        schema: {
            $ref: getSchemaPath(InternalServerErrorDTO)
        }
    })
    @ApiExtraModels(PropertiesDTO, InternalServerErrorDTO)
    @UseCache({ ttl: CACHE.LONG_TTL })
    @HttpCode(HttpStatus.ACCEPTED)
    async getPolicyProperties(): Promise<any> {
        try {
            const projectService = new ProjectService();
            return await projectService.getPolicyProperties();
        } catch (error) {
            await InternalException(error);
        }
    }
}<|MERGE_RESOLUTION|>--- conflicted
+++ resolved
@@ -1,16 +1,7 @@
 import { ClientProxy } from '@nestjs/microservices';
-<<<<<<< HEAD
-import { Body, Controller, Get, HttpCode, HttpException, HttpStatus, Inject, Post } from '@nestjs/common';
+import { Body, Controller, Get, HttpCode, HttpException, HttpStatus, Inject, Post, Version } from '@nestjs/common';
 import { ApiBody, ApiExtraModels, ApiInternalServerErrorResponse, ApiOkResponse, ApiOperation, ApiTags, getSchemaPath } from '@nestjs/swagger';
-import { ProjectDTO, PropertiesDTO, CompareDocumentsDTO, FilterDocumentsDTO, InternalServerErrorDTO, Examples } from '#middlewares';
-=======
-import { Body, Controller, Get, HttpCode, HttpException, HttpStatus, Inject, Post, Req, Response, Version } from '@nestjs/common';
-import { ApiBody, ApiInternalServerErrorResponse, ApiOkResponse, ApiOperation, ApiTags, getSchemaPath } from '@nestjs/swagger';
-import { ProjectService } from '../../helpers/projects.js';
-import { ProjectDTO, PropertiesDTO } from '../../middlewares/validation/schemas/projects.js';
-import { CompareDocumentsDTO, CompareDocumentsDTOV2, FilterDocumentsDTO, InternalServerErrorDTO } from '../../middlewares/validation/schemas/index.js';
-import { Guardians } from '../../helpers/guardians.js';
->>>>>>> 1de65e6b
+import { ProjectDTO, PropertiesDTO, CompareDocumentsDTO, CompareDocumentsV2DTO, FilterDocumentsDTO, InternalServerErrorDTO, Examples } from '#middlewares';
 import { CACHE } from '../../constants/index.js';
 import { UseCache, Guardians, InternalException, ProjectService } from '#helpers';
 
@@ -101,13 +92,9 @@
     })
     @ApiExtraModels(FilterDocumentsDTO, CompareDocumentsDTO, InternalServerErrorDTO)
     @HttpCode(HttpStatus.OK)
-<<<<<<< HEAD
-    async compareDocuments(
+    async compareDocumentsV1(
         @Body() body: FilterDocumentsDTO
     ): Promise<any> {
-=======
-    async compareDocumentsV1(@Body() body, @Req() req): Promise<any> {
->>>>>>> 1de65e6b
         const guardians = new Guardians();
         const documentId1 = body ? body.documentId1 : null;
         const documentId2 = body ? body.documentId2 : null;
@@ -129,7 +116,7 @@
         const user = null;
 
         let samePolicy: boolean = true;
-        const _data = await guardians.getVcDocuments({id: ids});
+        const _data = await guardians.getVcDocuments({ id: ids });
         for (let index = 1; index < _data.length; index++) {
             if (_data[index - 1].policyId !== _data[index].policyId) {
                 samePolicy = false;
@@ -156,6 +143,7 @@
         }
     }
 
+
     /**
      * Compare documents
      */
@@ -171,28 +159,31 @@
         examples: {
             Filter1: {
                 value: {
-                    documentId1: '000000000000000000000001',
-                    documentId2: '000000000000000000000002'
+                    documentId1: Examples.DB_ID,
+                    documentId2: Examples.DB_ID
                 }
             },
             Filter2: {
                 value: {
-                    documentIds: ['000000000000000000000001', '000000000000000000000002'],
-                }
-            }
-        }
-    })
-    @ApiOkResponse({
-        description: 'Successful operation.',
-        type: CompareDocumentsDTOV2
+                    documentIds: [Examples.DB_ID, Examples.DB_ID],
+                }
+            }
+        }
+    })
+    @ApiOkResponse({
+        description: 'Successful operation.',
+        type: CompareDocumentsV2DTO
     })
     @ApiInternalServerErrorResponse({
         description: 'Internal server error.',
         type: InternalServerErrorDTO
     })
     @Version('2')
+    @ApiExtraModels(FilterDocumentsDTO, CompareDocumentsV2DTO, InternalServerErrorDTO)
     @HttpCode(HttpStatus.OK)
-    async compareDocumentsV2(@Body() body, @Req() req): Promise<any> {
+    async compareDocumentsV2(
+        @Body() body: FilterDocumentsDTO
+    ): Promise<any> {
         const guardians = new Guardians();
         const documentId1 = body ? body.documentId1 : null;
         const documentId2 = body ? body.documentId2 : null;
@@ -225,7 +216,7 @@
         const policyIds = _data.map((p: any) => p.policyId);
         const vpDocuments = await Promise.all(policyIds.map(async (id) => {
             const documents = await guardians.getVpDocuments({
-                filters: {policyId: id}
+                filters: { policyId: id }
             });
             return documents.items
         }))
@@ -236,10 +227,10 @@
         const keyLvl = samePolicy ? 'Default' : 'Property';
 
         try {
-            const comparationVpArray = [];
+            const comparisonVpArray = [];
 
             for (let index = 0; index < minLength; index++) {
-                comparationVpArray.push(await guardians.compareDocuments(
+                comparisonVpArray.push(await guardians.compareDocuments(
                     user,
                     null,
                     vpDocuments.map(d => d[index].id),
@@ -252,7 +243,7 @@
                 ))
             }
 
-            const comparationVc = await guardians.compareDocuments(
+            const comparisonVc = await guardians.compareDocuments(
                 user,
                 null,
                 ids,
@@ -265,8 +256,8 @@
             );
 
             return {
-                projects: comparationVc,
-                presentations: comparationVpArray
+                projects: comparisonVc,
+                presentations: comparisonVpArray
             }
 
         } catch (error) {
