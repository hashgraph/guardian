import { Logger, IAuthUser } from '@guardian/common';
<<<<<<< HEAD
import { Body, Controller, Delete, Get, HttpCode, HttpException, HttpStatus, Param, Post, Put, Query, Response, Req } from '@nestjs/common';
import { Permissions, SchemaCategory, SchemaHelper, UserRole } from '@guardian/interfaces';
import { ApiParam, ApiCreatedResponse, ApiInternalServerErrorResponse, ApiOkResponse, ApiOperation, ApiTags, ApiBody, ApiExtraModels, ApiQuery } from '@nestjs/swagger';
import { AuthUser, Auth } from '#auth';
import { ExportMessageDTO, ImportMessageDTO, ModuleDTO, ModulePreviewDTO, SchemaDTO, ModuleValidationDTO, Examples, pageHeader, InternalServerErrorDTO } from '#middlewares';
import { Guardians, SchemaUtils, UseCache, InternalException, CacheService, getCacheKey, EntityOwner } from '#helpers';
import { PREFIXES } from '#constants';
=======
import { Body, Controller, Delete, Get, HttpCode, HttpException, HttpStatus, Param, Post, Put, Query, Response } from '@nestjs/common';
import { Permissions, SchemaCategory, SchemaHelper } from '@guardian/interfaces';
import { ApiParam, ApiCreatedResponse, ApiInternalServerErrorResponse, ApiOkResponse, ApiOperation, ApiTags, ApiBody, ApiExtraModels, ApiQuery } from '@nestjs/swagger';
import { AuthUser, Auth } from '#auth';
import { ExportMessageDTO, ImportMessageDTO, ModuleDTO, ModulePreviewDTO, SchemaDTO, ModuleValidationDTO, Examples, pageHeader, InternalServerErrorDTO } from '#middlewares';
import { Guardians, SchemaUtils, UseCache, InternalException, EntityOwner } from '#helpers';
>>>>>>> dd846d31

const ONLY_SR = ' Only users with the Standard Registry role are allowed to make the request.'

@Controller('modules')
@ApiTags('modules')
export class ModulesApi {
<<<<<<< HEAD

    constructor(private readonly cacheService: CacheService) {
    }
=======
>>>>>>> dd846d31
    /**
     * Creates a new module
     */
    @Post('/')
    @Auth(
        Permissions.MODULES_MODULE_CREATE,
        // UserRole.STANDARD_REGISTRY,
    )
    @ApiOperation({
        summary: 'Creates a new module.',
        description: 'Creates a new module.' + ONLY_SR,
    })
    @ApiBody({
        description: 'Module config.',
        type: ModuleDTO,
    })
    @ApiOkResponse({
        description: 'Created module.',
        type: ModuleDTO,
    })
    @ApiInternalServerErrorResponse({
        description: 'Internal server error.',
        type: InternalServerErrorDTO,
    })
    @ApiExtraModels(ModuleDTO, InternalServerErrorDTO)
    @HttpCode(HttpStatus.CREATED)
    async postModules(
        @AuthUser() user: IAuthUser,
        @Body() body: ModuleDTO
    ): Promise<ModuleDTO> {
        try {
            const guardian = new Guardians();
            const module = body;
            if (!module.config || module.config.blockType !== 'module') {
                throw new HttpException('Invalid module config', HttpStatus.UNPROCESSABLE_ENTITY);
            }
<<<<<<< HEAD

=======
>>>>>>> dd846d31
            return await guardian.createModule(module, new EntityOwner(user));
        } catch (error) {
            await InternalException(error);
        }
    }

    /**
     * Get list of all modules
     */
    @Get('/')
    @Auth(
        Permissions.MODULES_MODULE_READ,
        // UserRole.STANDARD_REGISTRY,
    )
    @ApiOperation({
        summary: 'Return a list of all modules.',
        description: 'Returns all modules.' + ONLY_SR,
    })
    @ApiQuery({
        name: 'pageIndex',
        type: Number,
<<<<<<< HEAD
        description: 'The number of pages to skip before starting to collect the result set'
=======
        description: 'The number of pages to skip before starting to collect the result set',
        required: false,
        example: 0
>>>>>>> dd846d31
    })
    @ApiQuery({
        name: 'pageSize',
        type: Number,
<<<<<<< HEAD
        description: 'The numbers of items to return'
=======
        description: 'The numbers of items to return',
        required: false,
        example: 20
>>>>>>> dd846d31
    })
    @ApiOkResponse({
        description: 'Successful operation.',
        isArray: true,
        headers: pageHeader,
        type: ModuleDTO,
    })
    @ApiInternalServerErrorResponse({
        description: 'Internal server error.',
        type: InternalServerErrorDTO,
    })
    @ApiExtraModels(ModuleDTO, InternalServerErrorDTO)
    @HttpCode(HttpStatus.OK)
    async getModules(
        @AuthUser() user: IAuthUser,
<<<<<<< HEAD
        @Query('pageIndex') pageIndex: number,
        @Query('pageSize') pageSize: number,
        @Response() res: any
=======
        @Response() res: any,
        @Query('pageIndex') pageIndex?: number,
        @Query('pageSize') pageSize?: number
>>>>>>> dd846d31
    ): Promise<ModuleDTO[]> {
        try {
            const options: any = {
                pageIndex,
                pageSize
            };
            const guardians = new Guardians();
            const { items, count } = await guardians.getModule(options, new EntityOwner(user));
            return res.header('X-Total-Count', count).send(items);
        } catch (error) {
            await InternalException(error);
        }
    }

    /**
     * Get list of all schemas
     */
    @Get('/schemas')
    @Auth(
        Permissions.SCHEMAS_SCHEMA_READ,
        // UserRole.STANDARD_REGISTRY,
    )
    @ApiOperation({
        summary: 'Return a list of all module schemas.',
        description: 'Returns all module schemas.' + ONLY_SR,
    })
    @ApiQuery({
        name: 'topicId',
        type: String,
        description: 'Topic id',
<<<<<<< HEAD
=======
        required: false,
>>>>>>> dd846d31
        example: Examples.ACCOUNT_ID
    })
    @ApiQuery({
        name: 'pageIndex',
        type: Number,
        description: 'The number of pages to skip before starting to collect the result set',
<<<<<<< HEAD
=======
        required: false,
        example: 0
>>>>>>> dd846d31
    })
    @ApiQuery({
        name: 'pageSize',
        type: Number,
        description: 'The numbers of items to return',
<<<<<<< HEAD
=======
        required: false,
        example: 20
>>>>>>> dd846d31
    })
    @ApiOkResponse({
        description: 'Successful operation.',
        isArray: true,
        headers: pageHeader,
        type: SchemaDTO,
    })
    @ApiInternalServerErrorResponse({
        description: 'Internal server error.',
        type: InternalServerErrorDTO,
    })
    @ApiExtraModels(SchemaDTO, InternalServerErrorDTO)
    // @UseCache({ isExpress: true })
    @HttpCode(HttpStatus.OK)
    async getModuleSchemas(
        @AuthUser() user: IAuthUser,
<<<<<<< HEAD
        @Query('pageIndex') pageIndex: number,
        @Query('pageSize') pageSize: number,
        @Query('topicId') topicId: string,
        @Response() res: any
=======
        @Response() res: any,
        @Query('pageIndex') pageIndex?: number,
        @Query('pageSize') pageSize?: number,
        @Query('topicId') topicId?: string,
>>>>>>> dd846d31
    ): Promise<SchemaDTO[]> {
        try {
            const guardians = new Guardians();
            const owner = new EntityOwner(user);
            const { items, count } = await guardians.getSchemasByOwner({
                category: SchemaCategory.MODULE,
                topicId,
                pageIndex,
                pageSize
            }, owner);
            items.forEach((s) => {
                s.readonly = s.readonly || s.owner !== owner.owner
            });
            // res.locals.data = SchemaUtils.toOld(items)
            return res
                .header('X-Total-Count', count)
                .send(SchemaUtils.toOld(items));
        } catch (error) {
            await (new Logger()).error(error, ['API_GATEWAY']);
            throw new HttpException(error.message, HttpStatus.INTERNAL_SERVER_ERROR);
        }
    }

    /**
     * Create schema
     */
    @Post('/schemas')
    @Auth(
        Permissions.SCHEMAS_SCHEMA_CREATE,
        // UserRole.STANDARD_REGISTRY,
    )
    @ApiOperation({
        summary: 'Creates a new module schema.',
        description: 'Creates a new module schema.' + ONLY_SR,
    })
    @ApiBody({
        description: 'Schema config.',
        type: SchemaDTO,
    })
    @ApiCreatedResponse({
        description: 'Created schema.',
        type: SchemaDTO,
        isArray: true,
    })
    @ApiInternalServerErrorResponse({
        description: 'Internal server error.',
        type: InternalServerErrorDTO,
    })
    @ApiExtraModels(SchemaDTO, InternalServerErrorDTO)
    @HttpCode(HttpStatus.CREATED)
    async postSchemas(
        @AuthUser() user: IAuthUser,
        @Body() newSchema: SchemaDTO
    ): Promise<SchemaDTO[]> {
        try {
            if (!newSchema) {
                throw new HttpException('Schema does not exist.', HttpStatus.UNPROCESSABLE_ENTITY)
            }

            const guardians = new Guardians();
            const owner = new EntityOwner(user);

            newSchema.category = SchemaCategory.MODULE;
            SchemaUtils.fromOld(newSchema);
            SchemaUtils.clearIds(newSchema);
            SchemaHelper.updateOwner(newSchema, owner);

            const schemas = await guardians.createSchema(newSchema, owner);

            return SchemaUtils.toOld(schemas);
        } catch (error) {
            await (new Logger()).error(error, ['API_GATEWAY']);
<<<<<<< HEAD

=======
>>>>>>> dd846d31
            throw new HttpException(error.message, HttpStatus.INTERNAL_SERVER_ERROR);
        }
    }

    /**
     * Remove module
     */
    @Delete('/:uuid')
    @Auth(
        Permissions.MODULES_MODULE_DELETE,
        // UserRole.STANDARD_REGISTRY,
    )
    @ApiOperation({
        summary: 'Deletes the module.',
        description: 'Deletes the module with the provided module ID.' + ONLY_SR
    })
    @ApiParam({
        name: 'uuid',
        type: 'string',
        required: true,
        description: 'Module Identifier',
        example: Examples.UUID,
    })
    @ApiOkResponse({
        description: 'Successful operation.',
        type: Boolean,
    })
    @ApiInternalServerErrorResponse({
        description: 'Internal server error.',
        type: InternalServerErrorDTO,
    })
    @ApiExtraModels(InternalServerErrorDTO)
    @HttpCode(HttpStatus.OK)
    async deleteModule(
        @AuthUser() user: IAuthUser,
        @Param('uuid') uuid: string,
    ): Promise<boolean> {
        try {
            const guardian = new Guardians();
            if (!uuid) {
                throw new Error('Invalid uuid');
            }
            return await guardian.deleteModule(uuid, new EntityOwner(user));
        } catch (error) {
            await InternalException(error);
        }
    }

    /**
     * Get all modules
     */
    @Get('/menu')
    @Auth(
        Permissions.POLICIES_POLICY_UPDATE,
        Permissions.MODULES_MODULE_UPDATE,
        Permissions.TOOLS_TOOL_UPDATE,
        // UserRole.STANDARD_REGISTRY,
    )
    @ApiOperation({
        summary: 'Return a list of modules.',
        description: 'Returns modules menu.' + ONLY_SR,
    })
    @ApiOkResponse({
        description: 'Modules.',
        isArray: true,
        type: ModuleDTO,
    })
    @ApiInternalServerErrorResponse({
        description: 'Internal server error.',
        type: InternalServerErrorDTO,
    })
    @ApiExtraModels(ModuleDTO, InternalServerErrorDTO)
<<<<<<< HEAD
    // @UseCache()
=======
    @UseCache()
>>>>>>> dd846d31
    @HttpCode(HttpStatus.OK)
    async getMenu(
        @AuthUser() user: IAuthUser,
    ): Promise<ModuleDTO[]> {
        try {
            const guardians = new Guardians();
            return await guardians.getMenuModule(new EntityOwner(user));
        } catch (error) {
            await InternalException(error);
        }
    }

    /**
     * Retrieves module configuration
     */
    @Get('/:uuid')
    @Auth(
        Permissions.MODULES_MODULE_READ,
        // UserRole.STANDARD_REGISTRY,
    )
    @ApiOperation({
        summary: 'Retrieves module configuration.',
        description: 'Retrieves module configuration for the specified module ID.' + ONLY_SR,
    })
    @ApiParam({
        name: 'uuid',
        type: 'string',
        required: true,
        description: 'Module Identifier',
        example: Examples.UUID
    })
    @ApiOkResponse({
        description: 'Successful operation.',
        type: ModuleDTO,
    })
    @ApiInternalServerErrorResponse({
        description: 'Internal server error.',
        type: InternalServerErrorDTO,
    })
    @ApiExtraModels(ModuleDTO, InternalServerErrorDTO)
    @HttpCode(HttpStatus.OK)
<<<<<<< HEAD
    @UseCache()
=======
>>>>>>> dd846d31
    async getModule(
        @AuthUser() user: IAuthUser,
        @Param('uuid') uuid: string,
    ): Promise<ModuleDTO> {
        try {
            if (!uuid) {
                throw new HttpException('Invalid uuid', HttpStatus.UNPROCESSABLE_ENTITY)
            }
            const guardian = new Guardians();
            return await guardian.getModuleById(uuid, new EntityOwner(user));
        } catch (error) {
            await InternalException(error);
        }
    }

    /**
     * Updates module configuration
     */
    @Put('/:uuid')
    @Auth(
        Permissions.MODULES_MODULE_UPDATE,
        // UserRole.STANDARD_REGISTRY,
    )
    @ApiOperation({
        summary: 'Updates module configuration.',
        description: 'Updates module configuration for the specified module ID.' + ONLY_SR,
    })
    @ApiParam({
        name: 'uuid',
        type: 'string',
        required: true,
        description: 'Module Identifier',
        example: Examples.UUID
    })
    @ApiBody({
        description: 'Module config.',
        type: ModuleDTO,
    })
    @ApiOkResponse({
        description: 'Successful operation.',
        type: ModuleDTO,
    })
    @ApiInternalServerErrorResponse({
        description: 'Internal server error.',
        type: InternalServerErrorDTO,
    })
    @ApiExtraModels(ModuleDTO, InternalServerErrorDTO)
    @HttpCode(HttpStatus.CREATED)
    async putModule(
        @AuthUser() user: IAuthUser,
        @Param('uuid') uuid: string,
<<<<<<< HEAD
        @Body() module: ModuleDTO,
        @Req() req
=======
        @Body() module: ModuleDTO
>>>>>>> dd846d31
    ): Promise<ModuleDTO> {
        if (!uuid) {
            throw new HttpException('Invalid uuid', HttpStatus.UNPROCESSABLE_ENTITY);
        }
        if (!module.config || module.config.blockType !== 'module') {
            throw new HttpException('Invalid module config', HttpStatus.UNPROCESSABLE_ENTITY)
        }
        try {
            const guardian = new Guardians();
<<<<<<< HEAD

            const invalidedCacheKeys = [
              `${PREFIXES.MODULES}${req.params.uuid}/export/file`,
              `${PREFIXES.MODULES}${req.params.uuid}/export/message`
            ];

            await this.cacheService.invalidate(getCacheKey([req.url, ...invalidedCacheKeys], req.user));

=======
>>>>>>> dd846d31
            return await guardian.updateModule(uuid, module, new EntityOwner(user));
        } catch (error) {
            await InternalException(error);
        }
    }

    /**
     * Export module
     */
    @Get('/:uuid/export/file')
    @Auth(
        Permissions.MODULES_MODULE_READ,
        // UserRole.STANDARD_REGISTRY,
    )
    @ApiOperation({
        summary: 'Return module and its artifacts in a zip file format for the specified module.',
        description: 'Returns a zip file containing the published module and all associated artifacts, i.e. schemas and VCs.' + ONLY_SR,
    })
    @ApiParam({
        name: 'uuid',
        type: 'string',
        required: true,
        description: 'Module Identifier',
        example: Examples.UUID
    })
    @ApiOkResponse({
        description: 'File.',
    })
    @ApiInternalServerErrorResponse({
        description: 'Internal server error.',
        type: InternalServerErrorDTO,
    })
    @ApiExtraModels(InternalServerErrorDTO)
    @HttpCode(HttpStatus.OK)
    async moduleExportFile(
        @AuthUser() user: IAuthUser,
        @Param('uuid') uuid: string,
        @Response() res: any
    ): Promise<any> {
        try {
            const guardian = new Guardians();
            const file: any = await guardian.exportModuleFile(uuid, new EntityOwner(user));
            res.header('Content-disposition', `attachment; filename=module_${Date.now()}`);
            res.header('Content-type', 'application/zip');
            return res.send(file);
        } catch (error) {
            await InternalException(error);
        }
    }

    /**
     * Export module
     */
    @Get('/:uuid/export/message')
    @Auth(
        Permissions.MODULES_MODULE_READ,
        // UserRole.STANDARD_REGISTRY,
    )
    @ApiOperation({
        summary: 'Return Heder message ID for the specified published module.',
        description: 'Returns the Hedera message ID for the specified module published onto IPFS.' + ONLY_SR,
    })
    @ApiParam({
        name: 'uuid',
        type: 'string',
        required: true,
        description: 'Module Identifier',
        example: Examples.UUID,
    })
    @ApiOkResponse({
        description: 'Message.',
        type: ExportMessageDTO
    })
    @ApiInternalServerErrorResponse({
        description: 'Internal server error.',
        type: InternalServerErrorDTO,
    })
    @ApiExtraModels(ExportMessageDTO, InternalServerErrorDTO)
    @HttpCode(HttpStatus.OK)
    async moduleExportMessage(
        @AuthUser() user: IAuthUser,
        @Param('uuid') uuid: string
    ): Promise<ExportMessageDTO> {
        try {
            const guardian = new Guardians();
            return await guardian.exportModuleMessage(uuid, new EntityOwner(user));
        } catch (error) {
            await InternalException(error);
        }
    }

    /**
     * Imports new module from IPFS
     */
    @Post('/import/message')
    @Auth(
        Permissions.MODULES_MODULE_CREATE,
        // UserRole.STANDARD_REGISTRY,
    )
    @ApiOperation({
        summary: 'Imports new module from IPFS.',
        description: 'Imports new module and all associated artifacts from IPFS into the local DB.' + ONLY_SR,
    })
    @ApiBody({
        description: 'Message.',
        type: ImportMessageDTO,
    })
    @ApiOkResponse({
        description: 'Created module.',
        type: ModuleDTO,
    })
    @ApiInternalServerErrorResponse({
        description: 'Internal server error.',
        type: InternalServerErrorDTO,
    })
    @ApiExtraModels(ImportMessageDTO, ModuleDTO, InternalServerErrorDTO)
    @HttpCode(HttpStatus.CREATED)
    async moduleImportMessage(
        @AuthUser() user: IAuthUser,
        @Body() body: ImportMessageDTO
    ): Promise<ModuleDTO> {
        const messageId = body?.messageId;
        if (!messageId) {
            throw new HttpException('Message ID in body is empty', HttpStatus.UNPROCESSABLE_ENTITY);
        }
        try {
            const guardian = new Guardians();
<<<<<<< HEAD

=======
>>>>>>> dd846d31
            return await guardian.importModuleMessage(messageId, new EntityOwner(user));
        } catch (error) {
            await InternalException(error);
        }
    }

    /**
     * Imports new module from a zip file
     */
    @Post('/import/file')
    @Auth(
        Permissions.MODULES_MODULE_CREATE,
        // UserRole.STANDARD_REGISTRY,
    )
    @ApiOperation({
        summary: 'Imports new module from a zip file.',
        description: 'Imports new module and all associated artifacts, such as schemas and VCs, from the provided zip file into the local DB.' + ONLY_SR,
    })
    @ApiBody({
        description: 'File.',
    })
    @ApiOkResponse({
        description: 'Created module.',
        type: ModuleDTO,
    })
    @ApiInternalServerErrorResponse({
        description: 'Internal server error.',
        type: InternalServerErrorDTO,
    })
    @ApiExtraModels(ModuleDTO, InternalServerErrorDTO)
    @HttpCode(HttpStatus.CREATED)
    async moduleImportFile(
        @AuthUser() user: IAuthUser,
        @Body() body: any
    ): Promise<ModuleDTO> {
        const guardian = new Guardians();
        try {
            return await guardian.importModuleFile(body, new EntityOwner(user));
        } catch (error) {
            await InternalException(error);
        }
    }

    /**
     * Import preview
     */
    @Post('/import/message/preview')
    @Auth(
        Permissions.MODULES_MODULE_CREATE,
        // UserRole.STANDARD_REGISTRY,
    )
    @ApiOperation({
        summary: 'Imports new module from IPFS.',
        description: 'Imports new module and all associated artifacts from IPFS into the local DB.' + ONLY_SR,
    })
    @ApiBody({
        description: 'Message.',
        type: ImportMessageDTO,
    })
    @ApiOkResponse({
        description: 'Module preview.',
        type: ModulePreviewDTO
    })
    @ApiInternalServerErrorResponse({
        description: 'Internal server error.',
        type: InternalServerErrorDTO,
    })
    @ApiExtraModels(ImportMessageDTO, ModulePreviewDTO, InternalServerErrorDTO)
    @HttpCode(HttpStatus.OK)
    async moduleImportMessagePreview(
        @AuthUser() user: IAuthUser,
        @Body() body: ImportMessageDTO
    ): Promise<ModulePreviewDTO> {
        const messageId = body?.messageId;
        if (!messageId) {
            throw new HttpException('Message ID in body is empty', HttpStatus.UNPROCESSABLE_ENTITY);
        }
        try {
            const guardian = new Guardians();
            return await guardian.previewModuleMessage(messageId, new EntityOwner(user));
        } catch (error) {
            await InternalException(error);
        }
    }

    /**
     * Import preview
     */
    @Post('/import/file/preview')
    @Auth(
        Permissions.MODULES_MODULE_CREATE,
        // UserRole.STANDARD_REGISTRY,
    )
    @ApiOperation({
        summary: 'Imports new module from a zip file.',
        description: 'Imports new module and all associated artifacts, such as schemas and VCs, from the provided zip file into the local DB.' + ONLY_SR,
    })
    @ApiBody({
        description: 'File.',
    })
    @ApiOkResponse({
        description: 'Module preview.',
        type: ModulePreviewDTO
    })
    @ApiInternalServerErrorResponse({
        description: 'Internal server error.',
        type: InternalServerErrorDTO,
    })
    @ApiExtraModels(ModulePreviewDTO, InternalServerErrorDTO)
    @HttpCode(HttpStatus.OK)
    async moduleImportFilePreview(
        @AuthUser() user: IAuthUser,
        @Body() body: any
    ): Promise<ModulePreviewDTO> {
        try {
            const guardian = new Guardians();
            return await guardian.previewModuleFile(body, new EntityOwner(user));
        } catch (error) {
            await InternalException(error);
        }
    }

    /**
     * Publish module
     */
    @Put('/:uuid/publish')
    @Auth(
        Permissions.MODULES_MODULE_REVIEW,
        // UserRole.STANDARD_REGISTRY,
    )
    @ApiOperation({
        summary: 'Publishes the module onto IPFS.',
        description: 'Publishes the module with the specified (internal) module ID onto IPFS, sends a message featuring its IPFS CID into the corresponding Hedera topic.' + ONLY_SR,
    })
    @ApiParam({
        name: 'uuid',
        type: 'string',
        required: true,
        description: 'Module Identifier',
        example: Examples.UUID
    })
    @ApiBody({
        description: 'Module.',
        type: ModuleDTO,
    })
    @ApiOkResponse({
        description: 'Successful operation.',
        type: ModuleDTO,
    })
    @ApiInternalServerErrorResponse({
        description: 'Internal server error.',
        type: InternalServerErrorDTO,
    })
    @ApiExtraModels(ModuleDTO, InternalServerErrorDTO)
    @HttpCode(HttpStatus.OK)
    async publishModule(
        @AuthUser() user: IAuthUser,
        @Param('uuid') uuid: string,
<<<<<<< HEAD
        @Body() module: ModuleDTO,
        @Req() req
    ): Promise<ModuleDTO> {
        try {
            const guardian = new Guardians();

            const invalidedCacheKeys = [
              `${PREFIXES.MODULES}${req.params.uuid}/export/file`,
              `${PREFIXES.MODULES}${req.params.uuid}/export/message`
            ];

            await this.cacheService.invalidate(getCacheKey([req.url, ...invalidedCacheKeys], req.user));

          return await guardian.publishModule(uuid, new EntityOwner(user), module);
=======
        @Body() module: ModuleDTO
    ): Promise<ModuleDTO> {
        try {
            const guardian = new Guardians();
            return await guardian.publishModule(uuid, new EntityOwner(user), module);
>>>>>>> dd846d31
        } catch (error) {
            await InternalException(error);
        }
    }

    /**
     * Validates selected module
     */
    @Post('/validate')
    @Auth(
        Permissions.MODULES_MODULE_UPDATE,
        // UserRole.STANDARD_REGISTRY,
    )
    @ApiOperation({
        summary: 'Validates selected module.',
        description: 'Validates selected module.' + ONLY_SR,
<<<<<<< HEAD
    })
    @ApiBody({
        description: 'Module config.',
        type: ModuleDTO,
    })
=======
    })
    @ApiBody({
        description: 'Module config.',
        type: ModuleDTO,
    })
>>>>>>> dd846d31
    @ApiOkResponse({
        description: 'Validation result.',
        type: ModuleValidationDTO,
    })
    @ApiInternalServerErrorResponse({
        description: 'Internal server error.',
        type: InternalServerErrorDTO,
    })
    @ApiExtraModels(ModuleDTO, ModuleValidationDTO, InternalServerErrorDTO)
    @HttpCode(HttpStatus.OK)
    async validateModule(
        @AuthUser() user: IAuthUser,
        @Body() module: ModuleDTO
    ): Promise<ModuleValidationDTO> {
        try {
            const guardian = new Guardians();
            return await guardian.validateModule(new EntityOwner(user), module);
        } catch (error) {
            await InternalException(error);
        }
    }
}<|MERGE_RESOLUTION|>--- conflicted
+++ resolved
@@ -1,32 +1,20 @@
 import { Logger, IAuthUser } from '@guardian/common';
-<<<<<<< HEAD
-import { Body, Controller, Delete, Get, HttpCode, HttpException, HttpStatus, Param, Post, Put, Query, Response, Req } from '@nestjs/common';
-import { Permissions, SchemaCategory, SchemaHelper, UserRole } from '@guardian/interfaces';
-import { ApiParam, ApiCreatedResponse, ApiInternalServerErrorResponse, ApiOkResponse, ApiOperation, ApiTags, ApiBody, ApiExtraModels, ApiQuery } from '@nestjs/swagger';
-import { AuthUser, Auth } from '#auth';
-import { ExportMessageDTO, ImportMessageDTO, ModuleDTO, ModulePreviewDTO, SchemaDTO, ModuleValidationDTO, Examples, pageHeader, InternalServerErrorDTO } from '#middlewares';
-import { Guardians, SchemaUtils, UseCache, InternalException, CacheService, getCacheKey, EntityOwner } from '#helpers';
-import { PREFIXES } from '#constants';
-=======
-import { Body, Controller, Delete, Get, HttpCode, HttpException, HttpStatus, Param, Post, Put, Query, Response } from '@nestjs/common';
+import { Body, Controller, Delete, Get, HttpCode, HttpException, HttpStatus, Param, Post, Put, Query, Req, Response } from '@nestjs/common';
 import { Permissions, SchemaCategory, SchemaHelper } from '@guardian/interfaces';
 import { ApiParam, ApiCreatedResponse, ApiInternalServerErrorResponse, ApiOkResponse, ApiOperation, ApiTags, ApiBody, ApiExtraModels, ApiQuery } from '@nestjs/swagger';
 import { AuthUser, Auth } from '#auth';
 import { ExportMessageDTO, ImportMessageDTO, ModuleDTO, ModulePreviewDTO, SchemaDTO, ModuleValidationDTO, Examples, pageHeader, InternalServerErrorDTO } from '#middlewares';
-import { Guardians, SchemaUtils, UseCache, InternalException, EntityOwner } from '#helpers';
->>>>>>> dd846d31
+import { Guardians, SchemaUtils, UseCache, InternalException, EntityOwner, CacheService, getCacheKey } from '#helpers';
+import { PREFIXES } from '../../constants';
 
 const ONLY_SR = ' Only users with the Standard Registry role are allowed to make the request.'
 
 @Controller('modules')
 @ApiTags('modules')
 export class ModulesApi {
-<<<<<<< HEAD
-
     constructor(private readonly cacheService: CacheService) {
     }
-=======
->>>>>>> dd846d31
+
     /**
      * Creates a new module
      */
@@ -63,10 +51,7 @@
             if (!module.config || module.config.blockType !== 'module') {
                 throw new HttpException('Invalid module config', HttpStatus.UNPROCESSABLE_ENTITY);
             }
-<<<<<<< HEAD
-
-=======
->>>>>>> dd846d31
+
             return await guardian.createModule(module, new EntityOwner(user));
         } catch (error) {
             await InternalException(error);
@@ -88,24 +73,16 @@
     @ApiQuery({
         name: 'pageIndex',
         type: Number,
-<<<<<<< HEAD
-        description: 'The number of pages to skip before starting to collect the result set'
-=======
         description: 'The number of pages to skip before starting to collect the result set',
         required: false,
         example: 0
->>>>>>> dd846d31
     })
     @ApiQuery({
         name: 'pageSize',
         type: Number,
-<<<<<<< HEAD
-        description: 'The numbers of items to return'
-=======
         description: 'The numbers of items to return',
         required: false,
         example: 20
->>>>>>> dd846d31
     })
     @ApiOkResponse({
         description: 'Successful operation.',
@@ -121,15 +98,9 @@
     @HttpCode(HttpStatus.OK)
     async getModules(
         @AuthUser() user: IAuthUser,
-<<<<<<< HEAD
-        @Query('pageIndex') pageIndex: number,
-        @Query('pageSize') pageSize: number,
-        @Response() res: any
-=======
         @Response() res: any,
         @Query('pageIndex') pageIndex?: number,
         @Query('pageSize') pageSize?: number
->>>>>>> dd846d31
     ): Promise<ModuleDTO[]> {
         try {
             const options: any = {
@@ -160,31 +131,22 @@
         name: 'topicId',
         type: String,
         description: 'Topic id',
-<<<<<<< HEAD
-=======
         required: false,
->>>>>>> dd846d31
         example: Examples.ACCOUNT_ID
     })
     @ApiQuery({
         name: 'pageIndex',
         type: Number,
         description: 'The number of pages to skip before starting to collect the result set',
-<<<<<<< HEAD
-=======
         required: false,
         example: 0
->>>>>>> dd846d31
     })
     @ApiQuery({
         name: 'pageSize',
         type: Number,
         description: 'The numbers of items to return',
-<<<<<<< HEAD
-=======
         required: false,
         example: 20
->>>>>>> dd846d31
     })
     @ApiOkResponse({
         description: 'Successful operation.',
@@ -201,17 +163,10 @@
     @HttpCode(HttpStatus.OK)
     async getModuleSchemas(
         @AuthUser() user: IAuthUser,
-<<<<<<< HEAD
-        @Query('pageIndex') pageIndex: number,
-        @Query('pageSize') pageSize: number,
-        @Query('topicId') topicId: string,
-        @Response() res: any
-=======
         @Response() res: any,
         @Query('pageIndex') pageIndex?: number,
         @Query('pageSize') pageSize?: number,
         @Query('topicId') topicId?: string,
->>>>>>> dd846d31
     ): Promise<SchemaDTO[]> {
         try {
             const guardians = new Guardians();
@@ -284,10 +239,7 @@
             return SchemaUtils.toOld(schemas);
         } catch (error) {
             await (new Logger()).error(error, ['API_GATEWAY']);
-<<<<<<< HEAD
-
-=======
->>>>>>> dd846d31
+
             throw new HttpException(error.message, HttpStatus.INTERNAL_SERVER_ERROR);
         }
     }
@@ -360,11 +312,7 @@
         type: InternalServerErrorDTO,
     })
     @ApiExtraModels(ModuleDTO, InternalServerErrorDTO)
-<<<<<<< HEAD
     // @UseCache()
-=======
-    @UseCache()
->>>>>>> dd846d31
     @HttpCode(HttpStatus.OK)
     async getMenu(
         @AuthUser() user: IAuthUser,
@@ -406,10 +354,7 @@
     })
     @ApiExtraModels(ModuleDTO, InternalServerErrorDTO)
     @HttpCode(HttpStatus.OK)
-<<<<<<< HEAD
     @UseCache()
-=======
->>>>>>> dd846d31
     async getModule(
         @AuthUser() user: IAuthUser,
         @Param('uuid') uuid: string,
@@ -461,12 +406,8 @@
     async putModule(
         @AuthUser() user: IAuthUser,
         @Param('uuid') uuid: string,
-<<<<<<< HEAD
         @Body() module: ModuleDTO,
         @Req() req
-=======
-        @Body() module: ModuleDTO
->>>>>>> dd846d31
     ): Promise<ModuleDTO> {
         if (!uuid) {
             throw new HttpException('Invalid uuid', HttpStatus.UNPROCESSABLE_ENTITY);
@@ -476,7 +417,6 @@
         }
         try {
             const guardian = new Guardians();
-<<<<<<< HEAD
 
             const invalidedCacheKeys = [
               `${PREFIXES.MODULES}${req.params.uuid}/export/file`,
@@ -485,8 +425,6 @@
 
             await this.cacheService.invalidate(getCacheKey([req.url, ...invalidedCacheKeys], req.user));
 
-=======
->>>>>>> dd846d31
             return await guardian.updateModule(uuid, module, new EntityOwner(user));
         } catch (error) {
             await InternalException(error);
@@ -614,10 +552,7 @@
         }
         try {
             const guardian = new Guardians();
-<<<<<<< HEAD
-
-=======
->>>>>>> dd846d31
+
             return await guardian.importModuleMessage(messageId, new EntityOwner(user));
         } catch (error) {
             await InternalException(error);
@@ -776,7 +711,6 @@
     async publishModule(
         @AuthUser() user: IAuthUser,
         @Param('uuid') uuid: string,
-<<<<<<< HEAD
         @Body() module: ModuleDTO,
         @Req() req
     ): Promise<ModuleDTO> {
@@ -784,20 +718,13 @@
             const guardian = new Guardians();
 
             const invalidedCacheKeys = [
-              `${PREFIXES.MODULES}${req.params.uuid}/export/file`,
-              `${PREFIXES.MODULES}${req.params.uuid}/export/message`
+                `${PREFIXES.MODULES}${req.params.uuid}/export/file`,
+                `${PREFIXES.MODULES}${req.params.uuid}/export/message`
             ];
 
             await this.cacheService.invalidate(getCacheKey([req.url, ...invalidedCacheKeys], req.user));
 
-          return await guardian.publishModule(uuid, new EntityOwner(user), module);
-=======
-        @Body() module: ModuleDTO
-    ): Promise<ModuleDTO> {
-        try {
-            const guardian = new Guardians();
             return await guardian.publishModule(uuid, new EntityOwner(user), module);
->>>>>>> dd846d31
         } catch (error) {
             await InternalException(error);
         }
@@ -814,19 +741,11 @@
     @ApiOperation({
         summary: 'Validates selected module.',
         description: 'Validates selected module.' + ONLY_SR,
-<<<<<<< HEAD
     })
     @ApiBody({
         description: 'Module config.',
         type: ModuleDTO,
     })
-=======
-    })
-    @ApiBody({
-        description: 'Module config.',
-        type: ModuleDTO,
-    })
->>>>>>> dd846d31
     @ApiOkResponse({
         description: 'Validation result.',
         type: ModuleValidationDTO,
