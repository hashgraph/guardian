--- conflicted
+++ resolved
@@ -1,4 +1,3 @@
-<<<<<<< HEAD
 import { Logger, IAuthUser } from '@guardian/common';
 import { Body, Controller, Delete, Get, HttpCode, HttpException, HttpStatus, Param, Post, Put, Query, Response } from '@nestjs/common';
 import { Permissions, SchemaCategory, SchemaHelper } from '@guardian/interfaces';
@@ -8,18 +7,6 @@
 import { Guardians, SchemaUtils, UseCache, InternalException } from '#helpers';
 
 const ONLY_SR = ' Only users with the Standard Registry role are allowed to make the request.'
-=======
-import { Logger } from '@guardian/common';
-import { Guardians } from '../../helpers/guardians.js';
-import { Controller, Delete, Get, HttpCode, HttpException, HttpStatus, Post, Put, Query, Req, Res, Response } from '@nestjs/common';
-import { SchemaCategory, SchemaHelper, UserRole } from '@guardian/interfaces';
-import { ApiForbiddenResponse, ApiInternalServerErrorResponse, ApiOkResponse, ApiOperation, ApiSecurity, ApiTags, ApiUnauthorizedResponse, getSchemaPath } from '@nestjs/swagger';
-import { InternalServerErrorDTO } from '../../middlewares/validation/schemas/errors.js';
-import { ApiImplicitQuery } from '@nestjs/swagger/dist/decorators/api-implicit-query.decorator.js';
-import { SchemaUtils } from '../../helpers/schema-utils.js';
-import { UseCache } from '../../helpers/decorators/cache.js';
-import { Auth } from '../../auth/auth.decorator.js';
->>>>>>> a4fc3db1
 
 @Controller('modules')
 @ApiTags('modules')
@@ -50,27 +37,17 @@
     })
     @ApiExtraModels(ModuleDTO, InternalServerErrorDTO)
     @HttpCode(HttpStatus.CREATED)
-<<<<<<< HEAD
     async postModules(
         @AuthUser() user: IAuthUser,
         @Body() body: ModuleDTO
     ): Promise<ModuleDTO> {
-=======
-    @Auth(UserRole.STANDARD_REGISTRY)
-    async postModules(@Req() req, @Response() res): Promise<any> {
->>>>>>> a4fc3db1
         try {
             const guardian = new Guardians();
             const module = body;
             if (!module.config || module.config.blockType !== 'module') {
                 throw new HttpException('Invalid module config', HttpStatus.UNPROCESSABLE_ENTITY);
             }
-<<<<<<< HEAD
             return await guardian.createModule(module, user.did);
-=======
-            const item = await guardian.createModule(module, req.user.did);
-            return res.status(201).send(item);
->>>>>>> a4fc3db1
         } catch (error) {
             await InternalException(error);
         }
@@ -110,7 +87,6 @@
     })
     @ApiExtraModels(ModuleDTO, InternalServerErrorDTO)
     @HttpCode(HttpStatus.OK)
-<<<<<<< HEAD
     async getModules(
         @AuthUser() user: IAuthUser,
         @Query('pageIndex') pageIndex: number,
@@ -120,26 +96,7 @@
         try {
             const guardians = new Guardians();
             const { items, count } = await guardians.getModule({ owner: user.did, pageIndex, pageSize });
-            return res.setHeader('X-Total-Count', count).json(items);
-=======
-    @Auth(UserRole.STANDARD_REGISTRY)
-    async getModules(@Req() req, @Response() res): Promise<any> {
-        try {
-            const guardians = new Guardians();
-
-            let pageIndex: any;
-            let pageSize: any;
-            if (req.query && req.query.pageIndex && req.query.pageSize) {
-                pageIndex = req.query.pageIndex;
-                pageSize = req.query.pageSize;
-            }
-            const { items, count } = await guardians.getModule({
-                owner: req.user.did,
-                pageIndex,
-                pageSize
-            });
             return res.header('X-Total-Count', count).send(items);
->>>>>>> a4fc3db1
         } catch (error) {
             await InternalException(error);
         }
@@ -186,7 +143,6 @@
     @ApiExtraModels(SchemaDTO, InternalServerErrorDTO)
     // @UseCache({ isExpress: true })
     @HttpCode(HttpStatus.OK)
-<<<<<<< HEAD
     async getModuleSchemas(
         @AuthUser() user: IAuthUser,
         @Query('pageIndex') pageIndex: number,
@@ -194,17 +150,6 @@
         @Query('topicId') topicId: string,
         @Response() res: any
     ): Promise<SchemaDTO[]> {
-=======
-    @UseCache({ isExpress: true })
-    @Auth(UserRole.STANDARD_REGISTRY)
-    async getModuleSchemas(
-        @Req() req,
-        @Res() res,
-        @Query('pageIndex') pageIndex,
-        @Query('pageSize') pageSize,
-        @Query('topicId') topicId
-    ): Promise<any> {
->>>>>>> a4fc3db1
         try {
             const guardians = new Guardians();
             const owner = user.did;
@@ -255,15 +200,10 @@
     })
     @ApiExtraModels(SchemaDTO, InternalServerErrorDTO)
     @HttpCode(HttpStatus.CREATED)
-<<<<<<< HEAD
     async postSchemas(
         @AuthUser() user: IAuthUser,
         @Body() newSchema: SchemaDTO
     ): Promise<SchemaDTO[]> {
-=======
-    @Auth(UserRole.STANDARD_REGISTRY)
-    async postSchemas(@Req() req, @Response() res): Promise<any> {
->>>>>>> a4fc3db1
         try {
             if (!newSchema) {
                 throw new HttpException('Schema does not exist.', HttpStatus.UNPROCESSABLE_ENTITY)
@@ -277,13 +217,9 @@
             SchemaUtils.clearIds(newSchema);
             SchemaHelper.updateOwner(newSchema, owner);
 
-<<<<<<< HEAD
             const schemas = await guardians.createSchema(newSchema);
 
             return SchemaUtils.toOld(schemas);
-=======
-            return res.status(201).send(SchemaUtils.toOld(schema));
->>>>>>> a4fc3db1
         } catch (error) {
             await (new Logger()).error(error, ['API_GATEWAY']);
             throw new HttpException(error.message, HttpStatus.INTERNAL_SERVER_ERROR);
@@ -319,26 +255,16 @@
     })
     @ApiExtraModels(InternalServerErrorDTO)
     @HttpCode(HttpStatus.OK)
-<<<<<<< HEAD
     async deleteModule(
         @AuthUser() user: IAuthUser,
         @Param('uuid') uuid: string,
     ): Promise<boolean> {
-=======
-    @Auth(UserRole.STANDARD_REGISTRY)
-    async deleteModule(@Req() req, @Response() res): Promise<any> {
->>>>>>> a4fc3db1
         try {
             const guardian = new Guardians();
             if (!uuid) {
                 throw new Error('Invalid uuid');
             }
-<<<<<<< HEAD
             return await guardian.deleteModule(uuid, user.did);
-=======
-            const result = await guardian.deleteModule(req.params.uuid, req.user.did);
-            return res.status(200).send(result);
->>>>>>> a4fc3db1
         } catch (error) {
             await InternalException(error);
         }
@@ -369,15 +295,10 @@
     })
     @ApiExtraModels(ModuleDTO, InternalServerErrorDTO)
     @UseCache()
-<<<<<<< HEAD
     @HttpCode(HttpStatus.OK)
     async getMenu(
         @AuthUser() user: IAuthUser,
     ): Promise<ModuleDTO[]> {
-=======
-    @Auth(UserRole.STANDARD_REGISTRY)
-    async getMenu(@Req() req): Promise<any> {
->>>>>>> a4fc3db1
         try {
             const guardians = new Guardians();
             return await guardians.getMenuModule(user.did);
@@ -415,26 +336,16 @@
     })
     @ApiExtraModels(ModuleDTO, InternalServerErrorDTO)
     @HttpCode(HttpStatus.OK)
-<<<<<<< HEAD
     async getModule(
         @AuthUser() user: IAuthUser,
         @Param('uuid') uuid: string,
     ): Promise<ModuleDTO> {
-=======
-    @Auth(UserRole.STANDARD_REGISTRY)
-    async getModule(@Req() req, @Response() res): Promise<any> {
->>>>>>> a4fc3db1
         try {
             if (!uuid) {
                 throw new HttpException('Invalid uuid', HttpStatus.UNPROCESSABLE_ENTITY)
             }
-<<<<<<< HEAD
             const guardian = new Guardians();
             return await guardian.getModuleById(uuid, user.did);
-=======
-            const item = await guardian.getModuleById(req.params.uuid, req.user.did);
-            return res.send(item);
->>>>>>> a4fc3db1
         } catch (error) {
             await InternalException(error);
         }
@@ -473,31 +384,20 @@
     })
     @ApiExtraModels(ModuleDTO, InternalServerErrorDTO)
     @HttpCode(HttpStatus.CREATED)
-<<<<<<< HEAD
     async putModule(
         @AuthUser() user: IAuthUser,
         @Param('uuid') uuid: string,
         @Body() module: ModuleDTO
     ): Promise<ModuleDTO> {
         if (!uuid) {
-=======
-    @Auth(UserRole.STANDARD_REGISTRY)
-    async putModule(@Req() req, @Response() res): Promise<any> {
-        if (!req.params.uuid) {
->>>>>>> a4fc3db1
             throw new HttpException('Invalid uuid', HttpStatus.UNPROCESSABLE_ENTITY);
         }
         if (!module.config || module.config.blockType !== 'module') {
             throw new HttpException('Invalid module config', HttpStatus.UNPROCESSABLE_ENTITY)
         }
         try {
-<<<<<<< HEAD
             const guardian = new Guardians();
             return await guardian.updateModule(uuid, module, user.did);
-=======
-            const result = await guardian.updateModule(req.params.uuid, module, req.user.did);
-            return res.status(201).send(result);
->>>>>>> a4fc3db1
         } catch (error) {
             await InternalException(error);
         }
@@ -531,7 +431,6 @@
     })
     @ApiExtraModels(InternalServerErrorDTO)
     @HttpCode(HttpStatus.OK)
-<<<<<<< HEAD
     async moduleExportFile(
         @AuthUser() user: IAuthUser,
         @Param('uuid') uuid: string,
@@ -540,17 +439,8 @@
         try {
             const guardian = new Guardians();
             const file: any = await guardian.exportModuleFile(uuid, user.did);
-            res.setHeader('Content-disposition', `attachment; filename=module_${Date.now()}`);
-            res.setHeader('Content-type', 'application/zip');
-=======
-    @Auth(UserRole.STANDARD_REGISTRY)
-    async moduleExportFile(@Req() req, @Response() res): Promise<any> {
-        const guardian = new Guardians();
-        try {
-            const file: any = await guardian.exportModuleFile(req.params.uuid, req.user.did);
             res.header('Content-disposition', `attachment; filename=module_${Date.now()}`);
             res.header('Content-type', 'application/zip');
->>>>>>> a4fc3db1
             return res.send(file);
         } catch (error) {
             await InternalException(error);
@@ -586,16 +476,10 @@
     })
     @ApiExtraModels(ExportMessageDTO, InternalServerErrorDTO)
     @HttpCode(HttpStatus.OK)
-<<<<<<< HEAD
     async moduleExportMessage(
         @AuthUser() user: IAuthUser,
         @Param('uuid') uuid: string
     ): Promise<ExportMessageDTO> {
-=======
-    @Auth(UserRole.STANDARD_REGISTRY)
-    async moduleExportMessage(@Req() req, @Response() res): Promise<any> {
-        const guardian = new Guardians();
->>>>>>> a4fc3db1
         try {
             const guardian = new Guardians();
             return await guardian.exportModuleMessage(uuid, user.did);
@@ -630,16 +514,10 @@
     })
     @ApiExtraModels(ImportMessageDTO, ModuleDTO, InternalServerErrorDTO)
     @HttpCode(HttpStatus.CREATED)
-<<<<<<< HEAD
     async moduleImportMessage(
         @AuthUser() user: IAuthUser,
         @Body() body: ImportMessageDTO
     ): Promise<ModuleDTO> {
-=======
-    @Auth(UserRole.STANDARD_REGISTRY)
-    async moduleImportMessage(@Req() req, @Response() res): Promise<any> {
-        const guardian = new Guardians();
->>>>>>> a4fc3db1
         try {
             const guardian = new Guardians();
             return await guardian.importModuleMessage(body.messageId, user.did);
@@ -673,15 +551,10 @@
     })
     @ApiExtraModels(ModuleDTO, InternalServerErrorDTO)
     @HttpCode(HttpStatus.CREATED)
-<<<<<<< HEAD
     async moduleImportFile(
         @AuthUser() user: IAuthUser,
         @Body() body: any
     ): Promise<ModuleDTO> {
-=======
-    @Auth(UserRole.STANDARD_REGISTRY)
-    async moduleImportFile(@Req() req, @Response() res): Promise<any> {
->>>>>>> a4fc3db1
         const guardian = new Guardians();
         try {
             return await guardian.importModuleFile(body, user.did);
@@ -716,16 +589,10 @@
     })
     @ApiExtraModels(ImportMessageDTO, ModulePreviewDTO, InternalServerErrorDTO)
     @HttpCode(HttpStatus.OK)
-<<<<<<< HEAD
     async moduleImportMessagePreview(
         @AuthUser() user: IAuthUser,
         @Body() body: ImportMessageDTO
     ): Promise<ModulePreviewDTO> {
-=======
-    @Auth(UserRole.STANDARD_REGISTRY)
-    async moduleImportMessagePreview(@Req() req, @Response() res): Promise<any> {
-        const guardian = new Guardians();
->>>>>>> a4fc3db1
         try {
             const guardian = new Guardians();
             return await guardian.previewModuleMessage(body.messageId, user.did);
@@ -759,16 +626,10 @@
     })
     @ApiExtraModels(ModulePreviewDTO, InternalServerErrorDTO)
     @HttpCode(HttpStatus.OK)
-<<<<<<< HEAD
     async moduleImportFilePreview(
         @AuthUser() user: IAuthUser,
         @Body() body: any
     ): Promise<ModulePreviewDTO> {
-=======
-    @Auth(UserRole.STANDARD_REGISTRY)
-    async moduleImportFilePreview(@Req() req, @Response() res): Promise<any> {
-        const guardian = new Guardians();
->>>>>>> a4fc3db1
         try {
             const guardian = new Guardians();
             return await guardian.previewModuleFile(body, user.did);
@@ -810,7 +671,6 @@
     })
     @ApiExtraModels(ModuleDTO, InternalServerErrorDTO)
     @HttpCode(HttpStatus.OK)
-<<<<<<< HEAD
     async publishModule(
         @AuthUser() user: IAuthUser,
         @Param('uuid') uuid: string,
@@ -819,14 +679,6 @@
         try {
             const guardian = new Guardians();
             return await guardian.publishModule(uuid, user.did, module);
-=======
-    @Auth(UserRole.STANDARD_REGISTRY)
-    async publishModule(@Req() req, @Response() res): Promise<any> {
-        const guardian = new Guardians();
-        try {
-            const module = await guardian.publishModule(req.params.uuid, req.user.did, req.body);
-            return res.send(module);
->>>>>>> a4fc3db1
         } catch (error) {
             await InternalException(error);
         }
@@ -858,16 +710,10 @@
     })
     @ApiExtraModels(ModuleDTO, ModuleValidationDTO, InternalServerErrorDTO)
     @HttpCode(HttpStatus.OK)
-<<<<<<< HEAD
     async validateModule(
         @AuthUser() user: IAuthUser,
         @Body() module: ModuleDTO
     ): Promise<ModuleValidationDTO> {
-=======
-    @Auth(UserRole.STANDARD_REGISTRY)
-    async validateModule(@Req() req, @Response() res): Promise<any> {
-        const guardian = new Guardians();
->>>>>>> a4fc3db1
         try {
             const guardian = new Guardians();
             return await guardian.validateModule(user.did, module);
