import { Logger, IAuthUser } from '@guardian/common';
<<<<<<< HEAD
import { Body, Controller, Delete, Get, HttpCode, HttpException, HttpStatus, Param, Post, Put, Query, Response, Req } from '@nestjs/common';
import { Permissions, SchemaCategory, SchemaHelper, UserRole } from '@guardian/interfaces';
import { ApiParam, ApiCreatedResponse, ApiInternalServerErrorResponse, ApiOkResponse, ApiOperation, ApiTags, ApiBody, ApiExtraModels, ApiQuery } from '@nestjs/swagger';
import { AuthUser, Auth } from '#auth';
import { ExportMessageDTO, ImportMessageDTO, ModuleDTO, ModulePreviewDTO, SchemaDTO, ModuleValidationDTO, Examples, pageHeader, InternalServerErrorDTO } from '#middlewares';
import { Guardians, SchemaUtils, UseCache, InternalException, CacheService, getCacheKey } from '#helpers';
import { PREFIXES } from '#constants';
=======
import { Body, Controller, Delete, Get, HttpCode, HttpException, HttpStatus, Param, Post, Put, Query, Response } from '@nestjs/common';
import { Permissions, SchemaCategory, SchemaHelper } from '@guardian/interfaces';
import { ApiParam, ApiCreatedResponse, ApiInternalServerErrorResponse, ApiOkResponse, ApiOperation, ApiTags, ApiBody, ApiExtraModels, ApiQuery } from '@nestjs/swagger';
import { AuthUser, Auth } from '#auth';
import { ExportMessageDTO, ImportMessageDTO, ModuleDTO, ModulePreviewDTO, SchemaDTO, ModuleValidationDTO, Examples, pageHeader, InternalServerErrorDTO } from '#middlewares';
import { Guardians, SchemaUtils, UseCache, InternalException, EntityOwner } from '#helpers';
>>>>>>> 4d6008f8

const ONLY_SR = ' Only users with the Standard Registry role are allowed to make the request.'

@Controller('modules')
@ApiTags('modules')
export class ModulesApi {

    constructor(private readonly cacheService: CacheService) {
    }
    /**
     * Creates a new module
     */
    @Post('/')
    @Auth(
        Permissions.MODULES_MODULE_CREATE,
        // UserRole.STANDARD_REGISTRY,
    )
    @ApiOperation({
        summary: 'Creates a new module.',
        description: 'Creates a new module.' + ONLY_SR,
    })
    @ApiBody({
        description: 'Module config.',
        type: ModuleDTO,
    })
    @ApiOkResponse({
        description: 'Created module.',
        type: ModuleDTO,
    })
    @ApiInternalServerErrorResponse({
        description: 'Internal server error.',
        type: InternalServerErrorDTO,
    })
    @ApiExtraModels(ModuleDTO, InternalServerErrorDTO)
    @HttpCode(HttpStatus.CREATED)
    async postModules(
        @AuthUser() user: IAuthUser,
        @Body() body: ModuleDTO
    ): Promise<ModuleDTO> {
        try {
            const guardian = new Guardians();
            const module = body;
            if (!module.config || module.config.blockType !== 'module') {
                throw new HttpException('Invalid module config', HttpStatus.UNPROCESSABLE_ENTITY);
            }
<<<<<<< HEAD

            return await guardian.createModule(module, moduleOwner(user));
=======
            return await guardian.createModule(module, new EntityOwner(user));
>>>>>>> 4d6008f8
        } catch (error) {
            await InternalException(error);
        }
    }

    /**
     * Get list of all modules
     */
    @Get('/')
    @Auth(
        Permissions.MODULES_MODULE_READ,
        // UserRole.STANDARD_REGISTRY,
    )
    @ApiOperation({
        summary: 'Return a list of all modules.',
        description: 'Returns all modules.' + ONLY_SR,
    })
    @ApiQuery({
        name: 'pageIndex',
        type: Number,
        description: 'The number of pages to skip before starting to collect the result set'
    })
    @ApiQuery({
        name: 'pageSize',
        type: Number,
        description: 'The numbers of items to return'
    })
    @ApiOkResponse({
        description: 'Successful operation.',
        isArray: true,
        headers: pageHeader,
        type: ModuleDTO,
    })
    @ApiInternalServerErrorResponse({
        description: 'Internal server error.',
        type: InternalServerErrorDTO,
    })
    @ApiExtraModels(ModuleDTO, InternalServerErrorDTO)
    @HttpCode(HttpStatus.OK)
    async getModules(
        @AuthUser() user: IAuthUser,
        @Query('pageIndex') pageIndex: number,
        @Query('pageSize') pageSize: number,
        @Response() res: any
    ): Promise<ModuleDTO[]> {
        try {
            const options: any = {
                pageIndex,
                pageSize
            };
            const guardians = new Guardians();
            const { items, count } = await guardians.getModule(options, new EntityOwner(user));
            return res.header('X-Total-Count', count).send(items);
        } catch (error) {
            await InternalException(error);
        }
    }

    /**
     * Get list of all schemas
     */
    @Get('/schemas')
    @Auth(
        Permissions.SCHEMAS_SCHEMA_READ,
        // UserRole.STANDARD_REGISTRY,
    )
    @ApiOperation({
        summary: 'Return a list of all module schemas.',
        description: 'Returns all module schemas.' + ONLY_SR,
    })
    @ApiQuery({
        name: 'topicId',
        type: String,
        description: 'Topic id',
        example: Examples.ACCOUNT_ID
    })
    @ApiQuery({
        name: 'pageIndex',
        type: Number,
        description: 'The number of pages to skip before starting to collect the result set',
    })
    @ApiQuery({
        name: 'pageSize',
        type: Number,
        description: 'The numbers of items to return',
    })
    @ApiOkResponse({
        description: 'Successful operation.',
        isArray: true,
        headers: pageHeader,
        type: SchemaDTO,
    })
    @ApiInternalServerErrorResponse({
        description: 'Internal server error.',
        type: InternalServerErrorDTO,
    })
    @ApiExtraModels(SchemaDTO, InternalServerErrorDTO)
    // @UseCache({ isExpress: true })
    @HttpCode(HttpStatus.OK)
    async getModuleSchemas(
        @AuthUser() user: IAuthUser,
        @Query('pageIndex') pageIndex: number,
        @Query('pageSize') pageSize: number,
        @Query('topicId') topicId: string,
        @Response() res: any
    ): Promise<SchemaDTO[]> {
        try {
            const guardians = new Guardians();
            const owner = new EntityOwner(user);
            const { items, count } = await guardians.getSchemasByOwner({
                category: SchemaCategory.MODULE,
                topicId,
                pageIndex,
                pageSize
            }, owner);
            items.forEach((s) => {
                s.readonly = s.readonly || s.owner !== owner.owner
            });
            // res.locals.data = SchemaUtils.toOld(items)
            return res
                .header('X-Total-Count', count)
                .send(SchemaUtils.toOld(items));
        } catch (error) {
            await (new Logger()).error(error, ['API_GATEWAY']);
            throw new HttpException(error.message, HttpStatus.INTERNAL_SERVER_ERROR);
        }
    }

    /**
     * Create schema
     */
    @Post('/schemas')
    @Auth(
        Permissions.SCHEMAS_SCHEMA_CREATE,
        // UserRole.STANDARD_REGISTRY,
    )
    @ApiOperation({
        summary: 'Creates a new module schema.',
        description: 'Creates a new module schema.' + ONLY_SR,
    })
    @ApiBody({
        description: 'Schema config.',
        type: SchemaDTO,
    })
    @ApiCreatedResponse({
        description: 'Created schema.',
        type: SchemaDTO,
        isArray: true,
    })
    @ApiInternalServerErrorResponse({
        description: 'Internal server error.',
        type: InternalServerErrorDTO,
    })
    @ApiExtraModels(SchemaDTO, InternalServerErrorDTO)
    @HttpCode(HttpStatus.CREATED)
    async postSchemas(
        @AuthUser() user: IAuthUser,
        @Body() newSchema: SchemaDTO
    ): Promise<SchemaDTO[]> {
        try {
            if (!newSchema) {
                throw new HttpException('Schema does not exist.', HttpStatus.UNPROCESSABLE_ENTITY)
            }

            const guardians = new Guardians();
            const owner = new EntityOwner(user);

            newSchema.category = SchemaCategory.MODULE;
            SchemaUtils.fromOld(newSchema);
            SchemaUtils.clearIds(newSchema);
            SchemaHelper.updateOwner(newSchema, owner);

            const schemas = await guardians.createSchema(newSchema, owner);

            return SchemaUtils.toOld(schemas);
        } catch (error) {
            await (new Logger()).error(error, ['API_GATEWAY']);

            throw new HttpException(error.message, HttpStatus.INTERNAL_SERVER_ERROR);
        }
    }

    /**
     * Remove module
     */
    @Delete('/:uuid')
    @Auth(
        Permissions.MODULES_MODULE_DELETE,
        // UserRole.STANDARD_REGISTRY,
    )
    @ApiOperation({
        summary: 'Deletes the module.',
        description: 'Deletes the module with the provided module ID.' + ONLY_SR
    })
    @ApiParam({
        name: 'uuid',
        type: 'string',
        required: true,
        description: 'Module Identifier',
        example: Examples.UUID,
    })
    @ApiOkResponse({
        description: 'Successful operation.',
        type: Boolean,
    })
    @ApiInternalServerErrorResponse({
        description: 'Internal server error.',
        type: InternalServerErrorDTO,
    })
    @ApiExtraModels(InternalServerErrorDTO)
    @HttpCode(HttpStatus.OK)
    async deleteModule(
        @AuthUser() user: IAuthUser,
        @Param('uuid') uuid: string,
    ): Promise<boolean> {
        try {
            const guardian = new Guardians();
            if (!uuid) {
                throw new Error('Invalid uuid');
            }
            return await guardian.deleteModule(uuid, new EntityOwner(user));
        } catch (error) {
            await InternalException(error);
        }
    }

    /**
     * Get all modules
     */
    @Get('/menu')
    @Auth(
        Permissions.POLICIES_POLICY_UPDATE,
        Permissions.MODULES_MODULE_UPDATE,
        Permissions.TOOLS_TOOL_UPDATE,
        // UserRole.STANDARD_REGISTRY,
    )
    @ApiOperation({
        summary: 'Return a list of modules.',
        description: 'Returns modules menu.' + ONLY_SR,
    })
    @ApiOkResponse({
        description: 'Modules.',
        isArray: true,
        type: ModuleDTO,
    })
    @ApiInternalServerErrorResponse({
        description: 'Internal server error.',
        type: InternalServerErrorDTO,
    })
    @ApiExtraModels(ModuleDTO, InternalServerErrorDTO)
    // @UseCache()
    @HttpCode(HttpStatus.OK)
    async getMenu(
        @AuthUser() user: IAuthUser,
    ): Promise<ModuleDTO[]> {
        try {
            const guardians = new Guardians();
            return await guardians.getMenuModule(new EntityOwner(user));
        } catch (error) {
            await InternalException(error);
        }
    }

    /**
     * Retrieves module configuration
     */
    @Get('/:uuid')
    @Auth(
        Permissions.MODULES_MODULE_READ,
        // UserRole.STANDARD_REGISTRY,
    )
    @ApiOperation({
        summary: 'Retrieves module configuration.',
        description: 'Retrieves module configuration for the specified module ID.' + ONLY_SR,
    })
    @ApiParam({
        name: 'uuid',
        type: 'string',
        required: true,
        description: 'Module Identifier',
        example: Examples.UUID
    })
    @ApiOkResponse({
        description: 'Successful operation.',
        type: ModuleDTO,
    })
    @ApiInternalServerErrorResponse({
        description: 'Internal server error.',
        type: InternalServerErrorDTO,
    })
    @ApiExtraModels(ModuleDTO, InternalServerErrorDTO)
    @HttpCode(HttpStatus.OK)
    @UseCache()
    async getModule(
        @AuthUser() user: IAuthUser,
        @Param('uuid') uuid: string,
    ): Promise<ModuleDTO> {
        try {
            if (!uuid) {
                throw new HttpException('Invalid uuid', HttpStatus.UNPROCESSABLE_ENTITY)
            }
            const guardian = new Guardians();
            return await guardian.getModuleById(uuid, new EntityOwner(user));
        } catch (error) {
            await InternalException(error);
        }
    }

    /**
     * Updates module configuration
     */
    @Put('/:uuid')
    @Auth(
        Permissions.MODULES_MODULE_UPDATE,
        // UserRole.STANDARD_REGISTRY,
    )
    @ApiOperation({
        summary: 'Updates module configuration.',
        description: 'Updates module configuration for the specified module ID.' + ONLY_SR,
    })
    @ApiParam({
        name: 'uuid',
        type: 'string',
        required: true,
        description: 'Module Identifier',
        example: Examples.UUID
    })
    @ApiBody({
        description: 'Module config.',
        type: ModuleDTO,
    })
    @ApiOkResponse({
        description: 'Successful operation.',
        type: ModuleDTO,
    })
    @ApiInternalServerErrorResponse({
        description: 'Internal server error.',
        type: InternalServerErrorDTO,
    })
    @ApiExtraModels(ModuleDTO, InternalServerErrorDTO)
    @HttpCode(HttpStatus.CREATED)
    async putModule(
        @AuthUser() user: IAuthUser,
        @Param('uuid') uuid: string,
        @Body() module: ModuleDTO,
        @Req() req
    ): Promise<ModuleDTO> {
        if (!uuid) {
            throw new HttpException('Invalid uuid', HttpStatus.UNPROCESSABLE_ENTITY);
        }
        if (!module.config || module.config.blockType !== 'module') {
            throw new HttpException('Invalid module config', HttpStatus.UNPROCESSABLE_ENTITY)
        }
        try {
            const guardian = new Guardians();
<<<<<<< HEAD

            const invalidedCacheKeys = [
              `${PREFIXES.MODULES}${req.params.uuid}/export/file`,
              `${PREFIXES.MODULES}${req.params.uuid}/export/message`
            ];

            await this.cacheService.invalidate(getCacheKey([req.url, ...invalidedCacheKeys], req.user));

            return await guardian.updateModule(uuid, module, moduleOwner(user));
=======
            return await guardian.updateModule(uuid, module, new EntityOwner(user));
>>>>>>> 4d6008f8
        } catch (error) {
            await InternalException(error);
        }
    }

    /**
     * Export module
     */
    @Get('/:uuid/export/file')
    @Auth(
        Permissions.MODULES_MODULE_READ,
        // UserRole.STANDARD_REGISTRY,
    )
    @ApiOperation({
        summary: 'Return module and its artifacts in a zip file format for the specified module.',
        description: 'Returns a zip file containing the published module and all associated artifacts, i.e. schemas and VCs.' + ONLY_SR,
    })
    @ApiParam({
        name: 'uuid',
        type: 'string',
        required: true,
        description: 'Module Identifier',
        example: Examples.UUID
    })
    @ApiOkResponse({
        description: 'File.',
    })
    @ApiInternalServerErrorResponse({
        description: 'Internal server error.',
        type: InternalServerErrorDTO,
    })
    @ApiExtraModels(InternalServerErrorDTO)
    @HttpCode(HttpStatus.OK)
    async moduleExportFile(
        @AuthUser() user: IAuthUser,
        @Param('uuid') uuid: string,
        @Response() res: any
    ): Promise<any> {
        try {
            const guardian = new Guardians();
            const file: any = await guardian.exportModuleFile(uuid, new EntityOwner(user));
            res.header('Content-disposition', `attachment; filename=module_${Date.now()}`);
            res.header('Content-type', 'application/zip');
            return res.send(file);
        } catch (error) {
            await InternalException(error);
        }
    }

    /**
     * Export module
     */
    @Get('/:uuid/export/message')
    @Auth(
        Permissions.MODULES_MODULE_READ,
        // UserRole.STANDARD_REGISTRY,
    )
    @ApiOperation({
        summary: 'Return Heder message ID for the specified published module.',
        description: 'Returns the Hedera message ID for the specified module published onto IPFS.' + ONLY_SR,
    })
    @ApiParam({
        name: 'uuid',
        type: 'string',
        required: true,
        description: 'Module Identifier',
        example: Examples.UUID,
    })
    @ApiOkResponse({
        description: 'Message.',
        type: ExportMessageDTO
    })
    @ApiInternalServerErrorResponse({
        description: 'Internal server error.',
        type: InternalServerErrorDTO,
    })
    @ApiExtraModels(ExportMessageDTO, InternalServerErrorDTO)
    @HttpCode(HttpStatus.OK)
    async moduleExportMessage(
        @AuthUser() user: IAuthUser,
        @Param('uuid') uuid: string
    ): Promise<ExportMessageDTO> {
        try {
            const guardian = new Guardians();
            return await guardian.exportModuleMessage(uuid, new EntityOwner(user));
        } catch (error) {
            await InternalException(error);
        }
    }

    /**
     * Imports new module from IPFS
     */
    @Post('/import/message')
    @Auth(
        Permissions.MODULES_MODULE_CREATE,
        // UserRole.STANDARD_REGISTRY,
    )
    @ApiOperation({
        summary: 'Imports new module from IPFS.',
        description: 'Imports new module and all associated artifacts from IPFS into the local DB.' + ONLY_SR,
    })
    @ApiBody({
        description: 'Message.',
        type: ImportMessageDTO,
    })
    @ApiOkResponse({
        description: 'Created module.',
        type: ModuleDTO,
    })
    @ApiInternalServerErrorResponse({
        description: 'Internal server error.',
        type: InternalServerErrorDTO,
    })
    @ApiExtraModels(ImportMessageDTO, ModuleDTO, InternalServerErrorDTO)
    @HttpCode(HttpStatus.CREATED)
    async moduleImportMessage(
        @AuthUser() user: IAuthUser,
        @Body() body: ImportMessageDTO
    ): Promise<ModuleDTO> {
        const messageId = body?.messageId;
        if (!messageId) {
            throw new HttpException('Message ID in body is empty', HttpStatus.UNPROCESSABLE_ENTITY);
        }
        try {
            const guardian = new Guardians();
<<<<<<< HEAD

            return await guardian.importModuleMessage(messageId, moduleOwner(user));
=======
            return await guardian.importModuleMessage(messageId, new EntityOwner(user));
>>>>>>> 4d6008f8
        } catch (error) {
            await InternalException(error);
        }
    }

    /**
     * Imports new module from a zip file
     */
    @Post('/import/file')
    @Auth(
        Permissions.MODULES_MODULE_CREATE,
        // UserRole.STANDARD_REGISTRY,
    )
    @ApiOperation({
        summary: 'Imports new module from a zip file.',
        description: 'Imports new module and all associated artifacts, such as schemas and VCs, from the provided zip file into the local DB.' + ONLY_SR,
    })
    @ApiBody({
        description: 'File.',
    })
    @ApiOkResponse({
        description: 'Created module.',
        type: ModuleDTO,
    })
    @ApiInternalServerErrorResponse({
        description: 'Internal server error.',
        type: InternalServerErrorDTO,
    })
    @ApiExtraModels(ModuleDTO, InternalServerErrorDTO)
    @HttpCode(HttpStatus.CREATED)
    async moduleImportFile(
        @AuthUser() user: IAuthUser,
        @Body() body: any
    ): Promise<ModuleDTO> {
        const guardian = new Guardians();
        try {
            return await guardian.importModuleFile(body, new EntityOwner(user));
        } catch (error) {
            await InternalException(error);
        }
    }

    /**
     * Import preview
     */
    @Post('/import/message/preview')
    @Auth(
        Permissions.MODULES_MODULE_CREATE,
        // UserRole.STANDARD_REGISTRY,
    )
    @ApiOperation({
        summary: 'Imports new module from IPFS.',
        description: 'Imports new module and all associated artifacts from IPFS into the local DB.' + ONLY_SR,
    })
    @ApiBody({
        description: 'Message.',
        type: ImportMessageDTO,
    })
    @ApiOkResponse({
        description: 'Module preview.',
        type: ModulePreviewDTO
    })
    @ApiInternalServerErrorResponse({
        description: 'Internal server error.',
        type: InternalServerErrorDTO,
    })
    @ApiExtraModels(ImportMessageDTO, ModulePreviewDTO, InternalServerErrorDTO)
    @HttpCode(HttpStatus.OK)
    async moduleImportMessagePreview(
        @AuthUser() user: IAuthUser,
        @Body() body: ImportMessageDTO
    ): Promise<ModulePreviewDTO> {
        const messageId = body?.messageId;
        if (!messageId) {
            throw new HttpException('Message ID in body is empty', HttpStatus.UNPROCESSABLE_ENTITY);
        }
        try {
            const guardian = new Guardians();
            return await guardian.previewModuleMessage(messageId, new EntityOwner(user));
        } catch (error) {
            await InternalException(error);
        }
    }

    /**
     * Import preview
     */
    @Post('/import/file/preview')
    @Auth(
        Permissions.MODULES_MODULE_CREATE,
        // UserRole.STANDARD_REGISTRY,
    )
    @ApiOperation({
        summary: 'Imports new module from a zip file.',
        description: 'Imports new module and all associated artifacts, such as schemas and VCs, from the provided zip file into the local DB.' + ONLY_SR,
    })
    @ApiBody({
        description: 'File.',
    })
    @ApiOkResponse({
        description: 'Module preview.',
        type: ModulePreviewDTO
    })
    @ApiInternalServerErrorResponse({
        description: 'Internal server error.',
        type: InternalServerErrorDTO,
    })
    @ApiExtraModels(ModulePreviewDTO, InternalServerErrorDTO)
    @HttpCode(HttpStatus.OK)
    async moduleImportFilePreview(
        @AuthUser() user: IAuthUser,
        @Body() body: any
    ): Promise<ModulePreviewDTO> {
        try {
            const guardian = new Guardians();
            return await guardian.previewModuleFile(body, new EntityOwner(user));
        } catch (error) {
            await InternalException(error);
        }
    }

    /**
     * Publish module
     */
    @Put('/:uuid/publish')
    @Auth(
        Permissions.MODULES_MODULE_REVIEW,
        // UserRole.STANDARD_REGISTRY,
    )
    @ApiOperation({
        summary: 'Publishes the module onto IPFS.',
        description: 'Publishes the module with the specified (internal) module ID onto IPFS, sends a message featuring its IPFS CID into the corresponding Hedera topic.' + ONLY_SR,
    })
    @ApiParam({
        name: 'uuid',
        type: 'string',
        required: true,
        description: 'Module Identifier',
        example: Examples.UUID
    })
    @ApiBody({
        description: 'Module.',
        type: ModuleDTO,
    })
    @ApiOkResponse({
        description: 'Successful operation.',
        type: ModuleDTO,
    })
    @ApiInternalServerErrorResponse({
        description: 'Internal server error.',
        type: InternalServerErrorDTO,
    })
    @ApiExtraModels(ModuleDTO, InternalServerErrorDTO)
    @HttpCode(HttpStatus.OK)
    async publishModule(
        @AuthUser() user: IAuthUser,
        @Param('uuid') uuid: string,
        @Body() module: ModuleDTO,
        @Req() req
    ): Promise<ModuleDTO> {
        try {
            const guardian = new Guardians();
<<<<<<< HEAD

            const invalidedCacheKeys = [
              `${PREFIXES.MODULES}${req.params.uuid}/export/file`,
              `${PREFIXES.MODULES}${req.params.uuid}/export/message`
            ];

            await this.cacheService.invalidate(getCacheKey([req.url, ...invalidedCacheKeys], req.user));

            return await guardian.publishModule(uuid, moduleOwner(user), module);
=======
            return await guardian.publishModule(uuid, new EntityOwner(user), module);
>>>>>>> 4d6008f8
        } catch (error) {
            await InternalException(error);
        }
    }

    /**
     * Validates selected module
     */
    @Post('/validate')
    @Auth(
        Permissions.MODULES_MODULE_UPDATE,
        // UserRole.STANDARD_REGISTRY,
    )
    @ApiOperation({
        summary: 'Validates selected module.',
        description: 'Validates selected module.' + ONLY_SR,
    })
    @ApiBody({
        description: 'Module config.',
        type: ModuleDTO,
    })
    @ApiOkResponse({
        description: 'Validation result.',
        type: ModuleValidationDTO,
    })
    @ApiInternalServerErrorResponse({
        description: 'Internal server error.',
        type: InternalServerErrorDTO,
    })
    @ApiExtraModels(ModuleDTO, ModuleValidationDTO, InternalServerErrorDTO)
    @HttpCode(HttpStatus.OK)
    async validateModule(
        @AuthUser() user: IAuthUser,
        @Body() module: ModuleDTO
    ): Promise<ModuleValidationDTO> {
        try {
            const guardian = new Guardians();
            return await guardian.validateModule(new EntityOwner(user), module);
        } catch (error) {
            await InternalException(error);
        }
    }
}<|MERGE_RESOLUTION|>--- conflicted
+++ resolved
@@ -1,20 +1,11 @@
 import { Logger, IAuthUser } from '@guardian/common';
-<<<<<<< HEAD
 import { Body, Controller, Delete, Get, HttpCode, HttpException, HttpStatus, Param, Post, Put, Query, Response, Req } from '@nestjs/common';
 import { Permissions, SchemaCategory, SchemaHelper, UserRole } from '@guardian/interfaces';
 import { ApiParam, ApiCreatedResponse, ApiInternalServerErrorResponse, ApiOkResponse, ApiOperation, ApiTags, ApiBody, ApiExtraModels, ApiQuery } from '@nestjs/swagger';
 import { AuthUser, Auth } from '#auth';
 import { ExportMessageDTO, ImportMessageDTO, ModuleDTO, ModulePreviewDTO, SchemaDTO, ModuleValidationDTO, Examples, pageHeader, InternalServerErrorDTO } from '#middlewares';
-import { Guardians, SchemaUtils, UseCache, InternalException, CacheService, getCacheKey } from '#helpers';
+import { Guardians, SchemaUtils, UseCache, InternalException, CacheService, getCacheKey, EntityOwner } from '#helpers';
 import { PREFIXES } from '#constants';
-=======
-import { Body, Controller, Delete, Get, HttpCode, HttpException, HttpStatus, Param, Post, Put, Query, Response } from '@nestjs/common';
-import { Permissions, SchemaCategory, SchemaHelper } from '@guardian/interfaces';
-import { ApiParam, ApiCreatedResponse, ApiInternalServerErrorResponse, ApiOkResponse, ApiOperation, ApiTags, ApiBody, ApiExtraModels, ApiQuery } from '@nestjs/swagger';
-import { AuthUser, Auth } from '#auth';
-import { ExportMessageDTO, ImportMessageDTO, ModuleDTO, ModulePreviewDTO, SchemaDTO, ModuleValidationDTO, Examples, pageHeader, InternalServerErrorDTO } from '#middlewares';
-import { Guardians, SchemaUtils, UseCache, InternalException, EntityOwner } from '#helpers';
->>>>>>> 4d6008f8
 
 const ONLY_SR = ' Only users with the Standard Registry role are allowed to make the request.'
 
@@ -60,12 +51,8 @@
             if (!module.config || module.config.blockType !== 'module') {
                 throw new HttpException('Invalid module config', HttpStatus.UNPROCESSABLE_ENTITY);
             }
-<<<<<<< HEAD
-
-            return await guardian.createModule(module, moduleOwner(user));
-=======
+
             return await guardian.createModule(module, new EntityOwner(user));
->>>>>>> 4d6008f8
         } catch (error) {
             await InternalException(error);
         }
@@ -421,7 +408,6 @@
         }
         try {
             const guardian = new Guardians();
-<<<<<<< HEAD
 
             const invalidedCacheKeys = [
               `${PREFIXES.MODULES}${req.params.uuid}/export/file`,
@@ -430,10 +416,7 @@
 
             await this.cacheService.invalidate(getCacheKey([req.url, ...invalidedCacheKeys], req.user));
 
-            return await guardian.updateModule(uuid, module, moduleOwner(user));
-=======
             return await guardian.updateModule(uuid, module, new EntityOwner(user));
->>>>>>> 4d6008f8
         } catch (error) {
             await InternalException(error);
         }
@@ -560,12 +543,8 @@
         }
         try {
             const guardian = new Guardians();
-<<<<<<< HEAD
-
-            return await guardian.importModuleMessage(messageId, moduleOwner(user));
-=======
+
             return await guardian.importModuleMessage(messageId, new EntityOwner(user));
->>>>>>> 4d6008f8
         } catch (error) {
             await InternalException(error);
         }
@@ -728,7 +707,6 @@
     ): Promise<ModuleDTO> {
         try {
             const guardian = new Guardians();
-<<<<<<< HEAD
 
             const invalidedCacheKeys = [
               `${PREFIXES.MODULES}${req.params.uuid}/export/file`,
@@ -737,10 +715,7 @@
 
             await this.cacheService.invalidate(getCacheKey([req.url, ...invalidedCacheKeys], req.user));
 
-            return await guardian.publishModule(uuid, moduleOwner(user), module);
-=======
-            return await guardian.publishModule(uuid, new EntityOwner(user), module);
->>>>>>> 4d6008f8
+          return await guardian.publishModule(uuid, new EntityOwner(user), module);
         } catch (error) {
             await InternalException(error);
         }
