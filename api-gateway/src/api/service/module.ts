--- conflicted
+++ resolved
@@ -1,11 +1,6 @@
 import { Logger, IAuthUser } from '@guardian/common';
-<<<<<<< HEAD
-import { Body, Controller, Delete, Get, HttpCode, HttpException, HttpStatus, Param, Post, Put, Query, Req, Response } from '@nestjs/common';
-import { Permissions, SchemaCategory, SchemaHelper } from '@guardian/interfaces';
-=======
-import { Body, Controller, Delete, Get, HttpCode, HttpException, HttpStatus, Param, Post, Put, Query, Response } from '@nestjs/common';
+import { Body, Controller, Delete, Get, HttpCode, HttpException, HttpStatus, Param, Post, Put, Query, Response, Req } from '@nestjs/common';
 import { Permissions, SchemaCategory, SchemaHelper, UserRole } from '@guardian/interfaces';
->>>>>>> d3c5d4e0
 import { ApiParam, ApiCreatedResponse, ApiInternalServerErrorResponse, ApiOkResponse, ApiOperation, ApiTags, ApiBody, ApiExtraModels, ApiQuery } from '@nestjs/swagger';
 import { AuthUser, Auth } from '#auth';
 import { ExportMessageDTO, ImportMessageDTO, ModuleDTO, ModulePreviewDTO, SchemaDTO, ModuleValidationDTO, Examples, pageHeader, InternalServerErrorDTO } from '#middlewares';
@@ -68,12 +63,8 @@
             if (!module.config || module.config.blockType !== 'module') {
                 throw new HttpException('Invalid module config', HttpStatus.UNPROCESSABLE_ENTITY);
             }
-<<<<<<< HEAD
-
-            return await guardian.createModule(module, user.did);
-=======
+
             return await guardian.createModule(module, moduleOwner(user));
->>>>>>> d3c5d4e0
         } catch (error) {
             await InternalException(error);
         }
@@ -431,19 +422,15 @@
         }
         try {
             const guardian = new Guardians();
-<<<<<<< HEAD
 
             const invalidedCacheKeys = [
               `${PREFIXES.MODULES}${req.params.uuid}/export/file`,
               `${PREFIXES.MODULES}${req.params.uuid}/export/message`
             ];
 
-            await this.cacheService.invalidate(getCacheKey([req.url, ...invalidedCacheKeys], req.user))
-
-            return await guardian.updateModule(uuid, module, user.did);
-=======
+            await this.cacheService.invalidate(getCacheKey([req.url, ...invalidedCacheKeys], req.user));
+
             return await guardian.updateModule(uuid, module, moduleOwner(user));
->>>>>>> d3c5d4e0
         } catch (error) {
             await InternalException(error);
         }
@@ -570,12 +557,8 @@
         }
         try {
             const guardian = new Guardians();
-<<<<<<< HEAD
-
-            return await guardian.importModuleMessage(messageId, user.did);
-=======
+
             return await guardian.importModuleMessage(messageId, moduleOwner(user));
->>>>>>> d3c5d4e0
         } catch (error) {
             await InternalException(error);
         }
@@ -738,19 +721,15 @@
     ): Promise<ModuleDTO> {
         try {
             const guardian = new Guardians();
-<<<<<<< HEAD
 
             const invalidedCacheKeys = [
               `${PREFIXES.MODULES}${req.params.uuid}/export/file`,
               `${PREFIXES.MODULES}${req.params.uuid}/export/message`
             ];
 
-            await this.cacheService.invalidate(getCacheKey([req.url, ...invalidedCacheKeys], req.user))
-
-            return await guardian.publishModule(uuid, user.did, module);
-=======
+            await this.cacheService.invalidate(getCacheKey([req.url, ...invalidedCacheKeys], req.user));
+
             return await guardian.publishModule(uuid, moduleOwner(user), module);
->>>>>>> d3c5d4e0
         } catch (error) {
             await InternalException(error);
         }
