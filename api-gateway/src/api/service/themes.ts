--- conflicted
+++ resolved
@@ -1,11 +1,6 @@
 import { IAuthUser } from '@guardian/common';
-<<<<<<< HEAD
-import { CacheService, getCacheKey, Guardians, InternalException, ONLY_SR, UseCache } from '#helpers';
+import { CacheService, EntityOwner, getCacheKey, Guardians, InternalException, ONLY_SR, UseCache } from '#helpers';
 import { Body, Controller, Delete, Get, HttpCode, HttpException, HttpStatus, Param, Post, Put, Req, Response } from '@nestjs/common';
-=======
-import { EntityOwner, Guardians, InternalException, ONLY_SR } from '#helpers';
-import { Body, Controller, Delete, Get, HttpCode, HttpException, HttpStatus, Param, Post, Put, Response } from '@nestjs/common';
->>>>>>> 4d6008f8
 import { ApiTags, ApiOperation, ApiBody, ApiOkResponse, ApiInternalServerErrorResponse, ApiExtraModels, ApiParam } from '@nestjs/swagger';
 import { Permissions } from '@guardian/interfaces';
 import { AuthUser, Auth } from '#auth';
@@ -53,15 +48,10 @@
     ): Promise<ThemeDTO> {
         try {
             const guardians = new Guardians();
-<<<<<<< HEAD
-
             await this.cacheService.invalidate(getCacheKey([req.url], req.user))
 
-            return await guardians.createTheme(theme, user.did);
-=======
             const owner = new EntityOwner(user);
             return await guardians.createTheme(theme, owner);
->>>>>>> 4d6008f8
         } catch (error) {
             await InternalException(error);
         }
@@ -117,7 +107,6 @@
             if (!oldTheme) {
                 throw new HttpException('Theme not found.', HttpStatus.NOT_FOUND);
             }
-<<<<<<< HEAD
 
             const invalidedCacheKeys = [
               `${PREFIXES.THEMES}${req.params.themeId}/export/file`,
@@ -125,10 +114,7 @@
 
             await this.cacheService.invalidate(getCacheKey([req.url, invalidedCacheKeys], user))
 
-            return await guardians.updateTheme(themeId, theme, user.did);
-=======
             return await guardians.updateTheme(themeId, theme, owner);
->>>>>>> 4d6008f8
         } catch (error) {
             await InternalException(error);
         }
@@ -174,7 +160,6 @@
             }
             const owner = new EntityOwner(user);
             const guardians = new Guardians();
-<<<<<<< HEAD
 
             const invalidedCacheKeys = [
               `${PREFIXES.THEMES}${req.params.themeId}/export/file`,
@@ -182,10 +167,7 @@
 
             await this.cacheService.invalidate(getCacheKey([req.url, invalidedCacheKeys], req.user))
 
-            return await guardians.deleteTheme(themeId, user.did);
-=======
             return await guardians.deleteTheme(themeId, owner);
->>>>>>> 4d6008f8
         } catch (error) {
             await InternalException(error);
         }
