--- conflicted
+++ resolved
@@ -1,4 +1,3 @@
-<<<<<<< HEAD
 import { IAuthUser } from '@guardian/common';
 import { Guardians, InternalException, ONLY_SR } from '#helpers';
 import { Body, Controller, Delete, Get, HttpCode, HttpException, HttpStatus, Param, Post, Put, Response } from '@nestjs/common';
@@ -6,14 +5,6 @@
 import { Permissions } from '@guardian/interfaces';
 import { AuthUser, Auth } from '#auth';
 import { Examples, InternalServerErrorDTO, ThemeDTO } from '#middlewares';
-=======
-import { Logger } from '@guardian/common';
-import { Guardians } from '../../helpers/guardians.js';
-import { Controller, Delete, Get, HttpCode, HttpException, HttpStatus, Post, Put, Req, Response } from '@nestjs/common';
-import { ApiTags } from '@nestjs/swagger';
-import { Auth } from '../../auth/auth.decorator.js';
-import { UserRole } from '@guardian/interfaces';
->>>>>>> a4fc3db1
 
 @Controller('themes')
 @ApiTags('themes')
@@ -45,7 +36,6 @@
     })
     @ApiExtraModels(ThemeDTO, InternalServerErrorDTO)
     @HttpCode(HttpStatus.CREATED)
-<<<<<<< HEAD
     async setThemes(
         @AuthUser() user: IAuthUser,
         @Body() theme: ThemeDTO
@@ -53,14 +43,6 @@
         try {
             const guardians = new Guardians();
             return await guardians.createTheme(theme, user.did);
-=======
-    @Auth(UserRole.STANDARD_REGISTRY, UserRole.AUDITOR, UserRole.USER)
-    async setThemes(@Req() req, @Response() res): Promise<any> {
-        try {
-            const guardians = new Guardians();
-            const item = await guardians.createTheme(req.body, req.user.did);
-            return res.status(201).send(item);
->>>>>>> a4fc3db1
         } catch (error) {
             await InternalException(error);
         }
@@ -100,16 +82,11 @@
     })
     @ApiExtraModels(ThemeDTO, InternalServerErrorDTO)
     @HttpCode(HttpStatus.OK)
-<<<<<<< HEAD
     async updateTheme(
         @AuthUser() user: IAuthUser,
         @Param('themeId') themeId: string,
         @Body() theme: ThemeDTO
     ): Promise<ThemeDTO> {
-=======
-    @Auth(UserRole.STANDARD_REGISTRY, UserRole.AUDITOR, UserRole.USER)
-    async updateTheme(@Req() req, @Response() res): Promise<any> {
->>>>>>> a4fc3db1
         try {
             if (!themeId) {
                 throw new HttpException('Invalid theme id', HttpStatus.UNPROCESSABLE_ENTITY);
@@ -119,12 +96,7 @@
             if (!oldTheme) {
                 throw new HttpException('Theme not found.', HttpStatus.NOT_FOUND);
             }
-<<<<<<< HEAD
             return await guardians.updateTheme(themeId, theme, user.did);
-=======
-            const theme = await guardians.updateTheme(req.params.themeId, newTheme, user.did);
-            return res.send(theme);
->>>>>>> a4fc3db1
         } catch (error) {
             await InternalException(error);
         }
@@ -159,26 +131,16 @@
     })
     @ApiExtraModels(InternalServerErrorDTO)
     @HttpCode(HttpStatus.OK)
-<<<<<<< HEAD
     async deleteTheme(
         @AuthUser() user: IAuthUser,
         @Param('themeId') themeId: string
     ): Promise<boolean> {
-=======
-    @Auth(UserRole.STANDARD_REGISTRY, UserRole.AUDITOR, UserRole.USER)
-    async deleteTheme(@Req() req, @Response() res): Promise<any> {
->>>>>>> a4fc3db1
         try {
             if (!themeId) {
                 throw new HttpException('Invalid theme id', HttpStatus.UNPROCESSABLE_ENTITY)
             }
-<<<<<<< HEAD
             const guardians = new Guardians();
             return await guardians.deleteTheme(themeId, user.did);
-=======
-            const result = await guardians.deleteTheme(req.params.themeId, req.user.did);
-            return res.send(result);
->>>>>>> a4fc3db1
         } catch (error) {
             await InternalException(error);
         }
@@ -207,14 +169,9 @@
     })
     @ApiExtraModels(ThemeDTO, InternalServerErrorDTO)
     @HttpCode(HttpStatus.OK)
-<<<<<<< HEAD
     async getThemes(
         @AuthUser() user: IAuthUser
     ): Promise<ThemeDTO[]> {
-=======
-    @Auth(UserRole.STANDARD_REGISTRY, UserRole.AUDITOR, UserRole.USER)
-    async getThemes(@Req() req, @Response() res): Promise<any> {
->>>>>>> a4fc3db1
         try {
             const guardians = new Guardians();
             if (user.did) {
@@ -253,15 +210,10 @@
     })
     @ApiExtraModels(ThemeDTO, InternalServerErrorDTO)
     @HttpCode(HttpStatus.CREATED)
-<<<<<<< HEAD
     async importTheme(
         @AuthUser() user: IAuthUser,
         @Body() zip: any
     ): Promise<ThemeDTO> {
-=======
-    @Auth(UserRole.STANDARD_REGISTRY, UserRole.AUDITOR, UserRole.USER)
-    async importTheme(@Req() req, @Response() res): Promise<any> {
->>>>>>> a4fc3db1
         const guardian = new Guardians();
         try {
             return await guardian.importThemeFile(zip, user.did);
@@ -298,7 +250,6 @@
     })
     @ApiExtraModels(InternalServerErrorDTO)
     @HttpCode(HttpStatus.OK)
-<<<<<<< HEAD
     async exportTheme(
         @AuthUser() user: IAuthUser,
         @Param('themeId') themeId: string,
@@ -307,17 +258,8 @@
         const guardian = new Guardians();
         try {
             const file: any = await guardian.exportThemeFile(themeId, user.did);
-            res.setHeader('Content-disposition', `attachment; filename=theme_${Date.now()}`);
-            res.setHeader('Content-type', 'application/zip');
-=======
-    @Auth(UserRole.STANDARD_REGISTRY, UserRole.AUDITOR, UserRole.USER)
-    async exportTheme(@Req() req, @Response() res): Promise<any> {
-        const guardian = new Guardians();
-        try {
-            const file: any = await guardian.exportThemeFile(req.params.themeId, req.user.did);
             res.header('Content-disposition', `attachment; filename=theme_${Date.now()}`);
             res.header('Content-type', 'application/zip');
->>>>>>> a4fc3db1
             return res.send(file);
         } catch (error) {
             await InternalException(error);
