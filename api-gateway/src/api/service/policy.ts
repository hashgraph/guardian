--- conflicted
+++ resolved
@@ -1,20 +1,11 @@
 import { AuthUser, Auth } from '#auth';
 import { IAuthUser, Logger, RunFunctionAsync } from '@guardian/common';
-<<<<<<< HEAD
 import { DocumentType, Permissions, PolicyType, TaskAction, UserPermissions, UserRole } from '@guardian/interfaces';
 import { Body, Controller, Delete, Get, HttpCode, HttpException, HttpStatus, Param, Post, Put, Query, Req, Response, UseInterceptors } from '@nestjs/common';
 import { ApiAcceptedResponse, ApiBody, ApiConsumes, ApiExtraModels, ApiInternalServerErrorResponse, ApiOkResponse, ApiOperation, ApiParam, ApiQuery, ApiTags } from '@nestjs/swagger';
-import { MigrationConfigDTO, PolicyCategoryDTO, InternalServerErrorDTO, PolicyDTO, TaskDTO, PolicyValidationDTO, BlockDTO, ExportMessageDTO, ImportMessageDTO, PolicyPreviewDTO, Examples, pageHeader } from '#middlewares';
-import { PolicyEngine, ProjectService, ServiceError, TaskManager, UseCache, InternalException, ONLY_SR, AnyFilesInterceptor, UploadedFiles, CacheService, getCacheKey } from '#helpers';
+import { MigrationConfigDTO, PolicyCategoryDTO, InternalServerErrorDTO, PolicyDTO, TaskDTO, PolicyValidationDTO, BlockDTO, ExportMessageDTO, ImportMessageDTO, PolicyPreviewDTO, Examples, pageHeader, PoliciesValidationDTO } from '#middlewares';
+import { PolicyEngine, ProjectService, ServiceError, TaskManager, UseCache, InternalException, ONLY_SR, AnyFilesInterceptor, UploadedFiles, CacheService, getCacheKey, EntityOwner } from '#helpers';
 import { CACHE, PREFIXES } from '#constants';
-=======
-import { DocumentType, IOwner, Permissions, PolicyType, TaskAction, UserPermissions, UserRole } from '@guardian/interfaces';
-import { Body, Controller, Delete, Get, HttpCode, HttpException, HttpStatus, Param, Post, Put, Query, Response, UseInterceptors, } from '@nestjs/common';
-import { ApiAcceptedResponse, ApiBody, ApiConsumes, ApiExtraModels, ApiInternalServerErrorResponse, ApiOkResponse, ApiOperation, ApiParam, ApiQuery, ApiTags } from '@nestjs/swagger';
-import { CACHE } from '../../constants/index.js';
-import { MigrationConfigDTO, PolicyCategoryDTO, InternalServerErrorDTO, PolicyDTO, TaskDTO, PolicyValidationDTO, BlockDTO, ExportMessageDTO, ImportMessageDTO, PolicyPreviewDTO, Examples, pageHeader, PoliciesValidationDTO } from '#middlewares';
-import { PolicyEngine, ProjectService, ServiceError, TaskManager, UseCache, InternalException, ONLY_SR, AnyFilesInterceptor, UploadedFiles, EntityOwner } from '#helpers';
->>>>>>> 4d6008f8
 
 async function getOldResult(user: IAuthUser): Promise<PolicyDTO[]> {
     const options: any = {};
@@ -1946,16 +1937,12 @@
     ): Promise<PolicyDTO[]> {
         try {
             const engineService = new PolicyEngine();
-<<<<<<< HEAD
 
             const invalidedCacheTags = [PREFIXES.ARTIFACTS]
             await this.cacheService.invalidate(getCacheKey([req.url, ...invalidedCacheTags], req.user))
 
-            return await engineService.importFile(user, file, versionOfTopicId);
-=======
             await engineService.importFile(file, new EntityOwner(user), versionOfTopicId);
             return await getOldResult(user);
->>>>>>> 4d6008f8
         } catch (error) {
             await InternalException(error);
         }
