import { IAuthUser, Logger, RunFunctionAsync } from '@guardian/common';
import { Body, Controller, Delete, Get, HttpCode, HttpException, HttpStatus, Param, Post, Put, Query, Req, Response, UseInterceptors } from '@nestjs/common';
import { Permissions, TaskAction, UserRole } from '@guardian/interfaces';
import { ApiBody, ApiConsumes, ApiInternalServerErrorResponse, ApiOkResponse, ApiOperation, ApiTags, ApiQuery, ApiExtraModels, ApiParam } from '@nestjs/swagger';
import { ExportMessageDTO, ImportMessageDTO, InternalServerErrorDTO, TaskDTO, ToolDTO, ToolPreviewDTO, ToolValidationDTO, Examples, pageHeader } from '#middlewares';
<<<<<<< HEAD
import { UseCache, ServiceError, TaskManager, Guardians, InternalException, ONLY_SR, MultipartFile, UploadedFiles, AnyFilesInterceptor, CacheService, getCacheKey } from '#helpers';
=======
import { UseCache, ServiceError, TaskManager, Guardians, InternalException, ONLY_SR, MultipartFile, UploadedFiles, AnyFilesInterceptor, EntityOwner } from '#helpers';
>>>>>>> 4d6008f8
import { AuthUser, Auth } from '#auth';

/**
 * Get entity owner
 * @param user
 */
function toolOwner(user: IAuthUser): string {
    if (user?.role === UserRole.USER) {
        return user.parent;
    } else {
        return user.did;
    }
}

@Controller('tools')
@ApiTags('tools')
export class ToolsApi {
    constructor(private readonly cacheService: CacheService) {
    }
    /**
     * Creates a new tool
     */
    @Post('/')
    @Auth(
        Permissions.TOOLS_TOOL_CREATE,
        // UserRole.STANDARD_REGISTRY,
    )
    @ApiOperation({
        summary: 'Creates a new tool.',
        description: 'Creates a new tool.' + ONLY_SR,
    })
    @ApiBody({
        description: 'Policy configuration.',
        type: ToolDTO,
        required: true
    })
    @ApiOkResponse({
        description: 'Successful operation.',
        type: ToolDTO,
    })
    @ApiInternalServerErrorResponse({
        description: 'Internal server error.',
        type: InternalServerErrorDTO,
    })
    @ApiExtraModels(ToolDTO, InternalServerErrorDTO)
    @HttpCode(HttpStatus.CREATED)
    async createNewTool(
        @AuthUser() user: IAuthUser,
        @Body() tool: ToolDTO,
        @Req() req
    ): Promise<ToolDTO> {
        try {
            if (!tool.config || tool.config.blockType !== 'tool') {
                throw new HttpException('Invalid tool config', HttpStatus.UNPROCESSABLE_ENTITY);
            }
            const owner = new EntityOwner(user);
            const guardian = new Guardians();
<<<<<<< HEAD

            await this.cacheService.invalidate(getCacheKey([req.url], req.user))

          return await guardian.createTool(tool, toolOwner(user));
=======
            return await guardian.createTool(tool, owner);
>>>>>>> 4d6008f8
        } catch (error) {
            await InternalException(error);
        }
    }

    /**
     * Create new tool (Async)
     */
    @Post('/push')
    @Auth(
        Permissions.TOOLS_TOOL_CREATE,
        // UserRole.STANDARD_REGISTRY,
    )
    @ApiOperation({
        summary: 'Creates a new tool.',
        description: 'Creates a new tool.' + ONLY_SR,
    })
    @ApiBody({
        description: 'Policy configuration.',
        type: ToolDTO,
    })
    @ApiOkResponse({
        description: 'Successful operation.',
        type: TaskDTO
    })
    @ApiInternalServerErrorResponse({
        description: 'Internal server error.',
        type: InternalServerErrorDTO,
    })
    @ApiExtraModels(TaskDTO, ToolDTO, InternalServerErrorDTO)
    @HttpCode(HttpStatus.ACCEPTED)
    async createNewToolAsync(
        @AuthUser() user: IAuthUser,
        @Body() tool: ToolDTO
    ): Promise<TaskDTO> {
        try {
            if (!tool.config || tool.config.blockType !== 'tool') {
                throw new HttpException('Invalid tool config', HttpStatus.UNPROCESSABLE_ENTITY);
            }
            const owner = new EntityOwner(user);
            const guardian = new Guardians();
            const taskManager = new TaskManager();
            const task = taskManager.start(TaskAction.CREATE_TOOL, user.id);
            RunFunctionAsync<ServiceError>(async () => {
                await guardian.createToolAsync(tool, owner, task);
            }, async (error) => {
                new Logger().error(error, ['API_GATEWAY']);
                taskManager.addError(task.taskId, { code: 500, message: error.message });
            });
            return task;
        } catch (error) {
            await InternalException(error);
        }
    }

    /**
     * Get page
     */
    @Get('/')
    @Auth(
        Permissions.TOOLS_TOOL_READ,
        // UserRole.STANDARD_REGISTRY,
    )
    @ApiOperation({
        summary: 'Return a list of all tools.',
        description: 'Returns all tools.' + ONLY_SR,
    })
    @ApiQuery({
        name: 'pageIndex',
        type: Number,
        description: 'The number of pages to skip before starting to collect the result set',
        required: false,
        example: 0
    })
    @ApiQuery({
        name: 'pageSize',
        type: Number,
        description: 'The numbers of items to return',
        required: false,
        example: 20
    })
    @ApiOkResponse({
        description: 'Successful operation.',
        isArray: true,
        headers: pageHeader,
        type: ToolDTO
    })
    @ApiInternalServerErrorResponse({
        description: 'Internal server error.',
        type: InternalServerErrorDTO,
    })
    @ApiExtraModels(ToolDTO, InternalServerErrorDTO)
    @HttpCode(HttpStatus.OK)
    @UseCache()
    async getTools(
        @AuthUser() user: IAuthUser,
        @Query('pageIndex') pageIndex: number,
        @Query('pageSize') pageSize: number,
        @Response() res: any
    ): Promise<ToolDTO[]> {
        try {
            const owner = new EntityOwner(user);
            const guardians = new Guardians();
            const { items, count } = await guardians.getTools({
                pageIndex,
                pageSize
            }, owner);
            return res.header('X-Total-Count', count).send(items);
        } catch (error) {
            await InternalException(error);
        }
    }

    /**
     * Delete tool
     */
    @Delete('/:id')
    @Auth(
        Permissions.TOOLS_TOOL_DELETE,
        // UserRole.STANDARD_REGISTRY,
    )
    @ApiOperation({
        summary: 'Deletes the tool with the provided tool ID.' + ONLY_SR,
        description: 'Deletes the tool.'
    })
    @ApiParam({
        name: 'id',
        type: String,
        description: 'Tool ID',
        required: true,
        example: Examples.DB_ID
    })
    @ApiOkResponse({
        description: 'Successful operation.',
        type: Boolean
    })
    @ApiInternalServerErrorResponse({
        description: 'Internal server error.',
        type: InternalServerErrorDTO,
    })
    @ApiExtraModels(InternalServerErrorDTO)
    @HttpCode(HttpStatus.OK)
    async deleteTool(
        @AuthUser() user: IAuthUser,
        @Param('id') id: string,
        @Req() req
    ): Promise<boolean> {
        try {
            if (!id) {
                throw new HttpException('Invalid id', HttpStatus.UNPROCESSABLE_ENTITY);
            }
            const owner = new EntityOwner(user);
            const guardian = new Guardians();
<<<<<<< HEAD

            await this.cacheService.invalidate(getCacheKey([req.url], req.user))

            return await guardian.deleteTool(id, toolOwner(user));
=======
            return await guardian.deleteTool(id, owner);
>>>>>>> 4d6008f8
        } catch (error) {
            await InternalException(error);
        }
    }

    /**
     * Get tool by id
     */
    @Get('/:id')
    @Auth(
        Permissions.TOOLS_TOOL_READ,
        // UserRole.STANDARD_REGISTRY,
    )
    @ApiOperation({
        summary: 'Retrieves tool configuration.',
        description: 'Retrieves tool configuration for the specified tool ID.' + ONLY_SR
    })
    @ApiParam({
        name: 'id',
        type: String,
        description: 'Tool ID',
        required: true,
        example: Examples.DB_ID
    })
    @ApiOkResponse({
        description: 'Successful operation.',
        type: ToolDTO
    })
    @ApiInternalServerErrorResponse({
        description: 'Internal server error.',
        type: InternalServerErrorDTO,
    })
    @ApiExtraModels(ToolDTO, InternalServerErrorDTO)
    @HttpCode(HttpStatus.OK)
    @UseCache()
    async getToolById(
        @AuthUser() user: IAuthUser,
        @Param('id') id: string
    ): Promise<ToolDTO> {
        try {
            if (!id) {
                throw new HttpException('Invalid id', HttpStatus.UNPROCESSABLE_ENTITY);
            }
            const owner = new EntityOwner(user);
            const guardian = new Guardians();
            return await guardian.getToolById(id, owner);
        } catch (error) {
            await InternalException(error);
        }
    }

    /**
     * Update tool
     */
    @Put('/:id')
    @Auth(
        Permissions.TOOLS_TOOL_UPDATE,
        // UserRole.STANDARD_REGISTRY,
    )
    @ApiOperation({
        summary: 'Updates tool configuration.',
        description: 'Updates tool configuration for the specified tool ID.' + ONLY_SR
    })
    @ApiParam({
        name: 'id',
        type: String,
        description: 'Tool ID',
        required: true,
        example: Examples.DB_ID
    })
    @ApiBody({
        description: 'Tool configuration.',
        type: ToolDTO,
        required: true
    })
    @ApiOkResponse({
        description: 'Successful operation.',
        type: ToolDTO
    })
    @ApiInternalServerErrorResponse({
        description: 'Internal server error.',
        type: InternalServerErrorDTO,
    })
    @ApiExtraModels(ToolDTO, InternalServerErrorDTO)
    @HttpCode(HttpStatus.CREATED)
    async updateTool(
        @AuthUser() user: IAuthUser,
        @Param('id') id: string,
        @Body() tool: ToolDTO,
        @Req() req
    ): Promise<any> {
        if (!id) {
            throw new HttpException('Invalid id', HttpStatus.UNPROCESSABLE_ENTITY);
        }
        if (!tool.config || tool.config.blockType !== 'tool') {
            throw new HttpException('Invalid tool config', HttpStatus.UNPROCESSABLE_ENTITY)
        }
        try {
            const owner = new EntityOwner(user);
            const guardian = new Guardians();
<<<<<<< HEAD

            await this.cacheService.invalidate(getCacheKey([req.url], req.user))

            return await guardian.updateTool(id, tool, toolOwner(user));
=======
            return await guardian.updateTool(id, tool, owner);
>>>>>>> 4d6008f8
        } catch (error) {
            await InternalException(error);
        }
    }

    /**
     * Publish tool
     */
    @Put('/:id/publish')
    @Auth(
        Permissions.TOOLS_TOOL_REVIEW,
        // UserRole.STANDARD_REGISTRY,
    )
    @ApiOperation({
        summary: 'Publishes the tool onto IPFS.',
        description: 'Publishes the tool with the specified (internal) tool ID onto IPFS, sends a message featuring its IPFS CID into the corresponding Hedera topic.' + ONLY_SR
    })
    @ApiParam({
        name: 'id',
        type: String,
        description: 'Tool ID',
        required: true,
        example: Examples.DB_ID
    })
    @ApiBody({
        description: 'Tool configuration.',
        type: ToolDTO,
        required: true
    })
    @ApiOkResponse({
        description: 'Successful operation.',
        type: ToolValidationDTO
    })
    @ApiInternalServerErrorResponse({
        description: 'Internal server error.',
        type: InternalServerErrorDTO,
    })
    @ApiExtraModels(ToolValidationDTO, ToolDTO, InternalServerErrorDTO)
    @HttpCode(HttpStatus.OK)
    async publishTool(
        @AuthUser() user: IAuthUser,
        @Param('id') id: string,
        @Body() tool: ToolDTO
    ): Promise<ToolValidationDTO> {
        try {
            if (!id) {
                throw new HttpException('Invalid id', HttpStatus.UNPROCESSABLE_ENTITY);
            }
            const owner = new EntityOwner(user);
            const guardian = new Guardians();
            return await guardian.publishTool(id, owner, tool);
        } catch (error) {
            await InternalException(error);
        }
    }

    /**
     * Publish tool (Async)
     */
    @Put('/:id/push/publish')
    @Auth(
        Permissions.TOOLS_TOOL_REVIEW,
        // UserRole.STANDARD_REGISTRY,
    )
    @ApiOperation({
        summary: 'Publishes the tool onto IPFS.',
        description: 'Publishes the tool with the specified (internal) tool ID onto IPFS, sends a message featuring its IPFS CID into the corresponding Hedera topic.' + ONLY_SR
    })
    @ApiParam({
        name: 'id',
        type: String,
        description: 'Tool ID',
        required: true,
        example: Examples.DB_ID
    })
    @ApiBody({
        description: 'Tool configuration.',
        type: ToolDTO,
        required: true
    })
    @ApiOkResponse({
        description: 'Successful operation.',
        type: TaskDTO
    })
    @ApiInternalServerErrorResponse({
        description: 'Internal server error.',
        type: InternalServerErrorDTO,
    })
    @ApiExtraModels(ToolDTO, TaskDTO, InternalServerErrorDTO)
    @HttpCode(HttpStatus.OK)
    async publishToolAsync(
        @AuthUser() user: IAuthUser,
        @Param('id') id: string,
        @Body() tool: ToolDTO
    ): Promise<TaskDTO> {
        if (!id) {
            throw new HttpException('Invalid id', HttpStatus.UNPROCESSABLE_ENTITY);
        }
        const owner = new EntityOwner(user);
        const taskManager = new TaskManager();
        const task = taskManager.start(TaskAction.PUBLISH_TOOL, user.id);
        RunFunctionAsync<ServiceError>(async () => {
            const guardian = new Guardians();
            await guardian.publishToolAsync(id, owner, tool, task);
        }, async (error) => {
            new Logger().error(error, ['API_GATEWAY']);
            taskManager.addError(task.taskId, { code: 500, message: error.message || error });
        });
        return task;
    }

    /**
     * Validate tool
     */
    @Post('/validate')
    @Auth(
        Permissions.TOOLS_TOOL_UPDATE,
        Permissions.TOOLS_TOOL_REVIEW,
        // UserRole.STANDARD_REGISTRY,
    )
    @ApiOperation({
        summary: 'Validates selected tool.',
        description: 'Validates selected tool.' + ONLY_SR
    })
    @ApiBody({
        description: 'Tool configuration.',
        type: ToolDTO,
        required: true
    })
    @ApiOkResponse({
        description: 'Validation result.',
        type: ToolValidationDTO,
    })
    @ApiInternalServerErrorResponse({
        description: 'Internal server error.',
        type: InternalServerErrorDTO,
    })
    @ApiExtraModels(ToolDTO, ToolValidationDTO, InternalServerErrorDTO)
    @HttpCode(HttpStatus.OK)
    async validateTool(
        @AuthUser() user: IAuthUser,
        @Body() tool: ToolDTO
    ): Promise<any> {
        try {
            const owner = new EntityOwner(user);
            const guardian = new Guardians();
            return await guardian.validateTool(owner, tool);
        } catch (error) {
            await InternalException(error);
        }
    }

    /**
     * Export tool in file
     */
    @Get('/:id/export/file')
    @Auth(
        Permissions.TOOLS_TOOL_CREATE,
        // UserRole.STANDARD_REGISTRY,
    )
    @ApiOperation({
        summary: 'Return tool and its artifacts in a zip file format for the specified tool.',
        description: 'Returns a zip file containing the published tool and all associated artifacts, i.e. schemas and VCs.' + ONLY_SR
    })
    @ApiParam({
        name: 'id',
        type: String,
        description: 'Tool ID',
        required: true,
        example: Examples.DB_ID
    })
    @ApiOkResponse({
        description: 'Successful operation. Response zip file.'
    })
    @ApiInternalServerErrorResponse({
        description: 'Internal server error.',
        type: InternalServerErrorDTO,
    })
    @HttpCode(HttpStatus.OK)
    async toolExportFile(
        @AuthUser() user: IAuthUser,
        @Param('id') id: string,
        @Response() res: any
    ): Promise<any> {
        try {
            if (!id) {
                throw new HttpException('Invalid id', HttpStatus.UNPROCESSABLE_ENTITY);
            }
            const owner = new EntityOwner(user);
            const guardian = new Guardians();
            const file: any = await guardian.exportToolFile(id, owner);
            res.header('Content-disposition', `attachment; filename=tool_${Date.now()}`);
            res.header('Content-type', 'application/zip');
            return res.send(file);
        } catch (error) {
            await InternalException(error);
        }
    }

    /**
     * Export tool in message
     */
    @Get('/:id/export/message')
    @Auth(
        Permissions.TOOLS_TOOL_CREATE,
        // UserRole.STANDARD_REGISTRY,
    )
    @ApiOperation({
        summary: 'Return Heder message ID for the specified published tool.',
        description: 'Returns the Hedera message ID for the specified tool published onto IPFS.' + ONLY_SR
    })
    @ApiParam({
        name: 'id',
        type: String,
        description: 'Tool ID',
        required: true,
        example: Examples.DB_ID
    })
    @ApiOkResponse({
        description: 'Successful operation.',
        type: ExportMessageDTO
    })
    @ApiInternalServerErrorResponse({
        description: 'Internal server error.',
        type: InternalServerErrorDTO,
    })
    @ApiExtraModels(ExportMessageDTO, InternalServerErrorDTO)
    @HttpCode(HttpStatus.OK)
    async toolExportMessage(
        @AuthUser() user: IAuthUser,
        @Param('id') id: string,
    ): Promise<any> {
        try {
            if (!id) {
                throw new HttpException('Invalid id', HttpStatus.UNPROCESSABLE_ENTITY);
            }
            const owner = new EntityOwner(user);
            const guardian = new Guardians();
            return await guardian.exportToolMessage(id, owner);
        } catch (error) {
            await InternalException(error);
        }
    }

    /**
     * Preview tool from IPFS
     */
    @Post('/import/message/preview')
    @Auth(
        Permissions.TOOLS_TOOL_CREATE,
        // UserRole.STANDARD_REGISTRY,
    )
    @ApiOperation({
        summary: 'Imports new tool from IPFS.',
        description: 'Imports new tool and all associated artifacts from IPFS into the local DB.' + ONLY_SR
    })
    @ApiBody({
        description: 'Message.',
        type: ImportMessageDTO,
    })
    @ApiOkResponse({
        description: 'Tool preview.',
        type: ToolPreviewDTO
    })
    @ApiInternalServerErrorResponse({
        description: 'Internal server error.',
        type: InternalServerErrorDTO,
    })
    @ApiExtraModels(ImportMessageDTO, ToolPreviewDTO, InternalServerErrorDTO)
    @HttpCode(HttpStatus.OK)
    async toolImportMessagePreview(
        @AuthUser() user: IAuthUser,
        @Body() body: ImportMessageDTO
    ): Promise<ToolPreviewDTO> {
        const messageId = body?.messageId;
        if (!messageId) {
            throw new HttpException('Message ID in body is empty', HttpStatus.UNPROCESSABLE_ENTITY);
        }
        try {
            const owner = new EntityOwner(user);
            const guardian = new Guardians();
            return await guardian.previewToolMessage(messageId, owner);
        } catch (error) {
            await InternalException(error);
        }
    }

    /**
     * Import tool from IPFS
     */
    @Post('/import/message')
    @Auth(
        Permissions.TOOLS_TOOL_CREATE,
        // UserRole.STANDARD_REGISTRY,
    )
    @ApiOperation({
        summary: 'Imports new tool from IPFS.',
        description: 'Imports new tool and all associated artifacts from IPFS into the local DB.' + ONLY_SR
    })
    @ApiBody({
        description: 'Message.',
        type: ImportMessageDTO,
    })
    @ApiOkResponse({
        description: 'Successful operation.',
        type: ToolDTO
    })
    @ApiInternalServerErrorResponse({
        description: 'Internal server error.',
        type: InternalServerErrorDTO,
    })
    @ApiExtraModels(ImportMessageDTO, ToolDTO, InternalServerErrorDTO)
    @HttpCode(HttpStatus.CREATED)
    async toolImportMessage(
        @AuthUser() user: IAuthUser,
        @Body() body: ImportMessageDTO
    ): Promise<ToolDTO> {
        const messageId = body?.messageId;
        if (!messageId) {
            throw new HttpException('Message ID in body is empty', HttpStatus.UNPROCESSABLE_ENTITY);
        }
        const owner = new EntityOwner(user);
        const guardian = new Guardians();
        try {
            return await guardian.importToolMessage(messageId, owner);
        } catch (error) {
            await InternalException(error);
        }
    }

    /**
     * Preview tool from file
     */
    @Post('/import/file/preview')
    @Auth(
        Permissions.TOOLS_TOOL_CREATE,
        // UserRole.STANDARD_REGISTRY,
    )
    @ApiOperation({
        summary: 'Imports new tool from a zip file.',
        description: 'Imports new tool and all associated artifacts, such as schemas and VCs, from the provided zip file into the local DB.' + ONLY_SR
    })
    @ApiBody({
        description: 'File.',
    })
    @ApiOkResponse({
        description: 'Module preview.',
        type: ToolPreviewDTO
    })
    @ApiInternalServerErrorResponse({
        description: 'Internal server error.',
        type: InternalServerErrorDTO,
    })
    @ApiExtraModels(ToolPreviewDTO, InternalServerErrorDTO)
    @HttpCode(HttpStatus.OK)
    async toolImportFilePreview(
        @AuthUser() user: IAuthUser,
        @Body() body: any
    ): Promise<any> {
        try {
            const owner = new EntityOwner(user);
            const guardian = new Guardians();
            return await guardian.previewToolFile(body, owner);
        } catch (error) {
            await InternalException(error);
        }
    }

    /**
     * Import tool from IPFS
     */
    @Post('/import/file')
    @Auth(
        Permissions.TOOLS_TOOL_CREATE,
        // UserRole.STANDARD_REGISTRY,
    )
    @ApiOperation({
        summary: 'Imports new tool from a zip file.',
        description: 'Imports new tool and all associated artifacts, such as schemas and VCs, from the provided zip file into the local DB.' + ONLY_SR
    })
    @ApiBody({
        description: 'File.',
    })
    @ApiOkResponse({
        description: 'Successful operation.',
        type: ToolDTO
    })
    @ApiInternalServerErrorResponse({
        description: 'Internal server error.',
        type: InternalServerErrorDTO,
    })
    @ApiExtraModels(ToolDTO, InternalServerErrorDTO)
    @HttpCode(HttpStatus.CREATED)
    async toolImportFile(
        @AuthUser() user: IAuthUser,
        @Body() body: any
    ): Promise<ToolDTO> {
        try {
            const owner = new EntityOwner(user);
            const guardian = new Guardians();
            return await guardian.importToolFile(body, owner);
        } catch (error) {
            await InternalException(error);
        }
    }

    /**
     * Import tool from file with metadata
     */
    @Post('/import/file-metadata')
    @Auth(
        Permissions.TOOL_MIGRATION_CREATE,
        //UserRole.STANDARD_REGISTRY
    )
    @ApiOperation({
        summary: 'Imports new tool from a zip file.',
        description: 'Imports new tool and all associated artifacts, such as schemas and VCs, from the provided zip file into the local DB.' + ONLY_SR
    })
    @ApiOkResponse({
        description: 'Successful operation.',
        type: ToolDTO
    })
    @ApiConsumes('multipart/form-data')
    @ApiBody({
        description: 'Form data with tool file and metadata.',
        required: true,
        schema: {
            type: 'object',
            properties: {
                'file': {
                    type: 'string',
                    format: 'binary',
                },
                'metadata': {
                    type: 'string',
                    format: 'binary',
                }
            }
        }
    })
    @ApiInternalServerErrorResponse({
        description: 'Internal server error.',
        type: InternalServerErrorDTO,
    })
    @UseInterceptors(AnyFilesInterceptor())
    @HttpCode(HttpStatus.CREATED)
    async toolImportFileWithMetadata(
        @AuthUser() user: IAuthUser,
        @UploadedFiles() files: any
    ): Promise<ToolDTO> {
        try {
            const owner = new EntityOwner(user);
            const file = files.find((item) => item.fieldname === 'file');
            if (!file) {
                throw new Error('There is no tool file');
            }
            const metadata = files.find(
                (item) => item.fieldname === 'metadata'
            );
            const guardian = new Guardians();
            const tool = await guardian.importToolFile(
                file.buffer,
                owner,
                metadata?.buffer && JSON.parse(metadata.buffer.toString())
            );
            return tool;
        } catch (error) {
            await InternalException(error);
        }
    }

    /**
     * Import tool from IPFS (Async)
     */
    @Post('/push/import/file')
    @Auth(
        Permissions.TOOLS_TOOL_CREATE,
        // UserRole.STANDARD_REGISTRY,
    )
    @ApiOperation({
        summary: 'Imports new tool from a zip file.',
        description: 'Imports new tool and all associated artifacts, such as schemas and VCs, from the provided zip file into the local DB.' + ONLY_SR
    })
    @ApiBody({
        description: 'A zip file containing tool config.',
        required: true,
        type: String
    })
    @ApiOkResponse({
        description: 'Successful operation.',
        type: TaskDTO
    })
    @ApiInternalServerErrorResponse({
        description: 'Internal server error.',
        type: InternalServerErrorDTO,
    })
    @ApiExtraModels(TaskDTO, InternalServerErrorDTO)
    @HttpCode(HttpStatus.ACCEPTED)
    async toolImportFileAsync(
        @AuthUser() user: IAuthUser,
        @Body() zip: any
    ): Promise<TaskDTO> {
        try {
            const owner = new EntityOwner(user);
            const guardian = new Guardians();
            const taskManager = new TaskManager();
            const task = taskManager.start(TaskAction.IMPORT_TOOL_FILE, user.id);
            RunFunctionAsync<ServiceError>(async () => {
                await guardian.importToolFileAsync(zip, owner, task);
            }, async (error) => {
                new Logger().error(error, ['API_GATEWAY']);
                taskManager.addError(task.taskId, { code: 500, message: error.message });
            });
            return task;
        } catch (error) {
            await InternalException(error);
        }
    }

    /**
     * Import tool from file with metadata (Async)
     */
    @Post('/push/import/file-metadata')
    @Auth(
        Permissions.TOOL_MIGRATION_CREATE,
        //UserRole.STANDARD_REGISTRY
    )
    @ApiOperation({
        summary: 'Imports new tool from a zip file.',
        description:
            'Imports new tool and all associated artifacts, such as schemas and VCs, from the provided zip file into the local DB.' +
            ONLY_SR,
    })
    @ApiConsumes('multipart/form-data')
    @ApiBody({
        description: 'Form data with tool file and metadata.',
        required: true,
        schema: {
            type: 'object',
            properties: {
                'file': {
                    type: 'string',
                    format: 'binary',
                },
                'metadata': {
                    type: 'string',
                    format: 'binary',
                }
            }
        }
    })
    @ApiOkResponse({
        description: 'Successful operation.',
        type: TaskDTO
    })
    @ApiInternalServerErrorResponse({
        description: 'Internal server error.',
        type: InternalServerErrorDTO,
    })
    @UseInterceptors(AnyFilesInterceptor())
    @HttpCode(HttpStatus.ACCEPTED)
    async toolImportFileWithMetadataAsync(
        @AuthUser() user: IAuthUser,
        @UploadedFiles() files: MultipartFile[]
    ): Promise<TaskDTO> {
        try {
            const file = files.find(item => item.fieldname === 'file');
            if (!file) {
                throw new Error('There is no tool file');
            }
            const owner = new EntityOwner(user);
            const metadata = files.find(item => item.fieldname === 'metadata');
            const guardian = new Guardians();
            const taskManager = new TaskManager();
            const task = taskManager.start(
                TaskAction.IMPORT_TOOL_FILE,
                user.id
            );
            RunFunctionAsync<ServiceError>(
                async () => {
                    await guardian.importToolFileAsync(
                        file.buffer,
                        owner,
                        task,
                        metadata?.buffer && JSON.parse(metadata.buffer.toString())
                    );
                },
                async (error) => {
                    new Logger().error(error, ['API_GATEWAY']);
                    taskManager.addError(task.taskId, {
                        code: 500,
                        message: error.message,
                    });
                }
            );
            return task;
        } catch (error) {
            await InternalException(error);
        }
    }

    /**
     * Import tool from IPFS (Async)
     */
    @Post('/push/import/message')
    @Auth(
        Permissions.TOOLS_TOOL_CREATE,
        // UserRole.STANDARD_REGISTRY,
    )
    @ApiOperation({
        summary: 'Imports new tool from IPFS.',
        description: 'Imports new tool and all associated artifacts from IPFS into the local DB.' + ONLY_SR
    })
    @ApiBody({
        description: 'Message.',
        type: ImportMessageDTO,
    })
    @ApiOkResponse({
        description: 'Successful operation.',
        type: TaskDTO
    })
    @ApiInternalServerErrorResponse({
        description: 'Internal server error.',
        type: InternalServerErrorDTO,
    })
    @ApiExtraModels(ImportMessageDTO, TaskDTO, InternalServerErrorDTO)
    @HttpCode(HttpStatus.ACCEPTED)
    async toolImportMessageAsync(
        @AuthUser() user: IAuthUser,
        @Body() body: ImportMessageDTO
    ): Promise<TaskDTO> {
        const messageId = body?.messageId;
        if (!messageId) {
            throw new HttpException('Message ID in body is empty', HttpStatus.UNPROCESSABLE_ENTITY);
        }
        try {
            const owner = new EntityOwner(user);
            const guardian = new Guardians();
            const taskManager = new TaskManager();
            const task = taskManager.start(TaskAction.IMPORT_TOOL_MESSAGE, user.id);
            RunFunctionAsync<ServiceError>(async () => {
                await guardian.importToolMessageAsync(messageId, owner, task);
            }, async (error) => {
                new Logger().error(error, ['API_GATEWAY']);
                taskManager.addError(task.taskId, { code: 500, message: error.message });
            });
            return task;
        } catch (error) {
            await InternalException(error);
        }
    }

    /**
     * Policy config menu
     */
    @Get('/menu/all')
    @Auth(
        Permissions.POLICIES_POLICY_UPDATE,
        Permissions.MODULES_MODULE_UPDATE,
        Permissions.TOOLS_TOOL_UPDATE,
        // UserRole.STANDARD_REGISTRY,
    )
    @ApiOperation({
        summary: 'Return a list of tools.',
        description: 'Returns tools menu.' + ONLY_SR
    })
    @ApiOkResponse({
        description: 'Modules.',
        isArray: true,
        type: ToolDTO,
    })
    @ApiInternalServerErrorResponse({
        description: 'Internal server error.',
        type: InternalServerErrorDTO,
    })
    @ApiExtraModels(ToolDTO, InternalServerErrorDTO)
    @UseCache()
    @HttpCode(HttpStatus.OK)
    async getMenu(
        @AuthUser() user: IAuthUser
    ): Promise<ToolDTO[]> {
        try {
            const owner = new EntityOwner(user);
            const guardians = new Guardians();
            return await guardians.getMenuTool(owner);
        } catch (error) {
            await InternalException(error);
        }
    }
}<|MERGE_RESOLUTION|>--- conflicted
+++ resolved
@@ -3,11 +3,11 @@
 import { Permissions, TaskAction, UserRole } from '@guardian/interfaces';
 import { ApiBody, ApiConsumes, ApiInternalServerErrorResponse, ApiOkResponse, ApiOperation, ApiTags, ApiQuery, ApiExtraModels, ApiParam } from '@nestjs/swagger';
 import { ExportMessageDTO, ImportMessageDTO, InternalServerErrorDTO, TaskDTO, ToolDTO, ToolPreviewDTO, ToolValidationDTO, Examples, pageHeader } from '#middlewares';
-<<<<<<< HEAD
-import { UseCache, ServiceError, TaskManager, Guardians, InternalException, ONLY_SR, MultipartFile, UploadedFiles, AnyFilesInterceptor, CacheService, getCacheKey } from '#helpers';
-=======
-import { UseCache, ServiceError, TaskManager, Guardians, InternalException, ONLY_SR, MultipartFile, UploadedFiles, AnyFilesInterceptor, EntityOwner } from '#helpers';
->>>>>>> 4d6008f8
+// <<<<<<< HEAD
+import { UseCache, ServiceError, TaskManager, Guardians, InternalException, ONLY_SR, MultipartFile, UploadedFiles, AnyFilesInterceptor, CacheService, getCacheKey, EntityOwner } from '#helpers';
+// =======
+// import { UseCache, ServiceError, TaskManager, Guardians, InternalException, ONLY_SR, MultipartFile, UploadedFiles, AnyFilesInterceptor, EntityOwner } from '#helpers';
+// >>>>>>> feature/2844
 import { AuthUser, Auth } from '#auth';
 
 /**
@@ -65,14 +65,10 @@
             }
             const owner = new EntityOwner(user);
             const guardian = new Guardians();
-<<<<<<< HEAD
 
             await this.cacheService.invalidate(getCacheKey([req.url], req.user))
 
-          return await guardian.createTool(tool, toolOwner(user));
-=======
             return await guardian.createTool(tool, owner);
->>>>>>> 4d6008f8
         } catch (error) {
             await InternalException(error);
         }
@@ -226,14 +222,10 @@
             }
             const owner = new EntityOwner(user);
             const guardian = new Guardians();
-<<<<<<< HEAD
 
             await this.cacheService.invalidate(getCacheKey([req.url], req.user))
 
-            return await guardian.deleteTool(id, toolOwner(user));
-=======
             return await guardian.deleteTool(id, owner);
->>>>>>> 4d6008f8
         } catch (error) {
             await InternalException(error);
         }
@@ -334,14 +326,10 @@
         try {
             const owner = new EntityOwner(user);
             const guardian = new Guardians();
-<<<<<<< HEAD
 
             await this.cacheService.invalidate(getCacheKey([req.url], req.user))
 
-            return await guardian.updateTool(id, tool, toolOwner(user));
-=======
             return await guardian.updateTool(id, tool, owner);
->>>>>>> 4d6008f8
         } catch (error) {
             await InternalException(error);
         }
