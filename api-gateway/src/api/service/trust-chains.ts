--- conflicted
+++ resolved
@@ -25,40 +25,28 @@
         name: 'pageIndex',
         type: Number,
         description: 'The number of pages to skip before starting to collect the result set',
-<<<<<<< HEAD
-=======
-        required: false,
->>>>>>> dd846d31
+        required: false,
         example: 0
     })
     @ApiQuery({
         name: 'pageSize',
         type: Number,
         description: 'The numbers of items to return',
-<<<<<<< HEAD
-=======
-        required: false,
->>>>>>> dd846d31
+        required: false,
         example: 20
     })
     @ApiQuery({
         name: 'policyId',
         type: String,
         description: 'Policy Id',
-<<<<<<< HEAD
-=======
-        required: false,
->>>>>>> dd846d31
+        required: false,
         example: Examples.DB_ID
     })
     @ApiQuery({
         name: 'policyOwner',
         type: String,
         description: 'Policy Owner',
-<<<<<<< HEAD
-=======
-        required: false,
->>>>>>> dd846d31
+        required: false,
         example: Examples.DID
     })
     @ApiOkResponse({
@@ -74,19 +62,11 @@
     @ApiExtraModels(VpDocumentDTO, InternalServerErrorDTO)
     @HttpCode(HttpStatus.OK)
     async getTrustChains(
-<<<<<<< HEAD
-        @Query('pageIndex') pageIndex: number,
-        @Query('pageSize') pageSize: number,
-        @Query('policyId') policyId: number,
-        @Query('policyOwner') policyOwner: number,
-        @Response() res: any
-=======
         @Response() res: any,
         @Query('pageIndex') pageIndex?: number,
         @Query('pageSize') pageSize?: number,
         @Query('policyId') policyId?: string,
         @Query('policyOwner') policyOwner?: string
->>>>>>> dd846d31
     ): Promise<VpDocumentDTO[]> {
         try {
             const guardians = new Guardians();
