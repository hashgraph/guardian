--- conflicted
+++ resolved
@@ -149,13 +149,8 @@
             const owner = new EntityOwner(user);
             if (owner) {
                 if (UserPermissions.has(user, Permissions.TOKENS_TOKEN_EXECUTE) && status !== 'All') {
-<<<<<<< HEAD
-                    tokensAndCount = await guardians.getAssociatedTokens(user.did, parseInteger(pageIndex), parseInteger(pageSize));
+                    tokensAndCount = await guardians.getAssociatedTokens(owner, user.did, parseInteger(pageIndex), parseInteger(pageSize));
                     const map = await engineService.getTokensMap(owner, [PolicyStatus.PUBLISH, PolicyStatus.VIEW]);
-=======
-                    tokensAndCount = await guardians.getAssociatedTokens(user.did, parseInteger(pageIndex), parseInteger(pageSize), user.id);
-                    const map = await engineService.getTokensMap(owner, 'PUBLISH');
->>>>>>> f851c502
                     tokensAndCount.items = await setDynamicTokenPolicy(tokensAndCount.items, owner);
                     tokensAndCount.items = setTokensPolicies(tokensAndCount.items, map, policyId, true);
                 } else {
@@ -247,13 +242,8 @@
             const owner = new EntityOwner(user);
             if (owner) {
                 if (UserPermissions.has(user, Permissions.TOKENS_TOKEN_EXECUTE) && status !== 'All') {
-<<<<<<< HEAD
-                    tokensAndCount = await guardians.getAssociatedTokens(user.did, parseInteger(pageIndex), parseInteger(pageSize));
+                    tokensAndCount = await guardians.getAssociatedTokens(owner, user.did, parseInteger(pageIndex), parseInteger(pageSize));
                     const map = await engineService.getTokensMap(owner, [PolicyStatus.PUBLISH, PolicyStatus.VIEW]);
-=======
-                    tokensAndCount = await guardians.getAssociatedTokens(user.did, parseInteger(pageIndex), parseInteger(pageSize), user.id);
-                    const map = await engineService.getTokensMap(owner, 'PUBLISH');
->>>>>>> f851c502
                     tokensAndCount.items = await setDynamicTokenPolicy(tokensAndCount.items, owner);
                     tokensAndCount.items = setTokensPolicies(tokensAndCount.items, map, policyId, true);
                 } else {
@@ -1381,7 +1371,8 @@
     ): Promise<number[]> {
         try {
             const guardians = new Guardians();
-            return await guardians.getTokenSerials(tokenId, user.did, user.id);
+            const owner = new EntityOwner(user);
+            return await guardians.getTokenSerials(owner, tokenId, user.did);
         } catch (error) {
             await this.logger.error(error, ['API_GATEWAY'], user.id);
             if (error?.message?.toLowerCase().includes('user not found')) {
