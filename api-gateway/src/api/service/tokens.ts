<<<<<<< HEAD
import { Guardians, PolicyEngine, TaskManager, ServiceError, InternalException, ONLY_SR, parseInteger, CacheService, getCacheKey } from '#helpers';
import { Permissions, TaskAction, UserPermissions, UserRole } from '@guardian/interfaces';
=======
import { Guardians, PolicyEngine, TaskManager, ServiceError, InternalException, ONLY_SR, parseInteger, EntityOwner } from '#helpers';
import { IOwner, Permissions, TaskAction, UserPermissions, UserRole } from '@guardian/interfaces';
>>>>>>> 4d6008f8
import { IAuthUser, Logger, RunFunctionAsync } from '@guardian/common';
import { Body, Controller, Delete, Get, HttpCode, HttpException, HttpStatus, Param, Post, Put, Query, Req, Response } from '@nestjs/common';
import { AuthUser, Auth } from '#auth';
import { ApiInternalServerErrorResponse, ApiOkResponse, ApiOperation, ApiExtraModels, ApiTags, ApiParam, ApiBody, ApiQuery } from '@nestjs/swagger';
import { Examples, InternalServerErrorDTO, TaskDTO, TokenDTO, TokenInfoDTO, pageHeader } from '#middlewares';

/**
 * Connect policies to tokens
 * @param tokens
 * @param map
 * @param policyId
 * @param notEmpty
 */
function setTokensPolicies<T>(tokens: any[], map: any[], policyId?: any, notEmpty?: boolean): T[] {
    if (!tokens) {
        return [];
    }
    for (const token of tokens) {
        token.policies = token.policies || [];
        token.policyIds = token.policyIds || [];
        token.canDelete = true;
        for (const policyObject of map) {
            if (policyObject.tokenIds.includes(token.tokenId)) {
                token.policies.push(`${policyObject.name} (${policyObject.version || 'DRAFT'})`);
                token.policyIds.push(policyObject.id.toString());
                token.canDelete = token.canDelete && policyObject.status === 'DRAFT';
            }
        }
    }
    if (policyId) {
        tokens = tokens.filter(t => t.policyIds.includes(policyId));
    }
    if (notEmpty) {
        tokens = tokens.filter(t => !!t.policyIds.length);
    }
    return tokens;

}

/**
 * Set policy in dynamic tokens
 * @param tokens
 * @param engineService
 */
async function setDynamicTokenPolicy(
    tokens: any[],
    owner: IOwner
): Promise<any> {
    if (!tokens || !owner) {
        return tokens;
    }
    for (const token of tokens) {
        if (!token.policyId) {
            continue;
        }
        const engineService = new PolicyEngine();
        const policy = await engineService.getPolicy({
            filters: {
                id: token.policyId,
            }
        }, owner);
        token.policies = [`${policy.name} (${policy.version || 'DRAFT'})`];
        token.policyIds = [policy.id];
    }
    return tokens;
}

@Controller('tokens')
@ApiTags('tokens')
export class TokensApi {

    constructor(private readonly cacheService: CacheService) {
    }

    /**
     * Return a list of tokens
     */
    @Get('/')
    @Auth(
        Permissions.TOKENS_TOKEN_READ
        // UserRole.STANDARD_REGISTRY
        // UserRole.USER
    )
    @ApiOperation({
        summary: 'Return a list of tokens.',
        description: 'Returns all tokens. For the Standard Registry role it returns only the list of tokens, for other users it also returns token balances as well as the KYC, Freeze, and Association statuses. Not allowed for the Auditor role.',
    })
    @ApiQuery({
        name: 'pageIndex',
        type: Number,
        description: 'The number of pages to skip before starting to collect the result set',
        example: 0
    })
    @ApiQuery({
        name: 'pageSize',
        type: Number,
        description: 'The numbers of items to return',
        example: 20
    })
    @ApiQuery({
        name: 'policy',
        type: String,
        description: 'Policy Id',
        example: Examples.DB_ID
    })
    @ApiQuery({
        name: 'status',
        type: String,
        enum: [
            'Associated',
            'All'
        ],
        description: 'Token status',
        example: 'All'
    })
    @ApiOkResponse({
        description: 'Successful operation.',
        isArray: true,
        headers: pageHeader,
        type: TokenDTO
    })
    @ApiInternalServerErrorResponse({
        description: 'Internal server error.',
        type: InternalServerErrorDTO
    })
    @ApiExtraModels(TokenDTO, InternalServerErrorDTO)
    @HttpCode(HttpStatus.OK)
    // @UseCache()
    async getTokens(
        @AuthUser() user: IAuthUser,
        @Query('policy') policy: string,
        @Query('status') status: string,
        @Query('pageIndex') pageIndex: number,
        @Query('pageSize') pageSize: number,
        @Response() res: any
    ): Promise<TokenDTO[]> {
        try {
            const guardians = new Guardians();
            const engineService = new PolicyEngine();

            let tokensAndCount = { items: [], count: 0 };
            const owner = new EntityOwner(user);
            if (owner) {
                if (UserPermissions.has(user, Permissions.TOKENS_TOKEN_EXECUTE) && status !== 'All') {
                    tokensAndCount = await guardians.getAssociatedTokens(user.did, parseInteger(pageIndex), parseInteger(pageSize));
                    const map = await engineService.getTokensMap(owner, 'PUBLISH');
                    tokensAndCount.items = await setDynamicTokenPolicy(tokensAndCount.items, owner);
                    tokensAndCount.items = setTokensPolicies(tokensAndCount.items, map, policy, true);
                } else {
                    tokensAndCount = await guardians.getTokensPage(owner, parseInteger(pageIndex), parseInteger(pageSize));
                    const map = await engineService.getTokensMap(owner);
                    tokensAndCount.items = await setDynamicTokenPolicy(tokensAndCount.items, owner);
                    tokensAndCount.items = setTokensPolicies(tokensAndCount.items, map, policy, false);
                }
            }
            return res
                .header('X-Total-Count', tokensAndCount.count)
                .send(tokensAndCount.items);
        } catch (error) {
            await InternalException(error);
        }
    }

    /**
     * Creates a new token
     */
    @Post('/')
    @Auth(
        Permissions.TOKENS_TOKEN_CREATE,
        // UserRole.STANDARD_REGISTRY,
    )
    @ApiOperation({
        summary: 'Creates a new token.',
        description: 'Creates a new token.' + ONLY_SR,
    })
    @ApiBody({
        description: 'Object that contains token information.',
        required: true,
        type: TokenDTO
    })
    @ApiOkResponse({
        description: 'Successful operation.',
        type: TokenDTO,
        isArray: true
    })
    @ApiInternalServerErrorResponse({
        description: 'Internal server error.',
        type: InternalServerErrorDTO
    })
    @ApiExtraModels(TokenDTO, InternalServerErrorDTO)
    @HttpCode(HttpStatus.CREATED)
    async newToken(
        @AuthUser() user: IAuthUser,
        @Body() token: TokenDTO,
        @Req() req
    ): Promise<TokenDTO[]> {
        try {
            const guardians = new Guardians();
            const engineService = new PolicyEngine();
            const owner = new EntityOwner(user);

            let tokens = await guardians.setToken(token, owner);
            tokens = await guardians.getTokens({}, owner);
            const map = await engineService.getTokensMap(owner);
            tokens = setTokensPolicies(tokens, map);

            await this.cacheService.invalidate(getCacheKey([req.url], user))

            return tokens;
        } catch (error) {
            await InternalException(error);
        }
    }

    /**
     * Creates a new token
     */
    @Post('/push')
    @Auth(
        Permissions.TOKENS_TOKEN_CREATE,
        // UserRole.STANDARD_REGISTRY,
    )
    @ApiOperation({
        summary: 'Creates a new token.',
        description: 'Creates a new token.' + ONLY_SR,
    })
    @ApiBody({
        description: 'Object that contains token information.',
        required: true,
        type: TokenDTO
    })
    @ApiOkResponse({
        description: 'Successful operation.',
        type: TaskDTO,
    })
    @ApiInternalServerErrorResponse({
        description: 'Internal server error.',
        type: InternalServerErrorDTO
    })
    @ApiExtraModels(TaskDTO, TokenDTO, InternalServerErrorDTO)
    @HttpCode(HttpStatus.ACCEPTED)
    async pushTokenAsync(
        @AuthUser() user: IAuthUser,
        @Body() token: TokenDTO
    ): Promise<TaskDTO> {
        if (!user.did) {
            throw new HttpException('User is not registered.', HttpStatus.UNPROCESSABLE_ENTITY);
        }
        const owner = new EntityOwner(user);
        const taskManager = new TaskManager();
        const task = taskManager.start(TaskAction.CREATE_TOKEN, user.id);
        RunFunctionAsync<ServiceError>(async () => {
            const guardians = new Guardians();
            await guardians.setTokenAsync(token, owner, task);
        }, async (error) => {
            new Logger().error(error, ['API_GATEWAY']);
            taskManager.addError(task.taskId, { code: error.code || 500, message: error.message });
        });

        return task;
    }

    /**
     * Update token
     */
    @Put('/')
    @Auth(
        Permissions.TOKENS_TOKEN_UPDATE,
        // UserRole.STANDARD_REGISTRY,
    )
    @ApiOperation({
        summary: 'Update token.',
        description: 'Update token.' + ONLY_SR,
    })
    @ApiBody({
        description: 'Object that contains token information.',
        required: true,
        type: TokenDTO
    })
    @ApiOkResponse({
        description: 'Updated token.',
        type: TokenDTO,
    })
    @ApiInternalServerErrorResponse({
        description: 'Internal server error.',
        type: InternalServerErrorDTO
    })
    @ApiExtraModels(TokenDTO, InternalServerErrorDTO)
    @HttpCode(HttpStatus.CREATED)
    async updateToken(
        @AuthUser() user: IAuthUser,
        @Body() token: TokenDTO,
        @Req() req
    ): Promise<TokenDTO> {
        try {
            if (!user.did) {
                throw new HttpException('User is not registered.', HttpStatus.UNPROCESSABLE_ENTITY);
            }

            if (!token.tokenId) {
                throw new HttpException('The field tokenId is required.', HttpStatus.UNPROCESSABLE_ENTITY);
            }

            const owner = new EntityOwner(user);
            const guardians = new Guardians();
            const tokenObject = await guardians.getTokenById(token.tokenId, owner);

            if (!tokenObject) {
                throw new HttpException('Token not found.', HttpStatus.NOT_FOUND)
            }

            if (tokenObject.owner !== owner.owner) {
                throw new HttpException('Invalid creator.', HttpStatus.FORBIDDEN)
            }

<<<<<<< HEAD
            await this.cacheService.invalidate(getCacheKey([req.url], user))

            return await guardians.updateToken(token);
=======
            return await guardians.updateToken(token, owner);
>>>>>>> 4d6008f8
        } catch (error) {
            await InternalException(error);
        }
    }

    /**
     * Update token
     */
    @Put('/push')
    @Auth(
        Permissions.TOKENS_TOKEN_UPDATE,
        // UserRole.STANDARD_REGISTRY,
    )
    @ApiOperation({
        summary: 'Update token.',
        description: 'Update token.' + ONLY_SR,
    })
    @ApiBody({
        description: 'Object that contains token information.',
        required: true,
        type: TokenDTO
    })
    @ApiOkResponse({
        description: 'Successful operation.',
        type: TaskDTO,
    })
    @ApiInternalServerErrorResponse({
        description: 'Internal server error.',
        type: InternalServerErrorDTO
    })
    @ApiExtraModels(TaskDTO, TokenDTO, InternalServerErrorDTO)
    @HttpCode(HttpStatus.ACCEPTED)
    async updateTokenAsync(
        @AuthUser() user: IAuthUser,
        @Body() token: TokenDTO
    ): Promise<TaskDTO> {
        try {
            if (!user.did) {
                throw new HttpException('User is not registered.', HttpStatus.UNPROCESSABLE_ENTITY);
            }

            if (!token.tokenId) {
                throw new HttpException('Invalid token id.', HttpStatus.UNPROCESSABLE_ENTITY);
            }

            const guardians = new Guardians();
            const owner = new EntityOwner(user);
            const tokenObject = await guardians.getTokenById(token.tokenId, owner);

            if (!tokenObject) {
                throw new HttpException('Token not found.', HttpStatus.NOT_FOUND)
            }

            if (tokenObject.owner !== owner.owner) {
                throw new HttpException('Invalid creator.', HttpStatus.FORBIDDEN)
            }

            const taskManager = new TaskManager();
            const task = taskManager.start(TaskAction.UPDATE_TOKEN, user.id);
            RunFunctionAsync<ServiceError>(async () => {
                await guardians.updateTokenAsync(token, owner, task);
            }, async (error) => {
                new Logger().error(error, ['API_GATEWAY']);
                taskManager.addError(task.taskId, { code: error.code || 500, message: error.message });
            });

            return task;
        } catch (error) {
            await InternalException(error);
        }
    }

    /**
     * Delete token
     */
    @Delete('/push/:tokenId')
    @Auth(
        Permissions.TOKENS_TOKEN_DELETE,
        // UserRole.STANDARD_REGISTRY,
    )
    @ApiOperation({
        summary: 'Deletes the token with the provided schema ID.',
        description: 'Deletes the token with the provided schema ID.' + ONLY_SR,
    })
    @ApiParam({
        name: 'tokenId',
        type: String,
        description: 'Token ID',
        required: true,
        example: Examples.DB_ID
    })
    @ApiOkResponse({
        description: 'Successful operation.',
        type: TaskDTO
    })
    @ApiInternalServerErrorResponse({
        description: 'Internal server error.',
        type: InternalServerErrorDTO
    })
    @ApiExtraModels(TaskDTO, InternalServerErrorDTO)
    @HttpCode(HttpStatus.ACCEPTED)
    async deleteTokenAsync(
        @AuthUser() user: IAuthUser,
        @Param('tokenId') tokenId: string
    ): Promise<TaskDTO> {
        try {
            const owner = new EntityOwner(user);
            const guardians = new Guardians();
            const tokenObject = await guardians.getTokenById(tokenId, owner);

            if (!tokenObject) {
                throw new HttpException('Token does not exist.', HttpStatus.NOT_FOUND)
            }

            if (tokenObject.owner !== owner.owner) {
                throw new HttpException('Invalid creator.', HttpStatus.FORBIDDEN);
            }

            const engineService = new PolicyEngine();
            const map = await engineService.getTokensMap(owner);
            setTokensPolicies([tokenObject], map, undefined, false);

            if (!tokenObject.canDelete) {
                throw new HttpException('Token cannot be deleted.', HttpStatus.FORBIDDEN);
            }

            const taskManager = new TaskManager();
            const task = taskManager.start(TaskAction.DELETE_TOKEN, user.id);
            RunFunctionAsync<ServiceError>(async () => {
                await guardians.deleteTokenAsync(tokenId, owner, task);
            }, async (error) => {
                new Logger().error(error, ['API_GATEWAY']);
                taskManager.addError(task.taskId, { code: error.code || 500, message: error.message });
            });

            return task;
        } catch (error) {
            await InternalException(error);
        }
    }

    /**
     * Associate
     */
    @Put('/:tokenId/associate')
    @Auth(
        Permissions.TOKENS_TOKEN_EXECUTE,
        // UserRole.USER,
    )
    @ApiOperation({
        summary: 'Associates the user with the provided Hedera token.',
        description: 'Associates the user with the provided Hedera token. Only users with the Installer role are allowed to make the request.',
    })
    @ApiParam({
        name: 'tokenId',
        type: String,
        description: 'Token ID',
        required: true,
        example: Examples.DB_ID
    })
    @ApiOkResponse({
        description: 'Successful operation.',
        type: TokenInfoDTO
    })
    @ApiInternalServerErrorResponse({
        description: 'Internal server error.',
        type: InternalServerErrorDTO
    })
    @ApiExtraModels(TokenInfoDTO, InternalServerErrorDTO)
    @HttpCode(HttpStatus.OK)
    async associateToken(
        @AuthUser() user: IAuthUser,
        @Param('tokenId') tokenId: string
    ): Promise<TokenInfoDTO> {
        try {
            if (!user.did) {
                throw new HttpException('User is not registered.', HttpStatus.UNPROCESSABLE_ENTITY);
            }
            const owner = new EntityOwner(user);
            const guardians = new Guardians();
            return await guardians.associateToken(tokenId, owner);
        } catch (error) {
            new Logger().error(error, ['API_GATEWAY']);
            if (error?.message?.toLowerCase().includes('user not found')) {
                throw new HttpException('User not found.', HttpStatus.NOT_FOUND)
            }
            if (error?.message?.toLowerCase().includes('token not found')) {
                throw new HttpException('Token does not exist.', HttpStatus.NOT_FOUND)
            }
            throw new HttpException(error.message, HttpStatus.INTERNAL_SERVER_ERROR);
        }
    }

    /**
     * Associate
     */
    @Put('/push/:tokenId/associate')
    @Auth(
        Permissions.TOKENS_TOKEN_EXECUTE,
        // UserRole.USER,
    )
    @ApiOperation({
        summary: 'Associates the user with the provided Hedera token.',
        description: 'Associates the user with the provided Hedera token. Only users with the Installer role are allowed to make the request.',
    })
    @ApiParam({
        name: 'tokenId',
        type: String,
        description: 'Token ID',
        required: true,
        example: Examples.DB_ID
    })
    @ApiOkResponse({
        description: 'Successful operation.',
        type: TaskDTO
    })
    @ApiInternalServerErrorResponse({
        description: 'Internal server error.',
        type: InternalServerErrorDTO
    })
    @ApiExtraModels(TaskDTO, InternalServerErrorDTO)
    @HttpCode(HttpStatus.ACCEPTED)
    async associateTokenAsync(
        @AuthUser() user: IAuthUser,
        @Param('tokenId') tokenId: string
    ): Promise<TaskDTO> {
        if (!user.did) {
            throw new HttpException('User is not registered.', HttpStatus.UNPROCESSABLE_ENTITY);
        }

        const owner = new EntityOwner(user);
        const taskManager = new TaskManager();
        const task = taskManager.start(TaskAction.ASSOCIATE_TOKEN, user.id);
        RunFunctionAsync<ServiceError>(async () => {
            const guardians = new Guardians();
            await guardians.associateTokenAsync(tokenId, owner, task);
        }, async (error) => {
            new Logger().error(error, ['API_GATEWAY']);
            taskManager.addError(task.taskId, { code: error.code || 500, message: error.message });
        });

        return task;
    }

    /**
     * Dissociate
     */
    @Put('/:tokenId/dissociate')
    @Auth(
        Permissions.TOKENS_TOKEN_EXECUTE,
        // UserRole.USER,
    )
    @ApiOperation({
        summary: 'Associate the user with the provided Hedera token.',
        description: 'Disassociates the user with the provided Hedera token. Only users with the Installer role are allowed to make the request.',
    })
    @ApiParam({
        name: 'tokenId',
        type: String,
        description: 'Token ID',
        required: true,
        example: Examples.DB_ID
    })
    @ApiOkResponse({
        description: 'Successful operation.',
        type: TokenInfoDTO
    })
    @ApiInternalServerErrorResponse({
        description: 'Internal server error.',
        type: InternalServerErrorDTO
    })
    @ApiExtraModels(TokenInfoDTO, InternalServerErrorDTO)
    @HttpCode(HttpStatus.OK)
    async dissociateToken(
        @AuthUser() user: IAuthUser,
        @Param('tokenId') tokenId: string
    ): Promise<TokenInfoDTO> {
        try {
            if (!user.did) {
                throw new HttpException('User is not registered.', HttpStatus.UNPROCESSABLE_ENTITY);
            }
            const owner = new EntityOwner(user);
            const guardians = new Guardians();
            return await guardians.dissociateToken(tokenId, owner);
        } catch (error) {
            new Logger().error(error, ['API_GATEWAY']);
            if (error?.message?.toLowerCase().includes('user not found')) {
                throw new HttpException('User not found.', HttpStatus.NOT_FOUND)
            }
            if (error?.message?.toLowerCase().includes('token not found')) {
                throw new HttpException('Token does not exist.', HttpStatus.NOT_FOUND)
            }
            throw new HttpException(error.message, HttpStatus.INTERNAL_SERVER_ERROR);
        }
    }

    /**
     * Dissociate
     */
    @Put('/push/:tokenId/dissociate')
    @Auth(
        Permissions.TOKENS_TOKEN_EXECUTE,
        // UserRole.USER,
    )
    @ApiOperation({
        summary: 'Associate the user with the provided Hedera token.',
        description: 'Disassociates the user with the provided Hedera token. Only users with the Installer role are allowed to make the request.',
    })
    @ApiParam({
        name: 'tokenId',
        type: String,
        description: 'Token ID',
        required: true,
        example: Examples.DB_ID
    })
    @ApiOkResponse({
        description: 'Successful operation.',
        type: TaskDTO
    })
    @ApiInternalServerErrorResponse({
        description: 'Internal server error.',
        type: InternalServerErrorDTO
    })
    @ApiExtraModels(TaskDTO, InternalServerErrorDTO)
    @HttpCode(HttpStatus.ACCEPTED)
    async dissociateTokenAsync(
        @AuthUser() user: IAuthUser,
        @Param('tokenId') tokenId: string
    ): Promise<TaskDTO> {
        if (!user.did) {
            throw new HttpException('User is not registered.', HttpStatus.UNPROCESSABLE_ENTITY);
        }
        const owner = new EntityOwner(user);
        const taskManager = new TaskManager();
        const task = taskManager.start(TaskAction.DISSOCIATE_TOKEN, user.id);
        RunFunctionAsync<ServiceError>(async () => {
            const guardians = new Guardians();
            await guardians.dissociateTokenAsync(tokenId, owner, task);
        }, async (error) => {
            new Logger().error(error, ['API_GATEWAY']);
            taskManager.addError(task.taskId, { code: error.code || 500, message: error.message });
        });
        return task;
    }

    /**
     * KYC
     */
    @Put('/:tokenId/:username/grant-kyc')
    @Auth(
        Permissions.TOKENS_TOKEN_MANAGE,
        // UserRole.STANDARD_REGISTRY,
    )
    @ApiOperation({
        summary: 'Sets the KYC flag for the user.',
        description: 'Sets the KYC flag for the user.' + ONLY_SR,
    })
    @ApiParam({
        name: 'tokenId',
        type: String,
        description: 'Token ID',
        required: true,
        example: Examples.DB_ID
    })
    @ApiParam({
        name: 'username',
        type: String,
        description: 'Username',
        required: true,
        example: 'username'
    })
    @ApiOkResponse({
        description: 'Successful operation.',
        type: TokenInfoDTO
    })
    @ApiInternalServerErrorResponse({
        description: 'Internal server error.',
        type: InternalServerErrorDTO
    })
    @ApiExtraModels(TokenInfoDTO, InternalServerErrorDTO)
    @HttpCode(HttpStatus.OK)
    async grantKyc(
        @AuthUser() user: IAuthUser,
        @Param('tokenId') tokenId: string,
        @Param('username') username: string
    ): Promise<TokenInfoDTO> {
        try {
            if (!user.did) {
                throw new HttpException('User is not registered.', HttpStatus.UNPROCESSABLE_ENTITY);
            }
            const owner = new EntityOwner(user);
            const guardians = new Guardians();
            return await guardians.grantKycToken(tokenId, username, owner);
        } catch (error) {
            new Logger().error(error, ['API_GATEWAY']);
            if (error?.message?.toLowerCase().includes('user not found')) {
                throw new HttpException('User not found.', HttpStatus.NOT_FOUND)
            }
            if (error?.message?.toLowerCase().includes('token not found')) {
                throw new HttpException('Token not found.', HttpStatus.NOT_FOUND)
            }
            throw error;
        }
    }

    /**
     * KYC
     */
    @Put('/push/:tokenId/:username/grant-kyc')
    @Auth(
        Permissions.TOKENS_TOKEN_MANAGE,
        // UserRole.STANDARD_REGISTRY,
    )
    @ApiOperation({
        summary: 'Sets the KYC flag for the user.',
        description: 'Sets the KYC flag for the user.' + ONLY_SR,
    })
    @ApiParam({
        name: 'tokenId',
        type: String,
        description: 'Token ID',
        required: true,
        example: Examples.DB_ID
    })
    @ApiParam({
        name: 'username',
        type: String,
        description: 'Username',
        required: true,
        example: 'username'
    })
    @ApiOkResponse({
        description: 'Successful operation.',
        type: TaskDTO
    })
    @ApiInternalServerErrorResponse({
        description: 'Internal server error.',
        type: InternalServerErrorDTO
    })
    @ApiExtraModels(TaskDTO, InternalServerErrorDTO)
    @HttpCode(HttpStatus.ACCEPTED)
    async grantKycAsync(
        @AuthUser() user: IAuthUser,
        @Param('tokenId') tokenId: string,
        @Param('username') username: string
    ): Promise<TaskDTO> {
        if (!user.did) {
            throw new HttpException('User is not registered.', HttpStatus.UNPROCESSABLE_ENTITY);
        }
        const owner = new EntityOwner(user);
        const taskManager = new TaskManager();
        const task = taskManager.start(TaskAction.GRANT_KYC, user.id);
        RunFunctionAsync<ServiceError>(async () => {
            const guardians = new Guardians();
            await guardians.grantKycTokenAsync(tokenId, username, owner, task);
        }, async (error) => {
            new Logger().error(error, ['API_GATEWAY']);
            taskManager.addError(task.taskId, { code: error.code || 500, message: error.message });
        });
        return task;
    }

    /**
     * KYC
     */
    @Put('/:tokenId/:username/revoke-kyc')
    @Auth(
        Permissions.TOKENS_TOKEN_MANAGE,
        // UserRole.STANDARD_REGISTRY,
    )
    @ApiOperation({
        summary: 'Unsets the KYC flag for the user.',
        description: 'Unsets the KYC flag for the user.' + ONLY_SR
    })
    @ApiParam({
        name: 'tokenId',
        type: String,
        description: 'Token ID',
        required: true,
        example: Examples.DB_ID
    })
    @ApiParam({
        name: 'username',
        type: String,
        description: 'Username',
        required: true,
        example: 'username'
    })
    @ApiOkResponse({
        description: 'Successful operation.',
        type: TokenInfoDTO
    })
    @ApiInternalServerErrorResponse({
        description: 'Internal server error.',
        type: InternalServerErrorDTO
    })
    @ApiExtraModels(TokenInfoDTO, InternalServerErrorDTO)
    @HttpCode(HttpStatus.OK)
    async revokeKyc(
        @AuthUser() user: IAuthUser,
        @Param('tokenId') tokenId: string,
        @Param('username') username: string
    ): Promise<TokenInfoDTO> {
        try {
            const guardians = new Guardians();
            if (!user.did) {
                throw new HttpException('User is not registered.', HttpStatus.UNPROCESSABLE_ENTITY);
            }
            const owner = new EntityOwner(user);
            return await guardians.revokeKycToken(tokenId, username, owner);
        } catch (error) {
            new Logger().error(error, ['API_GATEWAY']);
            if (error?.message?.toLowerCase().includes('user not found')) {
                throw new HttpException('User not found.', HttpStatus.NOT_FOUND)
            }
            if (error?.message?.toLowerCase().includes('token not found')) {
                throw new HttpException('Token not found.', HttpStatus.NOT_FOUND)
            }
            throw error;
        }
    }

    /**
     * KYC
     */
    @Put('/push/:tokenId/:username/revoke-kyc')
    @Auth(
        Permissions.TOKENS_TOKEN_MANAGE,
        // UserRole.STANDARD_REGISTRY,
    )
    @ApiOperation({
        summary: 'Unsets the KYC flag for the user.',
        description: 'Unsets the KYC flag for the user.' + ONLY_SR
    })
    @ApiParam({
        name: 'tokenId',
        type: String,
        description: 'Token ID',
        required: true,
        example: Examples.DB_ID
    })
    @ApiParam({
        name: 'username',
        type: String,
        description: 'Username',
        required: true,
        example: 'username'
    })
    @ApiOkResponse({
        description: 'Successful operation.',
        type: TaskDTO
    })
    @ApiInternalServerErrorResponse({
        description: 'Internal server error.',
        type: InternalServerErrorDTO
    })
    @ApiExtraModels(TaskDTO, InternalServerErrorDTO)
    @HttpCode(HttpStatus.ACCEPTED)
    async revokeKycAsync(
        @AuthUser() user: IAuthUser,
        @Param('tokenId') tokenId: string,
        @Param('username') username: string
    ): Promise<TaskDTO> {
        if (!user.did) {
            throw new HttpException('User not registered.', HttpStatus.UNPROCESSABLE_ENTITY);
        }
        const owner = new EntityOwner(user);
        const taskManager = new TaskManager();
        const task = taskManager.start(TaskAction.REVOKE_KYC, user.id);
        RunFunctionAsync<ServiceError>(async () => {
            const guardians = new Guardians();
            await guardians.revokeKycTokenAsync(tokenId, username, owner, task);
        }, async (error) => {
            new Logger().error(error, ['API_GATEWAY']);
            taskManager.addError(task.taskId, { code: error.code || 500, message: error.message });
        });
        return task;
    }

    /**
     * Freeze
     */
    @Put('/:tokenId/:username/freeze')
    @Auth(
        Permissions.TOKENS_TOKEN_MANAGE,
        // UserRole.STANDARD_REGISTRY,
    )
    @ApiOperation({
        summary: 'Freeze transfers of the specified token for the user.',
        description: 'Freezes transfers of the specified token for the user.' + ONLY_SR
    })
    @ApiParam({
        name: 'tokenId',
        type: String,
        description: 'Token ID',
        required: true,
        example: Examples.DB_ID
    })
    @ApiParam({
        name: 'username',
        type: String,
        description: 'Username',
        required: true,
        example: 'username'
    })
    @ApiOkResponse({
        description: 'Successful operation.',
        type: TokenInfoDTO
    })
    @ApiInternalServerErrorResponse({
        description: 'Internal server error.',
        type: InternalServerErrorDTO
    })
    @ApiExtraModels(TokenInfoDTO, InternalServerErrorDTO)
    @HttpCode(HttpStatus.OK)
    async freezeToken(
        @AuthUser() user: IAuthUser,
        @Param('tokenId') tokenId: string,
        @Param('username') username: string
    ): Promise<TokenInfoDTO> {
        try {
            if (!user.did) {
                throw new HttpException('User is not registered.', HttpStatus.UNPROCESSABLE_ENTITY);
            }
            const owner = new EntityOwner(user);
            const guardians = new Guardians();
            return await guardians.freezeToken(tokenId, username, owner);
        } catch (error) {
            new Logger().error(error, ['API_GATEWAY']);
            if (error?.message?.toLowerCase().includes('user not found')) {
                throw new HttpException('User not registered.', HttpStatus.NOT_FOUND);
            }
            if (error?.message?.toLowerCase().includes('token not found')) {
                throw new HttpException('Token not registered.', HttpStatus.NOT_FOUND);
            }
            throw new HttpException(error.message, HttpStatus.INTERNAL_SERVER_ERROR);
        }
    }

    /**
     * Unfreeze
     */
    @Put('/:tokenId/:username/unfreeze')
    @Auth(
        Permissions.TOKENS_TOKEN_MANAGE,
        // UserRole.STANDARD_REGISTRY,
    )
    @ApiOperation({
        summary: 'Unfreezes transfers of the specified token for the user.',
        description: 'Unfreezes transfers of the specified token for the user.' + ONLY_SR
    })
    @ApiParam({
        name: 'tokenId',
        type: String,
        description: 'Token ID',
        required: true,
        example: Examples.DB_ID
    })
    @ApiParam({
        name: 'username',
        type: String,
        description: 'Username',
        required: true,
        example: 'username'
    })
    @ApiOkResponse({
        description: 'Successful operation.',
        type: TokenInfoDTO
    })
    @ApiInternalServerErrorResponse({
        description: 'Internal server error.',
        type: InternalServerErrorDTO
    })
    @ApiExtraModels(TokenInfoDTO, InternalServerErrorDTO)
    @HttpCode(HttpStatus.OK)
    async unfreezeToken(
        @AuthUser() user: IAuthUser,
        @Param('tokenId') tokenId: string,
        @Param('username') username: string
    ): Promise<TokenInfoDTO> {
        try {
            if (!user.did) {
                throw new HttpException('User is not registered.', HttpStatus.UNPROCESSABLE_ENTITY);
            }
            const guardians = new Guardians();
            return await guardians.unfreezeToken(tokenId, username, user.did);
        } catch (error) {
            new Logger().error(error, ['API_GATEWAY']);
            if (error?.message?.toLowerCase().includes('user not found')) {
                throw new HttpException('User not registered.', HttpStatus.NOT_FOUND);
            }
            if (error?.message?.toLowerCase().includes('token not found')) {
                throw new HttpException('Token not registered.', HttpStatus.NOT_FOUND);
            }
            throw new HttpException(error.message, HttpStatus.INTERNAL_SERVER_ERROR);
        }
    }

    /**
     * Freeze
     */
    @Put('/push/:tokenId/:username/freeze')
    @Auth(
        Permissions.TOKENS_TOKEN_MANAGE,
        // UserRole.STANDARD_REGISTRY,
    )
    @ApiOperation({
        summary: 'Freeze transfers of the specified token for the user.',
        description: 'Freezes transfers of the specified token for the user.' + ONLY_SR
    })
    @ApiParam({
        name: 'tokenId',
        type: String,
        description: 'Token ID',
        required: true,
        example: Examples.DB_ID
    })
    @ApiParam({
        name: 'username',
        type: String,
        description: 'Username',
        required: true,
        example: 'username'
    })
    @ApiOkResponse({
        description: 'Successful operation.',
        type: TaskDTO
    })
    @ApiInternalServerErrorResponse({
        description: 'Internal server error.',
        type: InternalServerErrorDTO
    })
    @ApiExtraModels(TaskDTO, InternalServerErrorDTO)
    @HttpCode(HttpStatus.ACCEPTED)
    async freezeTokenAsync(
        @AuthUser() user: IAuthUser,
        @Param('tokenId') tokenId: string,
        @Param('username') username: string
    ): Promise<TaskDTO> {
        if (!user.did) {
            throw new HttpException('User is not registered.', HttpStatus.UNPROCESSABLE_ENTITY);
        }
        const owner = new EntityOwner(user);
        const taskManager = new TaskManager();
        const task = taskManager.start(TaskAction.FREEZE_TOKEN, user.id);
        RunFunctionAsync<ServiceError>(async () => {
            const guardians = new Guardians();
            await guardians.freezeTokenAsync(tokenId, username, owner, task);
        }, async (error) => {
            new Logger().error(error, ['API_GATEWAY']);
            taskManager.addError(task.taskId, { code: error.code || 500, message: error.message });
        });
        return task;
    }

    /**
     * Unfreeze
     */
    @Put('/push/:tokenId/:username/unfreeze')
    @Auth(
        Permissions.TOKENS_TOKEN_MANAGE,
        // UserRole.STANDARD_REGISTRY,
    )
    @ApiOperation({
        summary: 'Unfreezes transfers of the specified token for the user.',
        description: 'Unfreezes transfers of the specified token for the user.' + ONLY_SR
    })
    @ApiParam({
        name: 'tokenId',
        type: String,
        description: 'Token ID',
        required: true,
        example: Examples.DB_ID
    })
    @ApiParam({
        name: 'username',
        type: String,
        description: 'Username',
        required: true,
        example: 'username'
    })
    @ApiOkResponse({
        description: 'Successful operation.',
        type: TaskDTO
    })
    @ApiInternalServerErrorResponse({
        description: 'Internal server error.',
        type: InternalServerErrorDTO
    })
    @ApiExtraModels(TaskDTO, InternalServerErrorDTO)
    @HttpCode(HttpStatus.ACCEPTED)
    async unfreezeTokenAsync(
        @AuthUser() user: IAuthUser,
        @Param('tokenId') tokenId: string,
        @Param('username') username: string
    ): Promise<TaskDTO> {
        if (!user.did) {
            throw new HttpException('User is not registered.', HttpStatus.UNPROCESSABLE_ENTITY);
        }
        const owner = new EntityOwner(user);
        const taskManager = new TaskManager();
        const task = taskManager.start(TaskAction.UNFREEZE_TOKEN, user.id);
        RunFunctionAsync<ServiceError>(async () => {
            const guardians = new Guardians();
            await guardians.unfreezeTokenAsync(tokenId, username, owner, task);
        }, async (error) => {
            new Logger().error(error, ['API_GATEWAY']);
            taskManager.addError(task.taskId, { code: error.code || 500, message: error.message });
        });
        return task;
    }

    /**
     * User info
     */
    @Get('/:tokenId/:username/info')
    @Auth(
        Permissions.TOKENS_TOKEN_MANAGE,
        // UserRole.STANDARD_REGISTRY,
    )
    @ApiOperation({
        summary: 'Returns user information for the selected token.',
        description: 'Returns user information for the selected token.' + ONLY_SR
    })
    @ApiParam({
        name: 'tokenId',
        type: String,
        description: 'Token ID',
        required: true,
        example: Examples.DB_ID
    })
    @ApiParam({
        name: 'username',
        type: String,
        description: 'Username',
        required: true,
        example: 'username'
    })
    @ApiOkResponse({
        description: 'Successful operation.',
        type: TokenInfoDTO
    })
    @ApiInternalServerErrorResponse({
        description: 'Internal server error.',
        type: InternalServerErrorDTO
    })
    @ApiExtraModels(TokenInfoDTO, InternalServerErrorDTO)
    @HttpCode(HttpStatus.OK)
    async getTokenInfo(
        @AuthUser() user: IAuthUser,
        @Param('tokenId') tokenId: string,
        @Param('username') username: string
    ): Promise<TokenInfoDTO> {
        try {
            if (!user.did) {
                throw new HttpException('User is not registered.', HttpStatus.UNPROCESSABLE_ENTITY);
            }
            const owner = new EntityOwner(user);
            const guardians = new Guardians();
            return await guardians.getInfoToken(tokenId, username, owner);
        } catch (error) {
            new Logger().error(error, ['API_GATEWAY']);
            if (error?.message?.toLowerCase().includes('user not found')) {
                throw new HttpException('User not registered.', HttpStatus.NOT_FOUND);
            }
            if (error?.message?.toLowerCase().includes('token not found')) {
                throw new HttpException('Token not registered.', HttpStatus.NOT_FOUND);
            }
            throw error;
        }
    }

    /**
     * Serials
     */
    @Get('/:tokenId/serials')
    @Auth(
        Permissions.TOKENS_TOKEN_READ
        // UserRole.STANDARD_REGISTRY
        // UserRole.USER
    )
    @ApiOperation({
        summary: 'Return token serials.',
        description: 'Returns token serials of current user.',
    })
    @ApiParam({
        name: 'tokenId',
        type: String,
        description: 'Token ID',
        required: true,
        example: Examples.DB_ID
    })
    @ApiOkResponse({
        description: 'Token serials.',
        isArray: true,
        type: Number,
    })
    @ApiInternalServerErrorResponse({
        description: 'Internal server error.',
        type: InternalServerErrorDTO,
    })
    @ApiExtraModels(InternalServerErrorDTO)
    @HttpCode(HttpStatus.OK)
    async getTokenSerials(
        @AuthUser() user: IAuthUser,
        @Param('tokenId') tokenId: string
    ): Promise<number[]> {
        try {
            const guardians = new Guardians();
            return await guardians.getTokenSerials(tokenId, user.did);
        } catch (error) {
            new Logger().error(error, ['API_GATEWAY']);
            if (error?.message?.toLowerCase().includes('user not found')) {
                throw new HttpException('User not registered.', HttpStatus.NOT_FOUND);
            }
            if (error?.message?.toLowerCase().includes('token not found')) {
                throw new HttpException('Token not registered.', HttpStatus.NOT_FOUND);
            }
            throw error;
        }
    }

    /**
     * Policy config menu
     */
    @Get('/menu/all')
    @Auth(
        Permissions.POLICIES_POLICY_UPDATE,
        Permissions.MODULES_MODULE_UPDATE,
        Permissions.TOOLS_TOOL_UPDATE,
        // UserRole.STANDARD_REGISTRY,
    )
    @ApiOperation({
        summary: 'Return a list of tokens.',
        description: 'Returns tokens menu.' + ONLY_SR
    })
    @ApiOkResponse({
        description: 'Modules.',
        isArray: true,
        type: TokenDTO,
    })
    @ApiInternalServerErrorResponse({
        description: 'Internal server error.',
        type: InternalServerErrorDTO,
    })
    @ApiExtraModels(TokenDTO, InternalServerErrorDTO)
    @HttpCode(HttpStatus.OK)
    async getMenu(
        @AuthUser() user: IAuthUser
    ): Promise<TokenDTO[]> {
        try {
            const owner = new EntityOwner(user);
            const guardians = new Guardians();
            const engineService = new PolicyEngine();
            const map = await engineService.getTokensMap(owner, 'PUBLISH');
            let items = await guardians.getTokens({}, owner);
            items = await setDynamicTokenPolicy(items, owner);
            items = setTokensPolicies(items, map, null, false);
            return items;
        } catch (error) {
            await InternalException(error);
        }
    }
}<|MERGE_RESOLUTION|>--- conflicted
+++ resolved
@@ -1,10 +1,5 @@
-<<<<<<< HEAD
-import { Guardians, PolicyEngine, TaskManager, ServiceError, InternalException, ONLY_SR, parseInteger, CacheService, getCacheKey } from '#helpers';
-import { Permissions, TaskAction, UserPermissions, UserRole } from '@guardian/interfaces';
-=======
-import { Guardians, PolicyEngine, TaskManager, ServiceError, InternalException, ONLY_SR, parseInteger, EntityOwner } from '#helpers';
+import { Guardians, PolicyEngine, TaskManager, ServiceError, InternalException, ONLY_SR, parseInteger, CacheService, getCacheKey, EntityOwner } from '#helpers';
 import { IOwner, Permissions, TaskAction, UserPermissions, UserRole } from '@guardian/interfaces';
->>>>>>> 4d6008f8
 import { IAuthUser, Logger, RunFunctionAsync } from '@guardian/common';
 import { Body, Controller, Delete, Get, HttpCode, HttpException, HttpStatus, Param, Post, Put, Query, Req, Response } from '@nestjs/common';
 import { AuthUser, Auth } from '#auth';
@@ -320,13 +315,9 @@
                 throw new HttpException('Invalid creator.', HttpStatus.FORBIDDEN)
             }
 
-<<<<<<< HEAD
             await this.cacheService.invalidate(getCacheKey([req.url], user))
 
-            return await guardians.updateToken(token);
-=======
             return await guardians.updateToken(token, owner);
->>>>>>> 4d6008f8
         } catch (error) {
             await InternalException(error);
         }
