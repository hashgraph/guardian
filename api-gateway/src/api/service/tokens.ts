--- conflicted
+++ resolved
@@ -1,14 +1,7 @@
-<<<<<<< HEAD
-import { Guardians, PolicyEngine, TaskManager, ServiceError, InternalException, ONLY_SR, parseInteger, CacheService, getCacheKey, EntityOwner } from '#helpers';
-import { IOwner, Permissions, TaskAction, UserPermissions, UserRole } from '@guardian/interfaces';
+import { Guardians, PolicyEngine, TaskManager, ServiceError, InternalException, ONLY_SR, parseInteger, EntityOwner, CacheService, getCacheKey } from '#helpers';
+import { IOwner, Permissions, TaskAction, UserPermissions } from '@guardian/interfaces';
 import { IAuthUser, Logger, RunFunctionAsync } from '@guardian/common';
 import { Body, Controller, Delete, Get, HttpCode, HttpException, HttpStatus, Param, Post, Put, Query, Req, Response } from '@nestjs/common';
-=======
-import { Guardians, PolicyEngine, TaskManager, ServiceError, InternalException, ONLY_SR, parseInteger, EntityOwner } from '#helpers';
-import { IOwner, Permissions, TaskAction, UserPermissions } from '@guardian/interfaces';
-import { IAuthUser, Logger, RunFunctionAsync } from '@guardian/common';
-import { Body, Controller, Delete, Get, HttpCode, HttpException, HttpStatus, Param, Post, Put, Query, Response } from '@nestjs/common';
->>>>>>> dd846d31
 import { AuthUser, Auth } from '#auth';
 import { ApiInternalServerErrorResponse, ApiOkResponse, ApiOperation, ApiExtraModels, ApiTags, ApiParam, ApiBody, ApiQuery } from '@nestjs/swagger';
 import { Examples, InternalServerErrorDTO, TaskDTO, TokenDTO, TokenInfoDTO, pageHeader } from '#middlewares';
@@ -77,13 +70,10 @@
 @Controller('tokens')
 @ApiTags('tokens')
 export class TokensApi {
-<<<<<<< HEAD
 
     constructor(private readonly cacheService: CacheService) {
     }
 
-=======
->>>>>>> dd846d31
     /**
      * Return a list of tokens
      */
@@ -101,24 +91,13 @@
         name: 'pageIndex',
         type: Number,
         description: 'The number of pages to skip before starting to collect the result set',
-<<<<<<< HEAD
-=======
         required: false,
->>>>>>> dd846d31
         example: 0
     })
     @ApiQuery({
         name: 'pageSize',
         type: Number,
         description: 'The numbers of items to return',
-<<<<<<< HEAD
-        example: 20
-    })
-    @ApiQuery({
-        name: 'policy',
-        type: String,
-        description: 'Policy Id',
-=======
         required: false,
         example: 20
     })
@@ -127,7 +106,6 @@
         type: String,
         description: 'Policy Id',
         required: false,
->>>>>>> dd846d31
         example: Examples.DB_ID
     })
     @ApiQuery({
@@ -138,10 +116,7 @@
             'All'
         ],
         description: 'Token status',
-<<<<<<< HEAD
-=======
         required: false,
->>>>>>> dd846d31
         example: 'All'
     })
     @ApiOkResponse({
@@ -156,16 +131,7 @@
     })
     @ApiExtraModels(TokenDTO, InternalServerErrorDTO)
     @HttpCode(HttpStatus.OK)
-<<<<<<< HEAD
     // @UseCache()
-    async getTokens(
-        @AuthUser() user: IAuthUser,
-        @Query('policy') policy: string,
-        @Query('status') status: string,
-        @Query('pageIndex') pageIndex: number,
-        @Query('pageSize') pageSize: number,
-        @Response() res: any
-=======
     async getTokens(
         @AuthUser() user: IAuthUser,
         @Response() res: any,
@@ -173,7 +139,6 @@
         @Query('status') status?: string,
         @Query('pageIndex') pageIndex?: number,
         @Query('pageSize') pageSize?: number,
->>>>>>> dd846d31
     ): Promise<TokenDTO[]> {
         try {
             const guardians = new Guardians();
@@ -186,20 +151,12 @@
                     tokensAndCount = await guardians.getAssociatedTokens(user.did, parseInteger(pageIndex), parseInteger(pageSize));
                     const map = await engineService.getTokensMap(owner, 'PUBLISH');
                     tokensAndCount.items = await setDynamicTokenPolicy(tokensAndCount.items, owner);
-<<<<<<< HEAD
-                    tokensAndCount.items = setTokensPolicies(tokensAndCount.items, map, policy, true);
-=======
                     tokensAndCount.items = setTokensPolicies(tokensAndCount.items, map, policyId, true);
->>>>>>> dd846d31
                 } else {
                     tokensAndCount = await guardians.getTokensPage(owner, parseInteger(pageIndex), parseInteger(pageSize));
                     const map = await engineService.getTokensMap(owner);
                     tokensAndCount.items = await setDynamicTokenPolicy(tokensAndCount.items, owner);
-<<<<<<< HEAD
-                    tokensAndCount.items = setTokensPolicies(tokensAndCount.items, map, policy, false);
-=======
                     tokensAndCount.items = setTokensPolicies(tokensAndCount.items, map, policyId, false);
->>>>>>> dd846d31
                 }
             }
             return res
@@ -240,12 +197,8 @@
     @HttpCode(HttpStatus.CREATED)
     async newToken(
         @AuthUser() user: IAuthUser,
-<<<<<<< HEAD
         @Body() token: TokenDTO,
         @Req() req
-=======
-        @Body() token: TokenDTO
->>>>>>> dd846d31
     ): Promise<TokenDTO[]> {
         try {
             const guardians = new Guardians();
@@ -257,11 +210,8 @@
             const map = await engineService.getTokensMap(owner);
             tokens = setTokensPolicies(tokens, map);
 
-<<<<<<< HEAD
             await this.cacheService.invalidate(getCacheKey([req.url], user))
 
-=======
->>>>>>> dd846d31
             return tokens;
         } catch (error) {
             await InternalException(error);
@@ -345,12 +295,8 @@
     @HttpCode(HttpStatus.CREATED)
     async updateToken(
         @AuthUser() user: IAuthUser,
-<<<<<<< HEAD
         @Body() token: TokenDTO,
         @Req() req
-=======
-        @Body() token: TokenDTO
->>>>>>> dd846d31
     ): Promise<TokenDTO> {
         try {
             if (!user.did) {
@@ -373,11 +319,8 @@
                 throw new HttpException('Invalid creator.', HttpStatus.FORBIDDEN)
             }
 
-<<<<<<< HEAD
             await this.cacheService.invalidate(getCacheKey([req.url], user))
 
-=======
->>>>>>> dd846d31
             return await guardians.updateToken(token, owner);
         } catch (error) {
             await InternalException(error);
@@ -469,7 +412,6 @@
         description: 'Token ID',
         required: true,
         example: Examples.DB_ID
-<<<<<<< HEAD
     })
     @ApiOkResponse({
         description: 'Successful operation.',
@@ -479,17 +421,6 @@
         description: 'Internal server error.',
         type: InternalServerErrorDTO
     })
-=======
-    })
-    @ApiOkResponse({
-        description: 'Successful operation.',
-        type: TaskDTO
-    })
-    @ApiInternalServerErrorResponse({
-        description: 'Internal server error.',
-        type: InternalServerErrorDTO
-    })
->>>>>>> dd846d31
     @ApiExtraModels(TaskDTO, InternalServerErrorDTO)
     @HttpCode(HttpStatus.ACCEPTED)
     async deleteTokenAsync(
