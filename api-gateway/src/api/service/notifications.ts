--- conflicted
+++ resolved
@@ -22,24 +22,16 @@
     @ApiQuery({
         name: 'pageIndex',
         type: Number,
-<<<<<<< HEAD
-        description: 'The number of pages to skip before starting to collect the result set'
-=======
         description: 'The number of pages to skip before starting to collect the result set',
         required: false,
         example: 0
->>>>>>> dd846d31
     })
     @ApiQuery({
         name: 'pageSize',
         type: Number,
-<<<<<<< HEAD
-        description: 'The numbers of items to return'
-=======
         description: 'The numbers of items to return',
         required: false,
         example: 20
->>>>>>> dd846d31
     })
     @ApiOkResponse({
         description: 'Successful operation. Returns notifications and count.',
@@ -55,15 +47,9 @@
     @HttpCode(HttpStatus.OK)
     async getAllNotifications(
         @AuthUser() user: IAuthUser,
-<<<<<<< HEAD
-        @Query('pageIndex') pageIndex: number,
-        @Query('pageSize') pageSize: number,
-        @Response() res: any
-=======
         @Response() res: any,
         @Query('pageIndex') pageIndex?: number,
         @Query('pageSize') pageSize?: number,
->>>>>>> dd846d31
     ): Promise<NotificationDTO[]> {
         try {
             const [notifications, count] = await this.notifier.all(
