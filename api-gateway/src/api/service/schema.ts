--- conflicted
+++ resolved
@@ -70,13 +70,8 @@
         SchemaHelper.updatePermission(schemes, user.did);
         res.status(200).json(schemes);
     } catch (error) {
-<<<<<<< HEAD
-        new Logger().error(error.message, ['API_GATEWAY']);
-        res.status(500).json({ code: 500, message: error.message });
-=======
-        new Logger().error(error.toString(), ['API_GATEWAY']);
+        new Logger().error(error.message, ['API_GATEWAY']);
         res.status(500).json({ code: error.code, message: error.message });
->>>>>>> 30171d2c
     }
 });
 
