import { Guardians } from '@helpers/guardians';
import { ISchema, SchemaCategory, SchemaEntity, SchemaHelper, SchemaStatus, StatusType, TaskAction, UserRole } from '@guardian/interfaces';
import { IAuthUser, Logger, RunFunctionAsync, SchemaImportExport } from '@guardian/common';
import { ApiBody, ApiExtraModels, ApiForbiddenResponse, ApiInternalServerErrorResponse, ApiOkResponse, ApiOperation, ApiSecurity, ApiTags, ApiUnauthorizedResponse } from '@nestjs/swagger';
import { Body, Controller, Delete, Get, HttpCode, HttpException, HttpStatus, Param, Post, Put, Req, Response } from '@nestjs/common';
import process from 'process';
import { AuthUser, checkPermission } from '@auth/authorization-helper';
import { Client, ClientProxy, Transport } from '@nestjs/microservices';
import { TaskManager } from '@helpers/task-manager';
import { ServiceError } from '@helpers/service-requests-base';
import { SchemaUtils } from '@helpers/schema-utils';
import { ApiImplicitQuery } from '@nestjs/swagger/dist/decorators/api-implicit-query.decorator';
import { ApiImplicitParam } from '@nestjs/swagger/dist/decorators/api-implicit-param.decorator';
import { ExportSchemaDTO, InternalServerErrorDTO, MessageSchemaDTO, SchemaDTO, SystemSchemaDTO, TaskDTO, VersionSchemaDTO } from '@middlewares/validation/schemas';
import { Auth } from '@auth/auth.decorator';

const ONLY_SR = ' Only users with the Standard Registry role are allowed to make the request.'

/**
 * Prepare the schema pagination
 *
 * @param req
 * @param user
 */
function prepareSchemaPagination(req: any, user: any, topicId?: string): any {
    const options: any = {};
    options.pageIndex = undefined;
    options.pageSize = undefined;
    if (req.query && req.query.pageIndex && req.query.pageSize) {
        options.pageIndex = req.query.pageIndex;
        options.pageSize = req.query.pageSize;
    }
    if (req.query) {
        options.category = req.query.category;
        if (topicId) {
            options.topicId = topicId;
        } else {
            options.policyId = req.query.policyId;
            options.moduleId = req.query.moduleId;
            options.toolId = req.query.toolId;
            options.topicId = req.query.topicId;
        }
    }
    options.owner = user.parent;
    if (user.role === UserRole.STANDARD_REGISTRY) {
        options.owner = user.did;
    }
    return options;
}

/**
 * Create new schema
 * @param {ISchema} newSchema
 * @param {string} owner
 * @param {string} topicId
 * @returns {Promise<ISchema[]>}
 */
export async function createSchema(newSchema: ISchema, owner: string, topicId?: string): Promise<ISchema[]> {
    const guardians = new Guardians();
    newSchema.topicId = topicId;
    newSchema.category = newSchema.category || SchemaCategory.POLICY;
    SchemaHelper.checkSchemaKey(newSchema);
    SchemaHelper.updateOwner(newSchema, owner);
    const schemas = await guardians.createSchema(newSchema);
    SchemaHelper.updatePermission(schemas, owner);
    return schemas;
}

/**
 * Async create new schema
 * @param {ISchema} newSchema
 * @param {string} owner
 * @param {string} topicId
 * @param {any} task
 */
export async function createSchemaAsync(newSchema: ISchema, owner: string, topicId: string, task: any): Promise<any> {
    const taskManager = new TaskManager();
    const guardians = new Guardians();
    taskManager.addStatus(task.taskId, 'Check schema version', StatusType.PROCESSING);
    newSchema.topicId = topicId;
    newSchema.category = newSchema.category || SchemaCategory.POLICY;
    SchemaHelper.checkSchemaKey(newSchema);
    SchemaHelper.updateOwner(newSchema, owner);
    await guardians.createSchemaAsync(newSchema, task);
}

/**
 * Copy schema
 * @param iri
 * @param topicId
 * @param name
 * @param owner
 * @param task
 */
export async function copySchemaAsync(iri: string, topicId: string, name: string, owner: string, task: any): Promise<any> {
    const taskManager = new TaskManager();
    const guardians = new Guardians();
    taskManager.addStatus(task.taskId, 'Check schema version', StatusType.PROCESSING);
    await guardians.copySchemaAsync(iri, topicId, name, owner, task);
}

/**
 * Update schema
 * @param {ISchema} newSchema
 * @param {string} owner
 * @returns {Promise<ISchema[]>}
 */
export async function updateSchema(newSchema: ISchema, owner: string): Promise<ISchema[]> {
    const guardians = new Guardians();
    const schema = await guardians.getSchemaById(newSchema.id);
    if (!schema) {
        throw new Error('Schema does not exist.');
    }
    if (schema.creator !== owner) {
        throw new Error('Invalid creator.');
    }

    SchemaHelper.checkSchemaKey(newSchema);
    SchemaHelper.updateOwner(newSchema, owner);
    const schemas = (await guardians.updateSchema(newSchema));
    SchemaHelper.updatePermission(schemas, owner);
    return schemas;
}

@Controller('schema')
@ApiTags('schema')
export class SingleSchemaApi {
    @Get('/:schemaId')
    @HttpCode(HttpStatus.OK)
    async getSchema(@Req() req, @Response() res): Promise<any> {
        await checkPermission(UserRole.STANDARD_REGISTRY, UserRole.AUDITOR, UserRole.USER)(req.user);
        try {
            const user = req.user;
            const schemaId = req.params.schemaId;
            const guardians = new Guardians();
            const schema = await guardians.getSchemaById(schemaId);
            if (!schema) {
                throw new HttpException('Schema not found', HttpStatus.NOT_FOUND)
            }
            let owner = user.parent;
            if (user.role === UserRole.STANDARD_REGISTRY) {
                owner = user.did;
            }
            if (!schema.system && schema.owner && schema.owner !== owner) {
                throw new HttpException('Invalid creator.', HttpStatus.FORBIDDEN)

            }
            if (schema.system) {
                schema.readonly = schema.readonly || schema.owner !== owner;
            } else {
                SchemaHelper.updatePermission([schema], owner);
            }
            return res.json(SchemaUtils.toOld(schema));
        } catch (error) {
            new Logger().error(error, ['API_GATEWAY']);
            throw error
        }
    }

    @Get('/:schemaId/parents')
    @HttpCode(HttpStatus.OK)
    @ApiExtraModels(SchemaDTO, InternalServerErrorDTO)
    @ApiSecurity('bearerAuth')
    @ApiOperation({
        summary: 'Returns all parent schemas.',
        description: 'Returns all parent schemas.',
    })
    @ApiImplicitParam({
        name: 'schemaId',
        type: String,
        description: 'Schema identifier',
        required: true
    })
    @ApiOkResponse({
        description: 'Successful operation.',
        isArray: true,
        type: SchemaDTO
    })
    @ApiUnauthorizedResponse({
        description: 'Unauthorized.',
    })
    @ApiForbiddenResponse({
        description: 'Forbidden.',
    })
    @ApiInternalServerErrorResponse({
        description: 'Internal server error.',
        type: InternalServerErrorDTO
    })
    async getSchemaParents(@Req() req): Promise<any> {
        await checkPermission(UserRole.STANDARD_REGISTRY, UserRole.AUDITOR, UserRole.USER)(req.user);
        try {
            const user = req.user;
            const schemaId = req.params.schemaId;
            const guardians = new Guardians();
            const schemas = await guardians.getSchemaParents(schemaId, user?.did);
            return SchemaUtils.toOld(schemas);
        } catch (error) {
            new Logger().error(error, ['API_GATEWAY']);
            throw error
        }
    }

    @Get('/:schemaId/tree')
    @HttpCode(HttpStatus.OK)
    @ApiExtraModels(InternalServerErrorDTO)
    @ApiSecurity('bearerAuth')
    @ApiOperation({
        summary: 'Returns schema tree.',
        description: 'Returns schema tree.',
    })
    @ApiImplicitParam({
        name: 'schemaId',
        type: String,
        description: 'Schema identifier',
        required: true
    })
    @ApiOkResponse({
        description: 'Successful operation.',
        schema: {
            type: 'object',
            properties: {
                name: {
                    type: 'string'
                },
                type: {
                    type: 'string'
                },
                children: {
                    type: 'array',
                    items: {
                        type: 'object'
                    }
                }
            }
        }
    })
    @ApiUnauthorizedResponse({
        description: 'Unauthorized.',
    })
    @ApiForbiddenResponse({
        description: 'Forbidden.',
    })
    @ApiInternalServerErrorResponse({
        description: 'Internal server error.',
        type: InternalServerErrorDTO
    })
    async getSchemaTree(@Req() req): Promise<any> {
        await checkPermission(UserRole.STANDARD_REGISTRY, UserRole.AUDITOR, UserRole.USER)(req.user);
        try {
            const user = req.user;
            const schemaId = req.params.schemaId;
            const guardians = new Guardians();
            const tree = await guardians.getSchemaTree(schemaId, user?.did);
            return tree;
        } catch (error) {
            new Logger().error(error, ['API_GATEWAY']);
            throw error
        }
    }
}

@Controller('schemas')
@ApiTags('schemas')
export class SchemaApi {

    @Client({
        transport: Transport.NATS,
        options: {
            // name: `${process.env.SERVICE_CHANNEL}`,
            servers: [
                `nats://${process.env.MQ_ADDRESS}:4222`
            ]
        }
    })
    client: ClientProxy;

    /**
     * Get page
     */
    @Get('/')
    @ApiSecurity('bearerAuth')
    @ApiOperation({
        summary: 'Return a list of all schemas.',
        description: 'Returns all schemas.',
    })
    @ApiImplicitQuery({
        name: 'pageIndex',
        type: Number,
        description: 'The number of pages to skip before starting to collect the result set',
        required: false,
        example: 0
    })
    @ApiImplicitQuery({
        name: 'pageSize',
        type: Number,
        description: 'The numbers of items to return',
        required: false,
        example: 20
    })
    @ApiImplicitQuery({
        name: 'category',
        type: String,
        description: 'Schema category',
        required: false,
        example: SchemaCategory.POLICY
    })
    @ApiImplicitQuery({
        name: 'policyId',
        type: String,
        description: 'Policy id',
        required: false,
        example: '000000000000000000000001'
    })
    @ApiImplicitQuery({
        name: 'moduleId',
        type: String,
        description: 'Module id',
        required: false,
        example: '000000000000000000000001'
    })
    @ApiImplicitQuery({
        name: 'toolId',
        type: String,
        description: 'Tool id',
        required: false,
        example: '000000000000000000000001'
    })
    @ApiImplicitQuery({
        name: 'topicId',
        type: String,
        description: 'Topic id',
        required: false,
        example: '0.0.1'
    })
    @ApiOkResponse({
        description: 'Successful operation.',
        isArray: true,
        headers: {
            'x-total-count': {
                schema: {
                    'type': 'integer'
                },
                description: 'Total items in the collection.'
            }
        },
        type: SchemaDTO
    })
    @ApiUnauthorizedResponse({
        description: 'Unauthorized.',
    })
    @ApiForbiddenResponse({
        description: 'Forbidden.',
    })
    @ApiInternalServerErrorResponse({
        description: 'Internal server error.',
        type: InternalServerErrorDTO
    })
    @HttpCode(HttpStatus.OK)
    async getSchemasPage(@Req() req, @Response() res): Promise<any> {
        await checkPermission(UserRole.STANDARD_REGISTRY, UserRole.AUDITOR, UserRole.USER)(req.user);
        try {
            const guardians = new Guardians();
            const user = req.user;
            const options: any = prepareSchemaPagination(req, user);
            const { items, count } = await guardians.getSchemasByOwner(options);
            SchemaHelper.updatePermission(items, user.did);
            return res.setHeader('X-Total-Count', count).json(SchemaUtils.toOld(items));
        } catch (error) {
            new Logger().error(error, ['API_GATEWAY']);
            throw new HttpException(error.message, HttpStatus.INTERNAL_SERVER_ERROR);
        }
    }

    /**
     * Get page
     */
    @Get('/:topicId')
    @ApiSecurity('bearerAuth')
    @ApiOperation({
        summary: 'Return a list of all schemas.',
        description: 'Returns all schemas.',
    })
    @ApiImplicitParam({
        name: 'topicId',
        type: String,
        description: 'Topic Id',
        required: true,
        example: '0.0.1'
    })
    @ApiImplicitQuery({
        name: 'pageIndex',
        type: Number,
        description: 'The number of pages to skip before starting to collect the result set',
        required: false,
        example: 0
    })
    @ApiImplicitQuery({
        name: 'pageSize',
        type: Number,
        description: 'The numbers of items to return',
        required: false,
        example: 20
    })
    @ApiImplicitQuery({
        name: 'category',
        type: String,
        description: 'Schema category',
        required: false,
        example: SchemaCategory.POLICY
    })
    @ApiOkResponse({
        description: 'Successful operation.',
        isArray: true,
        headers: {
            'x-total-count': {
                schema: {
                    'type': 'integer'
                },
                description: 'Total items in the collection.'
            }
        },
        type: SchemaDTO
    })
    @ApiUnauthorizedResponse({
        description: 'Unauthorized.',
    })
    @ApiForbiddenResponse({
        description: 'Forbidden.',
    })
    @ApiInternalServerErrorResponse({
        description: 'Internal server error.',
        type: InternalServerErrorDTO
    })
    @HttpCode(HttpStatus.OK)
    async getSchemasPageByTopicId(@Req() req, @Response() res): Promise<any> {
        await checkPermission(UserRole.STANDARD_REGISTRY, UserRole.USER, UserRole.AUDITOR)(req.user);
        try {
            const guardians = new Guardians();
            const user = req.user;
            const { topicId } = req.params;
            const options = prepareSchemaPagination(req, user, topicId);
            const { items, count } = await guardians.getSchemasByOwner(options);
            SchemaHelper.updatePermission(items, user.did);
            return res.setHeader('X-Total-Count', count).json(SchemaUtils.toOld(items));
        } catch (error) {
            new Logger().error(error, ['API_GATEWAY']);
            throw new HttpException(error.message, HttpStatus.INTERNAL_SERVER_ERROR);
        }
    }

    /**
     * Get schema by type
     */
    @Get('/type/:schemaType')
    @ApiSecurity('bearerAuth')
    @ApiOperation({
        summary: 'Finds the schema using the json document type.',
        description: 'Finds the schema using the json document type.',
    })
    @ApiImplicitParam({
        name: 'schemaType',
        type: String,
        description: 'Type',
        required: true
    })
    @ApiOkResponse({
        description: 'Successful operation.',
        type: SchemaDTO
    })
    @ApiUnauthorizedResponse({
        description: 'Unauthorized.',
    })
    @ApiForbiddenResponse({
        description: 'Forbidden.',
    })
    @ApiInternalServerErrorResponse({
        description: 'Internal server error.',
        type: InternalServerErrorDTO
    })
    @HttpCode(HttpStatus.OK)
    async getSchemaByType(@Req() req, @Response() res): Promise<any> {
        await checkPermission(UserRole.STANDARD_REGISTRY, UserRole.USER, UserRole.AUDITOR)(req.user)
        let schema: any;
        try {
            const guardians = new Guardians();
            schema = await guardians.getSchemaByType(req.params.schemaType);
        } catch (error) {
            new Logger().error(error, ['API_GATEWAY']);
            throw new HttpException(error.message, HttpStatus.INTERNAL_SERVER_ERROR);
        }
        if (!schema) {
            throw new HttpException(`Schema not found: ${req.params.schemaType}`, HttpStatus.NOT_FOUND);
        }
        try {
            return res.send({
                uuid: schema.uuid,
                iri: schema.iri,
                name: schema.name,
                version: schema.version,
                document: schema.document,
                documentURL: schema.documentURL,
                context: schema.context,
                contextURL: schema.contextURL,
            });
        } catch (error) {
            new Logger().error(error, ['API_GATEWAY']);
            throw new HttpException(error.message, HttpStatus.INTERNAL_SERVER_ERROR);
        }
    }

    /**
     * Get all schemas
     */
    @Get('/list/all')
    @ApiSecurity('bearerAuth')
    @ApiOperation({
        summary: 'Returns a list of schemas.',
        description: 'Returns a list of schemas.' + ONLY_SR,
    })
    @ApiOkResponse({
        description: 'Successful operation.',
        isArray: true,
        type: SchemaDTO
    })
    @ApiUnauthorizedResponse({
        description: 'Unauthorized.',
    })
    @ApiForbiddenResponse({
        description: 'Forbidden.',
    })
    @ApiInternalServerErrorResponse({
        description: 'Internal server error.',
        type: InternalServerErrorDTO
    })
    @HttpCode(HttpStatus.OK)
    async getAll(@Req() req, @Response() res): Promise<any> {
        await checkPermission(UserRole.STANDARD_REGISTRY)(req.user);
        try {
            const user = req.user;
            const guardians = new Guardians();
            if (user.did) {
                const schemas = await guardians.getListSchemas(user.did);
                return res.send(schemas);
            }
            res.send([]);
        } catch (error) {
            new Logger().error(error, ['API_GATEWAY']);
            throw error;
        }
    }

    /**
     * Get sub schemas
     */
    @Get('/list/sub')
    @ApiSecurity('bearerAuth')
    @ApiOperation({
        summary: 'Returns a list of schemas.',
        description: 'Returns a list of schemas.' + ONLY_SR,
    })
    @ApiImplicitQuery({
        name: 'topicId',
        type: String,
        description: 'Topic Id',
        required: false,
        example: '0.0.1'
    })
    @ApiImplicitQuery({
        name: 'category',
        type: String,
        description: 'Schema category',
        required: false,
        example: SchemaCategory.POLICY
    })
    @ApiOkResponse({
        description: 'Successful operation.',
        isArray: true,
        type: SchemaDTO
    })
    @ApiUnauthorizedResponse({
        description: 'Unauthorized.',
    })
    @ApiForbiddenResponse({
        description: 'Forbidden.',
    })
    @ApiInternalServerErrorResponse({
        description: 'Internal server error.',
        type: InternalServerErrorDTO
    })
    @HttpCode(HttpStatus.OK)
    async getSub(@Req() req, @Response() res): Promise<any> {
        await checkPermission(UserRole.STANDARD_REGISTRY)(req.user);
        try {
            const guardians = new Guardians();
            if (!req.user.did) {
                return res.send([]);
            }
            const schemas = await guardians.getSubSchemas(
                req.query.category,
                req.query.topicId,
                req.user.did
            );
            return res.send(schemas);
        } catch (error) {
            new Logger().error(error, ['API_GATEWAY']);
            throw error;
        }
    }

    /**
     * Create Schema
     */
    @Post('/:topicId')
    @ApiSecurity('bearerAuth')
    @ApiOperation({
        summary: 'Creates a new schema.',
        description: 'Creates a new schema.' + ONLY_SR,
    })
    @ApiImplicitParam({
        name: 'topicId',
        type: String,
        description: 'Topic Id',
        required: true,
        example: '0.0.1'
    })
    @ApiBody({
        description: 'Object that contains a valid schema.',
        required: true,
        type: SchemaDTO
    })
    @ApiOkResponse({
        description: 'Successful operation.',
        isArray: true,
        type: SchemaDTO
    })
    @ApiUnauthorizedResponse({
        description: 'Unauthorized.',
    })
    @ApiForbiddenResponse({
        description: 'Forbidden.',
    })
    @ApiInternalServerErrorResponse({
        description: 'Internal server error.',
        type: InternalServerErrorDTO
    })
    @HttpCode(HttpStatus.CREATED)
    async createNewSchema(@Req() req, @Response() res): Promise<any> {
        await checkPermission(UserRole.STANDARD_REGISTRY)(req.user);
        try {
            const user = req.user;
            const newSchema = req.body;
            SchemaUtils.fromOld(newSchema);
            const topicId = req.params.topicId;
            const schemas = await createSchema(
                newSchema,
                user.did,
                topicId,
            );
            return res.status(201).json(SchemaUtils.toOld(schemas));
        } catch (error) {
            new Logger().error(error, ['API_GATEWAY']);
            throw error;
        }
    }

    /**
     * Create Schema (Async)
     */
    @Post('/push/copy')
    @ApiSecurity('bearerAuth')
    @ApiOperation({
        summary: 'Copy schema.',
        description: 'Copy schema.' + ONLY_SR,
    })
    @ApiBody({
        description: 'Object that contains a valid schema.'
    })
    @ApiOkResponse({
        description: 'Successful operation.',
        type: TaskDTO
    })
    @ApiUnauthorizedResponse({
        description: 'Unauthorized.',
    })
    @ApiForbiddenResponse({
        description: 'Forbidden.',
    })
    @ApiInternalServerErrorResponse({
        description: 'Internal server error.',
        type: InternalServerErrorDTO
    })
    @Auth(
        UserRole.STANDARD_REGISTRY,
    )
    @HttpCode(HttpStatus.ACCEPTED)
    async copySchemaAsync(@Body() body: any, @AuthUser() user: any): Promise<any> {
        const taskManager = new TaskManager();
        const task = taskManager.start(TaskAction.CREATE_SCHEMA, user.id);
        RunFunctionAsync<ServiceError>(async () => {
            const { iri, topicId, name } = body;
            await copySchemaAsync(iri, topicId, name, user.did, task);
        }, async (error) => {
            new Logger().error(error, ['API_GATEWAY']);
            taskManager.addError(task.taskId, { code: 500, message: error.message });
        });

        return task;
    }
    /**
     * Create Schema (Async)
     */
    @Post('/push/:topicId')
    @ApiSecurity('bearerAuth')
    @ApiOperation({
        summary: 'Creates a new schema.',
        description: 'Creates a new schema.' + ONLY_SR,
    })
    @ApiImplicitParam({
        name: 'topicId',
        type: String,
        description: 'Topic Id',
        required: true,
        example: '0.0.1'
    })
    @ApiBody({
        description: 'Object that contains a valid schema.',
        required: true,
        type: SchemaDTO
    })
    @ApiOkResponse({
        description: 'Successful operation.',
        type: TaskDTO
    })
    @ApiUnauthorizedResponse({
        description: 'Unauthorized.',
    })
    @ApiForbiddenResponse({
        description: 'Forbidden.',
    })
    @ApiInternalServerErrorResponse({
        description: 'Internal server error.',
        type: InternalServerErrorDTO
    })
    @HttpCode(HttpStatus.ACCEPTED)
    async createNewSchemaAsync(@Req() req, @Response() res): Promise<any> {
        await checkPermission(UserRole.STANDARD_REGISTRY)(req.user);
        const user = req.user;
        const newSchema = req.body;
        const topicId = req.params.topicId;
        const taskManager = new TaskManager();
        const task = taskManager.start(TaskAction.CREATE_SCHEMA, user.id);
        RunFunctionAsync<ServiceError>(async () => {
            SchemaUtils.fromOld(newSchema);
            await createSchemaAsync(
                newSchema,
                user.did,
                topicId,
                task
            );
        }, async (error) => {
            new Logger().error(error, ['API_GATEWAY']);
            taskManager.addError(task.taskId, { code: 500, message: error.message });
        });

        return res.status(202).send(task);
    }

    /**
     * Update Schema
     */
    @Put('/')
    @ApiSecurity('bearerAuth')
    @ApiOperation({
        summary: 'Updates the schema.',
        description: 'Updates the schema.' + ONLY_SR,
    })
    @ApiBody({
        description: 'Object that contains a valid schema.',
        required: true,
        type: SchemaDTO
    })
    @ApiOkResponse({
        description: 'Successful operation.',
        isArray: true,
        type: SchemaDTO
    })
    @ApiUnauthorizedResponse({
        description: 'Unauthorized.',
    })
    @ApiForbiddenResponse({
        description: 'Forbidden.',
    })
    @ApiInternalServerErrorResponse({
        description: 'Internal server error.',
        type: InternalServerErrorDTO
    })
    @HttpCode(HttpStatus.OK)
    async setSchema(@Req() req, @Response() res): Promise<any> {
        await checkPermission(UserRole.STANDARD_REGISTRY)(req.user);
        try {
            const user = req.user;
            const newSchema = req.body;
            const guardians = new Guardians();
            const schema = await guardians.getSchemaById(newSchema.id);
            if (!schema) {
                throw new HttpException('Schema not found.', HttpStatus.NOT_FOUND)
            }
            const error = SchemaUtils.checkPermission(schema, user, SchemaCategory.POLICY);
            if (error) {
                throw new HttpException(error, HttpStatus.FORBIDDEN)
            }
            if (schema.status === SchemaStatus.PUBLISHED) {
                throw new HttpException('Schema is published.', HttpStatus.UNPROCESSABLE_ENTITY)
            }
            SchemaUtils.fromOld(newSchema);
            const schemas = await updateSchema(newSchema, user.did);
            return res.json(SchemaUtils.toOld(schemas));
        } catch (error) {
            new Logger().error(error, ['API_GATEWAY']);
            throw error;
        }
    }

    /**
     * Delete Schema
     */
    @Delete('/:schemaId')
    @ApiSecurity('bearerAuth')
    @ApiOperation({
        summary: 'Deletes the schema with the provided schema ID.',
        description: 'Deletes the schema with the provided schema ID.' + ONLY_SR,
    })
    @ApiImplicitParam({
        name: 'schemaId',
        type: String,
        description: 'Schema ID',
        required: true,
        example: '000000000000000000000001'
    })
    @ApiOkResponse({
        description: 'Successful operation.',
        isArray: true,
        type: SchemaDTO
    })
    @ApiUnauthorizedResponse({
        description: 'Unauthorized.',
    })
    @ApiForbiddenResponse({
        description: 'Forbidden.',
    })
    @ApiInternalServerErrorResponse({
        description: 'Internal server error.',
        type: InternalServerErrorDTO
    })
    @HttpCode(HttpStatus.OK)
    async deleteSchema(@Req() req, @Response() res): Promise<any> {
        await checkPermission(UserRole.STANDARD_REGISTRY)(req.user);
        const user = req.user;
        const guardians = new Guardians();
        const schemaId = req.params.schemaId;
        let schema;
        try {
            schema = await guardians.getSchemaById(schemaId);
        } catch (error) {
            new Logger().error(error, ['API_GATEWAY']);
            throw new HttpException(error.message, HttpStatus.INTERNAL_SERVER_ERROR);
        }
        if (!schema) {
            throw new HttpException('Schema not found.', HttpStatus.NOT_FOUND)
        }
        const error = SchemaUtils.checkPermission(schema, user, SchemaCategory.POLICY);
        if (error) {
            throw new HttpException(error, HttpStatus.FORBIDDEN)
        }
        if (schema.status === SchemaStatus.PUBLISHED) {
            throw new HttpException('Schema is published.', HttpStatus.UNPROCESSABLE_ENTITY)
        }
        try {
            const schemas = (await guardians.deleteSchema(schemaId, user?.did, true) as ISchema[]);
            SchemaHelper.updatePermission(schemas, user.did);
            return res.json(SchemaUtils.toOld(schemas));
        } catch (error) {
            new Logger().error(error, ['API_GATEWAY']);
            throw new HttpException(error.message, HttpStatus.INTERNAL_SERVER_ERROR);
        }
    }

    /**
     * Publish Schema
     */
    @Put('/:schemaId/publish')
    @ApiSecurity('bearerAuth')
    @ApiOperation({
        summary: 'Publishes the schema with the provided schema ID.',
        description: 'Publishes the schema with the provided (internal) schema ID onto IPFS, sends a message featuring IPFS CID into the corresponding Hedera topic.' + ONLY_SR,
    })
    @ApiImplicitParam({
        name: 'schemaId',
        type: String,
        description: 'Schema ID',
        required: true,
        example: '000000000000000000000001'
    })
    @ApiBody({
        description: 'Object that contains version.',
        required: true,
        type: VersionSchemaDTO,
        examples: {
            Version: {
                value: {
                    version: '1.0.0'
                }
            }
        }
    })
    @ApiOkResponse({
        description: 'Successful operation.',
        isArray: true,
        headers: {
            'x-total-count': {
                schema: {
                    'type': 'integer'
                },
                description: 'Total items in the collection.'
            }
        },
        type: SchemaDTO
    })
    @ApiUnauthorizedResponse({
        description: 'Unauthorized.',
    })
    @ApiForbiddenResponse({
        description: 'Forbidden.',
    })
    @ApiInternalServerErrorResponse({
        description: 'Internal server error.',
        type: InternalServerErrorDTO
    })
    @HttpCode(HttpStatus.OK)
    async publishSchema(@Req() req, @Response() res): Promise<any> {
        await checkPermission(UserRole.STANDARD_REGISTRY)(req.user);
        const user = req.user;
        const guardians = new Guardians();
        const schemaId = req.params.schemaId;
        const { version } = req.body;
        let schema: ISchema;
        let allVersion: ISchema[];
        try {
            schema = await guardians.getSchemaById(schemaId);
        } catch (error) {
            new Logger().error(error, ['API_GATEWAY']);
            throw new HttpException(error.message, HttpStatus.INTERNAL_SERVER_ERROR);
        }
        if (!schema) {
            throw new HttpException('Schema not found.', HttpStatus.NOT_FOUND)
        }
        try {
            allVersion = await guardians.getSchemasByUUID(schema.uuid);
        } catch (error) {
            new Logger().error(error, ['API_GATEWAY']);
            throw new HttpException(error.message, HttpStatus.INTERNAL_SERVER_ERROR);
        }
        const error = SchemaUtils.checkPermission(schema, user, SchemaCategory.POLICY);
        if (error) {
            throw new HttpException(error, HttpStatus.FORBIDDEN)
        }
        if (schema.status === SchemaStatus.PUBLISHED) {
            throw new HttpException('Schema is published.', HttpStatus.UNPROCESSABLE_ENTITY)
        }
        if (allVersion.findIndex(s => s.version === version) !== -1) {
            throw new HttpException('Version already exists.', HttpStatus.UNPROCESSABLE_ENTITY)
        }
        try {
            await guardians.publishSchema(schemaId, version, user.did);
            const { items, count } = await guardians.getSchemasByOwner({
                category: SchemaCategory.POLICY,
                owner: user.did
            });
            SchemaHelper.updatePermission(items, user.did);
            return res.setHeader('X-Total-Count', count).json(SchemaUtils.toOld(items));
        } catch (error) {
            new Logger().error(error, ['API_GATEWAY']);
            throw new HttpException(error.message, HttpStatus.INTERNAL_SERVER_ERROR);
        }
    }

    /**
     * Publish Schema (Async)
     */
    @Put('/push/:schemaId/publish')
    @ApiSecurity('bearerAuth')
    @ApiOperation({
        summary: 'Publishes the schema with the provided schema ID.',
        description: 'Publishes the schema with the provided (internal) schema ID onto IPFS, sends a message featuring IPFS CID into the corresponding Hedera topic.' + ONLY_SR,
    })
    @ApiImplicitParam({
        name: 'schemaId',
        type: String,
        description: 'Schema ID',
        required: true,
        example: '000000000000000000000001'
    })
    @ApiBody({
        description: 'Object that contains version.',
        required: true,
        type: VersionSchemaDTO,
        examples: {
            Version: {
                value: {
                    version: '1.0.0'
                }
            }
        }
    })
    @ApiOkResponse({
        description: 'Successful operation.',
        type: TaskDTO
    })
    @ApiUnauthorizedResponse({
        description: 'Unauthorized.',
    })
    @ApiForbiddenResponse({
        description: 'Forbidden.',
    })
    @ApiInternalServerErrorResponse({
        description: 'Internal server error.',
        type: InternalServerErrorDTO
    })
    @HttpCode(HttpStatus.ACCEPTED)
    async publishSchemaAsync(@Req() req, @Response() res): Promise<any> {
        await checkPermission(UserRole.STANDARD_REGISTRY)(req.user);
        const user = req.user;
        const schemaId = req.params.schemaId;
        const guardians = new Guardians();
        const schema = await guardians.getSchemaById(schemaId);
        if (!schema) {
            throw new HttpException('Schema not found', HttpStatus.NOT_FOUND)
        }
        const notAllowed = SchemaUtils.checkPermission(schema, user, SchemaCategory.POLICY);
        if (notAllowed) {
            throw new HttpException(notAllowed, HttpStatus.FORBIDDEN)
        }
        const taskManager = new TaskManager();
        const task = taskManager.start(TaskAction.PUBLISH_SCHEMA, user.id);
        const version = req.body.version;
        RunFunctionAsync<ServiceError>(async () => {
            if (schema.status === SchemaStatus.PUBLISHED) {
                taskManager.addError(task.taskId, { code: 500, message: 'Schema is published.' });
                return;
            }
            const allVersion = await guardians.getSchemasByUUID(schema.uuid);
            if (allVersion.findIndex(s => s.version === version) !== -1) {
                taskManager.addError(task.taskId, { code: 500, message: 'Version already exists.' });
                return;
            }
            await guardians.publishSchemaAsync(schemaId, version, user.did, task);
        }, async (error) => {
            new Logger().error(error, ['API_GATEWAY']);
            taskManager.addError(task.taskId, { code: 500, message: error.message });
        });

        return res.status(202).send(task);
    }

    /**
     * Preview Schema from IPFS
     */
    @Post('/import/message/preview')
    @ApiSecurity('bearerAuth')
    @ApiOperation({
        summary: 'Previews the schema from IPFS without loading it into the local DB.',
        description: 'Previews the schema from IPFS without loading it into the local DB.' + ONLY_SR,
    })
    @ApiBody({
        description: 'Object that contains version.',
        required: true,
        type: MessageSchemaDTO,
        examples: {
            Message: {
                value: {
                    messageId: '0000000000.000000000'
                }
            }
        }
    })
    @ApiOkResponse({
        description: 'Successful operation.',
        schema: {
            'type': 'object'
        },
    })
    @ApiUnauthorizedResponse({
        description: 'Unauthorized.',
    })
    @ApiForbiddenResponse({
        description: 'Forbidden.',
    })
    @ApiInternalServerErrorResponse({
        description: 'Internal server error.',
        type: InternalServerErrorDTO
    })
    @HttpCode(HttpStatus.OK)
    async importFromMessagePreview(@Req() req, @Response() res): Promise<any> {
        await checkPermission(UserRole.STANDARD_REGISTRY)(req.user);
        try {
            const messageId = req.body.messageId;
            const guardians = new Guardians();
            const schemaToPreview = await guardians.previewSchemasByMessages([messageId]);
            return res.json(schemaToPreview);
        } catch (error) {
            new Logger().error(error, ['API_GATEWAY']);
            throw new HttpException(error.message, HttpStatus.INTERNAL_SERVER_ERROR);
        }
    }

    /**
     * Preview Schema from IPFS (Async)
     */
    @Post('/push/import/message/preview')
    @ApiSecurity('bearerAuth')
    @ApiOperation({
        summary: 'Previews the schema from IPFS without loading it into the local DB.',
        description: 'Previews the schema from IPFS without loading it into the local DB.' + ONLY_SR,
    })
    @ApiBody({
        description: 'Object that contains version.',
        required: true,
        type: MessageSchemaDTO,
        examples: {
            Message: {
                value: {
                    messageId: '0000000000.000000000'
                }
            }
        }
    })
    @ApiOkResponse({
        description: 'Successful operation.',
        type: TaskDTO
    })
    @ApiUnauthorizedResponse({
        description: 'Unauthorized.',
    })
    @ApiForbiddenResponse({
        description: 'Forbidden.',
    })
    @ApiInternalServerErrorResponse({
        description: 'Internal server error.',
        type: InternalServerErrorDTO
    })
    @HttpCode(HttpStatus.ACCEPTED)
    async importFromMessagePreviewAsync(@Req() req, @Response() res): Promise<any> {
        await checkPermission(UserRole.STANDARD_REGISTRY)(req.user);
        const user = req.user;
        const messageId = req.body.messageId;
        if (!messageId) {
            throw new HttpException('Schema ID in body is empty', HttpStatus.UNPROCESSABLE_ENTITY);
        }
        const taskManager = new TaskManager();
        const task = taskManager.start(TaskAction.PREVIEW_SCHEMA_MESSAGE, user.id);
        RunFunctionAsync<ServiceError>(async () => {
            const guardians = new Guardians();
            await guardians.previewSchemasByMessagesAsync([messageId], task);
        }, async (error) => {
            new Logger().error(error, ['API_GATEWAY']);
            taskManager.addError(task.taskId, { code: 500, message: error.message });
        });

        return res.status(202).send(task);
    }

    /**
     * Preview Schema from a zip file
     */
    @Post('/import/file/preview')
    @ApiSecurity('bearerAuth')
    @ApiOperation({
        summary: 'Previews the schema from a zip file.',
        description: 'Previews the schema from a zip file.' + ONLY_SR,
    })
    @ApiBody({
        description: 'A zip file containing schema to be imported.',
        required: true
    })
    @ApiOkResponse({
        description: 'Successful operation.',
        schema: {
            'type': 'object'
        },
    })
    @ApiUnauthorizedResponse({
        description: 'Unauthorized.',
    })
    @ApiForbiddenResponse({
        description: 'Forbidden.',
    })
    @ApiInternalServerErrorResponse({
        description: 'Internal server error.',
        type: InternalServerErrorDTO
    })
    @HttpCode(HttpStatus.OK)
    async importFromFilePreview(@Req() req, @Response() res): Promise<any> {
        await checkPermission(UserRole.STANDARD_REGISTRY)(req.user);
        const zip = req.body;
        if (!zip) {
            throw new HttpException('File in body is empty', HttpStatus.UNPROCESSABLE_ENTITY)
        }
        try {
            const guardians = new Guardians();
            const { schemas } = await SchemaImportExport.parseZipFile(zip);
            const schemaToPreview = await guardians.previewSchemasByFile(schemas);
            return res.json(schemaToPreview);
        } catch (error) {
            new Logger().error(error, ['API_GATEWAY']);
            throw new HttpException(error.message, HttpStatus.INTERNAL_SERVER_ERROR);
        }
    }

    /**
     * Import Schema from IPFS
     */
    @Post('/:topicId/import/message')
    @ApiSecurity('bearerAuth')
    @ApiOperation({
        summary: 'Imports new schema from IPFS into the local DB.',
        description: 'Imports new schema from IPFS into the local DB.' + ONLY_SR,
    })
    @ApiImplicitParam({
        name: 'topicId',
        type: String,
        description: 'Topic Id',
        required: true,
        example: '0.0.1'
    })
    @ApiBody({
        description: 'Object that contains version.',
        required: true,
        type: MessageSchemaDTO,
        examples: {
            Message: {
                value: {
                    messageId: '0000000000.000000000'
                }
            }
        }
    })
    @ApiOkResponse({
        description: 'Successful operation.',
        isArray: true,
        headers: {
            'x-total-count': {
                schema: {
                    'type': 'integer'
                },
                description: 'Total items in the collection.'
            }
        },
        type: SchemaDTO
    })
    @ApiUnauthorizedResponse({
        description: 'Unauthorized.',
    })
    @ApiForbiddenResponse({
        description: 'Forbidden.',
    })
    @ApiInternalServerErrorResponse({
        description: 'Internal server error.',
        type: InternalServerErrorDTO
    })
    @HttpCode(HttpStatus.CREATED)
    async importFromMessage(@Req() req, @Response() res): Promise<any> {
        await checkPermission(UserRole.STANDARD_REGISTRY)(req.user);
        const user = req.user;
        const topicId = req.params.topicId;
        const guardians = new Guardians();
        const messageId = req.body.messageId;
        if (!messageId) {
            throw new HttpException('message ID in body is required', HttpStatus.UNPROCESSABLE_ENTITY)
        }
        try {
            await guardians.importSchemasByMessages([messageId], req.user.did, topicId);
            const { items, count } = await guardians.getSchemasByOwner({
                category: SchemaCategory.POLICY,
                owner: user.did
            });
            SchemaHelper.updatePermission(items, user.did);
            return res.status(201).setHeader('X-Total-Count', count).json(SchemaUtils.toOld(items));
        } catch (error) {
            new Logger().error(error, ['API_GATEWAY']);
            throw new HttpException(error.message, HttpStatus.INTERNAL_SERVER_ERROR);
        }
    }

    /**
     * Import Schema from IPFS (Async)
     */
    @Post('/push/:topicId/import/message')
    @ApiSecurity('bearerAuth')
    @ApiOperation({
        summary: 'Imports new schema from IPFS into the local DB.',
        description: 'Imports new schema from IPFS into the local DB.' + ONLY_SR,
    })
    @ApiImplicitParam({
        name: 'topicId',
        type: String,
        description: 'Topic Id',
        required: true,
        example: '0.0.1'
    })
    @ApiBody({
        description: 'Object that contains version.',
        required: true,
        type: MessageSchemaDTO,
        examples: {
            Message: {
                value: {
                    messageId: '0000000000.000000000'
                }
            }
        }
    })
    @ApiOkResponse({
        description: 'Successful operation.',
        type: TaskDTO
    })
    @ApiUnauthorizedResponse({
        description: 'Unauthorized.',
    })
    @ApiForbiddenResponse({
        description: 'Forbidden.',
    })
    @ApiInternalServerErrorResponse({
        description: 'Internal server error.',
        type: InternalServerErrorDTO
    })
    @HttpCode(HttpStatus.ACCEPTED)
    async importFromMessageAsync(@Req() req, @Response() res): Promise<any> {
        await checkPermission(UserRole.STANDARD_REGISTRY)(req.user);
        const user = req.user;
        const topicId = req.params.topicId;
        const messageId = req.body.messageId;
        if (!messageId) {
            throw new HttpException('Schema ID in body is empty', HttpStatus.UNPROCESSABLE_ENTITY);
        }
        const taskManager = new TaskManager();
        const task = taskManager.start(TaskAction.IMPORT_SCHEMA_MESSAGE, user.id);
        RunFunctionAsync<ServiceError>(async () => {
            const guardians = new Guardians();
            await guardians.importSchemasByMessagesAsync([messageId], user.did, topicId, task);
        }, async (error) => {
            new Logger().error(error, ['API_GATEWAY']);
            taskManager.addError(task.taskId, { code: 500, message: error.message });
        });

        return res.status(202).send(task);
    }

    /**
     * Import Schema from a zip file
     */
    @Post('/:topicId/import/file')
    @ApiSecurity('bearerAuth')
    @ApiOperation({
        summary: 'Imports new schema from a zip file into the local DB.',
        description: 'Imports new schema from a zip file into the local DB.' + ONLY_SR,
    })
    @ApiImplicitParam({
        name: 'topicId',
        type: String,
        description: 'Topic Id',
        required: true,
        example: '0.0.1'
    })
    @ApiBody({
        description: 'A zip file containing schema to be imported.',
        required: true
    })
    @ApiOkResponse({
        description: 'Successful operation.',
        isArray: true,
        headers: {
            'x-total-count': {
                schema: {
                    'type': 'integer'
                },
                description: 'Total items in the collection.'
            }
        },
        type: SchemaDTO
    })
    @ApiUnauthorizedResponse({
        description: 'Unauthorized.',
    })
    @ApiForbiddenResponse({
        description: 'Forbidden.',
    })
    @ApiInternalServerErrorResponse({
        description: 'Internal server error.',
        type: InternalServerErrorDTO
    })
    @HttpCode(HttpStatus.CREATED)
    async importToTopicFromFile(@Req() req, @Response() res): Promise<any> {
        await checkPermission(UserRole.STANDARD_REGISTRY)(req.user);
        const user = req.user;
        const guardians = new Guardians();
        const zip = req.body;
        const topicId = req.params.topicId;
        if (!zip) {
            throw new HttpException('File in body is empty', HttpStatus.UNPROCESSABLE_ENTITY)
        }
        try {
            const files = await SchemaImportExport.parseZipFile(zip);
            await guardians.importSchemasByFile(files, req.user.did, topicId);
            const { items, count } = await guardians.getSchemasByOwner({
                category: SchemaCategory.POLICY,
                owner: user.did
            });
            SchemaHelper.updatePermission(items, user.did);
            return res.status(201).setHeader('X-Total-Count', count).json(SchemaUtils.toOld(items));
        } catch (error) {
            new Logger().error(error, ['API_GATEWAY']);
            throw new HttpException(error.message, HttpStatus.INTERNAL_SERVER_ERROR);
        }
    }

    /**
     * Import Schema from a zip file (Async)
     */
    @Post('/push/:topicId/import/file')
    @ApiSecurity('bearerAuth')
    @ApiOperation({
        summary: 'Imports new schema from a zip file into the local DB.',
        description: 'Imports new schema from a zip file into the local DB.' + ONLY_SR,
    })
    @ApiImplicitParam({
        name: 'topicId',
        type: String,
        description: 'Topic Id',
        required: true,
        example: '0.0.1'
    })
    @ApiBody({
        description: 'A zip file containing schema to be imported.',
        required: true
    })
    @ApiOkResponse({
        description: 'Successful operation.',
        type: TaskDTO
    })
    @ApiUnauthorizedResponse({
        description: 'Unauthorized.',
    })
    @ApiForbiddenResponse({
        description: 'Forbidden.',
    })
    @ApiInternalServerErrorResponse({
        description: 'Internal server error.',
        type: InternalServerErrorDTO
    })
    @HttpCode(HttpStatus.ACCEPTED)
    async importToTopicFromFileAsync(@Req() req, @Response() res): Promise<any> {
        await checkPermission(UserRole.STANDARD_REGISTRY)(req.user);
        const user = req.user;
        const zip = req.body;
        if (!zip) {
            throw new HttpException('File in body is empty', HttpStatus.UNPROCESSABLE_ENTITY)
        }
        const topicId = req.params.topicId;
        const taskManager = new TaskManager();
        const task = taskManager.start(TaskAction.IMPORT_SCHEMA_FILE, user.id);
        RunFunctionAsync<ServiceError>(async () => {
            const files = await SchemaImportExport.parseZipFile(zip);
            const guardians = new Guardians();
            await guardians.importSchemasByFileAsync(files, user.did, topicId, task);
        }, async (error) => {
            new Logger().error(error, ['API_GATEWAY']);
            taskManager.addError(task.taskId, { code: 500, message: error.message });
        });

        return res.status(202).send(task);
    }

    @Get('/:schemaId/export/message')
    @ApiSecurity('bearerAuth')
    @ApiOperation({
        summary: 'Returns Hedera message IDs of the published schemas.',
        description: 'Returns Hedera message IDs of the published schemas, these messages contain IPFS CIDs of these schema files.' + ONLY_SR,
    })
    @ApiImplicitParam({
        name: 'schemaId',
        type: String,
        description: 'Schema ID',
        required: true,
        example: '000000000000000000000001'
    })
    @ApiOkResponse({
        description: 'Successful operation.',
        type: ExportSchemaDTO
    })
    @ApiUnauthorizedResponse({
        description: 'Unauthorized.',
    })
    @ApiForbiddenResponse({
        description: 'Forbidden.',
    })
    @ApiInternalServerErrorResponse({
        description: 'Internal server error.',
        type: InternalServerErrorDTO
    })
    @HttpCode(HttpStatus.OK)
    async exportMessage(@Req() req, @Response() res): Promise<any> {
        await checkPermission(UserRole.STANDARD_REGISTRY)(req.user);
        try {
            const guardians = new Guardians();
            const id = req.params.schemaId;
            const schemas = await guardians.exportSchemas([id]);
            const scheme = schemas[0];
            if (!scheme) {
                throw new HttpException(`Cannot export schema ${req.params.schemaId}`, HttpStatus.UNPROCESSABLE_ENTITY);
            }
            return res.send({
                id: scheme.id,
                name: scheme.name,
                description: scheme.description,
                version: scheme.version,
                messageId: scheme.messageId,
                owner: scheme.owner
            });
        } catch (error) {
            new Logger().error(error, ['API_GATEWAY']);
            throw error
        }
    }

    @Get('/:schemaId/export/file')
    @ApiSecurity('bearerAuth')
    @ApiOperation({
        summary: 'Returns schema files for the schema.',
        description: 'Returns schema files for the schema.' + ONLY_SR,
    })
    @ApiImplicitParam({
        name: 'schemaId',
        type: String,
        description: 'Schema ID',
        required: true,
        example: '000000000000000000000001'
    })
    @ApiOkResponse({
        description: 'Successful operation. Response zip file.'
    })
    @ApiUnauthorizedResponse({
        description: 'Unauthorized.',
    })
    @ApiForbiddenResponse({
        description: 'Forbidden.',
    })
    @ApiInternalServerErrorResponse({
        description: 'Internal server error.',
        type: InternalServerErrorDTO
    })
    @HttpCode(HttpStatus.OK)
    async exportToFile(@Req() req, @Response() res): Promise<any> {
        await checkPermission(UserRole.STANDARD_REGISTRY)(req.user);
        try {
            const guardians = new Guardians();
            const id = req.params.schemaId;
            const schemas = await guardians.exportSchemas([id]);
            if (!schemas || !schemas.length) {
                throw new HttpException(`Cannot export schema ${req.params.schemaId}`, HttpStatus.UNPROCESSABLE_ENTITY)
            }
            const ids = schemas.map(s => s.id);
            const tags = await guardians.exportTags('Schema', ids);
            const name = `${Date.now()}`;
            const zip = await SchemaImportExport.generateZipFile({ schemas, tags });
            const arcStream = zip.generateNodeStream({
                type: 'nodebuffer',
                compression: 'DEFLATE',
                compressionOptions: {
                    level: 3
                }
            });
            res.setHeader('Content-disposition', `attachment; filename=${name}`);
            res.setHeader('Content-type', 'application/zip');
            arcStream.pipe(res);
            return res;
        } catch (error) {
            new Logger().error(error, ['API_GATEWAY']);
            throw error;
        }
    }

    /**
     * Create system schema
     */
    @Post('/system/:username')
    @ApiSecurity('bearerAuth')
    @ApiOperation({
        summary: 'Creates a new system schema.',
        description: 'Creates a new system schema.' + ONLY_SR
    })
    @ApiImplicitParam({
        name: 'username',
        type: String,
        description: 'username',
        required: true,
        example: 'username'
    })
    @ApiOkResponse({
        description: 'Successful operation.',
        type: SchemaDTO
    })
    @ApiUnauthorizedResponse({
        description: 'Unauthorized.',
    })
    @ApiForbiddenResponse({
        description: 'Forbidden.',
    })
    @ApiInternalServerErrorResponse({
        description: 'Internal server error.',
        type: InternalServerErrorDTO
    })
    @HttpCode(HttpStatus.CREATED)
    async postSystemSchema(@Body() body: SystemSchemaDTO, @Req() req, @Response() res): Promise<any> {
        await checkPermission(UserRole.STANDARD_REGISTRY)(req.user);
        try {
            const user = req.user;
            const newSchema = body as any;

            if (newSchema.entity !== SchemaEntity.STANDARD_REGISTRY
                && newSchema.entity !== SchemaEntity.USER) {
                throw new HttpException(`Invalid schema types. Entity must be ${SchemaEntity.STANDARD_REGISTRY} or ${SchemaEntity.USER}`, HttpStatus.UNPROCESSABLE_ENTITY)
            }

            const guardians = new Guardians();
            const owner = user.username;

            SchemaUtils.fromOld(newSchema);
            delete newSchema.version;
            delete newSchema.id;
            delete newSchema._id;
            delete newSchema.status;
            delete newSchema.topicId;

            SchemaHelper.updateOwner(newSchema, owner);
            const schema = await guardians.createSystemSchema(newSchema);

            return res.status(201).json(SchemaUtils.toOld(schema));
        } catch (error) {
            new Logger().error(error, ['API_GATEWAY']);
            throw error;
        }
    }

    /**
     * Get system schemas page
     */
    @Get('/system/:username')
    @ApiSecurity('bearerAuth')
    @ApiOperation({
        summary: 'Return a list of all system schemas.',
        description: 'Returns all system schemas.' + ONLY_SR
    })
    @ApiImplicitParam({
        name: 'username',
        type: String,
        description: 'username',
        required: true,
        example: 'username'
    })
    @ApiImplicitQuery({
        name: 'pageIndex',
        type: Number,
        description: 'The number of pages to skip before starting to collect the result set',
        required: false,
        example: 0
    })
    @ApiImplicitQuery({
        name: 'pageSize',
        type: Number,
        description: 'The numbers of items to return',
        required: false,
        example: 20
    })
    @ApiOkResponse({
        description: 'Successful operation.',
        isArray: true,
        headers: {
            'x-total-count': {
                schema: {
                    'type': 'integer'
                },
                description: 'Total items in the collection.'
            }
        },
        type: SchemaDTO
    })
    @ApiUnauthorizedResponse({
        description: 'Unauthorized.',
    })
    @ApiForbiddenResponse({
        description: 'Forbidden.',
    })
    @ApiInternalServerErrorResponse({
        description: 'Internal server error.',
        type: InternalServerErrorDTO
    })
    @HttpCode(HttpStatus.OK)
    async getSystemSchema(@Req() req, @Response() res): Promise<any> {
        await checkPermission(UserRole.STANDARD_REGISTRY)(req.user);
        try {
            const user = req.user;
            const guardians = new Guardians();
            const owner = user.username;
            let pageIndex: any;
            let pageSize: any;
            if (req.query && req.query.pageIndex && req.query.pageSize) {
                pageIndex = req.query.pageIndex;
                pageSize = req.query.pageSize;
            }
            const { items, count } = await guardians.getSystemSchemas(owner, pageIndex, pageSize);
            items.forEach((s) => { s.readonly = s.readonly || s.owner !== owner });
            return res.setHeader('X-Total-Count', count).json(SchemaUtils.toOld(items));
        } catch (error) {
            new Logger().error(error, ['API_GATEWAY']);
            throw error;
        }
    }

    /**
     * Delete system schema
     */
    @Delete('/system/:schemaId')
    @ApiSecurity('bearerAuth')
    @ApiOperation({
        summary: 'Deletes the system schema with the provided schema ID.',
        description: 'Deletes the system schema with the provided schema ID.' + ONLY_SR,
    })
    @ApiImplicitParam({
        name: 'schemaId',
        type: String,
        description: 'Schema ID',
        required: true,
        example: '000000000000000000000001'
    })
    @ApiOkResponse({
        description: 'Successful operation.',
    })
    @ApiUnauthorizedResponse({
        description: 'Unauthorized.',
    })
    @ApiForbiddenResponse({
        description: 'Forbidden.',
    })
    @ApiInternalServerErrorResponse({
        description: 'Internal server error.',
        type: InternalServerErrorDTO
    })
    @HttpCode(HttpStatus.NO_CONTENT)
    async deleteSystemSchema(@Req() req, @Response() res): Promise<any> {
        await checkPermission(UserRole.STANDARD_REGISTRY)(req.user);
        try {
            const user = req.user;
            const guardians = new Guardians();
            const schemaId = req.params.schemaId;
            const schema = await guardians.getSchemaById(schemaId);
            if (!schema) {
                throw new HttpException('Schema not found.', HttpStatus.NOT_FOUND)
            }
            const error = SchemaUtils.checkPermission(schema, user, SchemaCategory.SYSTEM);
            if (error) {
                throw new HttpException(error, HttpStatus.FORBIDDEN);
            }
            if (schema.active) {
                throw new HttpException('Schema is active.', HttpStatus.UNPROCESSABLE_ENTITY);
            }
            await guardians.deleteSchema(schemaId, user.username);
            return res.status(204).send();
        } catch (error) {
            new Logger().error(error, ['API_GATEWAY']);
            throw error;
        }
    }

    /**
     * Update system schema
     */
    @Put('/system/:schemaId')
    @ApiSecurity('bearerAuth')
    @ApiOperation({
        summary: 'Updates the system schema.',
        description: 'Updates the system schema.' + ONLY_SR,
    })
    @ApiImplicitParam({
        name: 'schemaId',
        type: String,
        description: 'Schema ID',
        required: true,
        example: '000000000000000000000001'
    })
    @ApiBody({
        description: 'Object that contains a valid schema.',
        required: true,
        type: SchemaDTO
    })
    @ApiOkResponse({
        description: 'Successful operation.',
        isArray: true,
        type: SchemaDTO
    })
    @ApiUnauthorizedResponse({
        description: 'Unauthorized.',
    })
    @ApiForbiddenResponse({
        description: 'Forbidden.',
    })
    @ApiInternalServerErrorResponse({
        description: 'Internal server error.',
        type: InternalServerErrorDTO
    })
    @HttpCode(HttpStatus.OK)
    async setSystemSchema(@Req() req, @Response() res): Promise<any> {
        await checkPermission(UserRole.STANDARD_REGISTRY)(req.user);
        try {
            const user = req.user;
            const newSchema = req.body;
            const guardians = new Guardians();
            const schema = await guardians.getSchemaById(newSchema.id);
            if (!schema) {
                throw new HttpException('Schema not found.', HttpStatus.NOT_FOUND);
            }
            const error = SchemaUtils.checkPermission(schema, user, SchemaCategory.SYSTEM);
            if (error) {
                throw new HttpException(error, HttpStatus.FORBIDDEN);
            }
            if (schema.active) {
                throw new HttpException('Schema is active.', HttpStatus.UNPROCESSABLE_ENTITY);
            }
            SchemaUtils.fromOld(newSchema);
            const schemas = await updateSchema(newSchema, user.username);
            return res.json(SchemaUtils.toOld(schemas));
        } catch (error) {
            new Logger().error(error, ['API_GATEWAY']);
            throw error;
        }
    }

    /**
     * Makes the selected scheme active.
     */
    @Put('/system/:schemaId/active')
    @ApiSecurity('bearerAuth')
    @ApiOperation({
        summary: 'Makes the selected scheme active. Other schemes of the same type become inactive',
        description: 'Makes the selected scheme active. Other schemes of the same type become inactive' + ONLY_SR,
    })
    @ApiImplicitParam({
        name: 'schemaId',
        type: String,
        description: 'Schema ID',
        required: true,
        example: '000000000000000000000001'
    })
    @ApiOkResponse({
        description: 'Successful operation.',
    })
    @ApiUnauthorizedResponse({
        description: 'Unauthorized.',
    })
    @ApiForbiddenResponse({
        description: 'Forbidden.',
    })
    @ApiInternalServerErrorResponse({
        description: 'Internal server error.',
        type: InternalServerErrorDTO
    })
    @HttpCode(HttpStatus.OK)
    async activeSystemSchema(@Req() req: any): Promise<any> {
        await checkPermission(UserRole.STANDARD_REGISTRY)(req.user);
        try {
            const guardians = new Guardians();
            const schemaId = req.params.schemaId;
            const schema = await guardians.getSchemaById(schemaId);
            if (!schema) {
                throw new HttpException('Schema not found.', HttpStatus.NOT_FOUND);
            }
            if (!schema.system) {
                throw new HttpException('Schema is not system.', HttpStatus.FORBIDDEN);
            }
            if (schema.active) {
                throw new HttpException('Schema is active.', HttpStatus.UNPROCESSABLE_ENTITY);
            }
            await guardians.activeSchema(schemaId);
            return null;
        } catch (error) {
            new Logger().error(error, ['API_GATEWAY']);
            throw error;
        }
    }

    /**
     * Finds the schema by entity.
     */
    @Get('/system/entity/:schemaEntity')
    @ApiSecurity('bearerAuth')
    @ApiOperation({
        summary: 'Finds the schema using the schema type.',
        description: 'Finds the schema using the schema type.',
    })
    @ApiImplicitParam({
        name: 'schemaEntity',
        enum: ['STANDARD_REGISTRY', 'USER', 'POLICY', 'MINT_TOKEN', 'WIPE_TOKEN', 'MINT_NFTOKEN'],
        description: 'Entity name',
        required: true,
        example: 'STANDARD_REGISTRY'
    })
    @ApiOkResponse({
        description: 'Successful operation.',
        type: TaskDTO
    })
    @ApiUnauthorizedResponse({
        description: 'Unauthorized.',
    })
    @ApiForbiddenResponse({
        description: 'Forbidden.',
    })
    @ApiInternalServerErrorResponse({
        description: 'Internal server error.',
        type: InternalServerErrorDTO
    })
    @HttpCode(HttpStatus.OK)
    async getSchemaEntity(@Req() req, @Response() res): Promise<any> {
        await checkPermission(UserRole.STANDARD_REGISTRY, UserRole.USER, UserRole.AUDITOR)(req.user)
        try {
            const guardians = new Guardians();
            const schema = await guardians.getSchemaByEntity(req.params.schemaEntity);
            if (!schema) {
                return res.send(null);
            }
            return res.send({
                uuid: schema.uuid,
                iri: schema.iri,
                name: schema.name,
                version: schema.version,
                document: schema.document,
                documentURL: schema.documentURL,
                context: schema.context,
                contextURL: schema.contextURL,
            });
        } catch (error) {
            new Logger().error(error, ['API_GATEWAY']);
            throw error
        }
    }

    /**
     * Export schemas in a xlsx file.
     */
    @Get('/:schemaId/export/xlsx')
    @Auth(
        UserRole.STANDARD_REGISTRY
    )
    @ApiSecurity('bearerAuth')
    @ApiOperation({
        summary: 'Return schemas in a xlsx file format for the specified policy.',
        description: 'Returns a xlsx file containing schemas.' + ONLY_SR,
    })
    @ApiImplicitParam({
        name: 'schemaId',
        type: String,
        description: 'Schema ID',
        required: true,
        example: '000000000000000000000001'
    })
    @ApiOkResponse({
        description: 'Successful operation.',
        schema: {
            type: 'string',
            format: 'binary'
        },
    })
    @ApiUnauthorizedResponse({
        description: 'Unauthorized.',
    })
    @ApiForbiddenResponse({
        description: 'Forbidden.',
    })
    @ApiInternalServerErrorResponse({
        description: 'Internal server error.',
        type: InternalServerErrorDTO
    })
    @HttpCode(HttpStatus.OK)
    async getPolicyExportXlsx(
        @AuthUser() user: IAuthUser,
        @Param('schemaId') schemaId: string,
        @Response() res: any
    ): Promise<any> {
        try {
            const guardians = new Guardians();
            const file: any = await guardians.exportSchemasXlsx(user, [schemaId]);
            const schema: any = await guardians.getSchemaById(schemaId);
            res.setHeader('Content-disposition', `attachment; filename=${schema.name}`);
            res.setHeader('Content-type', 'application/zip');
            return res.send(file);
        } catch (error) {
            new Logger().error(error, ['API_GATEWAY']);
            throw error
        }
    }

    /**
     * Policy import from a zip file.
     */
    @Post('/:topicId/import/xlsx')
    @Auth(
        UserRole.STANDARD_REGISTRY
    )
    @ApiSecurity('bearerAuth')
    @ApiOperation({
        summary: 'Imports new schema from a xlsx file into the local DB.',
        description: 'Imports new schema from a xlsx file into the local DB.' + ONLY_SR,
    })
    @ApiImplicitParam({
        name: 'topicId',
        type: String,
        description: 'Topic Id',
        required: true,
        example: '0.0.1'
    })
    @ApiBody({
        description: 'A xlsx file containing schema config.',
        required: true,
        type: String
    })
    @ApiOkResponse({
        description: 'Successful operation.',
        schema: {
            'type': 'object'
        },
    })
    @ApiUnauthorizedResponse({
        description: 'Unauthorized.',
    })
    @ApiForbiddenResponse({
        description: 'Forbidden.',
    })
    @ApiInternalServerErrorResponse({
        description: 'Internal server error.',
        type: InternalServerErrorDTO
    })
    @HttpCode(HttpStatus.CREATED)
    async importPolicyFromXlsx(
        @AuthUser() user: IAuthUser,
        @Param('topicId') topicId: string,
        @Body() file: any,
        @Response() res: any
    ): Promise<any> {
        try {
            const guardians = new Guardians();
            await guardians.importSchemasByXlsx(user, topicId, file);
            const { items, count } = await guardians.getSchemasByOwner({
                category: SchemaCategory.POLICY,
                owner: user.did
            });
            SchemaHelper.updatePermission(items, user.did);
            return res.status(201).setHeader('X-Total-Count', count).json(SchemaUtils.toOld(items));
        } catch (error) {
            new Logger().error(error, ['API_GATEWAY']);
            throw new HttpException(error.message, HttpStatus.INTERNAL_SERVER_ERROR);
        }
    }

    /**
     * Import Schema from a xlsx file (Async)
     */
    @Post('/push/:topicId/import/xlsx')
    @Auth(
        UserRole.STANDARD_REGISTRY
    )
    @ApiSecurity('bearerAuth')
    @ApiOperation({
        summary: 'Imports new schema from a xlsx file into the local DB.',
        description: 'Imports new schema from a xlsx file into the local DB.' + ONLY_SR,
    })
    @ApiImplicitParam({
        name: 'topicId',
        type: String,
        description: 'Topic Id',
        required: true,
        example: '0.0.1'
    })
    @ApiBody({
        description: 'A xlsx file containing schema config.',
        required: true,
        type: String
    })
    @ApiOkResponse({
        description: 'Successful operation.',
        schema: {
            'type': 'object'
        },
    })
    @ApiUnauthorizedResponse({
        description: 'Unauthorized.',
    })
    @ApiForbiddenResponse({
        description: 'Forbidden.',
    })
    @ApiInternalServerErrorResponse({
        description: 'Internal server error.',
        type: InternalServerErrorDTO
    })
    @HttpCode(HttpStatus.ACCEPTED)
    async importPolicyFromXlsxAsync(
        @AuthUser() user: IAuthUser,
        @Param('topicId') topicId: string,
        @Body() file: any,
        @Response() res: any
    ): Promise<any> {
        const taskManager = new TaskManager();
        const task = taskManager.start(TaskAction.IMPORT_SCHEMA_FILE, user.id);
        RunFunctionAsync<ServiceError>(async () => {
            const guardians = new Guardians();
            await guardians.importSchemasByXlsxAsync(user, topicId, file, task);
        }, async (error) => {
            new Logger().error(error, ['API_GATEWAY']);
            taskManager.addError(task.taskId, { code: 500, message: 'Unknown error: ' + error.message });
        });
        return res.status(202).send(task);
    }

    /**
     * Preview Schema from a xlsx file
     */
    @Post('/import/xlsx/preview')
    @Auth(
        UserRole.STANDARD_REGISTRY
    )
    @ApiSecurity('bearerAuth')
    @ApiOperation({
        summary: 'Previews the schema from a xlsx file.',
        description: 'Previews the schema from a xlsx file.' + ONLY_SR,
    })
    @ApiBody({
        description: 'A xlsx file containing schema config.',
        required: true,
        type: String
    })
    @ApiOkResponse({
        description: 'Successful operation.',
        schema: {
            'type': 'object'
        },
    })
    @ApiUnauthorizedResponse({
        description: 'Unauthorized.',
    })
    @ApiForbiddenResponse({
        description: 'Forbidden.',
    })
    @ApiInternalServerErrorResponse({
        description: 'Internal server error.',
        type: InternalServerErrorDTO
    })
    @HttpCode(HttpStatus.OK)
    async importPolicyFromXlsxPreview(
        @AuthUser() user: IAuthUser,
        @Body() file: any
    ) {
        if (!file) {
            throw new HttpException('File in body is empty', HttpStatus.UNPROCESSABLE_ENTITY)
        }
        try {
            const guardians = new Guardians();
            return await guardians.previewSchemasByFileXlsx(user, file);
        } catch (error) {
            new Logger().error(error, ['API_GATEWAY']);
            throw new HttpException(error.message, HttpStatus.INTERNAL_SERVER_ERROR);
        }
    }

    /**
     * Get sub schemas
     */
    @Get('/export/template')
    @Auth(
        UserRole.STANDARD_REGISTRY
    )
    @ApiSecurity('bearerAuth')
    @ApiOperation({
        summary: 'Returns a list of schemas.',
        description: 'Returns a list of schemas.' + ONLY_SR,
    })
    @ApiOkResponse({
        description: 'Successful operation.',
        schema: {
            type: 'string',
            format: 'binary'
        },
    })
    @ApiUnauthorizedResponse({
        description: 'Unauthorized.',
    })
    @ApiForbiddenResponse({
        description: 'Forbidden.',
    })
    @ApiInternalServerErrorResponse({
        description: 'Internal server error.',
        type: InternalServerErrorDTO
    })
    @HttpCode(HttpStatus.OK)
    async exportTemplate(
        @AuthUser() user: IAuthUser,
        @Response() res: any
    ): Promise<any> {
        try {
<<<<<<< HEAD
            const file = Buffer.from([]);
            res.setHeader('Content-disposition', `attachment; filename=template`);
=======
            const filename = 'template.xlsx';

            const guardians = new Guardians();
            const file = await guardians.getFileTemplate(filename);
            const fileBuffer = Buffer.from(file, 'base64');

            res.setHeader('Content-disposition', `attachment; filename=` + filename);
>>>>>>> cf8fbf92
            res.setHeader('Content-type', 'application/zip');
            return res.send(fileBuffer);
        } catch (error) {
            new Logger().error(error, ['API_GATEWAY']);
            throw error
        }
    }
}<|MERGE_RESOLUTION|>--- conflicted
+++ resolved
@@ -2213,18 +2213,11 @@
         @Response() res: any
     ): Promise<any> {
         try {
-<<<<<<< HEAD
-            const file = Buffer.from([]);
-            res.setHeader('Content-disposition', `attachment; filename=template`);
-=======
             const filename = 'template.xlsx';
-
             const guardians = new Guardians();
             const file = await guardians.getFileTemplate(filename);
             const fileBuffer = Buffer.from(file, 'base64');
-
             res.setHeader('Content-disposition', `attachment; filename=` + filename);
->>>>>>> cf8fbf92
             res.setHeader('Content-type', 'application/zip');
             return res.send(fileBuffer);
         } catch (error) {
