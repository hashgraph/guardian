import { Body, Controller, Get, HttpCode, HttpException, HttpStatus, Param, Post, Req, Response } from '@nestjs/common';
import { ApiExtraModels, ApiInternalServerErrorResponse, ApiOperation, ApiSecurity, ApiTags, ApiBody, ApiOkResponse, ApiParam } from '@nestjs/swagger';
import { Permissions } from '@guardian/interfaces';
import { Auth } from '#auth';
import { CACHE } from '../../constants/index.js';
import { Examples, InternalServerErrorDTO } from '#middlewares';
import { Guardians, UseCache, InternalException } from '#helpers';

@Controller('ipfs')
@ApiTags('ipfs')
export class IpfsApi {
    /**
     * Add file from ipfs
     */
    @Post('/file')
    @Auth(
        Permissions.IPFS_FILE_CREATE,
        // UserRole.STANDARD_REGISTRY,
        // UserRole.USER,
        // UserRole.AUDITOR
    )
    @ApiOperation({
        summary: 'Add file from ipfs.',
        description: 'Add file from ipfs.',
    })
    @ApiBody({
        description: 'Binary data.',
        required: true,
    })
    @ApiOkResponse({
        description: 'Successful operation.',
        type: String
    })
    @ApiInternalServerErrorResponse({
        description: 'Internal server error.',
        type: InternalServerErrorDTO
    })
    @ApiExtraModels(InternalServerErrorDTO)
    @HttpCode(HttpStatus.CREATED)
    async postFile(
        @Body() body: any
    ): Promise<string> {
        try {
            if (!Object.values(body).length) {
                throw new HttpException('Body content in request is empty', HttpStatus.UNPROCESSABLE_ENTITY)
            }

            const guardians = new Guardians();
            const { cid } = await guardians.addFileIpfs(body);
            if (!cid) {
                throw new HttpException('File is not uploaded', HttpStatus.BAD_REQUEST);
            }

            return JSON.stringify(cid);
        } catch (error) {
            await InternalException(error);
        }
    }

    /**
     * Add file from ipfs for dry run mode
     */
    @Post('/file/dry-run/:policyId')
    @Auth(
        Permissions.IPFS_FILE_CREATE,
        // UserRole.STANDARD_REGISTRY,
        // UserRole.USER,
        // UserRole.AUDITOR
    )
    @ApiOperation({
        summary: 'Add file from ipfs for dry run mode.',
        description: 'Add file from ipfs for dry run mode.',
    })
    @ApiParam({
        name: 'policyId',
        type: String,
        description: 'Policy id',
        required: true,
        example: Examples.DB_ID
    })
    @ApiBody({
        description: 'Binary data.',
        required: true,
    })
    @ApiOkResponse({
        description: 'Successful operation.',
        type: String
    })
    @ApiInternalServerErrorResponse({
        description: 'Internal server error.',
        type: InternalServerErrorDTO
    })
    @ApiExtraModels(InternalServerErrorDTO)
    @HttpCode(HttpStatus.CREATED)
    async postFileDryRun(
        @Param('policyId') policyId: string,
        @Body() body: any
    ): Promise<string> {
        try {
            if (!Object.values(body).length) {
                throw new HttpException('Body content in request is empty', HttpStatus.UNPROCESSABLE_ENTITY)
            }

            const guardians = new Guardians();
            const { cid } = await guardians.addFileToDryRunStorage(body, policyId);

            return JSON.stringify(cid);
        } catch (error) {
            await InternalException(error);
        }
    }

    /**
     * Get file
     */
    @Get('/file/:cid')
<<<<<<< HEAD
    @ApiSecurity('bearerAuth')
=======
    @ApiSecurity('bearer')
>>>>>>> dd846d31
    @ApiOperation({
        summary: 'Get file from ipfs.',
        description: 'Get file from ipfs.',
    })
    @ApiParam({
        name: 'cid',
        type: String,
        description: 'File cid',
        required: true,
    })
    @ApiOkResponse({
        description: 'Successful operation.',
        schema: {
            type: 'string',
            format: 'binary'
        },
    })
    @ApiInternalServerErrorResponse({
        description: 'Internal server error.',
        type: InternalServerErrorDTO
    })
    @ApiExtraModels(InternalServerErrorDTO)
<<<<<<< HEAD
    @UseCache({ ttl: CACHE.LONG_TTL, isFastify: true })
=======
    @UseCache({ ttl: CACHE.LONG_TTL, isExpress: true })
>>>>>>> dd846d31
    @HttpCode(HttpStatus.OK)
    async getFile(
        @Req() req: any,
        @Response() res: any
    ): Promise<any> {
        if (!req.user) {
            throw new HttpException('Unauthorized', HttpStatus.UNAUTHORIZED);
        }
        try {
            const guardians = new Guardians();
            const result = await guardians.getFileIpfs(req.params.cid, 'raw');
            if (result.type !== 'Buffer') {
                throw new HttpException('File is not found', HttpStatus.NOT_FOUND)
            }
            const resultBuffer = Buffer.from(result);
            res.writeHead(200, {
                'Content-Type': 'binary/octet-stream',
                'Content-Length': resultBuffer.length,
            });
            return res.end(resultBuffer, 'binary');
        } catch (error) {
            await InternalException(error);
        }
    }

    /**
     * Get file (dry run)
     */
    @Get('/file/:cid/dry-run')
    @Auth(
        Permissions.IPFS_FILE_READ,
        // UserRole.STANDARD_REGISTRY,
        // UserRole.USER,
        // UserRole.AUDITOR
    )
    @ApiOperation({
        summary: 'Get file from ipfs for dry run mode.',
        description: 'Get file from ipfs for dry run mode.',
    })
    @ApiParam({
        name: 'cid',
        type: String,
        description: 'File cid',
        required: true,
    })
    @ApiOkResponse({
        description: 'Successful operation.',
        schema: {
            type: 'string',
            format: 'binary'
        },
    })
    @ApiInternalServerErrorResponse({
        description: 'Internal server error.',
        type: InternalServerErrorDTO
    })
    @ApiExtraModels(InternalServerErrorDTO)
    @UseCache({ ttl: CACHE.LONG_TTL, isExpress: true })
    @HttpCode(HttpStatus.OK)
    async getFileDryRun(
        @Param('cid') cid: string,
        @Response() res: any
    ): Promise<any> {
        try {
            const guardians = new Guardians();
            const result = await guardians.getFileFromDryRunStorage(cid, 'raw');
            if (result.type !== 'Buffer') {
                throw new HttpException('File is not found', HttpStatus.NOT_FOUND)
            }
            const resultBuffer = Buffer.from(result);
            res.writeHead(200, {
                'Content-Type': 'binary/octet-stream',
                'Content-Length': resultBuffer.length,
            });
            return res.end(resultBuffer, 'binary');
        } catch (error) {
            await InternalException(error);
        }
    }
}<|MERGE_RESOLUTION|>--- conflicted
+++ resolved
@@ -114,11 +114,7 @@
      * Get file
      */
     @Get('/file/:cid')
-<<<<<<< HEAD
-    @ApiSecurity('bearerAuth')
-=======
     @ApiSecurity('bearer')
->>>>>>> dd846d31
     @ApiOperation({
         summary: 'Get file from ipfs.',
         description: 'Get file from ipfs.',
@@ -141,11 +137,7 @@
         type: InternalServerErrorDTO
     })
     @ApiExtraModels(InternalServerErrorDTO)
-<<<<<<< HEAD
     @UseCache({ ttl: CACHE.LONG_TTL, isFastify: true })
-=======
-    @UseCache({ ttl: CACHE.LONG_TTL, isExpress: true })
->>>>>>> dd846d31
     @HttpCode(HttpStatus.OK)
     async getFile(
         @Req() req: any,
