--- conflicted
+++ resolved
@@ -12,11 +12,7 @@
             RolesGuard
         ),
         ApiBearerAuth(),
-<<<<<<< HEAD
-        ApiUnauthorizedResponse({ description: 'Unauthorized' }),
-=======
         ApiUnauthorizedResponse({ description: 'Unauthorized.' }),
->>>>>>> dd846d31
         ApiForbiddenResponse({ description: 'Forbidden.' })
     )
 }