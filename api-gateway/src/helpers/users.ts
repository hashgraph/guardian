--- conflicted
+++ resolved
@@ -292,10 +292,6 @@
      * @param owner
      * @returns Operation Success
      */
-<<<<<<< HEAD
-    public async updateUserRole(username: string, user: any, owner: string): Promise<any> {
-        return await this.sendMessage(AuthEvents.UPDATE_USER_ROLE, { username, user, owner });
-=======
     public async updateUserRole(
         username: string,
         userRoles: string[],
@@ -317,7 +313,6 @@
         owner: string
     ): Promise<any> {
         return await this.sendMessage(AuthEvents.DELEGATE_USER_ROLE, { username, userRoles, owner });
->>>>>>> dd846d31
     }
 
     /**
