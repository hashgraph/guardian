--- conflicted
+++ resolved
@@ -1,16 +1,15 @@
 import { UseInterceptors, applyDecorators, SetMetadata } from '@nestjs/common';
 
 //interceptors
-import { CacheInterceptor } from '../../helpers/interceptors/cache.js';
+import { CacheInterceptor } from '#helpers';
 
 //constants
-import { CACHE, META_DATA } from '../../constants/index.js';
+import { CACHE, META_DATA } from '#constants';
 import process from 'process';
 
 const enableCache = process.env.ENABLE_CACHE;
 
 export function UseCache(
-<<<<<<< HEAD
   { ttl = CACHE.DEFAULT_TTL, isExpress = false, isFastify = false, interceptors = [] }:
     { ttl?: number, isExpress?: boolean, isFastify?: boolean, interceptors?: any[] } = {}) {
 
@@ -24,14 +23,4 @@
   }
 
   return applyDecorators();
-=======
-    { ttl = CACHE.DEFAULT_TTL, isExpress = false, interceptors = [] }:
-        { ttl?: number, isExpress?: boolean, interceptors?: any[] } = {}) {
-
-    return applyDecorators(
-        SetMetadata(META_DATA.EXPRESS, isExpress),
-        SetMetadata(META_DATA.TTL, ttl),
-        UseInterceptors(...[...interceptors, CacheInterceptor]),
-    );
->>>>>>> dd846d31
 }