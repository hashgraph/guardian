import { Singleton } from '../helpers/decorators/singleton.js';
import {
    ApplicationStates,
    AssignedEntityType,
    CommonSettings,
    ContractAPI,
    ContractType,
    GenerateUUIDv4,
    IArtifact,
    IChainItem,
    IContract,
    IDidObject,
    IOwner,
    IRetirePool,
    IRetireRequest,
    ISchema,
    IToken,
    ITokenInfo,
    IUser,
    IVCDocument,
    IVPDocument,
    MessageAPI,
    PolicyToolMetadata,
    QueueEvents,
    RetireTokenPool,
    RetireTokenRequest,
    SchemaNode,
    SuggestionsOrderPriority
} from '@guardian/interfaces';
import { IAuthUser, NatsService } from '@guardian/common';
import { NewTask } from './task-manager.js';
import { ModuleDTO, TagDTO, ThemeDTO, TokenDTO, ToolDTO } from '#middlewares';

/**
 * Filters type
 */
type IFilter = any;

/**
 * Items and count
 */
interface ResponseAndCount<U> {
    /**
     * Return count
     */
    count: number;
    /**
     * Schemas array
     */
    items: U[];
}

/**
 * Guardians service
 */
@Singleton
export class Guardians extends NatsService {
    /**
     * Queue name
     */
    public messageQueueName = 'guardians-queue';

    /**
     * Reply subject
     * @private
     */
    public replySubject = 'guardians-queue-reply-' + GenerateUUIDv4();

    /**
     * Update settings
     *
     */
    public async updateSettings(settings: CommonSettings): Promise<void> {
        await this.sendMessage(MessageAPI.UPDATE_SETTINGS, settings);
    }

    /**
     * Get settings
     *
     */
    public async getSettings(): Promise<CommonSettings> {
        return await this.sendMessage<CommonSettings>(MessageAPI.GET_SETTINGS);
    }

    /**
     * Get environment name
     */
    public async getEnvironment(): Promise<string> {
        return await this.sendMessage(MessageAPI.GET_ENVIRONMENT);
    }

    /**
     * Return DID Documents
     *
     * @param {Object} params - filters
     * @param {string} params.did - DID
     *
     * @returns {IDidObject[]} - DID Documents
     */
    public async getDidDocuments(params: IFilter): Promise<IDidObject[]> {
        return await this.sendMessage(MessageAPI.GET_DID_DOCUMENTS, params);
    }

    /**
     * Return VC Documents
     *
     * @param {Object} [params] - filters
     * @param {string} [params.type] - filter by type
     * @param {string} [params.owner] - filter by owner
     *
     * @returns {IVCDocument[]} - VC Documents
     */
    public async getVcDocuments(params: IFilter): Promise<IVCDocument[]> {
        return await this.sendMessage(MessageAPI.GET_VC_DOCUMENTS, params);
    }

    /**
     * Return VP Documents
     *
     * @param {Object} [params] - filters
     *
     * @returns {ResponseAndCount<IVPDocument>} - VP Documents
     */
    public async getVpDocuments(params?: IFilter): Promise<ResponseAndCount<IVPDocument>> {
        return await this.sendMessage(MessageAPI.GET_VP_DOCUMENTS, params);
    }

    /**
     * Return tokens
     *
     * @param {Object} [params] - filters
     * @param {string} [params.tokenId] - token id
     * @param {string} [params.did] - user did
     *
     * @returns {IToken[]} - tokens
     */
    public async getTokens(filters: IFilter, owner: IOwner): Promise<IToken[]> {
        return await this.sendMessage(MessageAPI.GET_TOKENS, { filters, owner });
    }

    /**
     * Return tokens
     *
     * @param owner
     * @param {string} [pageIndex]
     * @param {string} [pageSize]
     *
     * @returns {ResponseAndCount<IToken>} - tokens
     */
    public async getTokensPage(
        owner?: IOwner,
        pageIndex?: number,
        pageSize?: number
    ): Promise<ResponseAndCount<IToken>> {
        return await this.sendMessage(MessageAPI.GET_TOKENS_PAGE, { owner, pageIndex, pageSize });
    }

    /**
     * Return tokens V2 10.06.2024
     *
     * @param fields
     * @param owner
     * @param {string} [pageIndex]
     * @param {string} [pageSize]
     *
     * @returns {ResponseAndCount<IToken>} - tokens
     */
    public async getTokensPageV2(
        fields: string[],
        owner?: IOwner,
        pageIndex?: number,
        pageSize?: number
    ): Promise<ResponseAndCount<IToken>> {
        return await this.sendMessage(MessageAPI.GET_TOKENS_PAGE_V2, { fields, owner, pageIndex, pageSize });
    }

    /**
     * Return token
     *
     * @param {string} [tokenId] - token id
     *
     * @returns {IToken} - token
     */
    public async getTokenById(tokenId: string, owner: IOwner): Promise<IToken> {
        return await this.sendMessage(MessageAPI.GET_TOKEN, { tokenId, owner });
    }

    /**
     * Return trust chain
     *
     * @param {string} id - hash or uuid
     *
     * @returns {IChainItem[]} - trust chain
     */
    public async getChain(id: string): Promise<IChainItem[]> {
        return await this.sendMessage(MessageAPI.GET_CHAIN, { id });
    }

    /**
     * Create new token
     *
     * @param {IToken} item - token
     *
     * @returns {IToken[]} - all tokens
     */
    public async setToken(item: TokenDTO, owner: IOwner): Promise<IToken[]> {
        return await this.sendMessage(MessageAPI.SET_TOKEN, { item, owner });
    }

    /**
     * Async create new token
     * @param token
     * @param owner
     * @param task
     */
    public async setTokenAsync(token: TokenDTO, owner: IOwner, task: NewTask): Promise<NewTask> {
        return await this.sendMessage(MessageAPI.SET_TOKEN_ASYNC, { token, owner, task });
    }

    /**
     * Update token
     * @param token
     */
    public async updateToken(token: TokenDTO, owner: IOwner): Promise<any> {
        return await this.sendMessage(MessageAPI.UPDATE_TOKEN, { token, owner });
    }

    /**
     * Async create new token
     * @param token
     * @param task
     */
    public async updateTokenAsync(token: TokenDTO, owner: IOwner, task: NewTask): Promise<NewTask> {
        return await this.sendMessage(MessageAPI.UPDATE_TOKEN_ASYNC, { token, owner, task });
    }

    /**
     * Async create new token
     * @param tokenId
     * @param task
     */
    public async deleteTokenAsync(tokenId: string, owner: IOwner, task: NewTask): Promise<NewTask> {
        return await this.sendMessage(MessageAPI.DELETE_TOKEN_ASYNC, { tokenId, owner, task });
    }

    /**
     * Freeze token
     * @param tokenId
     * @param username
     * @param owner
     * @returns {Promise<ITokenInfo>}
     */
    public async freezeToken(tokenId: string, username: string, owner: IOwner): Promise<ITokenInfo> {
        return await this.sendMessage(MessageAPI.FREEZE_TOKEN, {
            tokenId,
            username,
            owner,
            freeze: true,
        });
    }

    /**
     * Async Unfreeze token
     * @param tokenId
     * @param username
     * @param owner
     * @param task
     */
    public async freezeTokenAsync(tokenId: string, username: string, owner: IOwner, task: NewTask): Promise<NewTask> {
        return await this.sendMessage(MessageAPI.FREEZE_TOKEN_ASYNC, {
            tokenId,
            username,
            owner,
            freeze: true,
            task,
        });
    }

    /**
     * Unfreeze token
     * @param tokenId
     * @param username
     * @param owner
     */
    public async unfreezeToken(tokenId: string, username: string, owner: IOwner): Promise<ITokenInfo> {
        return await this.sendMessage(MessageAPI.FREEZE_TOKEN, {
            tokenId,
            username,
            owner,
            freeze: false,
        });
    }

    /**
     * Async Unfreeze token
     * @param tokenId
     * @param username
     * @param owner
     * @param task
     */
    public async unfreezeTokenAsync(tokenId: string, username: string, owner: IOwner, task: NewTask): Promise<NewTask> {
        return await this.sendMessage(MessageAPI.FREEZE_TOKEN_ASYNC, {
            tokenId,
            username,
            owner,
            freeze: false,
            task,
        });
    }

    /**
     * Grant KYC
     * @param tokenId
     * @param username
     * @param owner
     */
    public async grantKycToken(tokenId: string, username: string, owner: IOwner): Promise<ITokenInfo> {
        return await this.sendMessage(MessageAPI.KYC_TOKEN, {
            tokenId,
            username,
            owner,
            grant: true,
        });
    }

    /**
     * Async grant KYC
     * @param tokenId
     * @param username
     * @param owner
     * @param task
     */
    public async grantKycTokenAsync(tokenId: string, username: string, owner: IOwner, task: NewTask): Promise<NewTask> {
        return await this.sendMessage(MessageAPI.KYC_TOKEN_ASYNC, {
            tokenId,
            username,
            owner,
            grant: true,
            task,
        });
    }

    /**
     * Revoke KYC
     * @param tokenId
     * @param username
     * @param owner
     */
    public async revokeKycToken(tokenId: string, username: string, owner: IOwner): Promise<ITokenInfo> {
        return await this.sendMessage(MessageAPI.KYC_TOKEN, {
            tokenId,
            username,
            owner,
            grant: false,
        });
    }

    /**
     * Async revoke KYC
     * @param tokenId
     * @param username
     * @param owner
     * @param task
     */
    public async revokeKycTokenAsync(tokenId: string, username: string, owner: IOwner, task: NewTask): Promise<NewTask> {
        return await this.sendMessage(MessageAPI.KYC_TOKEN_ASYNC, {
            tokenId,
            username,
            owner,
            grant: false,
            task,
        });
    }

    /**
     * Associate token
     * @param tokenId
     * @param did
     */
    public async associateToken(tokenId: string, owner: IOwner): Promise<ITokenInfo> {
        return await this.sendMessage(MessageAPI.ASSOCIATE_TOKEN, {
            tokenId,
            owner,
            associate: true,
        });
    }

    /**
     * Async associate token
     * @param tokenId
     * @param did
     * @param task
     */
    public async associateTokenAsync(tokenId: string, owner: IOwner, task: NewTask): Promise<NewTask> {
        return await this.sendMessage(MessageAPI.ASSOCIATE_TOKEN_ASYNC, {
            tokenId,
            owner,
            associate: true,
            task,
        });
    }

    /**
     * Dissociate token
     * @param tokenId
     * @param did
     */
    public async dissociateToken(tokenId: string, owner: IOwner): Promise<ITokenInfo> {
        return await this.sendMessage(MessageAPI.ASSOCIATE_TOKEN, {
            tokenId,
            owner,
            associate: false,
        });
    }

    /**
     * Async dissociate token
     * @param tokenId
     * @param did
     * @param task
     */
    public async dissociateTokenAsync(tokenId: string, owner: IOwner, task: NewTask): Promise<NewTask> {
        return await this.sendMessage(MessageAPI.ASSOCIATE_TOKEN_ASYNC, {
            tokenId,
            owner,
            associate: false,
            task,
        });
    }

    /**
     * Get token info
     * @param tokenId
     * @param username
     * @param owner
     */
    public async getInfoToken(tokenId: string, username: string, owner: IOwner): Promise<ITokenInfo> {
        return await this.sendMessage(MessageAPI.GET_INFO_TOKEN, {
            tokenId,
            username,
            owner
        });
    }

    /**
     * Get token serials
     * @param tokenId Token identifier
     * @param did DID
     * @returns Serials
     */
    public async getTokenSerials(tokenId: string, did: string): Promise<number[]> {
        return await this.sendMessage(MessageAPI.GET_SERIALS, { tokenId, did });
    }

    /**
     * Get associated tokens
     * @param did
     * @param pageIndex
     * @param pageSize
     */
    public async getAssociatedTokens(
        did: string,
        pageIndex: number,
        pageSize: number
    ): Promise<ResponseAndCount<ITokenInfo>> {
        return await this.sendMessage(MessageAPI.GET_ASSOCIATED_TOKENS, { did, pageIndex, pageSize });
    }

    /**
     * Create user
     * @param username
     * @param profile
     */
    public async createUserProfileCommon(username: string, profile: IUser): Promise<string> {
        return await this.sendMessage(MessageAPI.CREATE_USER_PROFILE_COMMON, { username, profile });
    }

    /**
     * Async create user
     * @param username
     * @param profile
     * @param task
     */
    public async createUserProfileCommonAsync(username: string, profile: IUser, task: NewTask): Promise<NewTask> {
        return await this.sendMessage(MessageAPI.CREATE_USER_PROFILE_COMMON_ASYNC, { username, profile, task });
    }

    /**
     * Restore user profile async
     * @param username
     * @param profile
     * @param task
     */
    public async restoreUserProfileCommonAsync(username: string, profile: IUser, task: NewTask): Promise<NewTask> {
        return await this.sendMessage(MessageAPI.RESTORE_USER_PROFILE_COMMON_ASYNC, { username, profile, task });
    }

    /**
     * Get all user topics
     * @param username
     * @param profile
     * @param task
     */
    public async getAllUserTopicsAsync(username: string, profile: IUser, task: NewTask): Promise<NewTask> {
        return await this.sendMessage(MessageAPI.GET_ALL_USER_TOPICS_ASYNC, { username, profile, task });
    }

    /**
     * Get user balance
     * @param username
     */
    public async getUserBalance(username: string): Promise<string> {
        return await this.sendMessage(MessageAPI.GET_USER_BALANCE, { username });
    }

    /**
     * Get balance
     * @param username
     */
    public async getBalance(username: string): Promise<any> {
        return await this.sendMessage(MessageAPI.GET_BALANCE, { username });
    }

    /**
     * Generate Demo Key
     *
     * @returns {any} Demo Key
     */
    public async generateDemoKey(role: string, userId: string): Promise<any> {
        return await this.sendMessage(MessageAPI.GENERATE_DEMO_KEY, {role, userId});
    }

    /**
     * Async generate Demo Key
     * @param role
     * @param task
     * @param userId
     */
    public async generateDemoKeyAsync(role: string, task: NewTask, userId: string): Promise<NewTask> {
        return await this.sendMessage(MessageAPI.GENERATE_DEMO_KEY_ASYNC, {role, task, userId});
    }

    /**
     * Return schemas
     * @param {any} options
     *
     * @returns {ISchema[]} - all schemas
     */
    public async getSchemasByOwner(options: any, owner: IOwner): Promise<ResponseAndCount<ISchema>> {
        return await this.sendMessage(MessageAPI.GET_SCHEMAS, { options, owner });
    }

    /**
     * Return schemas
     * @param {any} options
     *
     * @returns {ISchema[]} - all schemas
     */
    public async getSchemasByOwnerV2(options: any, owner: IOwner): Promise<ResponseAndCount<ISchema>> {
        return await this.sendMessage(MessageAPI.GET_SCHEMAS_V2, { options, owner });
    }

    /**
     * Return schemas
     *
     * @param {Object} uuid - filters
     *
     * @returns {ISchema[]} - all schemas
     */
    public async getSchemasByUUID(uuid: string): Promise<ISchema[]> {
        return await this.sendMessage(MessageAPI.GET_SCHEMAS_BY_UUID, { uuid });
    }

    /**
     * Return schema by type
     *
     * @param {string} type - schema type
     *
     * @returns {ISchema} - schema
     */
    public async getSchemaByType(type: string): Promise<ISchema> {
        return await this.sendMessage(MessageAPI.GET_SCHEMA, { type });
    }

    /**
     * Return schema by id
     *
     * @param {string} id - schema id
     *
     * @returns {ISchema} - schema
     */
    public async getSchemaById(id: string): Promise<ISchema> {
        return await this.sendMessage(MessageAPI.GET_SCHEMA, { id });
    }

    /**
     * Get schema parents
     * @param id Schema identifier
     * @returns Schemas
     */
    public async getSchemaParents(id: string, owner: IOwner): Promise<ISchema[]> {
        return await this.sendMessage(MessageAPI.GET_SCHEMA_PARENTS, { id, owner });
    }

    /**
     * Get schema tree
     * @param id Id
     * @param owner Owner
     * @returns Schema tree
     */
    public async getSchemaTree(id: string, owner: IOwner): Promise<SchemaNode> {
        return await this.sendMessage(MessageAPI.GET_SCHEMA_TREE, { id, owner });
    }

    /**
     * Import schema
     *
     * @param {string[]} messageIds - schema uuid
     * @param {string} owner
     * @param {string} topicId
     *
     * @returns {any[]} - Schema Document
     */
    public async importSchemasByMessages(messageIds: string[], owner: IOwner, topicId: string): Promise<any[]> {
        return await this.sendMessage(MessageAPI.IMPORT_SCHEMAS_BY_MESSAGES, { messageIds, owner, topicId });
    }

    /**
     * Async import schema
     *
     * @param {string[]} messageIds - schema uuid
     * @param {string} owner
     * @param {string} topicId
     * @param {NewTask} task
     */
    public async importSchemasByMessagesAsync(messageIds: string[], owner: IOwner, topicId: string, task: NewTask): Promise<NewTask> {
        return await this.sendMessage(MessageAPI.IMPORT_SCHEMAS_BY_MESSAGES_ASYNC, { messageIds, owner, topicId, task });
    }

    /**
     * Import schema
     *
     * @param {ISchema[]} files
     * @param {owner} owner
     * @param {string} topicId
     *
     * @returns {{ schemasMap: any[], errors: any[] }}
     */
    public async importSchemasByFile(
        files: any,
        owner: IOwner,
        topicId: string
    ): Promise<{
        /**
         * New schema uuid
         */
        schemasMap: any[],
        /**
         * Errors
         */
        errors: any[]
    }> {
        return await this.sendMessage(MessageAPI.IMPORT_SCHEMAS_BY_FILE, { files, owner, topicId });
    }

    /**
     * Async import schema
     * @param {ISchema[]} files
     * @param {owner} owner
     * @param {string} topicId
     * @param {NewTask} task
     */
    public async importSchemasByFileAsync(
        files: any,
        owner: IOwner,
        topicId: string,
        task: NewTask,
    ): Promise<NewTask> {
        return await this.sendMessage(MessageAPI.IMPORT_SCHEMAS_BY_FILE_ASYNC, { files, owner, topicId, task });
    }

    /**
     * Get schema preview
     *
     * @param {string} messageIds Message identifier
     *
     * @returns {any} Schema preview
     */
    public async previewSchemasByMessages(messageIds: string[]): Promise<ISchema[]> {
        return await this.sendMessage(MessageAPI.PREVIEW_SCHEMA, { messageIds });
    }

    /**
     * Async get schema preview
     *
     * @param {string} messageIds Message identifier
     * @param {NewTask} task Task
     */
    public async previewSchemasByMessagesAsync(messageIds: string[], task: NewTask): Promise<any> {
        return await this.sendMessage(MessageAPI.PREVIEW_SCHEMA_ASYNC, { messageIds, task });
    }

    /**
     * Get schema preview
     *
     * @param {ISchema[]} files
     *
     * @returns {ISchema[]} Schema preview
     */
    public async previewSchemasByFile(files: ISchema[]): Promise<ISchema[]> {
        return files;
    }

    /**
     * Create or update schema
     *
     * @param {ISchema} item - schema
     *
     * @returns {ISchema[]} - all schemas
     */
    public async createSchema(item: ISchema | any, owner: IOwner): Promise<ISchema[]> {
        return await this.sendMessage(MessageAPI.CREATE_SCHEMA, { item, owner });
    }

    /**
     * Async create or update schema
     * @param {ISchema} item - schema
     * @param {NewTask} task - task
     */
    public async createSchemaAsync(item: ISchema | any, owner: IOwner, task: NewTask): Promise<NewTask> {
        return await this.sendMessage(MessageAPI.CREATE_SCHEMA_ASYNC, { item, owner, task });
    }

    /**
     * Copy schema
     * @param iri
     * @param topicId
     * @param name
     * @param owner
     * @param task
     */
    public async copySchemaAsync(
        iri: string,
        topicId: string,
        name: string,
        owner: IOwner,
        task: NewTask
    ): Promise<NewTask> {
        return await this.sendMessage(MessageAPI.COPY_SCHEMA_ASYNC, { iri, topicId, name, task, owner });
    }

    /**
     * Create or update schema
     *
     * @param {ISchema} item - schema
     *
     * @returns {ISchema[]} - all schemas
     */
    public async updateSchema(
        item: ISchema | any,
        owner: IOwner,
    ): Promise<ISchema[]> {
        return await this.sendMessage(MessageAPI.UPDATE_SCHEMA, { item, owner });
    }

    /**
     * Deleting a schema.
     *
     * @param {string} id - schema id
     *
     * @returns {ISchema[]} - all schemas
     */
    public async deleteSchema(id: string, owner: IOwner, needResult = false): Promise<ISchema[] | boolean> {
        return await this.sendMessage(MessageAPI.DELETE_SCHEMA, { id, owner, needResult });
    }

    /**
     * Changing the status of a schema on PUBLISHED.
     *
     * @param {string} id - schema id
     * @param {string} version - schema version
     * @param {string} owner - schema message
     *
     * @returns {ISchema} - message
     */
    public async publishSchema(id: string, version: string, owner: IOwner): Promise<ISchema> {
        return await this.sendMessage(MessageAPI.PUBLISH_SCHEMA, { id, version, owner });
    }

    /**
     * Async changing the status of a schema on PUBLISHED.
     *
     * @param {string} id - schema id
     * @param {string} version - schema version
     * @param {string} owner - schema message
     * @param {NewTask} task - task
     *
     * @returns {ISchema} - message
     */
    public async publishSchemaAsync(id: string, version: string, owner: IOwner, task: NewTask): Promise<NewTask> {
        return await this.sendMessage(MessageAPI.PUBLISH_SCHEMA_ASYNC, { id, version, owner, task });
    }

    /**
     * Export schemas
     *
     * @param {string[]} ids - schema ids
     *
     * @returns {any[]} - Exported schemas
     */
    public async exportSchemas(ids: string[], owner: IOwner): Promise<ISchema[]> {
        return await this.sendMessage(MessageAPI.EXPORT_SCHEMAS, { ids, owner });
    }

    /**
     * Get topic
     * @param filter
     */
    public async getTopic(filter: any): Promise<any> {
        return await this.sendMessage(MessageAPI.GET_TOPIC, filter);
    }

    /**
     * Get service status
     *
     * @returns {ApplicationStates} Service state
     */
    public async getStatus(): Promise<ApplicationStates> {
        try {
            return await this.sendMessage(MessageAPI.GET_STATUS);
        }
        catch {
            return ApplicationStates.STOPPED;
        }
    }

    /**
     * Get user roles in policy
     *
     * @param {string} did - User did
     *
     * @returns {any[]} - Policies and user roles
     */
    public async getUserRoles(did: string): Promise<string[]> {
        return await this.sendMessage(MessageAPI.GET_USER_ROLES, { did });
    }

    /**
     * Create system schema
     *
     * @param {ISchema} item - schema
     *
     * @returns {ISchema[]} - all schemas
     */
    public async createSystemSchema(item: ISchema | any): Promise<ISchema> {
        return await this.sendMessage(MessageAPI.CREATE_SYSTEM_SCHEMA, { item });
    }

    /**
     * Return schemas
     * @param {string} owner
     * @param {string} [pageIndex]
     * @param {string} [pageSize]
     *
     * @returns {ISchema[]} - all schemas
     */
    public async getSystemSchemas(
        pageIndex?: any,
        pageSize?: any
    ): Promise<ResponseAndCount<ISchema>> {
        return await this.sendMessage(MessageAPI.GET_SYSTEM_SCHEMAS, {
            pageIndex,
            pageSize
        });
    }

    /**
     * Return schemas V2 03.06.2024
     * @param {string} owner
     * @param {string} [pageIndex]
     * @param {string} [pageSize]
     *
     * @returns {ISchema[]} - all schemas
     */
    public async getSystemSchemasV2(
        fields: string[],
        pageIndex?: any,
        pageSize?: any
    ): Promise<ResponseAndCount<ISchema>> {
        return await this.sendMessage(MessageAPI.GET_SYSTEM_SCHEMAS_V2, {
            fields,
            pageIndex,
            pageSize
        });
    }

    /**
     * Changing the status of a schema on active.
     *
     * @param {string} id - schema id
     *
     * @returns {ISchema} - message
     */
    public async activeSchema(id: string): Promise<ISchema> {
        return await this.sendMessage(MessageAPI.ACTIVE_SCHEMA, { id });
    }

    /**
     * Return schema by entity
     *
     * @param {string} entity - schema entity
     *
     * @returns {ISchema} - schema
     */
    public async getSchemaByEntity(entity: string): Promise<ISchema> {
        return await this.sendMessage(MessageAPI.GET_SYSTEM_SCHEMA, { entity });
    }

    /**
     * Return schemas (name\id)
     *
     * @param {string} owner - schemas owner
     *
     * @returns {any[]} - schemas
     */
    public async getListSchemas(owner: IOwner): Promise<any[]> {
        return await this.sendMessage(MessageAPI.GET_LIST_SCHEMAS, { owner });
    }

    /**
     * Return sub schemas
     *
     * @param {string} category - schemas category
     * @param {string} topicId - topic id
     * @param {string} owner - schemas owner
     *
     * @returns {ISchema[]} - schemas
     */
    public async getSubSchemas(category: string, topicId: string, owner: IOwner): Promise<ISchema[]> {
        return await this.sendMessage(MessageAPI.GET_SUB_SCHEMAS, { topicId, owner, category });
    }

    /**
     * Upload Policy Artifacts
     *
     * @param {any} artifact - Artifact
     * @param {string} owner - Owner
     * @param {string} parentId - Policy Identifier
     *
     * @returns - Uploaded Artifacts
     */
    public async uploadArtifact(
        artifact: any,
        owner: IOwner,
        parentId: string
    ): Promise<IArtifact[]> {
        return await this.sendMessage(MessageAPI.UPLOAD_ARTIFACT, {
            owner,
            artifact,
            parentId
        });
    }

    /**
     * Get Policy Artifacts
     *
     * @param {any} options
     *
     * @returns - Artifact
     */
    public async getArtifacts(options: any): Promise<any> {
        return await this.sendMessage(MessageAPI.GET_ARTIFACTS, options);
    }

    /**
     * Get Policy Artifacts V2 04.06.2024
     *
     * @param {any} options
     *
     * @returns - Artifact
     */
    public async getArtifactsV2(options: any): Promise<any> {
        return await this.sendMessage(MessageAPI.GET_ARTIFACTS_V2, options);
    }

    /**
     * Delete Artifact
     * @param artifactId Artifact Identifier
     * @param owner Owner
     * @returns Deleted Flag
     */
    public async deleteArtifact(artifactId: string, owner: IOwner): Promise<boolean> {
        return await this.sendMessage(MessageAPI.DELETE_ARTIFACT, {
            owner,
            artifactId
        });
    }

    /**
     * Add file to IPFS
     * @param buffer File
     * @returns CID, URL
     */
    public async addFileIpfs(buffer: any): Promise<{
        /**
         * CID
         */
        cid: string,
        /**
         * URL
         */
        url: string
    }> {
        return await this.sendMessage(MessageAPI.IPFS_ADD_FILE, buffer);
    }

    /**
     * Add file to dry run storage
     * @param buffer File
     * @returns CID, URL
     */
    public async addFileToDryRunStorage(buffer: any, policyId: string): Promise<{
        /**
         * CID
         */
        cid: string,
        /**
         * URL
         */
        url: string
    }> {
        return await this.sendMessage(MessageAPI.ADD_FILE_DRY_RUN_STORAGE, { buffer, policyId });
    }

    /**
     * Get file from IPFS
     * @param cid CID
     * @param responseType Response type
     * @returns File
     */
    public async getFileIpfs(cid: string, responseType: any, userId?: string): Promise<any> {
        return await this.sendMessage(MessageAPI.IPFS_GET_FILE, {
            cid, responseType, userId
        });
    }

    /**
     * Get file from dry run storage
     * @param cid CID
     * @param responseType Response type
     * @returns File
     */
    public async getFileFromDryRunStorage(cid: string, responseType: any): Promise<any> {
        return await this.sendMessage(MessageAPI.GET_FILE_DRY_RUN_STORAGE, {
            cid, responseType
        });
    }

    /**
     * Compare documents
     * @param user
     * @param type
     * @param ids
     * @param eventsLvl
     * @param propLvl
     * @param childrenLvl
     * @param idLvl
     */
    public async compareDocuments(
        user: IAuthUser,
        type: string,
        ids: string[],
        eventsLvl: string | number,
        propLvl: string | number,
        childrenLvl: string | number,
        idLvl: string | number,
        keyLvl: string | number,
        refLvl: string | number
    ): Promise<any> {
        return await this.sendMessage(MessageAPI.COMPARE_DOCUMENTS, {
            type,
            user,
            ids,
            eventsLvl,
            propLvl,
            childrenLvl,
            idLvl,
            keyLvl,
            refLvl
        });
    }

    /**
     * Compare documents
     * @param user
     * @param type
     * @param ids
     * @param eventsLvl
     * @param propLvl
     * @param childrenLvl
     * @param idLvl
     */
    public async compareVPDocuments(
        user: IAuthUser,
        type: string,
        ids: string[],
        eventsLvl: string | number,
        propLvl: string | number,
        childrenLvl: string | number,
        idLvl: string | number,
        keyLvl: string | number,
        refLvl: string | number
    ) {
        return await this.sendMessage(MessageAPI.COMPARE_VP_DOCUMENTS, {
            type,
            user,
            ids,
            eventsLvl,
            propLvl,
            childrenLvl,
            idLvl,
            keyLvl,
            refLvl
        });
    }

    /**
     * Compare tools
     * @param user
     * @param type
     * @param ids
     * @param eventsLvl
     * @param propLvl
     * @param childrenLvl
     * @param idLvl
     */
    public async compareTools(
        user: IAuthUser,
        type: string,
        ids: string[],
        eventsLvl: string | number,
        propLvl: string | number,
        childrenLvl: string | number,
        idLvl: string | number
    ): Promise<any> {
        return await this.sendMessage(MessageAPI.COMPARE_TOOLS, {
            type,
            user,
            ids,
            eventsLvl,
            propLvl,
            childrenLvl,
            idLvl
        });
    }

    /**
     * Compare two policies
     * @param user
     * @param type
     * @param ids
     * @param eventsLvl
     * @param propLvl
     * @param childrenLvl
     * @param idLvl
     */
    public async comparePolicies(
        user: IOwner,
        type: string,
        policies: {
            type: 'id' | 'file' | 'message',
            value: string | {
                id: string,
                name: string,
                value: string
            }
        }[],
        eventsLvl: string | number,
        propLvl: string | number,
        childrenLvl: string | number,
        idLvl: string | number
    ): Promise<any> {
        return await this.sendMessage(MessageAPI.COMPARE_POLICIES, {
            user,
            type,
            policies,
            options: {
                propLvl,
                childrenLvl,
                eventsLvl,
                idLvl
            }
        });
    }

    /**
     * Compare two modules
     * @param user
     * @param type
     * @param moduleId1
     * @param moduleId2
     * @param eventsLvl
     * @param propLvl
     * @param childrenLvl
     * @param idLvl
     */
    public async compareModules(
        user: IAuthUser,
        type: string,
        moduleId1: string,
        moduleId2: string,
        eventsLvl: string | number,
        propLvl: string | number,
        childrenLvl: string | number,
        idLvl: string | number
    ): Promise<any> {
        return await this.sendMessage(MessageAPI.COMPARE_MODULES, {
            type,
            user,
            moduleId1,
            moduleId2,
            eventsLvl,
            propLvl,
            childrenLvl,
            idLvl
        });
    }

    /**
     * Compare two schemas
     * @param user
     * @param type
     * @param schemas
     * @param idLvl
     */
    public async compareSchemas(
        user: IOwner,
        type: string,
        schemas: {
            type: 'id' | 'policy-message' | 'policy-file',
            value: string,
            policy?: string | {
                id: string,
                name: string,
                value: string
            }
        }[],
        idLvl: string | number
    ): Promise<any> {
        return await this.sendMessage(MessageAPI.COMPARE_SCHEMAS, {
            user, type, schemas, idLvl
        });
    }

    /**
     * Search policies
     * @param user
     * @param policyId
     */
    public async searchPolicies(
        user: IOwner,
        filters: any
    ): Promise<any> {
        return await this.sendMessage(MessageAPI.SEARCH_POLICIES, { user, filters });
    }

    //#region Contracts

    /**
     * Get contracts
     * @param owner
     * @param type
     * @param pageIndex
     * @param pageSize
     * @returns Contracts and count
     */
    public async getContracts(
        owner: IOwner,
        type: ContractType = ContractType.RETIRE,
        pageIndex?: any,
        pageSize?: any
    ): Promise<[IContract[], number]> {
        return await this.sendMessage(ContractAPI.GET_CONTRACTS, {
            owner,
            pageIndex,
            pageSize,
            type,
        });
    }

    /**
     * Create contract
     * @param did
     * @param description
     * @param type
     * @returns Created contract
     */
    public async createContract(
        owner: IOwner,
        description: string,
        type: ContractType
    ): Promise<IContract> {
        return await this.sendMessage(ContractAPI.CREATE_CONTRACT, {
            owner,
            description,
            type,
        });
    }

    /**
     * Import contract
     * @param did
     * @param contractId
     * @param description
     * @returns Imported contract
     */
    public async importContract(
        owner: IOwner,
        contractId: string,
        description: string
    ): Promise<IContract> {
        return await this.sendMessage(ContractAPI.IMPORT_CONTRACT, {
            owner,
            contractId,
            description,
        });
    }

    /**
     * Get contract permissions
     * @param did
     * @param id
     * @returns Permissions
     */
    public async checkContractPermissions(
        owner: IOwner,
        id: string
    ): Promise<number> {
        return await this.sendMessage(ContractAPI.CONTRACT_PERMISSIONS, {
            id,
            owner,
        });
    }

    /**
     * Remove contract
     * @param owner
     * @param id
     * @returns Successful operation
     */
    public async removeContract(owner: IOwner, id: string): Promise<boolean> {
        return await this.sendMessage(ContractAPI.REMOVE_CONTRACT, {
            owner,
            id
        });
    }

    /**
     * Get wipe requests
     * @param did
     * @param contractId
     * @param pageIndex
     * @param pageSize
     * @returns Wipe requests and count
     */
    public async getWipeRequests(
        owner: IOwner,
        contractId?: string,
        pageIndex?: any,
        pageSize?: any
    ): Promise<[{ user: string }[], number]> {
        return await this.sendMessage(ContractAPI.GET_WIPE_REQUESTS, {
            owner,
            contractId,
            pageIndex,
            pageSize,
        });
    }

    /**
     * Enable wipe requests
     * @param owner
     * @param id
     * @returns Operation successful
     */
    public async enableWipeRequests(
        owner: IOwner,
        id: string
    ): Promise<boolean> {
        return await this.sendMessage(ContractAPI.ENABLE_WIPE_REQUESTS, {
            owner,
            id,
        });
    }

    /**
     * Disable wipe requests
     * @param owner
     * @param id
     * @returns Operation successful
     */
    public async disableWipeRequests(
        owner: IOwner,
        id: string
    ): Promise<boolean> {
        return await this.sendMessage(ContractAPI.DISABLE_WIPE_REQUESTS, {
            owner,
            id,
        });
    }

    /**
     * Approve wipe request
     * @param owner
     * @param requestId
     * @returns Operation successful
     */
    public async approveWipeRequest(
        owner: IOwner,
        requestId: string
    ): Promise<boolean> {
        return await this.sendMessage(ContractAPI.APPROVE_WIPE_REQUEST, {
            owner,
            requestId,
        });
    }

    /**
     * Reject wipe request
     * @param owner
     * @param requestId
     * @param ban
     * @returns Operation successful
     */
    public async rejectWipeRequest(
        owner: IOwner,
        requestId: string,
        ban: boolean = false
    ): Promise<boolean> {
        return await this.sendMessage(ContractAPI.REJECT_WIPE_REQUEST, {
            owner,
            requestId,
            ban,
        });
    }

    /**
     * Clear wipe requests
     * @param owner
     * @param id
     * @returns Operation successful
     */
    public async clearWipeRequests(
        owner: IOwner,
        id: string
    ): Promise<boolean> {
        return await this.sendMessage(ContractAPI.CLEAR_WIPE_REQUESTS, {
            owner,
            id,
        });
    }

    /**
     * Add wipe admin
     * @param owner
     * @param id
     * @param hederaId
     * @returns Operation successful
     */
    public async addWipeAdmin(
        owner: IOwner,
        id: string,
        hederaId: string
    ): Promise<boolean> {
        return await this.sendMessage(ContractAPI.ADD_WIPE_ADMIN, {
            owner,
            id,
            hederaId,
        });
    }

    /**
     * Remove wipe admin
     * @param owner
     * @param id
     * @param hederaId
     * @returns Operation successful
     */
    public async removeWipeAdmin(
        owner: IOwner,
        id: string,
        hederaId: string
    ): Promise<boolean> {
        return await this.sendMessage(ContractAPI.REMOVE_WIPE_ADMIN, {
            owner,
            id,
            hederaId,
        });
    }

    /**
     * Add wipe manager
     * @param owner
     * @param id
     * @param hederaId
     * @returns Operation successful
     */
    public async addWipeManager(
        owner: IOwner,
        id: string,
        hederaId: string
    ): Promise<boolean> {
        return await this.sendMessage(ContractAPI.ADD_WIPE_MANAGER, {
            owner,
            id,
            hederaId,
        });
    }

    /**
     * Remove wipe manager
     * @param owner
     * @param id
     * @param hederaId
     * @returns Operation successful
     */
    public async removeWipeManager(
        owner: IOwner,
        id: string,
        hederaId: string
    ): Promise<boolean> {
        return await this.sendMessage(ContractAPI.REMOVE_WIPE_MANAGER, {
            owner,
            id,
            hederaId,
        });
    }

    /**
     * Add wipe wiper
     * @param owner
     * @param id
     * @param hederaId
     * @returns Operation successful
     */
    public async addWipeWiper(
        owner: IOwner,
        id: string,
        hederaId: string
    ): Promise<boolean> {
        return await this.sendMessage(ContractAPI.ADD_WIPE_WIPER, {
            owner,
            id,
            hederaId,
        });
    }

    /**
     * Remove wipe wiper
     * @param owner
     * @param id
     * @param hederaId
     * @returns Operation successful
     */
    public async removeWipeWiper(
        owner: IOwner,
        id: string,
        hederaId: string
    ): Promise<boolean> {
        return await this.sendMessage(ContractAPI.REMOVE_WIPE_WIPER, {
            owner,
            id,
            hederaId,
        });
    }

    /**
     * Sync retire pools
     * @param owner
     * @param id
     * @returns Sync date
     */
    public async syncRetirePools(owner: IOwner, id: string): Promise<string> {
        return await this.sendMessage(ContractAPI.SYNC_RETIRE_POOLS, {
            owner,
            id,
        });
    }

    /**
     * Get retire requests
     * @param did
     * @param contractId
     * @param pageIndex
     * @param pageSize
     * @returns Retire requests and count
     */
    public async getRetireRequests(
        owner: IOwner,
        contractId?: string,
        pageIndex?: any,
        pageSize?: any
    ): Promise<[IRetireRequest, number]> {
        return await this.sendMessage(ContractAPI.GET_RETIRE_REQUESTS, {
            owner,
            contractId,
            pageIndex,
            pageSize,
        });
    }

    /**
     * Get retire pools
     * @param owner
     * @param tokens
     * @param contractId
     * @param pageIndex
     * @param pageSize
     * @returns Retire pools and count
     */
    public async getRetirePools(
        owner: IOwner,
        tokens?: string[],
        contractId?: string,
        pageIndex?: any,
        pageSize?: any
    ): Promise<[IRetirePool, number]> {
        return await this.sendMessage(ContractAPI.GET_RETIRE_POOLS, {
            owner,
            contractId,
            pageIndex,
            pageSize,
            tokens,
        });
    }

    /**
     * Clear retire requests
     * @param owner
     * @param id
     * @returns Operation successful
     */
    public async clearRetireRequests(
        owner: IOwner,
        id: string
    ): Promise<boolean> {
        return await this.sendMessage(ContractAPI.CLEAR_RETIRE_REQUESTS, {
            owner,
            id,
        });
    }

    /**
     * Clear retire pools
     * @param owner
     * @param id
     * @returns Operation successful
     */
    public async clearRetirePools(owner: IOwner, id: string): Promise<boolean> {
        return await this.sendMessage(ContractAPI.CLEAR_RETIRE_POOLS, {
            owner,
            id,
        });
    }

    /**
     * Set retire pool
     * @param owner
     * @param id
     * @param options
     * @returns Pool
     */
    public async setRetirePool(
        owner: IOwner,
        id: string,
        options: { tokens: RetireTokenPool[]; immediately: boolean }
    ): Promise<IRetirePool> {
        return await this.sendMessage(ContractAPI.SET_RETIRE_POOLS, {
            owner,
            id,
            options,
        });
    }

    /**
     * Unset retire pool
     * @param owner
     * @param poolId
     * @returns Operation successful
     */
    public async unsetRetirePool(
        owner: IOwner,
        poolId: string
    ): Promise<boolean> {
        return await this.sendMessage(ContractAPI.UNSET_RETIRE_POOLS, {
            owner,
            poolId,
        });
    }

    /**
     * Unset retire request
     * @param owner
     * @param requestId
     * @returns Operation successful
     */
    public async unsetRetireRequest(
        owner: IOwner,
        requestId: string
    ): Promise<boolean> {
        return await this.sendMessage(ContractAPI.UNSET_RETIRE_REQUEST, {
            owner,
            requestId,
        });
    }

    /**
     * Retire tokens
     * @param did
     * @param poolId
     * @param tokens
     * @returns Tokens retired
     */
    public async retire(
        owner: IOwner,
        poolId: string,
        tokens: RetireTokenRequest[]
    ): Promise<boolean> {
        return await this.sendMessage(ContractAPI.RETIRE, {
            owner,
            poolId,
            tokens,
        });
    }

    /**
     * Approve retire request
     * @param owner
     * @param requestId
     * @returns Operation successful
     */
    public async approveRetire(
        owner: IOwner,
        requestId: string
    ): Promise<boolean> {
        return await this.sendMessage(ContractAPI.APPROVE_RETIRE, {
            owner,
            requestId,
        });
    }

    /**
     * Cancel retire request
     * @param owner
     * @param requestId
     * @returns Operation successful
     */
    public async cancelRetire(
        owner: IOwner,
        requestId: string
    ): Promise<boolean> {
        return await this.sendMessage(ContractAPI.CANCEL_RETIRE, {
            owner,
            requestId,
        });
    }

    /**
     * Add retire admin
     * @param owner
     * @param id
     * @param hederaId
     * @returns Operation successful
     */
    public async addRetireAdmin(
        owner: IOwner,
        id: string,
        hederaId: string
    ): Promise<boolean> {
        return await this.sendMessage(ContractAPI.ADD_RETIRE_ADMIN, {
            owner,
            id,
            hederaId,
        });
    }

    /**
     * Remove retire admin
     * @param owner
     * @param id
     * @param hederaId
     * @returns Operation successful
     */
    public async removeRetireAdmin(
        owner: IOwner,
        id: string,
        hederaId: string
    ): Promise<boolean> {
        return await this.sendMessage(ContractAPI.REMOVE_RETIRE_ADMIN, {
            owner,
            id,
            hederaId,
        });
    }

    /**
     * Get retire VCs
     * @param owner
     * @param pageIndex
     * @param pageSize
     * @returns Retire VCs and count
     */
    public async getRetireVCs(
        owner: IOwner,
        pageIndex?: any,
        pageSize?: any
    ): Promise<[IVCDocument, number]> {
        return await this.sendMessage(ContractAPI.GET_RETIRE_VCS, {
            owner,
            pageIndex,
            pageSize,
        });
    }

    //#endregion

    /**
     * Create Module
     * @param module
     * @param owner
     * @returns module
     */
    public async createModule(
        module: ModuleDTO,
        owner: IOwner
    ): Promise<any> {
        return await this.sendMessage(MessageAPI.CREATE_MODULE, { module, owner });
    }

    /**
     * Return modules
     *
     * @param {IFilter} [params]
     *
     * @returns {ResponseAndCount<any>}
     */
    public async getModule(filters: IFilter, owner: IOwner): Promise<ResponseAndCount<any>> {
        return await this.sendMessage(MessageAPI.GET_MODULES, { filters, owner });
    }

    public async getModuleV2(filters: IFilter, owner: IOwner): Promise<ResponseAndCount<any>> {
        return await this.sendMessage(MessageAPI.GET_MODULES_V2, { filters, owner });
    }

    /**
     * Delete module
     * @param uuid
     * @param owner
     * @returns Operation Success
     */
    public async deleteModule(uuid: string, owner: IOwner): Promise<boolean> {
        return await this.sendMessage(MessageAPI.DELETE_MODULES, { uuid, owner });
    }

    /**
     * Return modules
     * @param owner
     * @returns modules
     */
    public async getMenuModule(owner: IOwner): Promise<any[]> {
        return await this.sendMessage(MessageAPI.GET_MENU_MODULES, { owner });
    }

    /**
     * Update modules
     * @param uuid
     * @param module
     * @param owner
     * @returns module
     */
    public async updateModule(
        uuid: string,
        module: ModuleDTO,
        owner: IOwner
    ): Promise<any> {
        return await this.sendMessage(MessageAPI.UPDATE_MODULES, { uuid, module, owner });
    }

    /**
     * Delete module
     * @param uuid
     * @param owner
     * @returns Operation Success
     */
    public async getModuleById(uuid: string, owner: IOwner): Promise<any> {
        return await this.sendMessage(MessageAPI.GET_MODULE, { uuid, owner });
    }

    /**
     * Get module export file
     * @param uuid
     * @param owner
     */
    public async exportModuleFile(uuid: string, owner: IOwner) {
        const file = await this.sendMessage(MessageAPI.MODULE_EXPORT_FILE, { uuid, owner }) as any;
        return Buffer.from(file, 'base64');
    }

    /**
     * Get module export message id
     * @param uuid
     * @param owner
     */
    public async exportModuleMessage(uuid: string, owner: IOwner): Promise<any> {
        return await this.sendMessage(MessageAPI.MODULE_EXPORT_MESSAGE, { uuid, owner });
    }

    /**
     * Load module file for import
     * @param zip
     * @param owner
     */
    public async importModuleFile(zip: any, owner: IOwner): Promise<any> {
        return await this.sendMessage(MessageAPI.MODULE_IMPORT_FILE, { zip, owner });
    }

    /**
     * Import module from message
     * @param messageId
     * @param owner
     */
    public async importModuleMessage(messageId: string, owner: IOwner): Promise<any> {
        return await this.sendMessage(MessageAPI.MODULE_IMPORT_MESSAGE, { messageId, owner });
    }

    /**
     * Get module info from file
     * @param zip
     * @param owner
     */
    public async previewModuleFile(zip: any, owner: IOwner): Promise<any> {
        return await this.sendMessage(MessageAPI.MODULE_IMPORT_FILE_PREVIEW, { zip, owner });
    }

    /**
     * Get module info from message
     * @param messageId
     * @param owner
     */
    public async previewModuleMessage(messageId: string, owner: IOwner): Promise<any> {
        return await this.sendMessage(MessageAPI.MODULE_IMPORT_MESSAGE_PREVIEW, { messageId, owner });
    }

    /**
     * Publish module
     * @param uuid
     * @param owner
     * @param module
     */
    public async publishModule(uuid: string, owner: IOwner, module: ModuleDTO): Promise<any> {
        return await this.sendMessage(MessageAPI.PUBLISH_MODULES, { uuid, owner, module });
    }

    /**
     * Publish module
     * @param owner
     * @param module
     */
    public async validateModule(owner: IOwner, module: ModuleDTO): Promise<any> {
        return await this.sendMessage(MessageAPI.VALIDATE_MODULES, { owner, module });
    }

    /**
     * Create tool
     * @param tool
     * @param owner
     * @returns tool
     */
    public async createTool(tool: ToolDTO, owner: IOwner): Promise<any> {
        return await this.sendMessage(MessageAPI.CREATE_TOOL, { tool, owner });
    }

    /**
     * Create tool
     * @param tool
     * @param owner
     * @param task
     * @returns tool
     */
    public async createToolAsync(tool: ToolDTO, owner: IOwner, task: NewTask): Promise<any> {
        return await this.sendMessage(MessageAPI.CREATE_TOOL_ASYNC, { tool, owner, task });
    }

    /**
     * Return tools
     *
     * @param {IFilter} [params]
     *
     * @returns {ResponseAndCount<any>}
     */
    public async getTools(filters: IFilter, owner: IOwner): Promise<ResponseAndCount<any>> {
        return await this.sendMessage(MessageAPI.GET_TOOLS, { filters, owner });
    }

    /**
     * Return tools V2 05.06.2024
     *
     * @param {IFilter} [params]
     *
     * @returns {ResponseAndCount<any>}
     */
    public async getToolsV2(fields: string[], filters: IFilter, owner: IOwner): Promise<ResponseAndCount<any>> {
        return await this.sendMessage(MessageAPI.GET_TOOLS_V2, { fields, filters, owner });
    }

    /**
     * Delete tool
     * @param id
     * @param owner
     * @returns Operation Success
     */
    public async deleteTool(id: string, owner: IOwner): Promise<boolean> {
        return await this.sendMessage(MessageAPI.DELETE_TOOL, { id, owner });
    }

    /**
     * Delete tool
     * @param id
     * @param owner
     * @returns Operation Success
     */
    public async getToolById(id: string, owner: IOwner): Promise<any> {
        return await this.sendMessage(MessageAPI.GET_TOOL, { id, owner });
    }

    /**
     * Update tool
     * @param id
     * @param tool
     * @param owner
     * @returns tool
     */
    public async updateTool(
        id: string,
        tool: ToolDTO,
        owner: IOwner
    ): Promise<any> {
        return await this.sendMessage(MessageAPI.UPDATE_TOOL, { id, tool, owner });
    }

    /**
     * Publish tool
     * @param id
     * @param owner
     * @param tool
     */
    public async publishTool(id: string, owner: IOwner, tool: ToolDTO): Promise<any> {
        return await this.sendMessage(MessageAPI.PUBLISH_TOOL, { id, owner, tool });
    }

    /**
     * Async Publish tool
     * @param id
     * @param owner
     * @param tool
     * @param task
     */
    public async publishToolAsync(id: string, owner: IOwner, tool: ToolDTO, task: NewTask) {
        return await this.sendMessage(MessageAPI.PUBLISH_TOOL_ASYNC, { id, owner, tool, task });
    }

    /**
     * Publish tool
     * @param owner
     * @param tool
     */
    public async validateTool(owner: IOwner, tool: ToolDTO) {
        return await this.sendMessage(MessageAPI.VALIDATE_TOOL, { owner, tool });
    }

    /**
     * Return tools
     * @param owner
     * @returns tools
     */
    public async getMenuTool(owner: IOwner): Promise<any[]> {
        return await this.sendMessage(MessageAPI.GET_MENU_TOOLS, { owner });
    }

    /**
     * Get tool export file
     * @param id
     * @param owner
     */
    public async exportToolFile(id: string, owner: IOwner) {
        const file = await this.sendMessage(MessageAPI.TOOL_EXPORT_FILE, { id, owner }) as any;
        return Buffer.from(file, 'base64');
    }

    /**
     * Get tool export message id
     * @param id
     * @param owner
     */
    public async exportToolMessage(id: string, owner: IOwner) {
        return await this.sendMessage(MessageAPI.TOOL_EXPORT_MESSAGE, { id, owner });
    }

    /**
     * Load tool file for import
     * @param zip
     * @param owner
     * @param metadata
     */
    public async importToolFile(zip: any, owner: IOwner, metadata?: PolicyToolMetadata): Promise<any> {
        return await this.sendMessage(MessageAPI.TOOL_IMPORT_FILE, { zip, owner, metadata });
    }

    /**
     * Import tool from message
     * @param messageId
     * @param owner
     */
    public async importToolMessage(messageId: string, owner: IOwner): Promise<any> {
        return await this.sendMessage(MessageAPI.TOOL_IMPORT_MESSAGE, { messageId, owner });
    }

    /**
     * Get tool info from file
     * @param zip
     * @param owner
     */
    public async previewToolFile(zip: any, owner: IOwner) {
        return await this.sendMessage(MessageAPI.TOOL_IMPORT_FILE_PREVIEW, { zip, owner });
    }

    /**
     * Get tool info from message
     * @param messageId
     * @param owner
     */
    public async previewToolMessage(messageId: string, owner: IOwner): Promise<any> {
        return await this.sendMessage(MessageAPI.TOOL_IMPORT_MESSAGE_PREVIEW, { messageId, owner });
    }

    /**
     * Load tool file for import
     * @param zip
     * @param owner
     * @param task
     * @param metadata
     */
    public async importToolFileAsync(zip: any, owner: IOwner, task: NewTask, metadata?: PolicyToolMetadata) {
        return await this.sendMessage(MessageAPI.TOOL_IMPORT_FILE_ASYNC, { zip, owner, task, metadata });
    }

    /**
     * Import tool from message
     * @param messageId
     * @param owner
     * @param task
     */
    public async importToolMessageAsync(messageId: string, owner: IOwner, task: NewTask) {
        return await this.sendMessage(MessageAPI.TOOL_IMPORT_MESSAGE_ASYNC, { messageId, owner, task });
    }

    /**
     * Get map api key
     */
    public async getMapApiKey(): Promise<string> {
        return await this.sendMessage<string>(MessageAPI.GET_MAP_API_KEY);
    }

    /**
     * Get sentinel api key
     */
    public async getSentinelApiKey(): Promise<string> {
        return await this.sendMessage<string>(MessageAPI.GET_SENTINEL_API_KEY);
    }

    /**
     * Create tag
     * @param tag
     * @param owner
     * @returns tag
     */
    public async createTag(tag: TagDTO, owner: IOwner): Promise<any> {
        return await this.sendMessage<any>(MessageAPI.CREATE_TAG, { tag, owner });
    }

    /**
     * Return tags
     * @param entity
     * @param targets
     * @returns {any[]}
     */
    public async getTags(entity: string, targets: string[]): Promise<any[]> {
        return await this.sendMessage<any>(MessageAPI.GET_TAGS, { entity, targets });
    }

    /**
     * Delete tag
     * @param uuid
     * @param owner
     * @returns Operation Success
     */
    public async deleteTag(uuid: string, owner: IOwner): Promise<boolean> {
        return await this.sendMessage<any>(MessageAPI.DELETE_TAG, { uuid, owner });
    }

    /**
     * Export Tags
     * @param entity
     * @param targets
     * @returns {any[]}
     */
    public async exportTags(entity: string, targets: string[]): Promise<any[]> {
        return await this.sendMessage<any>(MessageAPI.EXPORT_TAGS, { entity, targets });
    }

    /**
     * Return tags
     * @param entity
     * @param targets
     * @returns {any[]}
     */
    public async getTagCache(entity: string, targets: string[]): Promise<any[]> {
        return await this.sendMessage<any>(MessageAPI.GET_TAG_CACHE, { entity, targets });
    }

    /**
     * Return tags
     * @param entity
     * @param targets
     * @returns {any[]}
     */
    public async synchronizationTags(entity: string, target: string): Promise<any[]> {
        return await this.sendMessage<any>(MessageAPI.GET_SYNCHRONIZATION_TAGS, { entity, target });
    }

    /**
     * Return tag schemas
     * @param {string} owner
     * @param {string} [pageIndex]
     * @param {string} [pageSize]
     *
     * @returns {ISchema[]} - all schemas
     */
    public async getTagSchemas(
        owner: IOwner,
        pageIndex?: any,
        pageSize?: any
    ): Promise<ResponseAndCount<ISchema>> {
        return await this.sendMessage(MessageAPI.GET_TAG_SCHEMAS, {
            owner,
            pageIndex,
            pageSize
        });
    }

    /**
     * Return tag schemas V2
     * @param fields
     * @param {string} owner
     * @param {string} [pageIndex]
     * @param {string} [pageSize]
     *
     * @returns {ISchema[]} - all schemas
     */
    public async getTagSchemasV2(
        fields: string[],
        owner: IOwner,
        pageIndex?: any,
        pageSize?: any
    ): Promise<ResponseAndCount<ISchema>> {
        return await this.sendMessage(MessageAPI.GET_TAG_SCHEMAS_V2, {
            fields,
            owner,
            pageIndex,
            pageSize
        });
    }

    /**
     * Create tag schema
     *
     * @param {ISchema} item - schema
     *
     * @returns {ISchema[]} - all schemas
     */
    public async createTagSchema(item: ISchema | any, owner: IOwner): Promise<ISchema> {
        return await this.sendMessage(MessageAPI.CREATE_TAG_SCHEMA, { item, owner });
    }

    /**
     * Changing the status of a schema on PUBLISHED.
     *
     * @param {string} id - schema id
     * @param {string} version - schema version
     * @param {string} owner - schema message
     *
     * @returns {ISchema} - message
     */
    public async publishTagSchema(id: string, version: string, owner: IOwner): Promise<ISchema> {
        return await this.sendMessage(MessageAPI.PUBLISH_TAG_SCHEMA, { id, version, owner });
    }

    /**
     * Return published schemas
     *
     * @returns {ISchema[]} - schemas
     */
    public async getPublishedTagSchemas(): Promise<ISchema[]> {
        return await this.sendMessage(MessageAPI.GET_PUBLISHED_TAG_SCHEMAS);
    }

    /**
     * Create Theme
     * @param theme
     * @param owner
     * @returns theme
     */
    public async createTheme(theme: ThemeDTO, owner: IOwner): Promise<any> {
        return await this.sendMessage(MessageAPI.CREATE_THEME, { theme, owner });
    }

    /**
     * Update Theme
     * @param themeId
     * @param theme
     * @param owner
     * @returns theme
     */
    public async updateTheme(
        themeId: string,
        theme: any,
        owner: IOwner
    ): Promise<any> {
        return await this.sendMessage(MessageAPI.UPDATE_THEME, { themeId, theme, owner });
    }

    /**
     * Get themes
     * @param owner
     * @returns themes
     */
    public async getThemes(owner: IOwner): Promise<any[]> {
        return await this.sendMessage(MessageAPI.GET_THEMES, { owner });
    }

    /**
     * Get theme by id
     * @param themeId
     * @returns theme
     */
    public async getThemeById(themeId: string, owner: IOwner): Promise<any> {
        return await this.sendMessage(MessageAPI.GET_THEME, { themeId, owner });
    }

    /**
     * Delete theme
     * @param themeId
     * @param owner
     * @returns Operation Success
     */
    public async deleteTheme(themeId: string, owner: IOwner): Promise<boolean> {
        return await this.sendMessage(MessageAPI.DELETE_THEME, { themeId, owner });
    }

    /**
     * Load theme file for import
     * @param zip
     * @param owner
     */
    public async importThemeFile(zip: any, owner: IOwner): Promise<any> {
        return await this.sendMessage(MessageAPI.THEME_IMPORT_FILE, { zip, owner });
    }

    /**
     * Get theme export file
     * @param uuid
     * @param owner
     */
    public async exportThemeFile(themeId: string, owner: IOwner) {
        const file = await this.sendMessage(MessageAPI.THEME_EXPORT_FILE, { themeId, owner }) as any;
        return Buffer.from(file, 'base64');
    }

    /**
     * Create policy by wizard
     * @param config Config
     * @returns Config
     */
    // tslint:disable-next-line:completed-docs
    public async wizardPolicyCreate(config: any, owner: IOwner): Promise<{ wizardConfig: any; policyId: string; }> {
        return await this.sendMessage(MessageAPI.WIZARD_POLICY_CREATE, {
            owner,
            config,
        });
    }

    /**
     * Create policy by wizard
     * @param config Config
     * @param owner Owner
     * @param task Task
     * @returns Config
     */
    public async wizardPolicyCreateAsync(config: any, owner: IOwner, task: NewTask): Promise<NewTask> {
        return await this.sendMessage(MessageAPI.WIZARD_POLICY_CREATE_ASYNC, {
            owner,
            config,
            task,
        });
    }

    /**
     * Create policy by wizard
     * @param config Config
     * @param owner Owner
     * @param task Task
     * @returns Config
     */
    public async wizardPolicyCreateAsyncNew(config: any, owner: IOwner, saveState: boolean, task: NewTask): Promise<NewTask> {
        return await this.sendMessage(MessageAPI.WIZARD_POLICY_CREATE_ASYNC, {
            owner,
            config,
            saveState,
            task,
        });
    }

    /**
     * Get new policy config
     * @param policyId Policy Identifier
     * @param config Config
     * @returns Config
     */
    // tslint:disable-next-line:completed-docs
    public async wizardGetPolicyConfig(policyId: string, config: any, owner: IOwner): Promise<{ wizardConfig: any; policyConfig: any; }> {
        return await this.sendMessage(MessageAPI.WIZARD_GET_POLICY_CONFIG, {
            policyId,
            config,
            owner,
        });
    }

    /**
     * Async create new branding json file
     * @param config Branding JSON string
     * @returns Branding JSON string
     */
    public async setBranding(config: string): Promise<any> {
        return await this.sendMessage(MessageAPI.STORE_BRANDING, { config });
    }

    /**
     * Gets the branding JSON.
     * @returns A Promise that resolves to an object containing the branding configuration,
     *          or null if the branding is not available.
     */
    // tslint:disable-next-line:completed-docs
    public async getBranding(): Promise<{ config: string } | null> {
        return await this.sendMessage(MessageAPI.GET_BRANDING);
    }

    /**
     * Policy suggestions
     * @param suggestionsInput
     */
    public async policySuggestions(
        suggestionsInput: any,
        user: IAuthUser
    ): Promise<{ next: string, nested: string }> {
        return await this.sendMessage(MessageAPI.SUGGESTIONS, {
            user,
            suggestionsInput,
        });
    }

    /**
     * Set policy suggestions
     * @param suggestionsInput
     */
    public async setPolicySuggestionsConfig(
        items: SuggestionsOrderPriority[],
        user: IAuthUser
    ): Promise<SuggestionsOrderPriority[]> {
        return await this.sendMessage(
            MessageAPI.SET_SUGGESTIONS_CONFIG,
            { items, user }
        );
    }

    /**
     * Policy suggestions
     * @param suggestionsInput
     */
    public async getPolicySuggestionsConfig(
        user: IAuthUser
    ): Promise<SuggestionsOrderPriority[]> {
        return await this.sendMessage(
            MessageAPI.GET_SUGGESTIONS_CONFIG,
            { user }
        );
    }

    /**
     * Search same blocks
     * @param config
     * @param blockId
     * @param user
     */
    public async searchBlocks(
        config: any,
        blockId: string,
        user: IAuthUser
    ): Promise<any[]> {
        return await this.sendMessage(MessageAPI.SEARCH_BLOCKS, { config, blockId, user });
    }

    /**
     * Start recording
     * @param policyId
     * @param owner
     * @param options
     * @returns {any}
     */
    public async startRecording(policyId: string, owner: IOwner, options: any): Promise<any> {
        return await this.sendMessage<any>(MessageAPI.START_RECORDING, { policyId, owner, options });
    }

    /**
     * Stop recording
     * @param policyId
     * @param owner
     * @param options
     * @returns {any}
     */
    public async stopRecording(policyId: string, owner: IOwner, options: any): Promise<any> {
        const file = await this.sendMessage<any>(MessageAPI.STOP_RECORDING, { policyId, owner, options });
        return Buffer.from(file, 'base64');
    }

    /**
     * Get recorded actions
     * @param policyId
     * @param owner
     * @returns {any}
     */
    public async getRecordedActions(policyId: string, owner: IOwner): Promise<any> {
        return await this.sendMessage<any>(MessageAPI.GET_RECORDED_ACTIONS, { policyId, owner });
    }

    /**
     * Get recording or running status
     * @param policyId
     * @param owner
     * @returns {any}
     */
    public async getRecordStatus(policyId: string, owner: IOwner): Promise<any> {
        return await this.sendMessage<any>(MessageAPI.GET_RECORD_STATUS, { policyId, owner });
    }

    /**
     * Run record
     * @param policyId
     * @param owner
     * @param options
     * @returns {any}
     */
    public async runRecord(policyId: string, owner: IOwner, options: any): Promise<any> {
        return await this.sendMessage<any>(MessageAPI.RUN_RECORD, { policyId, owner, options });
    }

    /**
     * Stop running
     * @param policyId
     * @param owner
     * @param options
     * @returns {any}
     */
    public async stopRunning(policyId: string, owner: IOwner, options: any): Promise<any> {
        return await this.sendMessage<any>(MessageAPI.STOP_RUNNING, { policyId, owner, options });
    }

    /**
     * Get running results
     * @param policyId
     * @param owner
     * @returns {any}
     */
    public async getRecordResults(policyId: string, owner: IOwner): Promise<any> {
        return await this.sendMessage<any>(MessageAPI.GET_RECORD_RESULTS, { policyId, owner });
    }

    /**
     * Get record details
     * @param policyId
     * @param owner
     * @returns {any}
     */
    public async getRecordDetails(policyId: string, owner: IOwner): Promise<any> {
        return await this.sendMessage<any>(MessageAPI.GET_RECORD_DETAILS, { policyId, owner });
    }

    /**
     * Fast Forward
     * @param policyId
     * @param owner
     * @param options
     * @returns {any}
     */
    public async fastForward(policyId: string, owner: IOwner, options: any): Promise<any> {
        return await this.sendMessage<any>(MessageAPI.FAST_FORWARD, { policyId, owner, options });
    }

    /**
     * Retry Step
     * @param policyId
     * @param owner
     * @param options
     * @returns {any}
     */
    public async retryStep(policyId: string, owner: IOwner, options: any): Promise<any> {
        return await this.sendMessage<any>(MessageAPI.RECORD_RETRY_STEP, { policyId, owner, options });
    }

    /**
     * Skip Step
     * @param policyId
     * @param owner
     * @param options
     * @returns {any}
     */
    public async skipStep(policyId: string, owner: IOwner, options: any): Promise<any> {
        return await this.sendMessage<any>(MessageAPI.RECORD_SKIP_STEP, { policyId, owner, options });
    }

    /**
     * Get schema export xlsx
     * @param user
     * @param ids
     */
    public async exportSchemasXlsx(owner: IOwner, ids: string[]) {
        const file = await this.sendMessage(MessageAPI.SCHEMA_EXPORT_XLSX, { ids, owner }) as any;
        return Buffer.from(file, 'base64');
    }

    /**
     * Load xlsx file for import
     * @param user
     * @param topicId
     * @param xlsx
     */
    public async importSchemasByXlsx(owner: IOwner, topicId: string, xlsx: ArrayBuffer) {
        return await this.sendMessage(MessageAPI.SCHEMA_IMPORT_XLSX, { owner, xlsx, topicId });
    }

    /**
     * Async load xlsx file for import
     * @param user
     * @param zip
     * @param versionOfTopicId
     * @param task
     */
    public async importSchemasByXlsxAsync(owner: IOwner, topicId: string, xlsx: ArrayBuffer, task: NewTask) {
        return await this.sendMessage(MessageAPI.SCHEMA_IMPORT_XLSX_ASYNC, { owner, xlsx, topicId, task });
    }

    /**
     * Get policy info from xlsx file
     * @param user
     * @param zip
     */
    public async previewSchemasByFileXlsx(owner: IOwner, xlsx: ArrayBuffer) {
        return await this.sendMessage(MessageAPI.SCHEMA_IMPORT_XLSX_PREVIEW, { owner, xlsx });
    }

    /**
     * Get template file by name
     * @param filename
     */
    public async getFileTemplate(filename: string): Promise<string> {
        return await this.sendMessage(MessageAPI.GET_TEMPLATE, { filename });
    }

    /**
     * Validate DID document
     * @param document
     */
    public async validateDidDocument(document: any): Promise<any> {
        return await this.sendMessage(MessageAPI.VALIDATE_DID_DOCUMENT, { document });
    }

    /**
     * Validate DID document
     * @param document
     * @param keys
     */
    public async validateDidKeys(document: any, keys: any): Promise<any> {
        return await this.sendMessage(MessageAPI.VALIDATE_DID_KEY, { document, keys });
    }

    /**
     * Assign entity
     * @param type
     * @param entityId
     * @param assign
     * @param did
     */
    public async assignEntity(
        type: AssignedEntityType,
        entityIds: string[],
        assign: boolean,
        did: string,
        owner: string
    ): Promise<any> {
        return await this.sendMessage(MessageAPI.ASSIGN_ENTITY, { type, entityIds, assign, did, owner });
    }

    /**
     * Assign entity
     * @param type
     * @param entityId
     * @param assign
     * @param did
     */
    public async delegateEntity(
        type: AssignedEntityType,
        entityIds: string[],
        assign: boolean,
        did: string,
        owner: string
    ): Promise<any> {
        return await this.sendMessage(MessageAPI.DELEGATE_ENTITY, { type, entityIds, assign, did, owner });
    }

    /**
     * Check entity
     * @param type
     * @param entityId
     * @param checkAssign
     * @param did
     */
    public async checkEntity(
        type: AssignedEntityType,
        entityId: string,
        checkAssign: boolean,
        did: string
    ): Promise<boolean> {
        return await this.sendMessage(MessageAPI.CHECK_ENTITY, { type, entityId, checkAssign, did });
    }

    /**
     * Get assigned entities
     * @param type
     * @param did
     */
    public async assignedEntities(
        did: string,
        type?: AssignedEntityType
    ): Promise<any[]> {
        return await this.sendMessage(MessageAPI.ASSIGNED_ENTITIES, { type, did });
    }

    /**
     * Get policy
     * @param filters
     */
    public async getAssignedPolicies(options: any): Promise<any> {
        return await this.sendMessage(MessageAPI.GET_ASSIGNED_POLICIES, options);
    }

    /**
     * Create role
     * @param role
     * @param owner
     */
    public async createRole(role: any, owner: IOwner): Promise<any> {
        return await this.sendMessage(MessageAPI.CREATE_ROLE, { role, owner });
    }
    /**
     * Update role
     * @param role
     * @param owner
     */
    public async updateRole(role: any, owner: IOwner): Promise<any> {
        return await this.sendMessage(MessageAPI.UPDATE_ROLE, { role, owner });
    }
    /**
     * Delete role
     * @param role
     * @param owner
     */
    public async deleteRole(role: any, owner: IOwner): Promise<any> {
        return await this.sendMessage(MessageAPI.DELETE_ROLE, { role, owner });
    }
    /**
     * Set role
     * @param user
     * @param owner
     */
    public async setRole(user: IAuthUser, owner: IOwner): Promise<any> {
        return await this.sendMessage(MessageAPI.SET_ROLE, { user, owner });
    }
<<<<<<< HEAD

    /**
     * Get all worker tasks
     * @param user
     * @param pageIndex
     * @param pageSize
     */
    public async getAllWorkerTasks(user: IAuthUser, pageIndex: number, pageSize: number): Promise<any> {
        return this.sendMessage(QueueEvents.GET_TASKS_BY_USER, {userId: user.id.toString(), pageIndex, pageSize});
    }

    /**
     * Restart task
     * @param taskId
     * @param userId
     */
    public async restartTask(taskId: string, userId: string) {
        return this.sendMessage(QueueEvents.RESTART_TASK, {taskId, userId});
    }

    /**
     * Delete task
     * @param taskId
     * @param userId
     */
    public async deleteTask(taskId: string, userId: string) {
        return this.sendMessage(QueueEvents.DELETE_TASK, {taskId, userId});
    }
=======
>>>>>>> 63a15d20
}<|MERGE_RESOLUTION|>--- conflicted
+++ resolved
@@ -2712,11 +2712,13 @@
     public async assignEntity(
         type: AssignedEntityType,
         entityIds: string[],
+        entityIds: string[],
         assign: boolean,
         did: string,
         owner: string
     ): Promise<any> {
         return await this.sendMessage(MessageAPI.ASSIGN_ENTITY, { type, entityIds, assign, did, owner });
+        return await this.sendMessage(MessageAPI.ASSIGN_ENTITY, { type, entityIds, assign, did, owner });
     }
 
     /**
@@ -2729,10 +2731,12 @@
     public async delegateEntity(
         type: AssignedEntityType,
         entityIds: string[],
+        entityIds: string[],
         assign: boolean,
         did: string,
         owner: string
     ): Promise<any> {
+        return await this.sendMessage(MessageAPI.DELEGATE_ENTITY, { type, entityIds, assign, did, owner });
         return await this.sendMessage(MessageAPI.DELEGATE_ENTITY, { type, entityIds, assign, did, owner });
     }
 
@@ -2804,7 +2808,6 @@
     public async setRole(user: IAuthUser, owner: IOwner): Promise<any> {
         return await this.sendMessage(MessageAPI.SET_ROLE, { user, owner });
     }
-<<<<<<< HEAD
 
     /**
      * Get all worker tasks
@@ -2833,6 +2836,4 @@
     public async deleteTask(taskId: string, userId: string) {
         return this.sendMessage(QueueEvents.DELETE_TASK, {taskId, userId});
     }
-=======
->>>>>>> 63a15d20
 }