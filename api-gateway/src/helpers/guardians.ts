--- conflicted
+++ resolved
@@ -1,7 +1,4 @@
 import { Singleton } from '../helpers/decorators/singleton.js';
-<<<<<<< HEAD
-import { ApplicationStates, AssignedEntityType, CommonSettings, ContractAPI, ContractType, GenerateUUIDv4, IArtifact, IChainItem, IContract, IDidObject, IOwner, IRetirePool, IRetireRequest, ISchema, IToken, ITokenInfo, IUser, IVCDocument, IVPDocument, MessageAPI, PolicyToolMetadata, RetireTokenPool, RetireTokenRequest, SchemaNode, SuggestionsOrderPriority } from '@guardian/interfaces';
-=======
 import {
     ApplicationStates,
     AssignedEntityType,
@@ -29,7 +26,6 @@
     SchemaNode,
     SuggestionsOrderPriority
 } from '@guardian/interfaces';
->>>>>>> dd846d31
 import { IAuthUser, NatsService } from '@guardian/common';
 import { NewTask } from './task-manager.js';
 import { ModuleDTO, TagDTO, ThemeDTO, TokenDTO, ToolDTO } from '#middlewares';
@@ -2609,8 +2605,6 @@
     }
 
     /**
-<<<<<<< HEAD
-=======
      * Assign entity
      * @param type
      * @param entityId
@@ -2628,7 +2622,6 @@
     }
 
     /**
->>>>>>> dd846d31
      * Check entity
      * @param type
      * @param entityId
@@ -2655,8 +2648,6 @@
     ): Promise<any[]> {
         return await this.sendMessage(MessageAPI.ASSIGNED_ENTITIES, { type, did });
     }
-<<<<<<< HEAD
-=======
 
     /**
      * Get policy
@@ -2665,5 +2656,4 @@
     public async getAssignedPolicies(options: any): Promise<any> {
         return await this.sendMessage(MessageAPI.GET_ASSIGNED_POLICIES, options);
     }
->>>>>>> dd846d31
 }