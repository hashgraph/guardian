--- conflicted
+++ resolved
@@ -3221,15 +3221,14 @@
     public async previewSchemaRule(zip: any, owner: IOwner) {
         return await this.sendMessage(MessageAPI.PREVIEW_SCHEMA_RULE_FILE, { zip, owner });
     }
-<<<<<<< HEAD
-    
+
 
     /**
      * Get Indexer availability
      */
     public async getIndexerAvailability(): Promise<boolean> {
         return await this.sendMessage(MessageAPI.GET_INDEXER_AVAILABILITY, {});
-=======
+    }
 
     /**
      * Create policy label
@@ -3480,6 +3479,5 @@
         return await this.sendMessage(MessageAPI.GET_POLICY_LABEL_DOCUMENT_RELATIONSHIPS,
             { definitionId, documentId, owner }
         );
->>>>>>> 81902b36
     }
 }