import { Injectable, NestInterceptor, ExecutionContext, CallHandler, HttpException, HttpStatus } from '@nestjs/common';

import { Observable, of, switchMap, tap } from 'rxjs';

//services
import { CacheService } from '../cache-service.js';
import { Users } from '../users.js';

//utils
import { getCacheKey } from './utils/index.js';

//constants
import { CACHE, CACHE_PREFIXES, META_DATA } from '#constants';

@Injectable()
export class CacheInterceptor implements NestInterceptor {
<<<<<<< HEAD
  constructor(private readonly cacheService: CacheService) {
  }

  async intercept(context: ExecutionContext, next: CallHandler): Promise<Observable<unknown>> {
    const httpContext = context.switchToHttp();
    const request = httpContext.getRequest();
    const responseContext = httpContext.getResponse();

    const ttl = Reflect.getMetadata(META_DATA.TTL, context.getHandler()) ?? CACHE.DEFAULT_TTL;
    const isExpress = Reflect.getMetadata(META_DATA.EXPRESS, context.getHandler());
    const isFastify = Reflect.getMetadata(META_DATA.FASTIFY, context.getHandler());

    const token = request.headers.authorization?.split(' ')[1];
    let user = {};

    if (token) {
      const users: Users = new Users();
      try {
        user = await users.getUserByToken(token);
      } catch (error) {
        throw new HttpException(error.message, HttpStatus.UNAUTHORIZED);
      }
    }

    const { url: route } = request;
    const [cacheKey] = getCacheKey([route], user, CACHE_PREFIXES.CACHE);
    const [cacheTag] = getCacheKey([route.split('?')[0]], user);
=======
    constructor(private readonly cacheService: CacheService) {
    }

    async intercept(context: ExecutionContext, next: CallHandler): Promise<Observable<unknown>> {
        const httpContext = context.switchToHttp();
        const request = httpContext.getRequest();
        const responseContext = httpContext.getResponse();
>>>>>>> dd846d31

        const ttl = Reflect.getMetadata(META_DATA.TTL, context.getHandler()) ?? CACHE.DEFAULT_TTL;
        const isExpress = Reflect.getMetadata(META_DATA.EXPRESS, context.getHandler());

<<<<<<< HEAD
        if (cachedResponse) {
          return JSON.parse(cachedResponse);
        }
      }),
      switchMap(resultResponse => {
        if (resultResponse) {
          if (isFastify || isExpress) {
            return of(responseContext.send(resultResponse));
          }

          return of(resultResponse);
        }

        return next.handle().pipe(
          tap(async response => {
            let result = response;

            if (isFastify) {
              result = request.locals;
            }

            if (isExpress) {
              result = response.locals.data;
=======
        const token = request.headers.authorization?.split(' ')[1];
        let user = {}

        if (token) {
            const users: Users = new Users();
            try {
                user = await users.getUserByToken(token);
            } catch (error) {
                throw new HttpException(error.message, HttpStatus.UNAUTHORIZED)
>>>>>>> dd846d31
            }
        }

<<<<<<< HEAD
            await this.cacheService.set(cacheKey, JSON.stringify(result), ttl, cacheTag);
          }),
=======
        const hashUser: string = crypto.createHash('md5').update(JSON.stringify(user)).digest('hex');
        const { url: route } = request;
        const cacheKey = `cache/${route}:${hashUser}`;

        return of(null).pipe(
            switchMap(async () => {
                const cachedResponse: string = await this.cacheService.get(cacheKey);

                if (cachedResponse) {
                    return JSON.parse(cachedResponse);
                }
            }),
            switchMap(resultResponse => {
                if (resultResponse) {
                    if (isExpress) {
                        return of(responseContext.send(resultResponse));
                    }

                    return of(resultResponse);
                }

                return next.handle().pipe(
                    tap(async response => {
                        let result = response;

                        if (isExpress) {
                            result = response.locals.data;
                        }

                        await this.cacheService.set(cacheKey, JSON.stringify(result), ttl);
                    }),
                );
            }),
>>>>>>> dd846d31
        );
    }
}<|MERGE_RESOLUTION|>--- conflicted
+++ resolved
@@ -14,35 +14,6 @@
 
 @Injectable()
 export class CacheInterceptor implements NestInterceptor {
-<<<<<<< HEAD
-  constructor(private readonly cacheService: CacheService) {
-  }
-
-  async intercept(context: ExecutionContext, next: CallHandler): Promise<Observable<unknown>> {
-    const httpContext = context.switchToHttp();
-    const request = httpContext.getRequest();
-    const responseContext = httpContext.getResponse();
-
-    const ttl = Reflect.getMetadata(META_DATA.TTL, context.getHandler()) ?? CACHE.DEFAULT_TTL;
-    const isExpress = Reflect.getMetadata(META_DATA.EXPRESS, context.getHandler());
-    const isFastify = Reflect.getMetadata(META_DATA.FASTIFY, context.getHandler());
-
-    const token = request.headers.authorization?.split(' ')[1];
-    let user = {};
-
-    if (token) {
-      const users: Users = new Users();
-      try {
-        user = await users.getUserByToken(token);
-      } catch (error) {
-        throw new HttpException(error.message, HttpStatus.UNAUTHORIZED);
-      }
-    }
-
-    const { url: route } = request;
-    const [cacheKey] = getCacheKey([route], user, CACHE_PREFIXES.CACHE);
-    const [cacheTag] = getCacheKey([route.split('?')[0]], user);
-=======
     constructor(private readonly cacheService: CacheService) {
     }
 
@@ -50,56 +21,26 @@
         const httpContext = context.switchToHttp();
         const request = httpContext.getRequest();
         const responseContext = httpContext.getResponse();
->>>>>>> dd846d31
 
         const ttl = Reflect.getMetadata(META_DATA.TTL, context.getHandler()) ?? CACHE.DEFAULT_TTL;
         const isExpress = Reflect.getMetadata(META_DATA.EXPRESS, context.getHandler());
+        const isFastify = Reflect.getMetadata(META_DATA.FASTIFY, context.getHandler());
 
-<<<<<<< HEAD
-        if (cachedResponse) {
-          return JSON.parse(cachedResponse);
-        }
-      }),
-      switchMap(resultResponse => {
-        if (resultResponse) {
-          if (isFastify || isExpress) {
-            return of(responseContext.send(resultResponse));
-          }
-
-          return of(resultResponse);
-        }
-
-        return next.handle().pipe(
-          tap(async response => {
-            let result = response;
-
-            if (isFastify) {
-              result = request.locals;
-            }
-
-            if (isExpress) {
-              result = response.locals.data;
-=======
         const token = request.headers.authorization?.split(' ')[1];
-        let user = {}
+        let user = {};
 
         if (token) {
             const users: Users = new Users();
             try {
                 user = await users.getUserByToken(token);
             } catch (error) {
-                throw new HttpException(error.message, HttpStatus.UNAUTHORIZED)
->>>>>>> dd846d31
+                throw new HttpException(error.message, HttpStatus.UNAUTHORIZED);
             }
         }
 
-<<<<<<< HEAD
-            await this.cacheService.set(cacheKey, JSON.stringify(result), ttl, cacheTag);
-          }),
-=======
-        const hashUser: string = crypto.createHash('md5').update(JSON.stringify(user)).digest('hex');
         const { url: route } = request;
-        const cacheKey = `cache/${route}:${hashUser}`;
+        const [cacheKey] = getCacheKey([route], user, CACHE_PREFIXES.CACHE);
+        const [cacheTag] = getCacheKey([route.split('?')[0]], user);
 
         return of(null).pipe(
             switchMap(async () => {
@@ -111,7 +52,7 @@
             }),
             switchMap(resultResponse => {
                 if (resultResponse) {
-                    if (isExpress) {
+                    if (isFastify || isExpress) {
                         return of(responseContext.send(resultResponse));
                     }
 
@@ -122,15 +63,18 @@
                     tap(async response => {
                         let result = response;
 
+                        if (isFastify) {
+                            result = request.locals;
+                        }
+
                         if (isExpress) {
                             result = response.locals.data;
                         }
 
-                        await this.cacheService.set(cacheKey, JSON.stringify(result), ttl);
+                        await this.cacheService.set(cacheKey, JSON.stringify(result), ttl, cacheTag);
                     }),
                 );
             }),
->>>>>>> dd846d31
         );
     }
 }