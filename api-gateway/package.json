{
  "packageManager": "yarn@1.22.21",
  "resolutions": {
    "@azure/core-rest-pipeline": "1.12.1",
      "image-size": "1.0.2"
  },
  "author": "Envision Blockchain Solutions <info@envisionblockchain.com>",
  "dependencies": {
<<<<<<< HEAD
    "@guardian/common": "^2.24.0",
    "@guardian/interfaces": "^2.24.0",
    "@fastify/formbody": "^7.4.0",
    "@fastify/multipart": "^8.2.0",
    "@fastify/static": "^7.0.0",
=======
    "@guardian/common": "^2.24.1",
    "@guardian/interfaces": "^2.24.1",
>>>>>>> a2474219
    "@nestjs/common": "^9.4.1",
    "@nestjs/core": "^9.4.1",
    "@nestjs/jwt": "^10.0.3",
    "@nestjs/microservices": "^9.4.1",
    "@nestjs/platform-express": "^9.4.2",
    "@nestjs/platform-fastify": "^9.4.2",
    "@nestjs/swagger": "^6.3.0",
    "@types/express-fileupload": "^1.4.1",
    "async-mutex": "^0.4.0",
    "axios": "^1.3.6",
    "class-transformer": "^0.5.1",
    "class-validator": "^0.14.0",
    "dotenv": "^16.0.0",
    "express": "^4.17.1",
    "express-fileupload": "^1.4.0",
    "gulp": "^4.0.2",
    "gulp-copy": "^4.0.1",
    "gulp-rename": "^2.0.0",
    "gulp-sourcemaps": "^3.0.0",
    "gulp-typescript": "^6.0.0-alpha.1",
    "hpp": "^0.2.3",
    "http-errors": "^2.0.0",
    "ioredis": "^5.3.2",
    "jsonwebtoken": "^8.5.1",
    "jszip": "^3.7.1",
    "module-alias": "^2.2.2",
    "prom-client": "^14.1.1",
    "prometheus-api-metrics": "3.2.2",
    "reflect-metadata": "^0.1.13",
    "rxjs": "^7.8.1",
    "ws": "^8.2.1",
    "yaml": "^2.3.1",
    "yup": "^1.1.1"
  },
  "description": "",
  "devDependencies": {
    "@types/express": "^4.17.13",
    "@types/gulp": "^4",
    "@types/gulp-rename": "^2",
    "@types/jszip": "^3.4.1",
    "@types/node": "^18.16.0",
    "@types/ws": "^8.2.2",
    "chai": "^4.3.4",
    "cross-env": "^7.0.3",
    "mocha": "^9.2.0",
    "mocha-junit-reporter": "^2.0.2",
    "nodemon": "^2.0.12",
    "rewire": "^6.0.0",
    "sinon": "^15.0.4",
    "tslint": "^6.1.3",
    "typescript": "^4.5.5"
  },
  "files": [
    "dist"
  ],
  "license": "Apache-2.0",
  "main": "dist/index.js",
  "module": "dist/index.js",
  "name": "api-gateway",
  "scripts": {
    "build": "gulp build:demo",
    "build:prod": "gulp build:prod",
    "build:demo": "gulp build:demo",
    "debug": "nodemon dist/index.js",
    "dev:docker": "npm run build && nodemon .",
    "dev": "gulp watch",
    "lint": "tslint --config ../tslint.json --project .",
    "start": "node dist/index.js",
    "test": "mocha tests/**/*.test.js --reporter mocha-junit-reporter --reporter-options mochaFile=../test_results/ui-service.xml"
  },
  "type": "module",
  "version": "2.24.1"
}<|MERGE_RESOLUTION|>--- conflicted
+++ resolved
@@ -6,16 +6,11 @@
   },
   "author": "Envision Blockchain Solutions <info@envisionblockchain.com>",
   "dependencies": {
-<<<<<<< HEAD
-    "@guardian/common": "^2.24.0",
-    "@guardian/interfaces": "^2.24.0",
+    "@guardian/common": "^2.24.1",
+    "@guardian/interfaces": "^2.24.1",
     "@fastify/formbody": "^7.4.0",
     "@fastify/multipart": "^8.2.0",
     "@fastify/static": "^7.0.0",
-=======
-    "@guardian/common": "^2.24.1",
-    "@guardian/interfaces": "^2.24.1",
->>>>>>> a2474219
     "@nestjs/common": "^9.4.1",
     "@nestjs/core": "^9.4.1",
     "@nestjs/jwt": "^10.0.3",
