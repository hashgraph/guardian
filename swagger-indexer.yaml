openapi: 3.0.0
paths:
  /search:
    get:
      operationId: SearchApi_search
      summary: Search
      description: Full-text indexer search
      parameters:
        - name: pageIndex
          required: true
          in: query
          description: Page index
          example: 0
          schema:
            type: number
        - name: pageSize
          required: true
          in: query
          description: Page size
          example: 10
          schema:
            type: number
            maximum: 100
        - name: search
          required: true
          in: query
          description: Search phrase
          example: Project
          schema:
            type: string
      responses:
        '200':
          description: Search results
          content:
            application/json:
              schema:
                allOf:
                  - $ref: '#/components/schemas/PageDTO'
                  - properties:
                      items:
                        type: array
                        items:
                          $ref: '#/components/schemas/SearchItemDTO'
        '500':
          description: Internal server error
          content:
            application/json:
              schema:
                $ref: '#/components/schemas/InternalServerErrorDTO'
      tags:
        - search
  /entities/registries:
    get:
      operationId: EntityApi_getRegistries
      summary: Get standard registries
      description: Returns standard registries
      parameters:
        - name: pageIndex
          required: false
          in: query
          description: Page index
          example: 0
          schema:
            type: number
        - name: pageSize
          required: false
          in: query
          description: Page size
          example: 10
          schema:
            type: number
            maximum: 100
        - name: orderField
          required: false
          in: query
          description: Order field
          example: consensusTimestamp
          schema:
            type: string
        - name: orderDir
          required: false
          in: query
          description: Order direction
          examples:
            ASC:
              value: ASC
              description: Ascending ordering
            DESC:
              value: DESC
              description: Descending ordering
          schema:
            type: string
        - name: keywords
          required: false
          in: query
          description: Keywords to search
          examples:
            0.0.1960:
              description: >-
                Search registries, which are related to specific topic
                identifier
              value: '["0.0.1960"]'
          schema:
            type: string
        - name: topicId
          required: false
          in: query
          description: Global topic identifier
          example: 0.0.1960
          schema:
            type: string
        - name: options.did
          required: false
          in: query
          description: Registry did
          example: >-
            did:hedera:testnet:8Go53QCUXZ4nzSQMyoWovWCxseogGTMLDiHg14Fkz4VN_0.0.4481265
          schema:
            type: string
        - name: options.registrantTopicId
          required: false
          in: query
          description: Registry user topic identifier
          example: 0.0.4481265
          schema:
            type: string
      responses:
        '200':
          description: Registries
          content:
            application/json:
              schema:
                allOf:
                  - $ref: '#/components/schemas/PageDTO'
                  - properties:
                      items:
                        type: array
                        items:
                          $ref: '#/components/schemas/RegistryDTO'
        '500':
          description: Internal server error
          content:
            application/json:
              schema:
                $ref: '#/components/schemas/InternalServerErrorDTO'
      tags: &ref_0
        - entities
  /entities/registries/{messageId}:
    get:
      operationId: EntityApi_getRegistry
      summary: Get registry
      description: Returns registry
      parameters:
        - name: messageId
          required: true
          in: path
          description: Message identifier
          example: '1706823227.586179534'
          schema:
            type: string
      responses:
        '200':
          description: Registry details
          content:
            application/json:
              schema:
                $ref: '#/components/schemas/RegistryDetailsDTO'
        '500':
          description: Internal server error
          content:
            application/json:
              schema:
                $ref: '#/components/schemas/InternalServerErrorDTO'
      tags: *ref_0
  /entities/registry-users:
    get:
      operationId: EntityApi_getRegistryUsers
      summary: Get registry users
      description: Returns registry users
      parameters:
        - name: pageIndex
          required: false
          in: query
          description: Page index
          example: 0
          schema:
            type: number
        - name: pageSize
          required: false
          in: query
          description: Page size
          example: 10
          schema:
            type: number
            maximum: 100
        - name: orderField
          required: false
          in: query
          description: Order field
          example: consensusTimestamp
          schema:
            type: string
        - name: orderDir
          required: false
          in: query
          description: Order direction
          examples:
            ASC:
              value: ASC
              description: Ascending ordering
            DESC:
              value: DESC
              description: Descending ordering
          schema:
            type: string
        - name: keywords
          required: false
          in: query
          description: Keywords to search
          examples:
            0.0.1960:
              description: >-
                Search registry users, which are related to specific topic
                identifier
              value: '["0.0.1960"]'
          schema:
            type: string
        - name: topicId
          required: false
          in: query
          description: User topic identifier
          example: 0.0.1960
          schema:
            type: string
      responses:
        '200':
          description: Registry users
          content:
            application/json:
              schema:
                allOf:
                  - $ref: '#/components/schemas/PageDTO'
                  - properties:
                      items:
                        type: array
                        items:
                          $ref: '#/components/schemas/RegistryUserGridDTO'
        '500':
          description: Internal server error
          content:
            application/json:
              schema:
                $ref: '#/components/schemas/InternalServerErrorDTO'
      tags: *ref_0
  /entities/registry-users/{messageId}:
    get:
      operationId: EntityApi_getRegistryUser
      summary: Get registry user
      description: Returns registry user
      parameters:
        - name: messageId
          required: true
          in: path
          description: Message identifier
          example: '1706823227.586179534'
          schema:
            type: string
      responses:
        '200':
          description: Registry user details
          content:
            application/json:
              schema:
                $ref: '#/components/schemas/RegistryUserDetailsDTO'
        '500':
          description: Internal server error
          content:
            application/json:
              schema:
                $ref: '#/components/schemas/InternalServerErrorDTO'
      tags: *ref_0
  /entities/policies:
    get:
      operationId: EntityApi_getPolicies
      summary: Get policies
      description: Returns policies
      parameters:
        - name: pageIndex
          required: false
          in: query
          description: Page index
          example: 0
          schema:
            type: number
        - name: pageSize
          required: false
          in: query
          description: Page size
          example: 10
          schema:
            type: number
            maximum: 100
        - name: orderField
          required: false
          in: query
          description: Order field
          example: consensusTimestamp
          schema:
            type: string
        - name: orderDir
          required: false
          in: query
          description: Order direction
          examples:
            ASC:
              value: ASC
              description: Ascending ordering
            DESC:
              value: DESC
              description: Descending ordering
          schema:
            type: string
        - name: keywords
          required: false
          in: query
          description: Keywords to search
          examples:
            0.0.1960:
              description: Search policies, which are related to specific topic identifier
              value: '["0.0.1960"]'
          schema:
            type: string
        - name: topicId
          required: false
          in: query
          description: Policy topic identifier
          example: 0.0.1960
          schema:
            type: string
        - name: options.owner
          required: false
          in: query
          description: Policy owner
          example: >-
            did:hedera:testnet:8Go53QCUXZ4nzSQMyoWovWCxseogGTMLDiHg14Fkz4VN_0.0.4481265
          schema:
            type: string
        - name: analytics.tools
          required: false
          in: query
          description: Tool
          example: '1706823227.586179534'
          schema:
            type: string
      responses:
        '200':
          description: Policies
          content:
            application/json:
              schema:
                allOf:
                  - $ref: '#/components/schemas/PageDTO'
                  - properties:
                      items:
                        type: array
                        items:
                          $ref: '#/components/schemas/PolicyDTO'
        '500':
          description: Internal server error
          content:
            application/json:
              schema:
                $ref: '#/components/schemas/InternalServerErrorDTO'
      tags: *ref_0
  /entities/policies/{messageId}:
    get:
      operationId: EntityApi_getPolicy
      summary: Get policy
      description: Returns policy
      parameters:
        - name: messageId
          required: true
          in: path
          description: Message identifier
          example: '1706823227.586179534'
          schema:
            type: string
      responses:
        '200':
          description: Policy details
          content:
            application/json:
              schema:
                $ref: '#/components/schemas/PolicyDetailsDTO'
        '500':
          description: Internal server error
          content:
            application/json:
              schema:
                $ref: '#/components/schemas/InternalServerErrorDTO'
      tags: *ref_0
  /entities/tools:
    get:
      operationId: EntityApi_getTools
      summary: Get tools
      description: Returns tools
      parameters:
        - name: pageIndex
          required: false
          in: query
          description: Page index
          example: 0
          schema:
            type: number
        - name: pageSize
          required: false
          in: query
          description: Page size
          example: 10
          schema:
            type: number
            maximum: 100
        - name: orderField
          required: false
          in: query
          description: Order field
          example: consensusTimestamp
          schema:
            type: string
        - name: orderDir
          required: false
          in: query
          description: Order direction
          examples:
            ASC:
              value: ASC
              description: Ascending ordering
            DESC:
              value: DESC
              description: Descending ordering
          schema:
            type: string
        - name: keywords
          required: false
          in: query
          description: Keywords to search
          examples:
            0.0.1960:
              description: Search tools, which are related to specific topic identifier
              value: '["0.0.1960"]'
          schema:
            type: string
        - name: options.owner
          required: false
          in: query
          description: Tool owner
          example: >-
            did:hedera:testnet:8Go53QCUXZ4nzSQMyoWovWCxseogGTMLDiHg14Fkz4VN_0.0.4481265
          schema:
            type: string
        - name: topicId
          required: false
          in: query
          description: Topic identifier
          example: 0.0.1960
          schema:
            type: string
      responses:
        '200':
          description: Tools
          content:
            application/json:
              schema:
                allOf:
                  - $ref: '#/components/schemas/PageDTO'
                  - properties:
                      items:
                        type: array
                        items:
                          $ref: '#/components/schemas/ToolDTO'
        '500':
          description: Internal server error
          content:
            application/json:
              schema:
                $ref: '#/components/schemas/InternalServerErrorDTO'
      tags: *ref_0
  /entities/tools/{messageId}:
    get:
      operationId: EntityApi_getTool
      summary: Get tool
      description: Returns tool
      parameters:
        - name: messageId
          required: true
          in: path
          description: Message identifier
          example: '1706823227.586179534'
          schema:
            type: string
      responses:
        '200':
          description: Tool details
          content:
            application/json:
              schema:
                $ref: '#/components/schemas/ToolDetailsDTO'
        '500':
          description: Internal server error
          content:
            application/json:
              schema:
                $ref: '#/components/schemas/InternalServerErrorDTO'
      tags: *ref_0
  /entities/modules:
    get:
      operationId: EntityApi_getModules
      summary: Get modules
      description: Returns modules
      parameters:
        - name: pageIndex
          required: false
          in: query
          description: Page index
          example: 0
          schema:
            type: number
        - name: pageSize
          required: false
          in: query
          description: Page size
          example: 10
          schema:
            type: number
            maximum: 100
        - name: orderField
          required: false
          in: query
          description: Order field
          example: consensusTimestamp
          schema:
            type: string
        - name: orderDir
          required: false
          in: query
          description: Order direction
          examples:
            ASC:
              value: ASC
              description: Ascending ordering
            DESC:
              value: DESC
              description: Descending ordering
          schema:
            type: string
        - name: keywords
          required: false
          in: query
          description: Keywords to search
          examples:
            0.0.1960:
              description: Search modules, which are related to specific topic identifier
              value: '["0.0.1960"]'
          schema:
            type: string
        - name: options.owner
          required: false
          in: query
          description: Module owner
          example: >-
            did:hedera:testnet:8Go53QCUXZ4nzSQMyoWovWCxseogGTMLDiHg14Fkz4VN_0.0.4481265
          schema:
            type: string
        - name: topicId
          required: false
          in: query
          description: Topic identifier
          example: 0.0.1960
          schema:
            type: string
      responses:
        '200':
          description: Modules
          content:
            application/json:
              schema:
                allOf:
                  - $ref: '#/components/schemas/PageDTO'
                  - properties:
                      items:
                        type: array
                        items:
                          $ref: '#/components/schemas/ModuleDTO'
        '500':
          description: Internal server error
          content:
            application/json:
              schema:
                $ref: '#/components/schemas/InternalServerErrorDTO'
      tags: *ref_0
  /entities/modules/{messageId}:
    get:
      operationId: EntityApi_getModule
      summary: Get module
      description: Returns module
      parameters:
        - name: messageId
          required: true
          in: path
          description: Message identifier
          example: '1706823227.586179534'
          schema:
            type: string
      responses:
        '200':
          description: Module details
          content:
            application/json:
              schema:
                $ref: '#/components/schemas/ModuleDetailsDTO'
        '500':
          description: Internal server error
          content:
            application/json:
              schema:
                $ref: '#/components/schemas/InternalServerErrorDTO'
      tags: *ref_0
  /entities/schemas:
    get:
      operationId: EntityApi_getSchemas
      summary: Get schemas
      description: Returns schemas
      parameters:
        - name: pageIndex
          required: false
          in: query
          description: Page index
          example: 0
          schema:
            type: number
        - name: pageSize
          required: false
          in: query
          description: Page size
          example: 10
          schema:
            type: number
            maximum: 100
        - name: orderField
          required: false
          in: query
          description: Order field
          example: consensusTimestamp
          schema:
            type: string
        - name: orderDir
          required: false
          in: query
          description: Order direction
          examples:
            ASC:
              value: ASC
              description: Ascending ordering
            DESC:
              value: DESC
              description: Descending ordering
          schema:
            type: string
        - name: keywords
          required: false
          in: query
          description: Keywords to search
          examples:
            0.0.1960:
              description: Search schemas, which are related to specific topic identifier
              value: '["0.0.1960"]'
          schema:
            type: string
        - name: topicId
          required: false
          in: query
          description: Policy topic identifier
          example: 0.0.1960
          schema:
            type: string
        - name: options.owner
          required: false
          in: query
          description: Schema owner
          example: >-
            did:hedera:testnet:8Go53QCUXZ4nzSQMyoWovWCxseogGTMLDiHg14Fkz4VN_0.0.4481265
          schema:
            type: string
      responses:
        '200':
          description: Schemas
          content:
            application/json:
              schema:
                allOf:
                  - $ref: '#/components/schemas/PageDTO'
                  - properties:
                      items:
                        type: array
                        items:
                          $ref: '#/components/schemas/SchemaGridDTO'
        '500':
          description: Internal server error
          content:
            application/json:
              schema:
                $ref: '#/components/schemas/InternalServerErrorDTO'
      tags: *ref_0
  /entities/schemas/{messageId}:
    get:
      operationId: EntityApi_getSchema
      summary: Get schema
      description: Returns schema
      parameters:
        - name: messageId
          required: true
          in: path
          description: Message identifier
          example: '1706823227.586179534'
          schema:
            type: string
      responses:
        '200':
          description: Schema details
          content:
            application/json:
              schema:
                $ref: '#/components/schemas/SchemaDetailsDTO'
        '500':
          description: Internal server error
          content:
            application/json:
              schema:
                $ref: '#/components/schemas/InternalServerErrorDTO'
      tags: *ref_0
  /entities/schemas/{messageId}/tree:
    get:
      operationId: EntityApi_getSchemaTree
      summary: Get schema tree
      description: Returns schema tree
      parameters:
        - name: messageId
          required: true
          in: path
          description: Message identifier
          example: '1706823227.586179534'
          schema:
            type: string
      responses:
        '200':
          description: Schema tree
          content:
            application/json:
              schema:
                $ref: '#/components/schemas/SchemaTreeDTO'
        '500':
          description: Internal server error
          content:
            application/json:
              schema:
                $ref: '#/components/schemas/InternalServerErrorDTO'
      tags: *ref_0
  /entities/tokens:
    get:
      operationId: EntityApi_getTokens
      summary: Get tokens
      description: Returns tokens
      parameters:
        - name: pageIndex
          required: false
          in: query
          description: Page index
          example: 0
          schema:
            type: number
        - name: pageSize
          required: false
          in: query
          description: Page size
          example: 10
          schema:
            type: number
            maximum: 100
        - name: orderField
          required: false
          in: query
          description: Order field
          example: consensusTimestamp
          schema:
            type: string
        - name: orderDir
          required: false
          in: query
          description: Order direction
          examples:
            ASC:
              value: ASC
              description: Ascending ordering
            DESC:
              value: DESC
              description: Descending ordering
          schema:
            type: string
        - name: tokenId
          required: false
          in: query
          description: Token identifier
          example: 0.0.1960
          schema:
            type: string
        - name: treasury
          required: false
          in: query
          description: Treasury
          example: 0.0.1960
          schema:
            type: string
      responses:
        '200':
          description: Tokens
          content:
            application/json:
              schema:
                allOf:
                  - $ref: '#/components/schemas/PageDTO'
                  - properties:
                      items:
                        type: array
                        items:
                          $ref: '#/components/schemas/TokenDTO'
        '500':
          description: Internal server error
          content:
            application/json:
              schema:
                $ref: '#/components/schemas/InternalServerErrorDTO'
      tags: *ref_0
  /entities/tokens/{tokenId}:
    get:
      operationId: EntityApi_getToken
      summary: Get token
      description: Returns token
      parameters:
        - name: tokenId
          required: true
          in: path
          description: Token identifier
          example: 0.0.1960
          schema:
            type: string
      responses:
        '200':
          description: Token details
          content:
            application/json:
              schema:
                $ref: '#/components/schemas/TokenDetailsDTO'
        '500':
          description: Internal server error
          content:
            application/json:
              schema:
                $ref: '#/components/schemas/InternalServerErrorDTO'
      tags: *ref_0
  /entities/roles:
    get:
      operationId: EntityApi_getRoles
      summary: Get roles
      description: Returns roles
      parameters:
        - name: pageIndex
          required: false
          in: query
          description: Page index
          example: 0
          schema:
            type: number
        - name: pageSize
          required: false
          in: query
          description: Page size
          example: 10
          schema:
            type: number
            maximum: 100
        - name: orderField
          required: false
          in: query
          description: Order field
          example: consensusTimestamp
          schema:
            type: string
        - name: orderDir
          required: false
          in: query
          description: Order direction
          examples:
            ASC:
              value: ASC
              description: Ascending ordering
            DESC:
              value: DESC
              description: Descending ordering
          schema:
            type: string
        - name: keywords
          required: false
          in: query
          description: Keywords to search
          examples:
            0.0.1960:
              description: Search roles, which are related to specific topic identifier
              value: '["0.0.1960"]'
          schema:
            type: string
        - name: options.issuer
          required: false
          in: query
          description: Issuer
          example: >-
            did:hedera:testnet:8Go53QCUXZ4nzSQMyoWovWCxseogGTMLDiHg14Fkz4VN_0.0.4481265
          schema:
            type: string
        - name: topicId
          required: false
          in: query
          description: Topic identifier
          example: 0.0.1960
          schema:
            type: string
        - name: analytics.policyId
          required: false
          in: query
          description: Policy identifier
          example: '1706823227.586179534'
          schema:
            type: string
      responses:
        '200':
          description: Roles
          content:
            application/json:
              schema:
                allOf:
                  - $ref: '#/components/schemas/PageDTO'
                  - properties:
                      items:
                        type: array
                        items:
                          $ref: '#/components/schemas/RoleDTO'
        '500':
          description: Internal server error
          content:
            application/json:
              schema:
                $ref: '#/components/schemas/InternalServerErrorDTO'
      tags: *ref_0
  /entities/roles/{messageId}:
    get:
      operationId: EntityApi_getRole
      summary: Get role
      description: Returns role
      parameters:
        - name: messageId
          required: true
          in: path
          description: Message identifier
          example: '1706823227.586179534'
          schema:
            type: string
      responses:
        '200':
          description: Role details
          content:
            application/json:
              schema:
                $ref: '#/components/schemas/RoleDetailsDTO'
        '500':
          description: Internal server error
          content:
            application/json:
              schema:
                $ref: '#/components/schemas/InternalServerErrorDTO'
      tags: *ref_0
  /entities/statistics:
    get:
      operationId: EntityApi_getStatistics
      summary: Get statistics
      description: Returns statistics
      parameters:
        - name: pageIndex
          required: false
          in: query
          description: Page index
          example: 0
          schema:
            type: number
        - name: pageSize
          required: false
          in: query
          description: Page size
          example: 10
          schema:
            type: number
            maximum: 100
        - name: orderField
          required: false
          in: query
          description: Order field
          example: consensusTimestamp
          schema:
            type: string
        - name: orderDir
          required: false
          in: query
          description: Order direction
          examples:
            ASC:
              value: ASC
              description: Ascending ordering
            DESC:
              value: DESC
              description: Descending ordering
          schema:
            type: string
        - name: keywords
          required: false
          in: query
          description: Keywords to search
          examples:
            0.0.1960:
              description: >-
                Search statistics, which are related to specific topic
                identifier
              value: '["0.0.1960"]'
          schema:
            type: string
        - name: topicId
          required: false
          in: query
          description: Statistic topic identifier
          example: 0.0.1960
          schema:
            type: string
        - name: options.owner
          required: false
          in: query
          description: Statistic owner
          example: >-
            did:hedera:testnet:8Go53QCUXZ4nzSQMyoWovWCxseogGTMLDiHg14Fkz4VN_0.0.4481265
          schema:
            type: string
        - name: options.policy
          required: false
          in: query
          description: Policy
          example: '1706823227.586179534'
          schema:
            type: string
      responses:
        '200':
          description: Statistics
          content:
            application/json:
              schema:
                allOf:
                  - $ref: '#/components/schemas/PageDTO'
                  - properties:
                      items:
                        type: array
                        items:
                          $ref: '#/components/schemas/StatisticDTO'
        '500':
          description: Internal server error
          content:
            application/json:
              schema:
                $ref: '#/components/schemas/InternalServerErrorDTO'
      tags: *ref_0
  /entities/statistics/{messageId}:
    get:
      operationId: EntityApi_getStatistic
      summary: Get statistic
      description: Returns statistic
      parameters:
        - name: messageId
          required: true
          in: path
          description: Message identifier
          example: '1706823227.586179534'
          schema:
            type: string
      responses:
        '200':
          description: Statistic details
          content:
            application/json:
              schema:
                $ref: '#/components/schemas/StatisticDetailsDTO'
        '500':
          description: Internal server error
          content:
            application/json:
              schema:
                $ref: '#/components/schemas/InternalServerErrorDTO'
      tags: *ref_0
  /entities/statistic-documents:
    get:
      operationId: EntityApi_getStatisticDocuments
      summary: Get VCs
      description: Returns VCs
      parameters:
        - name: pageIndex
          required: false
          in: query
          description: Page index
          example: 0
          schema:
            type: number
        - name: pageSize
          required: false
          in: query
          description: Page size
          example: 10
          schema:
            type: number
            maximum: 100
        - name: orderField
          required: false
          in: query
          description: Order field
          example: consensusTimestamp
          schema:
            type: string
        - name: orderDir
          required: false
          in: query
          description: Order direction
          examples:
            ASC:
              value: ASC
              description: Ascending ordering
            DESC:
              value: DESC
              description: Descending ordering
          schema:
            type: string
        - name: keywords
          required: false
          in: query
          description: Keywords to search
          examples:
            0.0.1960:
              description: Search VCs, which are related to specific topic identifier
              value: '["0.0.1960"]'
          schema:
            type: string
        - name: topicId
          required: false
          in: query
          description: Topic identifier
          example: 0.0.1960
          schema:
            type: string
        - name: options.issuer
          required: false
          in: query
          description: Issuer
          example: >-
            did:hedera:testnet:8Go53QCUXZ4nzSQMyoWovWCxseogGTMLDiHg14Fkz4VN_0.0.4481265
          schema:
            type: string
        - name: analytics.policyId
          required: false
          in: query
          description: Policy identifier
          example: '1706823227.586179534'
          schema:
            type: string
        - name: analytics.schemaId
          required: false
          in: query
          description: Schema identifier
          example: '1706823227.586179534'
          schema:
            type: string
        - name: options.relationships
          required: false
          in: query
          description: Relationships
          example: '1706823227.586179534'
          schema:
            type: string
      responses:
        '200':
          description: VCs
          content:
            application/json:
              schema:
                allOf:
                  - $ref: '#/components/schemas/PageDTO'
                  - properties:
                      items:
                        type: array
                        items:
                          $ref: '#/components/schemas/VCGridDTO'
        '500':
          description: Internal server error
          content:
            application/json:
              schema:
                $ref: '#/components/schemas/InternalServerErrorDTO'
      tags: *ref_0
  /entities/labels:
    get:
      operationId: EntityApi_getLabels
      summary: Get labels
      description: Returns labels
      parameters:
        - name: pageIndex
          required: false
          in: query
          description: Page index
          example: 0
          schema:
            type: number
        - name: pageSize
          required: false
          in: query
          description: Page size
          example: 10
          schema:
            type: number
            maximum: 100
        - name: orderField
          required: false
          in: query
          description: Order field
          example: consensusTimestamp
          schema:
            type: string
        - name: orderDir
          required: false
          in: query
          description: Order direction
          examples:
            ASC:
              value: ASC
              description: Ascending ordering
            DESC:
              value: DESC
              description: Descending ordering
          schema:
            type: string
        - name: keywords
          required: false
          in: query
          description: Keywords to search
          examples:
            0.0.1960:
              description: Search labels, which are related to specific topic identifier
              value: '["0.0.1960"]'
          schema:
            type: string
        - name: topicId
          required: false
          in: query
          description: Label topic identifier
          example: 0.0.1960
          schema:
            type: string
        - name: options.owner
          required: false
          in: query
          description: Label owner
          example: >-
            did:hedera:testnet:8Go53QCUXZ4nzSQMyoWovWCxseogGTMLDiHg14Fkz4VN_0.0.4481265
          schema:
            type: string
        - name: options.policy
          required: false
          in: query
          description: Policy
          example: '1706823227.586179534'
          schema:
            type: string
      responses:
        '200':
          description: Labels
          content:
            application/json:
              schema:
                allOf:
                  - $ref: '#/components/schemas/PageDTO'
                  - properties:
                      items:
                        type: array
                        items:
                          $ref: '#/components/schemas/LabelDTO'
        '500':
          description: Internal server error
          content:
            application/json:
              schema:
                $ref: '#/components/schemas/InternalServerErrorDTO'
      tags: *ref_0
  /entities/labels/{messageId}:
    get:
      operationId: EntityApi_getLabel
      summary: Get label
      description: Returns label
      parameters:
        - name: messageId
          required: true
          in: path
          description: Message identifier
          example: '1706823227.586179534'
          schema:
            type: string
      responses:
        '200':
          description: Label details
          content:
            application/json:
              schema:
                $ref: '#/components/schemas/LabelDetailsDTO'
        '500':
          description: Internal server error
          content:
            application/json:
              schema:
                $ref: '#/components/schemas/InternalServerErrorDTO'
      tags: *ref_0
  /entities/label-documents/{messageId}:
    get:
      operationId: EntityApi_getLabelDocument
      summary: Get label document
      description: Returns label document
      parameters:
        - name: messageId
          required: true
          in: path
          description: Message identifier
          example: '1706823227.586179534'
          schema:
            type: string
      responses:
        '200':
          description: Label document details
          content:
            application/json:
              schema:
                $ref: '#/components/schemas/LabelDocumentDetailsDTO'
        '500':
          description: Internal server error
          content:
            application/json:
              schema:
                $ref: '#/components/schemas/InternalServerErrorDTO'
      tags: *ref_0
  /entities/label-documents:
    get:
      operationId: EntityApi_getLabelDocuments
      summary: Get Label Documents
      description: Returns Label Documents
      parameters:
        - name: pageIndex
          required: false
          in: query
          description: Page index
          example: 0
          schema:
            type: number
        - name: pageSize
          required: false
          in: query
          description: Page size
          example: 10
          schema:
            type: number
            maximum: 100
        - name: orderField
          required: false
          in: query
          description: Order field
          example: consensusTimestamp
          schema:
            type: string
        - name: orderDir
          required: false
          in: query
          description: Order direction
          examples:
            ASC:
              value: ASC
              description: Ascending ordering
            DESC:
              value: DESC
              description: Descending ordering
          schema:
            type: string
        - name: keywords
          required: false
          in: query
          description: Keywords to search
          examples:
            0.0.1960:
              description: Search VPs, which are related to specific topic identifier
              value: '["0.0.1960"]'
          schema:
            type: string
        - name: topicId
          required: false
          in: query
          description: Topic identifier
          example: 0.0.1960
          schema:
            type: string
        - name: options.issuer
          required: false
          in: query
          description: Issuer
          example: >-
            did:hedera:testnet:8Go53QCUXZ4nzSQMyoWovWCxseogGTMLDiHg14Fkz4VN_0.0.4481265
          schema:
            type: string
        - name: analytics.policyId
          required: false
          in: query
          description: Policy identifier
          example: '1706823227.586179534'
          schema:
            type: string
        - name: analytics.schemaIds
          required: false
          in: query
          description: Schema identifier
          example: '1706823227.586179534'
          schema:
            type: string
      responses:
        '200':
          description: Label Documents
          content:
            application/json:
              schema:
                allOf:
                  - $ref: '#/components/schemas/PageDTO'
                  - properties:
                      items:
                        type: array
                        items:
                          $ref: '#/components/schemas/VPGridDTO'
        '500':
          description: Internal server error
          content:
            application/json:
              schema:
                $ref: '#/components/schemas/InternalServerErrorDTO'
      tags: *ref_0
  /entities/did-documents:
    get:
      operationId: EntityApi_getDidDocuments
      summary: Get DIDs
      description: Returns DIDs
      parameters:
        - name: pageIndex
          required: false
          in: query
          description: Page index
          example: 0
          schema:
            type: number
        - name: pageSize
          required: false
          in: query
          description: Page size
          example: 10
          schema:
            type: number
            maximum: 100
        - name: orderField
          required: false
          in: query
          description: Order field
          example: consensusTimestamp
          schema:
            type: string
        - name: orderDir
          required: false
          in: query
          description: Order direction
          examples:
            ASC:
              value: ASC
              description: Ascending ordering
            DESC:
              value: DESC
              description: Descending ordering
          schema:
            type: string
        - name: keywords
          required: false
          in: query
          description: Keywords to search
          examples:
            0.0.1960:
              description: Search DIDs, which are related to specific topic identifier
              value: '["0.0.1960"]'
          schema:
            type: string
        - name: topicId
          required: false
          in: query
          description: Topic identifier
          example: 0.0.1960
          schema:
            type: string
        - name: options.did
          required: false
          in: query
          description: DID
          example: >-
            did:hedera:testnet:8Go53QCUXZ4nzSQMyoWovWCxseogGTMLDiHg14Fkz4VN_0.0.4481265
          schema:
            type: string
      responses:
        '200':
          description: DIDs
          content:
            application/json:
              schema:
                allOf:
                  - $ref: '#/components/schemas/PageDTO'
                  - properties:
                      items:
                        type: array
                        items:
                          $ref: '#/components/schemas/DIDGridDTO'
        '500':
          description: Internal server error
          content:
            application/json:
              schema:
                $ref: '#/components/schemas/InternalServerErrorDTO'
      tags: *ref_0
  /entities/did-documents/{messageId}:
    get:
      operationId: EntityApi_getDidDocument
      summary: Get DID
      description: Returns DID
      parameters:
        - name: messageId
          required: true
          in: path
          description: Message identifier
          example: '1706823227.586179534'
          schema:
            type: string
      responses:
        '200':
          description: DID details
          content:
            application/json:
              schema:
                $ref: '#/components/schemas/DIDDetailsDTO'
        '500':
          description: Internal server error
          content:
            application/json:
              schema:
                $ref: '#/components/schemas/InternalServerErrorDTO'
      tags: *ref_0
  /entities/did-documents/{messageId}/relationships:
    get:
      operationId: EntityApi_getDidRelationships
      summary: Get DID relationships
      description: Returns DID relationships
      parameters:
        - name: messageId
          required: true
          in: path
          description: Message identifier
          example: '1706823227.586179534'
          schema:
            type: string
      responses:
        '200':
          description: DID relationships
          content:
            application/json:
              schema:
                $ref: '#/components/schemas/RelationshipsDTO'
        '500':
          description: Internal server error
          content:
            application/json:
              schema:
                $ref: '#/components/schemas/InternalServerErrorDTO'
      tags: *ref_0
  /entities/vp-documents:
    get:
      operationId: EntityApi_getVpDocuments
      summary: Get VPs
      description: Returns VPs
      parameters:
        - name: pageIndex
          required: false
          in: query
          description: Page index
          example: 0
          schema:
            type: number
        - name: pageSize
          required: false
          in: query
          description: Page size
          example: 10
          schema:
            type: number
            maximum: 100
        - name: orderField
          required: false
          in: query
          description: Order field
          example: consensusTimestamp
          schema:
            type: string
        - name: orderDir
          required: false
          in: query
          description: Order direction
          examples:
            ASC:
              value: ASC
              description: Ascending ordering
            DESC:
              value: DESC
              description: Descending ordering
          schema:
            type: string
        - name: keywords
          required: false
          in: query
          description: Keywords to search
          examples:
            0.0.1960:
              description: Search VPs, which are related to specific topic identifier
              value: '["0.0.1960"]'
          schema:
            type: string
        - name: topicId
          required: false
          in: query
          description: Topic identifier
          example: 0.0.1960
          schema:
            type: string
        - name: options.issuer
          required: false
          in: query
          description: Issuer
          example: >-
            did:hedera:testnet:8Go53QCUXZ4nzSQMyoWovWCxseogGTMLDiHg14Fkz4VN_0.0.4481265
          schema:
            type: string
        - name: analytics.policyId
          required: false
          in: query
          description: Policy identifier
          example: '1706823227.586179534'
          schema:
            type: string
        - name: analytics.schemaIds
          required: false
          in: query
          description: Schema identifier
          example: '1706823227.586179534'
          schema:
            type: string
      responses:
        '200':
          description: VPs
          content:
            application/json:
              schema:
                allOf:
                  - $ref: '#/components/schemas/PageDTO'
                  - properties:
                      items:
                        type: array
                        items:
                          $ref: '#/components/schemas/VPGridDTO'
        '500':
          description: Internal server error
          content:
            application/json:
              schema:
                $ref: '#/components/schemas/InternalServerErrorDTO'
      tags: *ref_0
  /entities/vp-documents/{messageId}:
    get:
      operationId: EntityApi_getVpDocument
      summary: Get VP
      description: Returns VP
      parameters:
        - name: messageId
          required: true
          in: path
          description: Message identifier
          example: '1706823227.586179534'
          schema:
            type: string
      responses:
        '200':
          description: VP details
          content:
            application/json:
              schema:
                $ref: '#/components/schemas/VPDetailsDTO'
        '500':
          description: Internal server error
          content:
            application/json:
              schema:
                $ref: '#/components/schemas/InternalServerErrorDTO'
      tags: *ref_0
  /entities/vp-documents/{messageId}/relationships:
    get:
      operationId: EntityApi_getVpRelationships
      summary: Get VP relationships
      description: Returns VP relationships
      parameters:
        - name: messageId
          required: true
          in: path
          description: Message identifier
          example: '1706823227.586179534'
          schema:
            type: string
      responses:
        '200':
          description: VP relationships
          content:
            application/json:
              schema:
                $ref: '#/components/schemas/RelationshipsDTO'
        '500':
          description: Internal server error
          content:
            application/json:
              schema:
                $ref: '#/components/schemas/InternalServerErrorDTO'
      tags: *ref_0
  /entities/vc-documents:
    get:
      operationId: EntityApi_getVcDocuments
      summary: Get VCs
      description: Returns VCs
      parameters:
        - name: pageIndex
          required: false
          in: query
          description: Page index
          example: 0
          schema:
            type: number
        - name: pageSize
          required: false
          in: query
          description: Page size
          example: 10
          schema:
            type: number
            maximum: 100
        - name: orderField
          required: false
          in: query
          description: Order field
          example: consensusTimestamp
          schema:
            type: string
        - name: orderDir
          required: false
          in: query
          description: Order direction
          examples:
            ASC:
              value: ASC
              description: Ascending ordering
            DESC:
              value: DESC
              description: Descending ordering
          schema:
            type: string
        - name: keywords
          required: false
          in: query
          description: Keywords to search
          examples:
            0.0.1960:
              description: Search VCs, which are related to specific topic identifier
              value: '["0.0.1960"]'
          schema:
            type: string
        - name: topicId
          required: false
          in: query
          description: Topic identifier
          example: 0.0.1960
          schema:
            type: string
        - name: options.issuer
          required: false
          in: query
          description: Issuer
          example: >-
            did:hedera:testnet:8Go53QCUXZ4nzSQMyoWovWCxseogGTMLDiHg14Fkz4VN_0.0.4481265
          schema:
            type: string
        - name: analytics.policyId
          required: false
          in: query
          description: Policy identifier
          example: '1706823227.586179534'
          schema:
            type: string
        - name: analytics.schemaId
          required: false
          in: query
          description: Schema identifier
          example: '1706823227.586179534'
          schema:
            type: string
        - name: options.relationships
          required: false
          in: query
          description: Relationships
          example: '1706823227.586179534'
          schema:
            type: string
      responses:
        '200':
          description: VCs
          content:
            application/json:
              schema:
                allOf:
                  - $ref: '#/components/schemas/PageDTO'
                  - properties:
                      items:
                        type: array
                        items:
                          $ref: '#/components/schemas/VCGridDTO'
        '500':
          description: Internal server error
          content:
            application/json:
              schema:
                $ref: '#/components/schemas/InternalServerErrorDTO'
      tags: *ref_0
  /entities/vc-documents/{messageId}:
    get:
      operationId: EntityApi_getVcDocument
      summary: Get VC
      description: Returns VC
      parameters:
        - name: messageId
          required: true
          in: path
          description: Message identifier
          example: '1706823227.586179534'
          schema:
            type: string
      responses:
        '200':
          description: VC details
          content:
            application/json:
              schema:
                $ref: '#/components/schemas/VCDetailsDTO'
        '500':
          description: Internal server error
          content:
            application/json:
              schema:
                $ref: '#/components/schemas/InternalServerErrorDTO'
      tags: *ref_0
  /entities/vc-documents/{messageId}/relationships:
    get:
      operationId: EntityApi_getVcRelationships
      summary: Get VC relationships
      description: Returns VC relationships
      parameters:
        - name: messageId
          required: true
          in: path
          description: Message identifier
          example: '1706823227.586179534'
          schema:
            type: string
      responses:
        '200':
          description: VC relationships
          content:
            application/json:
              schema:
                $ref: '#/components/schemas/RelationshipsDTO'
        '500':
          description: Internal server error
          content:
            application/json:
              schema:
                $ref: '#/components/schemas/InternalServerErrorDTO'
      tags: *ref_0
  /entities/nfts:
    get:
      operationId: EntityApi_getNFTs
      summary: Get NFTs
      description: Returns NFTs
      parameters:
        - name: pageIndex
          required: false
          in: query
          description: Page index
          example: 0
          schema:
            type: number
        - name: pageSize
          required: false
          in: query
          description: Page size
          example: 10
          schema:
            type: number
            maximum: 100
        - name: orderField
          required: false
          in: query
          description: Order field
          example: consensusTimestamp
          schema:
            type: string
        - name: orderDir
          required: false
          in: query
          description: Order direction
          examples:
            ASC:
              value: ASC
              description: Ascending ordering
            DESC:
              value: DESC
              description: Descending ordering
          schema:
            type: string
        - name: tokenId
          required: false
          in: query
          description: Token identifier
          example: 0.0.1960
          schema:
            type: string
      responses:
        '200':
          description: NFTs
          content:
            application/json:
              schema:
                allOf:
                  - $ref: '#/components/schemas/PageDTO'
                  - properties:
                      items:
                        type: array
                        items:
                          $ref: '#/components/schemas/NFTDTO'
        '500':
          description: Internal server error
          content:
            application/json:
              schema:
                $ref: '#/components/schemas/InternalServerErrorDTO'
      tags: *ref_0
  /entities/nfts/{tokenId}/{serialNumber}:
    get:
      operationId: EntityApi_getNFT
      summary: Get NFT
      description: Returns NFT
      parameters:
        - name: tokenId
          required: true
          in: path
          description: Token identifier
          example: 0.0.1960
          schema:
            type: string
        - name: serialNumber
          required: true
          in: path
          description: Serial number
          example: '1'
          schema:
            type: string
      responses:
        '200':
          description: NFT details
          content:
            application/json:
              schema:
                $ref: '#/components/schemas/NFTDetailsDTO'
        '500':
          description: Internal server error
          content:
            application/json:
              schema:
                $ref: '#/components/schemas/InternalServerErrorDTO'
      tags: *ref_0
  /entities/topics:
    get:
      operationId: EntityApi_getTopics
      summary: Get topics
      description: Returns topics
      parameters:
        - name: pageIndex
          required: false
          in: query
          description: Page index
          example: 0
          schema:
            type: number
        - name: pageSize
          required: false
          in: query
          description: Page size
          example: 10
          schema:
            type: number
            maximum: 100
        - name: orderField
          required: false
          in: query
          description: Order field
          example: consensusTimestamp
          schema:
            type: string
        - name: orderDir
          required: false
          in: query
          description: Order direction
          examples:
            ASC:
              value: ASC
              description: Ascending ordering
            DESC:
              value: DESC
              description: Descending ordering
          schema:
            type: string
        - name: keywords
          required: false
          in: query
          description: Keywords to search
          examples:
            0.0.1960:
              description: Search topics, which are related to specific topic identifier
              value: '["0.0.1960"]'
          schema:
            type: string
        - name: options.parentId
          required: false
          in: query
          description: Parent topic identifier
          example: 0.0.1960
          schema:
            type: string
      responses:
        '200':
          description: Topics
          content:
            application/json:
              schema:
                allOf:
                  - $ref: '#/components/schemas/PageDTO'
                  - properties:
                      items:
                        type: array
                        items:
                          $ref: '#/components/schemas/TopicDTO'
        '500':
          description: Internal server error
          content:
            application/json:
              schema:
                $ref: '#/components/schemas/InternalServerErrorDTO'
      tags: *ref_0
  /entities/topics/{topicId}:
    get:
      operationId: EntityApi_getTopic
      summary: Get topic
      description: Returns topic
      parameters:
        - name: topicId
          required: true
          in: path
          description: Message identifier
          example: '1706823227.586179534'
          schema:
            type: string
      responses:
        '200':
          description: Topic details
          content:
            application/json:
              schema:
                $ref: '#/components/schemas/TopicDetailsDTO'
        '500':
          description: Internal server error
          content:
            application/json:
              schema:
                $ref: '#/components/schemas/InternalServerErrorDTO'
      tags: *ref_0
  /entities/contracts:
    get:
      operationId: EntityApi_getContracts
      summary: Get contracts
      description: Returns contracts
      parameters:
        - name: pageIndex
          required: false
          in: query
          description: Page index
          example: 0
          schema:
            type: number
        - name: pageSize
          required: false
          in: query
          description: Page size
          example: 10
          schema:
            type: number
            maximum: 100
        - name: orderField
          required: false
          in: query
          description: Order field
          example: consensusTimestamp
          schema:
            type: string
        - name: orderDir
          required: false
          in: query
          description: Order direction
          examples:
            ASC:
              value: ASC
              description: Ascending ordering
            DESC:
              value: DESC
              description: Descending ordering
          schema:
            type: string
        - name: keywords
          required: false
          in: query
          description: Keywords to search
          examples:
            0.0.1960:
              description: Search contracts, which are related to specific topic identifier
              value: '["0.0.1960"]'
          schema:
            type: string
        - name: topicId
          required: false
          in: query
          description: Topic identifier
          example: 0.0.1960
          schema:
            type: string
        - name: owner
          required: false
          in: query
          description: Owner
          example: 0.0.2160
          schema:
            type: string
      responses:
        '200':
          description: Contracts
          content:
            application/json:
              schema:
                allOf:
                  - $ref: '#/components/schemas/PageDTO'
                  - properties:
                      items:
                        type: array
                        items:
                          $ref: '#/components/schemas/ContractDTO'
        '500':
          description: Internal server error
          content:
            application/json:
              schema:
                $ref: '#/components/schemas/InternalServerErrorDTO'
      tags: *ref_0
  /entities/contracts/{messageId}:
    get:
      operationId: EntityApi_getContract
      summary: Get contract
      description: Returns contract
      parameters:
        - name: messageId
          required: true
          in: path
          description: Message identifier
          example: '1706823227.586179534'
          schema:
            type: string
      responses:
        '200':
          description: Contract details
          content:
            application/json:
              schema:
                $ref: '#/components/schemas/ContractDetailsDTO'
        '500':
          description: Internal server error
          content:
            application/json:
              schema:
                $ref: '#/components/schemas/InternalServerErrorDTO'
      tags: *ref_0
  /entities/update-files:
    post:
      operationId: EntityApi_search
      summary: Try load ipfs files
      description: Returns ipfs files
      parameters: []
      requestBody:
        required: true
        description: Entity Timestamp
        content:
          application/json:
            schema:
              $ref: '#/components/schemas/UpdateFileDTO'
      responses:
        '200':
          description: ipfs files
          content:
            application/json:
              schema:
                $ref: '#/components/schemas/DetailsDTO'
        '500':
          description: Internal server error
          content:
            application/json:
              schema:
                $ref: '#/components/schemas/InternalServerErrorDTO'
      tags: *ref_0
  /landing/analytics:
    get:
      operationId: LandingApi_getOnboardingStat
      summary: Get landing page analytics
      description: >-
        Returns count of registries, methodologies, projects, totalIssuance,
        date
      parameters: []
      responses:
        '200':
          description: Landing page analytics result
          content:
            application/json:
              schema:
                type: array
                items:
                  $ref: '#/components/schemas/LandingAnalyticsDTO'
        '500':
          description: Internal server error
          content:
            application/json:
              schema:
                $ref: '#/components/schemas/InternalServerErrorDTO'
      tags: &ref_1
        - landing
  /landing/projects-coordinates:
    get:
      operationId: LandingApi_getProjectCoordinates
      summary: Get projects coordinates
      description: Returns all project coordinates
      parameters: []
      responses:
        '200':
          description: Projects coordinates result
          content:
            application/json:
              schema:
                type: array
                items:
                  $ref: '#/components/schemas/ProjectCoordinatesDTO'
        '500':
          description: Internal server error
          content:
            application/json:
              schema:
                $ref: '#/components/schemas/InternalServerErrorDTO'
      tags: *ref_1
  /analytics/search/policy:
    post:
      operationId: AnalyticsApi_search
      summary: Search policy
      description: Returns search policy result
      parameters: []
      requestBody:
        required: true
        description: Search policy parameters
        content:
          application/json:
            schema:
              $ref: '#/components/schemas/SearchPolicyParamsDTO'
      responses:
        '200':
          description: Search policy result
          content:
            application/json:
              schema:
                type: array
                items:
                  $ref: '#/components/schemas/SearchPolicyResultDTO'
        '422':
          description: Unprocessable entity
        '500':
          description: Internal server error
          content:
            application/json:
              schema:
                $ref: '#/components/schemas/InternalServerErrorDTO'
      tags: &ref_2
        - analytics
  /analytics/search/retire:
    post:
      operationId: AnalyticsApi_getRetireDocuments
      summary: Search contract retirements
      description: Returns contract retirements result
      parameters: []
      requestBody:
        required: true
        description: Search policy parameters
        content:
          application/json:
            schema:
              $ref: '#/components/schemas/RawMessageDTO'
      responses:
        '200':
          description: Search policy result
          content:
            application/json:
              schema:
                type: array
                items:
                  $ref: '#/components/schemas/MessageDTO'
        '422':
          description: Unprocessable entity
        '500':
          description: Internal server error
          content:
            application/json:
              schema:
                $ref: '#/components/schemas/InternalServerErrorDTO'
      tags: *ref_2
  /analytics/checkAvailability:
    get:
      operationId: AnalyticsApi_getIndexerAvailability
      summary: Get indexer availability
      description: Returns indexer availability
      parameters: []
      responses:
        '200':
          description: Indexer availability result
          content:
            application/json:
              schema:
                type: boolean
        '500':
          description: Internal server error
          content:
            application/json:
              schema:
                $ref: '#/components/schemas/InternalServerErrorDTO'
      tags: *ref_2
info:
  title: Guardian
  description: >-
    The Guardian is a modular open-source solution that includes best-in-class
    identity management and decentralized ledger technology (DLT) libraries. At
    the heart of the Guardian solution is a sophisticated Policy Workflow Engine
    (PWE) that enables applications to offer a requirements-based tokenization
    implementation.
  version: 3.0.0
  contact:
    name: API developer
    url: https://envisionblockchain.com
    email: info@envisionblockchain.com
  license:
    name: Apache 2.0
    url: http://www.apache.org/licenses/LICENSE-2.0.html
tags: []
servers:
  - url: /api/v1
    description: version 1.0
components:
  securitySchemes:
    bearerAuth:
      type: http
      scheme: bearer
      bearerFormat: JWT
  schemas:
    PageDTO:
      type: object
      properties:
        pageIndex:
          type: number
          description: Page index
          example: '0'
        pageSize:
          type: number
          description: Page size
          example: '10'
        total:
          type: number
          description: Total size
          example: '100'
        order:
          type: object
          description: Order
      required:
        - pageIndex
        - pageSize
        - total
        - order
    SearchItemDTO:
      type: object
      properties:
        consensusTimestamp:
          type: string
          description: Message identifier
          example: '1706823227.586179534'
        type:
          type: string
          description: Message type
          example: VC-Document
      required:
        - consensusTimestamp
        - type
    InternalServerErrorDTO:
      type: object
      properties:
        code:
          type: number
          example: 500
        message:
          type: string
          example: Error message
      required:
        - code
        - message
    RegistryOptionsDTO:
      type: object
      properties:
        did:
          type: string
          description: DID
          example: >-
            did:hedera:testnet:8Go53QCUXZ4nzSQMyoWovWCxseogGTMLDiHg14Fkz4VN_0.0.4481265
        registrantTopicId:
          type: string
          description: Registrant topic id
        lang:
          type: string
          description: Lang
        attributes:
          type: object
          description: Attributes
      required:
        - did
        - registrantTopicId
        - lang
        - attributes
    RegistryAnalyticsDTO:
      type: object
      properties:
        textSearch:
          type: string
          description: Text search
      required:
        - textSearch
    RegistryDTO:
      type: object
      properties:
        id:
          type: string
          description: Identifier
          example: 667c240639282050117a1985
        topicId:
          type: string
          description: Topic identifier
          example: 0.0.4481265
        consensusTimestamp:
          type: string
          description: Message identifier
          example: '1706823227.586179534'
        owner:
          type: string
          description: Owner
          example: 0.0.1
        uuid:
          type: string
          description: UUID
          example: 93938a10-d032-4a9b-9425-092e58bffbf7
        status:
          type: string
          description: Status
          example: NEW
        statusReason:
          type: string
          description: Status
          example: Revoked
        lang:
          type: string
          description: Lang
          example: en-US
        responseType:
          type: string
          description: Response type
          example: str
        statusMessage:
          type: string
          description: Status message
        files:
          description: Files
          example: &ref_3
            - QmYtKEVfpbDwn7XLHjnjap224ESi3vLiYpkbWoabnxs6cX
          type: array
          items:
            type: string
        topics:
          description: Topics
          example: &ref_4
            - 0.0.4481265
          type: array
          items:
            type: string
        tokens:
          description: Tokens
          example: &ref_5
            - 0.0.4481265
          type: array
          items:
            type: string
        sequenceNumber:
          type: number
          description: SequenceNumber
          example: 0
        type:
          type: string
          description: Type
          enum:
            - EVC-Document
            - VC-Document
            - DID-Document
            - Schema
            - schema-document
            - Policy
            - Instance-Policy
            - VP-Document
            - Standard Registry
            - Topic
            - Token
            - Module
            - Tool
            - Tag
            - Role-Document
            - Synchronization Event
            - Contract
            - Guardian-Role-Document
            - User-Permissions
            - Policy-Statistic
            - Policy-Label
          example: Standard Registry
        action:
          type: string
          description: Action
          enum:
            - create-did-document
            - create-vc-document
            - create-policy
            - publish-policy
            - delete-policy
            - create-schema
            - publish-schema
            - delete-schema
            - create-topic
            - create-vp-document
            - publish-system-schema
            - Init
            - change-message-status
            - revoke-document
            - delete-document
            - token-issue
            - create-token
            - create-multi-policy
            - mint
            - publish-module
            - publish-tag
            - delete-tag
            - publish-tool
            - create-tool
            - create-contract
            - discontinue-policy
            - deferred-discontinue-policy
            - migrate-vc-document
            - migrate-vp-document
            - create-role
            - update-role
            - delete-role
            - set-role
            - publish-policy-statistic
            - create-assessment-document
            - publish-policy-label
            - create-label-document
          example: Init
        options:
          $ref: '#/components/schemas/RegistryOptionsDTO'
        analytics:
          $ref: '#/components/schemas/RegistryAnalyticsDTO'
      required:
        - id
        - topicId
        - consensusTimestamp
        - owner
        - uuid
        - status
        - statusReason
        - lang
        - responseType
        - statusMessage
        - files
        - topics
        - tokens
        - sequenceNumber
        - type
        - action
        - options
        - analytics
    RawMessageDTO:
      type: object
      properties:
        id:
          type: string
          description: Identifier
          example: 667c240639282050117a1985
        consensusTimestamp:
          type: string
          description: Message identifier
          example: '1706823227.586179534'
        topicId:
          type: string
          description: Topic identifier
          example: 0.0.4481265
        status:
          type: string
          description: Status
          example: LOADED
        lastUpdate:
          type: number
          description: Last update
          example: 1716755852055
        message:
          type: string
          description: Message
          example: >-
            eyJpZCI6ImVhYTYyOWZmLWM4NmItNDEyZS1iYzYwLWM4NDk2OTJkMDBiYiIsInN0YXR1cyI6IklTU1VFIiwidHlwZSI6IlN0YW5kYXJkIFJlZ2lzdHJ5IiwiYWN0aW9uIjoiSW5pdCIsImxhbmciOiJlbi1VUyIsImRpZCI6ImRpZDpoZWRlcmE6dGVzdG5ldDpBYkd6Q3hpRzRlZ0xibldCUERpaHdMUVIza0tLcnNGNmJnSDdUdmVGYjI3bl8wLjAuMjE3NiIsInRvcGljSWQiOiIwLjAuMjE3NiIsImF0dHJpYnV0ZXMiOnsiZ2VvZ3JhcGh5IjoidGVzdCIsImxhdyI6InRlc3R0ZXMiLCJ0YWdzIjoidGVzdCJ9fQ
        sequenceNumber:
          type: number
          description: Sequence number
          example: 2
        owner:
          type: string
          description: Owner
          example: 0.0.1914
        chunkId:
          type: string
          description: Chunk identifier
          example: '1706817694.014944860'
        chunkNumber:
          type: number
          description: Chunk number
          example: 1
        chunkTotal:
          type: number
          description: Chunk total
          example: 1
        type:
          type: string
          description: Type
          example: Message
        data:
          type: string
          description: Data
          example: >-
            `{"id":"eaa629ff-c86b-412e-bc60-c849692d00bb","status":"ISSUE","type":"Standard
            Registry","action":"Init","lang":"en-US","did":"did:hedera:testnet:AbGzCxiG4egLbnWBPDihwLQR3kKKrsF6bgH7TveFb27n_0.0.2176","topicId":"0.0.2176","attributes":{"geography":"test","law":"testtes","tags":"test"}}`
      required:
        - id
        - consensusTimestamp
        - topicId
        - status
        - lastUpdate
        - message
        - sequenceNumber
        - owner
        - chunkId
        - chunkNumber
        - chunkTotal
        - type
        - data
    RegistryActivityDTO:
      type: object
      properties:
        vcs:
          type: number
          description: VCs
          example: 10
        vps:
          type: number
          description: VPs
          example: 10
        policies:
          type: number
          description: Policies
          example: 10
        roles:
          type: number
          description: Roles
          example: 10
        tools:
          type: number
          description: Tools
          example: 10
        modules:
          type: number
          description: Modules
          example: 10
        tokens:
          type: number
          description: Tokens
          example: 10
        users:
          type: number
          description: Registry users
          example: 10
        contracts:
          type: number
          description: Contracts
          example: 10
      required:
        - vcs
        - vps
        - policies
        - roles
        - tools
        - modules
        - tokens
        - users
        - contracts
    RegistryDetailsDTO:
      type: object
      properties:
        id:
          type: string
          description: Message identifier
          example: '1706823227.586179534'
        uuid:
          type: string
          description: UUID
          example: 93938a10-d032-4a9b-9425-092e58bffbf7
        item:
          $ref: '#/components/schemas/RegistryDTO'
        row:
          $ref: '#/components/schemas/RawMessageDTO'
        activity:
          $ref: '#/components/schemas/RegistryActivityDTO'
      required:
        - id
        - uuid
        - item
        - row
        - activity
    RegistryUserOptionsDTO:
      type: object
      properties:
        did:
          type: string
          description: DID
          example: >-
            did:hedera:testnet:8Go53QCUXZ4nzSQMyoWovWCxseogGTMLDiHg14Fkz4VN_0.0.4481265
      required:
        - did
    RegistryUserAnalyticsDTO:
      type: object
      properties:
        textSearch:
          type: string
          description: Text search
      required:
        - textSearch
    RegistryUserGridDTO:
      type: object
      properties:
        id:
          type: string
          description: Identifier
          example: 667c240639282050117a1985
        topicId:
          type: string
          description: Topic identifier
          example: 0.0.4481265
        consensusTimestamp:
          type: string
          description: Message identifier
          example: '1706823227.586179534'
        owner:
          type: string
          description: Owner
          example: 0.0.1
        uuid:
          type: string
          description: UUID
          example: 93938a10-d032-4a9b-9425-092e58bffbf7
        status:
          type: string
          description: Status
          example: NEW
        statusReason:
          type: string
          description: Status
          example: Revoked
        lang:
          type: string
          description: Lang
          example: en-US
        responseType:
          type: string
          description: Response type
          example: str
        statusMessage:
          type: string
          description: Status message
        files:
          description: Files
          example: *ref_3
          type: array
          items:
            type: string
        topics:
          description: Topics
          example: *ref_4
          type: array
          items:
            type: string
        tokens:
          description: Tokens
          example: *ref_5
          type: array
          items:
            type: string
        sequenceNumber:
          type: number
          description: SequenceNumber
          example: 0
        type:
          type: string
          description: Type
          enum:
            - EVC-Document
            - VC-Document
            - DID-Document
            - Schema
            - schema-document
            - Policy
            - Instance-Policy
            - VP-Document
            - Standard Registry
            - Topic
            - Token
            - Module
            - Tool
            - Tag
            - Role-Document
            - Synchronization Event
            - Contract
            - Guardian-Role-Document
            - User-Permissions
            - Policy-Statistic
            - Policy-Label
          example: DID-Document
        action:
          type: string
          description: Action
          enum:
            - create-did-document
            - create-vc-document
            - create-policy
            - publish-policy
            - delete-policy
            - create-schema
            - publish-schema
            - delete-schema
            - create-topic
            - create-vp-document
            - publish-system-schema
            - Init
            - change-message-status
            - revoke-document
            - delete-document
            - token-issue
            - create-token
            - create-multi-policy
            - mint
            - publish-module
            - publish-tag
            - delete-tag
            - publish-tool
            - create-tool
            - create-contract
            - discontinue-policy
            - deferred-discontinue-policy
            - migrate-vc-document
            - migrate-vp-document
            - create-role
            - update-role
            - delete-role
            - set-role
            - publish-policy-statistic
            - create-assessment-document
            - publish-policy-label
            - create-label-document
          example: create-did-document
        options:
          $ref: '#/components/schemas/RegistryUserOptionsDTO'
        analytics:
          $ref: '#/components/schemas/RegistryUserAnalyticsDTO'
      required:
        - id
        - topicId
        - consensusTimestamp
        - owner
        - uuid
        - status
        - statusReason
        - lang
        - responseType
        - statusMessage
        - files
        - topics
        - tokens
        - sequenceNumber
        - type
        - action
        - options
        - analytics
    RegistryUserDetailsItemDTO:
      type: object
      properties:
        id:
          type: string
          description: Identifier
          example: 667c240639282050117a1985
        topicId:
          type: string
          description: Topic identifier
          example: 0.0.4481265
        consensusTimestamp:
          type: string
          description: Message identifier
          example: '1706823227.586179534'
        owner:
          type: string
          description: Owner
          example: 0.0.1
        uuid:
          type: string
          description: UUID
          example: 93938a10-d032-4a9b-9425-092e58bffbf7
        status:
          type: string
          description: Status
          example: NEW
        statusReason:
          type: string
          description: Status
          example: Revoked
        lang:
          type: string
          description: Lang
          example: en-US
        responseType:
          type: string
          description: Response type
          example: str
        statusMessage:
          type: string
          description: Status message
        files:
          description: Files
          example: *ref_3
          type: array
          items:
            type: string
        topics:
          description: Topics
          example: *ref_4
          type: array
          items:
            type: string
        tokens:
          description: Tokens
          example: *ref_5
          type: array
          items:
            type: string
        sequenceNumber:
          type: number
          description: SequenceNumber
          example: 0
        type:
          type: string
          description: Type
          enum:
            - EVC-Document
            - VC-Document
            - DID-Document
            - Schema
            - schema-document
            - Policy
            - Instance-Policy
            - VP-Document
            - Standard Registry
            - Topic
            - Token
            - Module
            - Tool
            - Tag
            - Role-Document
            - Synchronization Event
            - Contract
            - Guardian-Role-Document
            - User-Permissions
            - Policy-Statistic
            - Policy-Label
          example: DID-Document
        action:
          type: string
          description: Action
          enum:
            - create-did-document
            - create-vc-document
            - create-policy
            - publish-policy
            - delete-policy
            - create-schema
            - publish-schema
            - delete-schema
            - create-topic
            - create-vp-document
            - publish-system-schema
            - Init
            - change-message-status
            - revoke-document
            - delete-document
            - token-issue
            - create-token
            - create-multi-policy
            - mint
            - publish-module
            - publish-tag
            - delete-tag
            - publish-tool
            - create-tool
            - create-contract
            - discontinue-policy
            - deferred-discontinue-policy
            - migrate-vc-document
            - migrate-vp-document
            - create-role
            - update-role
            - delete-role
            - set-role
            - publish-policy-statistic
            - create-assessment-document
            - publish-policy-label
            - create-label-document
          example: create-did-document
        options:
          $ref: '#/components/schemas/RegistryUserOptionsDTO'
        analytics:
          $ref: '#/components/schemas/RegistryUserAnalyticsDTO'
        documents:
          type: array
          description: Documents
          items:
            type: string
          example:
            - >-
              "{"@context":"https://www.w3.org/ns/did/v1","id":"did:hedera:testnet:C37cfiAMHeToXMiy1V5rAVJdhd182QJRGxwsWQpu2dN2_0.0.1533438","verificationMethod":[{"id":"did:hedera:testnet:C37cfiAMHeToXMiy1V5rAVJdhd182QJRGxwsWQpu2dN2_0.0.1533438#did-root-key","type":"Ed25519VerificationKey2018","controller":"did:hedera:testnet:C37cfiAMHeToXMiy1V5rAVJdhd182QJRGxwsWQpu2dN2_0.0.1533438","publicKeyBase58":"8WkE4uKLN7i9RnzeoUJfxSH9Jw8M1yTzKk6rtwVa6uGP"},{"id":"did:hedera:testnet:C37cfiAMHeToXMiy1V5rAVJdhd182QJRGxwsWQpu2dN2_0.0.1533438#did-root-key-bbs","type":"Bls12381G2Key2020","controller":"did:hedera:testnet:C37cfiAMHeToXMiy1V5rAVJdhd182QJRGxwsWQpu2dN2_0.0.1533438","publicKeyBase58":"237NDsUq7LAmSMzE6CEBFyuz9s2sscSz2M6cn4zUKPmJ5Q6rMh6SLRGC3EDdna7vSKwHMCGjhCiLKM6qYU7ZeYKRPNnRMcadoJbSQ44SGAAiyrpmhX8aaoTZpMdHmGFVXdqC"}],"authentication":["did:hedera:testnet:C37cfiAMHeToXMiy1V5rAVJdhd182QJRGxwsWQpu2dN2_0.0.1533438#did-root-key"],"assertionMethod":["#did-root-key","#did-root-key-bbs"]}"
      required:
        - id
        - topicId
        - consensusTimestamp
        - owner
        - uuid
        - status
        - statusReason
        - lang
        - responseType
        - statusMessage
        - files
        - topics
        - tokens
        - sequenceNumber
        - type
        - action
        - options
        - analytics
        - documents
    RegistryUserActivityDTO:
      type: object
      properties:
        vcs:
          type: number
          description: VCs
          example: 10
        vps:
          type: number
          description: VPs
          example: 10
        roles:
          type: number
          description: Roles
          example: 10
      required:
        - vcs
        - vps
        - roles
    RegistryUserDetailsDTO:
      type: object
      properties:
        id:
          type: string
          description: Message identifier
          example: '1706823227.586179534'
        uuid:
          type: string
          description: UUID
          example: 93938a10-d032-4a9b-9425-092e58bffbf7
        item:
          $ref: '#/components/schemas/RegistryUserDetailsItemDTO'
        row:
          $ref: '#/components/schemas/RawMessageDTO'
        activity:
          $ref: '#/components/schemas/RegistryUserActivityDTO'
      required:
        - id
        - uuid
        - item
        - row
        - activity
    PolicyOptionsDTO:
      type: object
      properties:
        uuid:
          type: string
          description: UUID
          example: 93938a10-d032-4a9b-9425-092e58bffbf7
        name:
          type: string
          description: Name
          example: Verra REDD
        description:
          type: string
          description: Description
          example: Verra REDD Policy
        topicDescription:
          type: string
          description: Topic description
          example: Verra REDD Policy Topic
        version:
          type: string
          description: Version
          example: 1.0.0
        policyTag:
          type: string
          description: Policy tag
          example: Verra_REDD
        owner:
          type: string
          description: Owner
          example: >-
            did:hedera:testnet:8Go53QCUXZ4nzSQMyoWovWCxseogGTMLDiHg14Fkz4VN_0.0.4481265
        policyTopicId:
          type: string
          description: Policy topic identifier
          example: 0.0.4481265
        instanceTopicId:
          type: string
          description: Policy instance topic identifier
          example: 0.0.4481265
        synchronizationTopicId:
          type: string
          description: Synchronization topic identifier
          example: 0.0.4481265
        discontinuedDate:
          type: string
          description: Discontinued date
          example: '2024-02-27T16:32:08.513Z'
      required:
        - uuid
        - name
        - description
        - topicDescription
        - version
        - policyTag
        - owner
        - policyTopicId
        - instanceTopicId
        - synchronizationTopicId
        - discontinuedDate
    PolicyAnalyticsDTO:
      type: object
      properties:
        owner:
          type: string
          description: Owner
          example: >-
            did:hedera:testnet:8Go53QCUXZ4nzSQMyoWovWCxseogGTMLDiHg14Fkz4VN_0.0.4481265
        tokens:
          description: Tokens
          example:
            - 0.0.4481265
          type: array
          items:
            type: string
        vcCount:
          type: number
          description: VC count
          example: 10
        vpCount:
          type: number
          description: VP count
          example: 10
        tokensCount:
          type: number
          description: Tokens count
          example: 10
        tags:
          description: Tags
          example:
            - iRec
          type: array
          items:
            type: string
        hash:
          type: string
          description: Hash
          example: DdQweGpEqbWgQUZcQjySQn2qYPd3yACGnSoRXiuLt5or
        hashMap:
          type: object
          description: Hash map
        tools:
          description: Tools
          example:
            - '1706823227.586179534'
          type: array
          items:
            type: string
        registryId:
          type: string
          description: Registry identifier
          example: '1706823227.586179534'
        textSearch:
          type: string
          description: Text search
      required:
        - owner
        - tokens
        - vcCount
        - vpCount
        - tokensCount
        - tags
        - hash
        - hashMap
        - tools
        - registryId
        - textSearch
    PolicyDTO:
      type: object
      properties:
        id:
          type: string
          description: Identifier
          example: 667c240639282050117a1985
        topicId:
          type: string
          description: Topic identifier
          example: 0.0.4481265
        consensusTimestamp:
          type: string
          description: Message identifier
          example: '1706823227.586179534'
        owner:
          type: string
          description: Owner
          example: 0.0.1
        uuid:
          type: string
          description: UUID
          example: 93938a10-d032-4a9b-9425-092e58bffbf7
        status:
          type: string
          description: Status
          example: NEW
        statusReason:
          type: string
          description: Status
          example: Revoked
        lang:
          type: string
          description: Lang
          example: en-US
        responseType:
          type: string
          description: Response type
          example: str
        statusMessage:
          type: string
          description: Status message
        files:
          description: Files
          example: *ref_3
          type: array
          items:
            type: string
        topics:
          description: Topics
          example: *ref_4
          type: array
          items:
            type: string
        tokens:
          description: Tokens
          example: *ref_5
          type: array
          items:
            type: string
        sequenceNumber:
          type: number
          description: SequenceNumber
          example: 0
        type:
          type: string
          description: Type
          enum:
            - EVC-Document
            - VC-Document
            - DID-Document
            - Schema
            - schema-document
            - Policy
            - Instance-Policy
            - VP-Document
            - Standard Registry
            - Topic
            - Token
            - Module
            - Tool
            - Tag
            - Role-Document
            - Synchronization Event
            - Contract
            - Guardian-Role-Document
            - User-Permissions
            - Policy-Statistic
            - Policy-Label
          example: Policy
        action:
          type: string
          description: Action
          enum:
            - create-did-document
            - create-vc-document
            - create-policy
            - publish-policy
            - delete-policy
            - create-schema
            - publish-schema
            - delete-schema
            - create-topic
            - create-vp-document
            - publish-system-schema
            - Init
            - change-message-status
            - revoke-document
            - delete-document
            - token-issue
            - create-token
            - create-multi-policy
            - mint
            - publish-module
            - publish-tag
            - delete-tag
            - publish-tool
            - create-tool
            - create-contract
            - discontinue-policy
            - deferred-discontinue-policy
            - migrate-vc-document
            - migrate-vp-document
            - create-role
            - update-role
            - delete-role
            - set-role
            - publish-policy-statistic
            - create-assessment-document
            - publish-policy-label
            - create-label-document
          example: publish-policy
        options:
          $ref: '#/components/schemas/PolicyOptionsDTO'
        analytics:
          $ref: '#/components/schemas/PolicyAnalyticsDTO'
      required:
        - id
        - topicId
        - consensusTimestamp
        - owner
        - uuid
        - status
        - statusReason
        - lang
        - responseType
        - statusMessage
        - files
        - topics
        - tokens
        - sequenceNumber
        - type
        - action
        - options
        - analytics
    PolicyActivityDTO:
      type: object
      properties:
        schemas:
          type: number
          description: Schemas
          example: 10
        vcs:
          type: number
          description: VCs
          example: 10
        vps:
          type: number
          description: VPs
          example: 10
        roles:
          type: number
          description: Roles
          example: 10
      required:
        - schemas
        - vcs
        - vps
        - roles
    PolicyDetailsDTO:
      type: object
      properties:
        id:
          type: string
          description: Message identifier
          example: '1706823227.586179534'
        uuid:
          type: string
          description: UUID
          example: 93938a10-d032-4a9b-9425-092e58bffbf7
        item:
          $ref: '#/components/schemas/PolicyDTO'
        row:
          $ref: '#/components/schemas/RawMessageDTO'
        activity:
          $ref: '#/components/schemas/PolicyActivityDTO'
      required:
        - id
        - uuid
        - item
        - row
        - activity
    ToolOptionsDTO:
      type: object
      properties:
        uuid:
          type: string
          description: UUID
          example: 93938a10-d032-4a9b-9425-092e58bffbf7
        name:
          type: string
          description: Name
          example: Tool 16
        description:
          type: string
          description: Description
          example: Tool 16
        owner:
          type: string
          description: Owner
          example: >-
            did:hedera:testnet:8Go53QCUXZ4nzSQMyoWovWCxseogGTMLDiHg14Fkz4VN_0.0.4481265
        hash:
          type: string
          description: Hash
          example: 71ZWDSX2cUPsye4AuMUqXUhgk1XBDnpi4Ky1mtjYqYom
        toolTopicId:
          type: string
          description: Tool topic identifier
          example: 0.0.4481265
        tagsTopicId:
          type: string
          description: Tags topic identifier
          example: 0.0.4481265
      required:
        - uuid
        - name
        - description
        - owner
        - hash
        - toolTopicId
        - tagsTopicId
    ToolAnalyticsDTO:
      type: object
      properties:
        textSearch:
          type: string
          description: Text search
      required:
        - textSearch
    ToolDTO:
      type: object
      properties:
        id:
          type: string
          description: Identifier
          example: 667c240639282050117a1985
        topicId:
          type: string
          description: Topic identifier
          example: 0.0.4481265
        consensusTimestamp:
          type: string
          description: Message identifier
          example: '1706823227.586179534'
        owner:
          type: string
          description: Owner
          example: 0.0.1
        uuid:
          type: string
          description: UUID
          example: 93938a10-d032-4a9b-9425-092e58bffbf7
        status:
          type: string
          description: Status
          example: NEW
        statusReason:
          type: string
          description: Status
          example: Revoked
        lang:
          type: string
          description: Lang
          example: en-US
        responseType:
          type: string
          description: Response type
          example: str
        statusMessage:
          type: string
          description: Status message
        files:
          description: Files
          example: *ref_3
          type: array
          items:
            type: string
        topics:
          description: Topics
          example: *ref_4
          type: array
          items:
            type: string
        tokens:
          description: Tokens
          example: *ref_5
          type: array
          items:
            type: string
        sequenceNumber:
          type: number
          description: SequenceNumber
          example: 0
        type:
          type: string
          description: Type
          enum:
            - EVC-Document
            - VC-Document
            - DID-Document
            - Schema
            - schema-document
            - Policy
            - Instance-Policy
            - VP-Document
            - Standard Registry
            - Topic
            - Token
            - Module
            - Tool
            - Tag
            - Role-Document
            - Synchronization Event
            - Contract
            - Guardian-Role-Document
            - User-Permissions
            - Policy-Statistic
            - Policy-Label
          example: Tool
        action:
          type: string
          description: Action
          enum:
            - create-did-document
            - create-vc-document
            - create-policy
            - publish-policy
            - delete-policy
            - create-schema
            - publish-schema
            - delete-schema
            - create-topic
            - create-vp-document
            - publish-system-schema
            - Init
            - change-message-status
            - revoke-document
            - delete-document
            - token-issue
            - create-token
            - create-multi-policy
            - mint
            - publish-module
            - publish-tag
            - delete-tag
            - publish-tool
            - create-tool
            - create-contract
            - discontinue-policy
            - deferred-discontinue-policy
            - migrate-vc-document
            - migrate-vp-document
            - create-role
            - update-role
            - delete-role
            - set-role
            - publish-policy-statistic
            - create-assessment-document
            - publish-policy-label
            - create-label-document
          example: publish-tool
        options:
          $ref: '#/components/schemas/ToolOptionsDTO'
        analytics:
          $ref: '#/components/schemas/ToolAnalyticsDTO'
      required:
        - id
        - topicId
        - consensusTimestamp
        - owner
        - uuid
        - status
        - statusReason
        - lang
        - responseType
        - statusMessage
        - files
        - topics
        - tokens
        - sequenceNumber
        - type
        - action
        - options
        - analytics
    ToolActivityDTO:
      type: object
      properties:
        schemas:
          type: number
          description: Schemas
          example: 10
        policies:
          type: number
          description: Policies
          example: 10
      required:
        - schemas
        - policies
    ToolDetailsDTO:
      type: object
      properties:
        id:
          type: string
          description: Message identifier
          example: '1706823227.586179534'
        uuid:
          type: string
          description: UUID
          example: 93938a10-d032-4a9b-9425-092e58bffbf7
        item:
          $ref: '#/components/schemas/ToolDTO'
        row:
          $ref: '#/components/schemas/RawMessageDTO'
        activity:
          $ref: '#/components/schemas/ToolActivityDTO'
      required:
        - id
        - uuid
        - item
        - row
        - activity
    ModuleOptionsDTO:
      type: object
      properties:
        uuid:
          type: string
          description: UUID
          example: 93938a10-d032-4a9b-9425-092e58bffbf7
        name:
          type: string
          description: Name
          example: Grid module
        description:
          type: string
          description: Description
          example: Grid module
        owner:
          type: string
          description: Owner
          example: >-
            did:hedera:testnet:8Go53QCUXZ4nzSQMyoWovWCxseogGTMLDiHg14Fkz4VN_0.0.4481265
        moduleTopicId:
          type: string
          description: Module topic identifier
          example: 0.0.4481265
      required:
        - uuid
        - name
        - description
        - owner
        - moduleTopicId
    ModuleAnalyticsDTO:
      type: object
      properties:
        textSearch:
          type: string
          description: Text search
      required:
        - textSearch
    ModuleDTO:
      type: object
      properties:
        id:
          type: string
          description: Identifier
          example: 667c240639282050117a1985
        topicId:
          type: string
          description: Topic identifier
          example: 0.0.4481265
        consensusTimestamp:
          type: string
          description: Message identifier
          example: '1706823227.586179534'
        owner:
          type: string
          description: Owner
          example: 0.0.1
        uuid:
          type: string
          description: UUID
          example: 93938a10-d032-4a9b-9425-092e58bffbf7
        status:
          type: string
          description: Status
          example: NEW
        statusReason:
          type: string
          description: Status
          example: Revoked
        lang:
          type: string
          description: Lang
          example: en-US
        responseType:
          type: string
          description: Response type
          example: str
        statusMessage:
          type: string
          description: Status message
        files:
          description: Files
          example: *ref_3
          type: array
          items:
            type: string
        topics:
          description: Topics
          example: *ref_4
          type: array
          items:
            type: string
        tokens:
          description: Tokens
          example: *ref_5
          type: array
          items:
            type: string
        sequenceNumber:
          type: number
          description: SequenceNumber
          example: 0
        type:
          type: string
          description: Type
          enum:
            - EVC-Document
            - VC-Document
            - DID-Document
            - Schema
            - schema-document
            - Policy
            - Instance-Policy
            - VP-Document
            - Standard Registry
            - Topic
            - Token
            - Module
            - Tool
            - Tag
            - Role-Document
            - Synchronization Event
            - Contract
            - Guardian-Role-Document
            - User-Permissions
            - Policy-Statistic
            - Policy-Label
          example: Module
        action:
          type: string
          description: Action
          enum:
            - create-did-document
            - create-vc-document
            - create-policy
            - publish-policy
            - delete-policy
            - create-schema
            - publish-schema
            - delete-schema
            - create-topic
            - create-vp-document
            - publish-system-schema
            - Init
            - change-message-status
            - revoke-document
            - delete-document
            - token-issue
            - create-token
            - create-multi-policy
            - mint
            - publish-module
            - publish-tag
            - delete-tag
            - publish-tool
            - create-tool
            - create-contract
            - discontinue-policy
            - deferred-discontinue-policy
            - migrate-vc-document
            - migrate-vp-document
            - create-role
            - update-role
            - delete-role
            - set-role
            - publish-policy-statistic
            - create-assessment-document
            - publish-policy-label
            - create-label-document
          example: publish-module
        options:
          $ref: '#/components/schemas/ModuleOptionsDTO'
        analytics:
          $ref: '#/components/schemas/ModuleAnalyticsDTO'
      required:
        - id
        - topicId
        - consensusTimestamp
        - owner
        - uuid
        - status
        - statusReason
        - lang
        - responseType
        - statusMessage
        - files
        - topics
        - tokens
        - type
        - action
        - options
        - analytics
    ModuleDetailsDTO:
      type: object
      properties:
        id:
          type: string
          description: Message identifier
          example: '1706823227.586179534'
        uuid:
          type: string
          description: UUID
          example: 93938a10-d032-4a9b-9425-092e58bffbf7
        item:
          $ref: '#/components/schemas/ModuleDTO'
        row:
          $ref: '#/components/schemas/RawMessageDTO'
      required:
        - id
        - uuid
        - item
        - row
    SchemaOptionsDTO:
      type: object
      properties:
        name:
          type: string
          description: Name
          example: Monitoring report
        description:
          type: string
          description: Description
          example: Monitoring report schema
        entity:
          type: string
          description: Entity
          example: VC
        owner:
          type: string
          description: Owner
          example: >-
            did:hedera:testnet:8Go53QCUXZ4nzSQMyoWovWCxseogGTMLDiHg14Fkz4VN_0.0.4481265
        uuid:
          type: string
          description: UUID
          example: 93938a10-d032-4a9b-9425-092e58bffbf7
        version:
          type: string
          description: Version
          example: 1.0.0
        codeVersion:
          type: string
          description: Code version
          example: 1.0.0
        relationships:
          description: Relationships
          example:
            - '1706823227.586179534'
          type: array
          items:
            type: string
      required:
        - name
        - description
        - entity
        - owner
        - uuid
        - version
        - codeVersion
        - relationships
    SchemaGridDTO:
      type: object
      properties:
        id:
          type: string
          description: Identifier
          example: 667c240639282050117a1985
        topicId:
          type: string
          description: Topic identifier
          example: 0.0.4481265
        consensusTimestamp:
          type: string
          description: Message identifier
          example: '1706823227.586179534'
        owner:
          type: string
          description: Owner
          example: 0.0.1
        uuid:
          type: string
          description: UUID
          example: 93938a10-d032-4a9b-9425-092e58bffbf7
        status:
          type: string
          description: Status
          example: NEW
        statusReason:
          type: string
          description: Status
          example: Revoked
        lang:
          type: string
          description: Lang
          example: en-US
        responseType:
          type: string
          description: Response type
          example: str
        statusMessage:
          type: string
          description: Status message
        files:
          description: Files
          example: *ref_2
          type: array
          items:
            type: string
        topics:
          description: Topics
          example: *ref_3
          type: array
          items:
            type: string
        tokens:
          description: Tokens
          example: *ref_4
          type: array
          items:
            type: string
        type:
          type: string
          description: Type
          enum:
            - EVC-Document
            - VC-Document
            - DID-Document
            - Schema
            - schema-document
            - Policy
            - Instance-Policy
            - VP-Document
            - Standard Registry
            - Topic
            - Token
            - Module
            - Tool
            - Tag
            - Role-Document
            - Synchronization Event
            - Contract
            - Guardian-Role-Document
            - User-Permissions
            - Policy-Statistic
            - Policy-Label
          example: Schema
        action:
          type: string
          description: Action
          enum:
            - create-did-document
            - create-vc-document
            - create-policy
            - publish-policy
            - delete-policy
            - create-schema
            - publish-schema
            - delete-schema
            - create-topic
            - create-vp-document
            - publish-system-schema
            - Init
            - change-message-status
            - revoke-document
            - delete-document
            - token-issue
            - create-token
            - create-multi-policy
            - mint
            - publish-module
            - publish-tag
            - delete-tag
            - publish-tool
            - create-tool
            - create-contract
            - discontinue-policy
            - deferred-discontinue-policy
            - migrate-vc-document
            - migrate-vp-document
            - create-role
            - update-role
            - delete-role
            - set-role
            - publish-policy-statistic
            - create-assessment-document
            - publish-policy-label
            - create-label-document
          example: publish-schema
        options:
          $ref: '#/components/schemas/SchemaOptionsDTO'
      required:
        - id
        - topicId
        - consensusTimestamp
        - owner
        - uuid
        - status
        - statusReason
        - lang
        - responseType
        - statusMessage
        - files
        - topics
        - tokens
        - sequenceNumber
        - type
        - action
        - options
    ChildSchemaDTO:
      type: object
      properties:
        id:
          type: string
          description: Message identifier
          example: '1706823227.586179534'
        name:
          type: string
          description: Name
          example: Project Details
      required:
        - id
        - name
    SchemaAnalyticsDTO:
      type: object
      properties:
        policyIds:
          description: Policy message identifiers
          example:
            - '1706823227.586179534'
          type: array
          items:
            type: string
        childSchemas:
          $ref: '#/components/schemas/ChildSchemaDTO'
        properties:
          description: Schema properties
          example:
            - ActivityImpactModule.projectScope
          type: array
          items:
            type: string
        textSearch:
          type: string
          description: Text search
      required:
        - policyIds
        - childSchemas
        - properties
        - textSearch
    SchemaDetailsItemDTO:
      type: object
      properties:
        id:
          type: string
          description: Identifier
          example: 667c240639282050117a1985
        topicId:
          type: string
          description: Topic identifier
          example: 0.0.4481265
        consensusTimestamp:
          type: string
          description: Message identifier
          example: '1706823227.586179534'
        owner:
          type: string
          description: Owner
          example: 0.0.1
        uuid:
          type: string
          description: UUID
          example: 93938a10-d032-4a9b-9425-092e58bffbf7
        status:
          type: string
          description: Status
          example: NEW
        statusReason:
          type: string
          description: Status
          example: Revoked
        lang:
          type: string
          description: Lang
          example: en-US
        responseType:
          type: string
          description: Response type
          example: str
        statusMessage:
          type: string
          description: Status message
        files:
          description: Files
          example: *ref_3
          type: array
          items:
            type: string
        topics:
          description: Topics
          example: *ref_4
          type: array
          items:
            type: string
        tokens:
          description: Tokens
          example: *ref_5
          type: array
          items:
            type: string
        sequenceNumber:
          type: number
          description: SequenceNumber
          example: 0
        type:
          type: string
          description: Type
          enum:
            - EVC-Document
            - VC-Document
            - DID-Document
            - Schema
            - schema-document
            - Policy
            - Instance-Policy
            - VP-Document
            - Standard Registry
            - Topic
            - Token
            - Module
            - Tool
            - Tag
            - Role-Document
            - Synchronization Event
            - Contract
            - Guardian-Role-Document
            - User-Permissions
            - Policy-Statistic
            - Policy-Label
          example: Schema
        action:
          type: string
          description: Action
          enum:
            - create-did-document
            - create-vc-document
            - create-policy
            - publish-policy
            - delete-policy
            - create-schema
            - publish-schema
            - delete-schema
            - create-topic
            - create-vp-document
            - publish-system-schema
            - Init
            - change-message-status
            - revoke-document
            - delete-document
            - token-issue
            - create-token
            - create-multi-policy
            - mint
            - publish-module
            - publish-tag
            - delete-tag
            - publish-tool
            - create-tool
            - create-contract
            - discontinue-policy
            - deferred-discontinue-policy
            - migrate-vc-document
            - migrate-vp-document
            - create-role
            - update-role
            - delete-role
            - set-role
            - publish-policy-statistic
            - create-assessment-document
            - publish-policy-label
            - create-label-document
          example: publish-schema
        options:
          $ref: '#/components/schemas/SchemaOptionsDTO'
        analytics:
          $ref: '#/components/schemas/SchemaAnalyticsDTO'
        documents:
          type: array
          description: Documents
          items:
            type: string
          example:
            - >-
              {"$id":"#d0e99e70-3511-486668e-bf6f-10041e9a0cb7669080&1.0.0","$comment":"{
              \"@id\": \"#d0e99e70-3511-486668e-bf6f-10041e9a0cb7669080&1.0.0\",
              \"term\": \"d0e99e70-3511-486668e-bf6f-10041e9a0cb7669080&1.0.0\"
              }","title":"tagSchemaAPI339404","description":"tagSchemaAPI339404","type":"object","properties":{"@context":{"oneOf":[{"type":"string"},{"type":"array","items":{"type":"string"}}],"readOnly":true},"type":{"oneOf":[{"type":"string"},{"type":"array","items":{"type":"string"}}],"readOnly":true},"id":{"type":"string","readOnly":true}},"required":["@context","type"],"additionalProperties":false,"$defs":{}}
            - >-
              {"@context":{"@version":1.1,"@vocab":"https://w3id.org/traceability/#undefinedTerm","id":"@id","type":"@type","d0e99e70-3511-486668e-bf6f-10041e9a0cb7669080&1.0.0":{"@id":"#d0e99e70-3511-486668e-bf6f-10041e9a0cb7669080&1.0.0","@context":{}}}}
      required:
        - id
        - topicId
        - consensusTimestamp
        - owner
        - uuid
        - status
        - statusReason
        - lang
        - responseType
        - statusMessage
        - files
        - topics
        - tokens
        - sequenceNumber
        - type
        - action
        - options
        - analytics
        - documents
    SchemaActivityDTO:
      type: object
      properties:
        vcs:
          type: number
          description: VCs
          example: 10
        vps:
          type: number
          description: VPs
          example: 10
      required:
        - vcs
        - vps
    SchemaDetailsDTO:
      type: object
      properties:
        id:
          type: string
          description: Message identifier
          example: '1706823227.586179534'
        uuid:
          type: string
          description: UUID
          example: 93938a10-d032-4a9b-9425-092e58bffbf7
        item:
          $ref: '#/components/schemas/SchemaDetailsItemDTO'
        row:
          $ref: '#/components/schemas/RawMessageDTO'
        activity:
          $ref: '#/components/schemas/SchemaActivityDTO'
      required:
        - id
        - uuid
        - item
        - row
        - activity
    SchemaTreeNodeDataDTO:
      type: object
      properties:
        id:
          type: string
          description: Message identifier
          example: '1706823227.586179534'
        color:
          type: string
          description: Color
          example: '#FFFFFF'
      required:
        - id
        - color
    SchemaTreeNodeDTO:
      type: object
      properties:
        label:
          type: string
          description: Label
          example: Monitoring Report
        expanded:
          type: boolean
          description: Expanded
          example: true
        data:
          $ref: '#/components/schemas/SchemaTreeNodeDataDTO'
        children:
          type: object
          description: Schema tree node children
      required:
        - label
        - expanded
        - data
        - children
    SchemaTreeDTO:
      type: object
      properties:
        id:
          type: string
          description: Message identifier
          example: '1706823227.586179534'
        item:
          $ref: '#/components/schemas/SchemaGridDTO'
        root:
          $ref: '#/components/schemas/SchemaTreeNodeDTO'
      required:
        - id
        - item
        - root
    TokenDTO:
      type: object
      properties:
        id:
          type: string
          description: Identifier
          example: 667c240639282050117a1985
        tokenId:
          type: string
          description: Token identifier
          example: 0.0.4481265
        status:
          type: string
          description: Status
          example: UPDATED
        lastUpdate:
          type: number
          description: Last update
          example: 1716755852055
        serialNumber:
          type: number
          description: Serial number
          example: 1
        hasNext:
          type: boolean
          description: Has next
          example: false
        name:
          type: string
          description: Name
          example: iRec Token
        symbol:
          type: string
          description: Symbol
          example: iRec
        type:
          type: string
          description: Symbol
          enum:
            - NON_FUNGIBLE_UNIQUE
            - FUNGIBLE_COMMON
        treasury:
          type: string
          description: Treasury
          example: 0.0.1
        memo:
          type: string
          description: Memo
          example: 0.0.2952745
        totalSupply:
          type: object
          description: Total supply
          example: '77'
        decimals:
          type: string
          description: Decimals
          example: '2'
      required:
        - id
        - tokenId
        - status
        - lastUpdate
        - serialNumber
        - hasNext
        - name
        - symbol
        - type
        - treasury
        - memo
        - totalSupply
        - decimals
    VPOptionsDTO:
      type: object
      properties:
        issuer:
          type: string
          description: Issuer
          example: >-
            did:hedera:testnet:8Go53QCUXZ4nzSQMyoWovWCxseogGTMLDiHg14Fkz4VN_0.0.4481265
        relationships:
          description: Relationships
          example:
            - '1706823227.586179534'
          type: array
          items:
            type: string
      required:
        - issuer
        - relationships
    VPAnalyticsDTO:
      type: object
      properties:
        schemaIds:
          description: Schema message identifiers
          example:
            - '1706823227.586179534'
          type: array
          items:
            type: string
        schemaNames:
          description: Schema names
          example:
            - Monitoring Report
          type: array
          items:
            type: string
        policyId:
          type: string
          description: Policy message identifier
          example: '1706823227.586179534'
        textSearch:
          type: string
          description: Text search
        issuer:
          type: string
          description: Document issuer
        tokenId:
          type: string
          description: Token ID
        tokenAmount:
          type: string
          description: Token amount
        labelName:
          type: string
          description: Label name
        labels:
          description: Label IDs
          type: array
          items:
            type: string
      required:
        - schemaIds
        - schemaNames
        - policyId
        - textSearch
        - issuer
        - tokenId
        - tokenAmount
        - labelName
        - labels
    VPDetailsItemDTO:
      type: object
      properties:
        id:
          type: string
          description: Identifier
          example: 667c240639282050117a1985
        topicId:
          type: string
          description: Topic identifier
          example: 0.0.4481265
        consensusTimestamp:
          type: string
          description: Message identifier
          example: '1706823227.586179534'
        owner:
          type: string
          description: Owner
          example: 0.0.1
        uuid:
          type: string
          description: UUID
          example: 93938a10-d032-4a9b-9425-092e58bffbf7
        status:
          type: string
          description: Status
          example: NEW
        statusReason:
          type: string
          description: Status
          example: Revoked
        lang:
          type: string
          description: Lang
          example: en-US
        responseType:
          type: string
          description: Response type
          example: str
        statusMessage:
          type: string
          description: Status message
        files:
          description: Files
          example: *ref_3
          type: array
          items:
            type: string
        topics:
          description: Topics
          example: *ref_4
          type: array
          items:
            type: string
        tokens:
          description: Tokens
          example: *ref_5
          type: array
          items:
            type: string
        sequenceNumber:
          type: number
          description: SequenceNumber
          example: 0
        type:
          type: string
          description: Type
          enum:
            - EVC-Document
            - VC-Document
            - DID-Document
            - Schema
            - schema-document
            - Policy
            - Instance-Policy
            - VP-Document
            - Standard Registry
            - Topic
            - Token
            - Module
            - Tool
            - Tag
            - Role-Document
            - Synchronization Event
            - Contract
            - Guardian-Role-Document
            - User-Permissions
            - Policy-Statistic
            - Policy-Label
          example: VP-Document
        action:
          type: string
          description: Action
          enum:
            - create-did-document
            - create-vc-document
            - create-policy
            - publish-policy
            - delete-policy
            - create-schema
            - publish-schema
            - delete-schema
            - create-topic
            - create-vp-document
            - publish-system-schema
            - Init
            - change-message-status
            - revoke-document
            - delete-document
            - token-issue
            - create-token
            - create-multi-policy
            - mint
            - publish-module
            - publish-tag
            - delete-tag
            - publish-tool
            - create-tool
            - create-contract
            - discontinue-policy
            - deferred-discontinue-policy
            - migrate-vc-document
            - migrate-vp-document
            - create-role
            - update-role
            - delete-role
            - set-role
            - publish-policy-statistic
            - create-assessment-document
            - publish-policy-label
            - create-label-document
          example: create-vp-document
        options:
          $ref: '#/components/schemas/VPOptionsDTO'
        analytics:
          $ref: '#/components/schemas/VPAnalyticsDTO'
        documents:
          type: array
          description: Documents
          items:
            type: string
          example:
            - >-
              "{"id":"urn:uuid:2c374b67-fda5-4023-97c2-c0782624573f","type":["VerifiablePresentation"],"@context":["https://www.w3.org/2018/credentials/v1"],"verifiableCredential":[{"id":"urn:uuid:ff0aecbd-d358-4e5b-b99b-7a87ba38a3b2","type":["VerifiableCredential"],"issuer":"did:hedera:testnet:C5YaWT128KGmtivag99VbSeKrzxP8P8H7FbL2KQ9VQEB_0.0.1533438","issuanceDate":"2024-02-06T05:40:37.795Z","@context":["https://www.w3.org/2018/credentials/v1","ipfs://bafkreib6arvz7hltf2yqoyb7iqlkrojur7lqqcsuuhvcfvyrtkncm6pqhi"],"credentialSubject":[{"finalMintAmount":5,"policyId":"65bc691d2ae9d0f1ef2db3bc","ref":"urn:uuid:11b1ad6f-8b4f-4d61-a63a-cc9e6532625f","@context":["ipfs://bafkreib6arvz7hltf2yqoyb7iqlkrojur7lqqcsuuhvcfvyrtkncm6pqhi"],"id":"urn:uuid:5d253a1d-456a-4fb1-8b45-257e1db2e668","type":"601a68c4-66c3-407c-bc88-1b5841e6d1da&1.0.0"}],"proof":{"type":"Ed25519Signature2018","created":"2024-02-06T05:40:37Z","verificationMethod":"did:hedera:testnet:C5YaWT128KGmtivag99VbSeKrzxP8P8H7FbL2KQ9VQEB_0.0.1533438#did-root-key","proofPurpose":"assertionMethod","jws":"eyJhbGciOiJFZERTQSIsImI2NCI6ZmFsc2UsImNyaXQiOlsiYjY0Il19..UvTeKVUVUxH1SFNNoyu_VXf4kFqDIFzFPJaaq5adiSHrBePLQMQv7dM_Fq23z7UGHSmXlodBen1Ujcdi-am5DQ"}},{"id":"urn:uuid:b76fbd72-48b7-45fb-b152-7ec13d11eafb","type":["VerifiableCredential"],"issuer":"did:hedera:testnet:C5YaWT128KGmtivag99VbSeKrzxP8P8H7FbL2KQ9VQEB_0.0.1533438","issuanceDate":"2024-02-06T05:40:45.066Z","@context":["https://www.w3.org/2018/credentials/v1","ipfs://bafkreigd6nhj5auxobzu4qzlakzcaizh6wux2gq43qft4rwpri7msn2geu"],"credentialSubject":[{"date":"2024-02-06T05:40:45.021Z","tokenId":"0.0.1621155","amount":"5","@context":["ipfs://bafkreigd6nhj5auxobzu4qzlakzcaizh6wux2gq43qft4rwpri7msn2geu"],"type":"MintToken"}],"proof":{"type":"Ed25519Signature2018","created":"2024-02-06T05:40:45Z","verificationMethod":"did:hedera:testnet:C5YaWT128KGmtivag99VbSeKrzxP8P8H7FbL2KQ9VQEB_0.0.1533438#did-root-key","proofPurpose":"assertionMethod","jws":"eyJhbGciOiJFZERTQSIsImI2NCI6ZmFsc2UsImNyaXQiOlsiYjY0Il19..5hWYO3NA0Q9zI0oS1lLOpofQI-DTQVM0sd4GUQV-UUSlBug3EgYYBm7247LCzlCRt9VpYsUh7SxIrsgHzsSRDA"}}],"proof":{"type":"Ed25519Signature2018","created":"2024-02-06T05:40:45Z","verificationMethod":"did:hedera:testnet:C5YaWT128KGmtivag99VbSeKrzxP8P8H7FbL2KQ9VQEB_0.0.1533438#did-root-key","proofPurpose":"authentication","challenge":"123","jws":"eyJhbGciOiJFZERTQSIsImI2NCI6ZmFsc2UsImNyaXQiOlsiYjY0Il19..Mu5BaQ34idnqG6d-aMqufQOXcuWHMkv6N9Z2zhBi9Yfd7jU9FFkwi-Xjyf-Kastr7vVWBNLwGxB-bPRf4UEHAg"}}"
      required:
        - id
        - topicId
        - consensusTimestamp
        - owner
        - uuid
        - status
        - statusReason
        - lang
        - responseType
        - statusMessage
        - files
        - topics
        - tokens
        - sequenceNumber
        - type
        - action
        - options
        - analytics
        - documents
    TokenDetailsDTO:
      type: object
      properties:
        id:
          type: string
          description: Message identifier
          example: '1706823227.586179534'
        row:
          $ref: '#/components/schemas/TokenDTO'
        labels:
          type: array
          items:
            $ref: '#/components/schemas/VPDetailsItemDTO'
      required:
        - id
        - row
        - labels
    RoleOptionsDTO:
      type: object
      properties:
        role:
          type: string
          description: Role
          example: Registrant
        group:
          type: string
          description: Role
          example: Registrants
        issuer:
          type: string
          description: Issuer
          example: >-
            did:hedera:testnet:8Go53QCUXZ4nzSQMyoWovWCxseogGTMLDiHg14Fkz4VN_0.0.4481265
      required:
        - role
        - group
        - issuer
    RoleAnalyticsDTO:
      type: object
      properties:
        policyId:
          type: string
          description: Policy message identifier
          example: '1706823227.586179534'
        textSearch:
          type: string
          description: Text search
      required:
        - policyId
        - textSearch
    RoleDTO:
      type: object
      properties:
        id:
          type: string
          description: Identifier
          example: 667c240639282050117a1985
        topicId:
          type: string
          description: Topic identifier
          example: 0.0.4481265
        consensusTimestamp:
          type: string
          description: Message identifier
          example: '1706823227.586179534'
        owner:
          type: string
          description: Owner
          example: 0.0.1
        uuid:
          type: string
          description: UUID
          example: 93938a10-d032-4a9b-9425-092e58bffbf7
        status:
          type: string
          description: Status
          example: NEW
        statusReason:
          type: string
          description: Status
          example: Revoked
        lang:
          type: string
          description: Lang
          example: en-US
        responseType:
          type: string
          description: Response type
          example: str
        statusMessage:
          type: string
          description: Status message
        files:
          description: Files
          example: *ref_2
          type: array
          items:
            type: string
        topics:
          description: Topics
          example: *ref_3
          type: array
          items:
            type: string
        tokens:
          description: Tokens
          example: *ref_4
          type: array
          items:
            type: string
        type:
          type: string
          description: Type
          enum:
            - EVC-Document
            - VC-Document
            - DID-Document
            - Schema
            - schema-document
            - Policy
            - Instance-Policy
            - VP-Document
            - Standard Registry
            - Topic
            - Token
            - Module
            - Tool
            - Tag
            - Role-Document
            - Synchronization Event
            - Contract
            - Guardian-Role-Document
            - User-Permissions
            - Policy-Statistic
            - Policy-Label
          example: Role-Document
        action:
          type: string
          description: Action
          enum:
            - create-did-document
            - create-vc-document
            - create-policy
            - publish-policy
            - delete-policy
            - create-schema
            - publish-schema
            - delete-schema
            - create-topic
            - create-vp-document
            - publish-system-schema
            - Init
            - change-message-status
            - revoke-document
            - delete-document
            - token-issue
            - create-token
            - create-multi-policy
            - mint
            - publish-module
            - publish-tag
            - delete-tag
            - publish-tool
            - create-tool
            - create-contract
            - discontinue-policy
            - deferred-discontinue-policy
            - migrate-vc-document
            - migrate-vp-document
            - create-role
            - update-role
            - delete-role
            - set-role
            - publish-policy-statistic
            - create-assessment-document
            - publish-policy-label
            - create-label-document
          example: create-vc-document
        options:
          $ref: '#/components/schemas/RoleOptionsDTO'
        analytics:
          $ref: '#/components/schemas/RoleAnalyticsDTO'
      required:
        - id
        - topicId
        - consensusTimestamp
        - owner
        - uuid
        - status
        - statusReason
        - lang
        - responseType
        - statusMessage
        - files
        - topics
        - tokens
        - type
        - action
        - options
        - analytics
    RoleActivityDTO:
      type: object
      properties:
        vcs:
          type: number
          description: VCs
          example: 10
      required:
        - vcs
    RoleDetailsDTO:
      type: object
      properties:
        id:
          type: string
          description: Message identifier
          example: '1706823227.586179534'
        uuid:
          type: string
          description: UUID
          example: 93938a10-d032-4a9b-9425-092e58bffbf7
        item:
          $ref: '#/components/schemas/RoleDTO'
        row:
          $ref: '#/components/schemas/RawMessageDTO'
        activity:
          $ref: '#/components/schemas/RoleActivityDTO'
      required:
        - id
        - uuid
        - item
        - row
        - activity
    StatisticOptionsDTO:
      type: object
      properties:
        uuid:
          type: string
          description: UUID
          example: 93938a10-d032-4a9b-9425-092e58bffbf7
        name:
          type: string
          description: Name
          example: Label Name
        description:
          type: string
          description: Description
          example: Label Description
        owner:
          type: string
          description: Owner
          example: >-
            did:hedera:testnet:8Go53QCUXZ4nzSQMyoWovWCxseogGTMLDiHg14Fkz4VN_0.0.4481265
        policyTopicId:
          type: string
          description: Policy topic identifier
          example: 0.0.4481265
        policyInstanceTopicId:
          type: string
          description: Policy instance topic identifier
          example: 0.0.4481265
      required:
        - uuid
        - name
        - description
        - owner
        - policyTopicId
        - policyInstanceTopicId
    StatisticAnalyticsDTO:
      type: object
      properties: {}
    StatisticDTO:
      type: object
      properties:
        id:
          type: string
          description: Identifier
          example: 667c240639282050117a1985
        topicId:
          type: string
          description: Topic identifier
          example: 0.0.4481265
        consensusTimestamp:
          type: string
          description: Message identifier
          example: '1706823227.586179534'
        owner:
          type: string
          description: Owner
          example: 0.0.1
        uuid:
          type: string
          description: UUID
          example: 93938a10-d032-4a9b-9425-092e58bffbf7
        status:
          type: string
          description: Status
          example: NEW
        statusReason:
          type: string
          description: Status
          example: Revoked
        lang:
          type: string
          description: Lang
          example: en-US
        responseType:
          type: string
          description: Response type
          example: str
        statusMessage:
          type: string
          description: Status message
        files:
          description: Files
          example: *ref_3
          type: array
          items:
            type: string
        topics:
          description: Topics
          example: *ref_4
          type: array
          items:
            type: string
        tokens:
          description: Tokens
          example: *ref_5
          type: array
          items:
            type: string
        sequenceNumber:
          type: number
          description: SequenceNumber
          example: 0
        type:
          type: string
          description: Type
          enum:
            - EVC-Document
            - VC-Document
            - DID-Document
            - Schema
            - schema-document
            - Policy
            - Instance-Policy
            - VP-Document
            - Standard Registry
            - Topic
            - Token
            - Module
            - Tool
            - Tag
            - Role-Document
            - Synchronization Event
            - Contract
            - Guardian-Role-Document
            - User-Permissions
            - Policy-Statistic
            - Policy-Label
          example: Policy-Label
        action:
          type: string
          description: Action
          enum:
            - create-did-document
            - create-vc-document
            - create-policy
            - publish-policy
            - delete-policy
            - create-schema
            - publish-schema
            - delete-schema
            - create-topic
            - create-vp-document
            - publish-system-schema
            - Init
            - change-message-status
            - revoke-document
            - delete-document
            - token-issue
            - create-token
            - create-multi-policy
            - mint
            - publish-module
            - publish-tag
            - delete-tag
            - publish-tool
            - create-tool
            - create-contract
            - discontinue-policy
            - deferred-discontinue-policy
            - migrate-vc-document
            - migrate-vp-document
            - create-role
            - update-role
            - delete-role
            - set-role
            - publish-policy-statistic
            - create-assessment-document
            - publish-policy-label
            - create-label-document
          example: publish-policy-label
        options:
          $ref: '#/components/schemas/StatisticOptionsDTO'
        analytics:
          $ref: '#/components/schemas/StatisticAnalyticsDTO'
      required:
        - id
        - topicId
        - consensusTimestamp
        - owner
        - uuid
        - status
        - statusReason
        - lang
        - responseType
        - statusMessage
        - files
        - topics
        - tokens
        - sequenceNumber
        - type
        - action
        - options
        - analytics
    StatisticActivityDTO:
      type: object
      properties:
        schemas:
          type: number
          description: Schemas
          example: 10
        vcs:
          type: number
          description: VCs
          example: 10
      required:
        - schemas
        - vcs
    StatisticDetailsDTO:
      type: object
      properties:
        id:
          type: string
          description: Message identifier
          example: '1706823227.586179534'
        uuid:
          type: string
          description: UUID
          example: 93938a10-d032-4a9b-9425-092e58bffbf7
        item:
          $ref: '#/components/schemas/StatisticDTO'
        row:
          $ref: '#/components/schemas/RawMessageDTO'
        activity:
          $ref: '#/components/schemas/StatisticActivityDTO'
      required:
        - id
        - uuid
        - item
        - row
        - activity
    VCOptionsDTO:
      type: object
      properties:
        issuer:
          type: string
          description: Issuer
          example: >-
            did:hedera:testnet:8Go53QCUXZ4nzSQMyoWovWCxseogGTMLDiHg14Fkz4VN_0.0.4481265
        relationships:
          description: Relationships
          example:
            - '1706823227.586179534'
          type: array
          items:
            type: string
        documentStatus:
          type: string
          description: Document status
          example: Approved
        encodedData:
          type: boolean
          description: Encoded EVC data
      required:
        - issuer
        - relationships
        - documentStatus
        - encodedData
    VCAnalyticsDTO:
      type: object
      properties:
        policyId:
          type: string
          description: Policy message identifier
          example: '1706823227.586179534'
        schemaId:
          type: string
          description: Schema message identifier
          example: '1706823227.586179534'
        schemaName:
          type: string
          description: Schema name
          example: Monitoring Report
        textSearch:
          type: string
          description: Text search
      required:
        - policyId
        - schemaId
        - schemaName
        - textSearch
    VCGridDTO:
      type: object
      properties:
        id:
          type: string
          description: Identifier
          example: 667c240639282050117a1985
        topicId:
          type: string
          description: Topic identifier
          example: 0.0.4481265
        consensusTimestamp:
          type: string
          description: Message identifier
          example: '1706823227.586179534'
        owner:
          type: string
          description: Owner
          example: 0.0.1
        uuid:
          type: string
          description: UUID
          example: 93938a10-d032-4a9b-9425-092e58bffbf7
        status:
          type: string
          description: Status
          example: NEW
        statusReason:
          type: string
          description: Status
          example: Revoked
        lang:
          type: string
          description: Lang
          example: en-US
        responseType:
          type: string
          description: Response type
          example: str
        statusMessage:
          type: string
          description: Status message
        files:
          description: Files
          example: *ref_3
          type: array
          items:
            type: string
        topics:
          description: Topics
          example: *ref_4
          type: array
          items:
            type: string
        tokens:
          description: Tokens
          example: *ref_5
          type: array
          items:
            type: string
        sequenceNumber:
          type: number
          description: SequenceNumber
          example: 0
        type:
          type: string
          description: Type
          enum:
            - EVC-Document
            - VC-Document
            - DID-Document
            - Schema
            - schema-document
            - Policy
            - Instance-Policy
            - VP-Document
            - Standard Registry
            - Topic
            - Token
            - Module
            - Tool
            - Tag
            - Role-Document
            - Synchronization Event
            - Contract
            - Guardian-Role-Document
            - User-Permissions
            - Policy-Statistic
            - Policy-Label
          example: VC-Document
        action:
          type: string
          description: Action
          enum:
            - create-did-document
            - create-vc-document
            - create-policy
            - publish-policy
            - delete-policy
            - create-schema
            - publish-schema
            - delete-schema
            - create-topic
            - create-vp-document
            - publish-system-schema
            - Init
            - change-message-status
            - revoke-document
            - delete-document
            - token-issue
            - create-token
            - create-multi-policy
            - mint
            - publish-module
            - publish-tag
            - delete-tag
            - publish-tool
            - create-tool
            - create-contract
            - discontinue-policy
            - deferred-discontinue-policy
            - migrate-vc-document
            - migrate-vp-document
            - create-role
            - update-role
            - delete-role
            - set-role
            - publish-policy-statistic
            - create-assessment-document
            - publish-policy-label
            - create-label-document
          example: create-vc-document
        options:
          $ref: '#/components/schemas/VCOptionsDTO'
        analytics:
          $ref: '#/components/schemas/VCAnalyticsDTO'
      required:
        - id
        - topicId
        - consensusTimestamp
        - owner
        - uuid
        - status
        - statusReason
        - lang
        - responseType
        - statusMessage
        - files
        - topics
        - tokens
        - sequenceNumber
        - type
        - action
        - options
        - analytics
    LabelOptionsDTO:
      type: object
      properties:
        uuid:
          type: string
          description: UUID
          example: 93938a10-d032-4a9b-9425-092e58bffbf7
        name:
          type: string
          description: Name
          example: Label Name
        description:
          type: string
          description: Description
          example: Label Description
        owner:
          type: string
          description: Owner
          example: >-
            did:hedera:testnet:8Go53QCUXZ4nzSQMyoWovWCxseogGTMLDiHg14Fkz4VN_0.0.4481265
        policyTopicId:
          type: string
          description: Policy topic identifier
          example: 0.0.4481265
        policyInstanceTopicId:
          type: string
          description: Policy instance topic identifier
          example: 0.0.4481265
      required:
        - uuid
        - name
        - description
        - owner
        - policyTopicId
        - policyInstanceTopicId
    LabelAnalyticsDTO:
      type: object
      properties:
        textSearch:
          type: string
          description: Text search
        owner:
          type: string
          description: Owner
          example: >-
            did:hedera:testnet:8Go53QCUXZ4nzSQMyoWovWCxseogGTMLDiHg14Fkz4VN_0.0.4481265
        config:
          type: object
          description: Label Config
      required:
        - textSearch
        - owner
        - config
    LabelDTO:
      type: object
      properties:
        id:
          type: string
          description: Identifier
          example: 667c240639282050117a1985
        topicId:
          type: string
          description: Topic identifier
          example: 0.0.4481265
        consensusTimestamp:
          type: string
          description: Message identifier
          example: '1706823227.586179534'
        owner:
          type: string
          description: Owner
          example: 0.0.1
        uuid:
          type: string
          description: UUID
          example: 93938a10-d032-4a9b-9425-092e58bffbf7
        status:
          type: string
          description: Status
          example: NEW
        statusReason:
          type: string
          description: Status
          example: Revoked
        lang:
          type: string
          description: Lang
          example: en-US
        responseType:
          type: string
          description: Response type
          example: str
        statusMessage:
          type: string
          description: Status message
        files:
          description: Files
          example: *ref_3
          type: array
          items:
            type: string
        topics:
          description: Topics
          example: *ref_4
          type: array
          items:
            type: string
        tokens:
          description: Tokens
          example: *ref_5
          type: array
          items:
            type: string
        sequenceNumber:
          type: number
          description: SequenceNumber
          example: 0
        type:
          type: string
          description: Type
          enum:
            - EVC-Document
            - VC-Document
            - DID-Document
            - Schema
            - schema-document
            - Policy
            - Instance-Policy
            - VP-Document
            - Standard Registry
            - Topic
            - Token
            - Module
            - Tool
            - Tag
            - Role-Document
            - Synchronization Event
            - Contract
            - Guardian-Role-Document
            - User-Permissions
            - Policy-Statistic
            - Policy-Label
          example: Policy-Label
        action:
          type: string
          description: Action
          enum:
            - create-did-document
            - create-vc-document
            - create-policy
            - publish-policy
            - delete-policy
            - create-schema
            - publish-schema
            - delete-schema
            - create-topic
            - create-vp-document
            - publish-system-schema
            - Init
            - change-message-status
            - revoke-document
            - delete-document
            - token-issue
            - create-token
            - create-multi-policy
            - mint
            - publish-module
            - publish-tag
            - delete-tag
            - publish-tool
            - create-tool
            - create-contract
            - discontinue-policy
            - deferred-discontinue-policy
            - migrate-vc-document
            - migrate-vp-document
            - create-role
            - update-role
            - delete-role
            - set-role
            - publish-policy-statistic
            - create-assessment-document
            - publish-policy-label
            - create-label-document
          example: publish-policy-label
        options:
          $ref: '#/components/schemas/LabelOptionsDTO'
        analytics:
          $ref: '#/components/schemas/LabelAnalyticsDTO'
      required:
        - id
        - topicId
        - consensusTimestamp
        - owner
        - uuid
        - status
        - statusReason
        - lang
        - responseType
        - statusMessage
        - files
        - topics
        - tokens
        - sequenceNumber
        - type
        - action
        - options
        - analytics
    LabelActivityDTO:
      type: object
      properties:
        schemas:
          type: number
          description: Schemas
          example: 10
        vps:
          type: number
          description: VPs
          example: 10
      required:
        - schemas
        - vps
    LabelDetailsDTO:
      type: object
      properties:
        id:
          type: string
          description: Message identifier
          example: '1706823227.586179534'
        uuid:
          type: string
          description: UUID
          example: 93938a10-d032-4a9b-9425-092e58bffbf7
        item:
          $ref: '#/components/schemas/LabelDTO'
        row:
          $ref: '#/components/schemas/RawMessageDTO'
        activity:
          $ref: '#/components/schemas/LabelActivityDTO'
      required:
        - id
        - uuid
        - item
        - row
        - activity
    LabelDocumentDetailsDTO:
      type: object
      properties:
        id:
          type: string
          description: Message identifier
          example: '1706823227.586179534'
        uuid:
          type: string
          description: UUID
          example: 93938a10-d032-4a9b-9425-092e58bffbf7
        item:
          $ref: '#/components/schemas/VPDetailsItemDTO'
        row:
          $ref: '#/components/schemas/RawMessageDTO'
        history:
          type: array
          items:
            $ref: '#/components/schemas/VPDetailsItemDTO'
        label:
          type: array
          items:
            $ref: '#/components/schemas/VPDetailsItemDTO'
      required:
        - id
        - uuid
        - item
        - row
        - history
        - label
    VPGridDTO:
      type: object
      properties:
        id:
          type: string
          description: Identifier
          example: 667c240639282050117a1985
        topicId:
          type: string
          description: Topic identifier
          example: 0.0.4481265
        consensusTimestamp:
          type: string
          description: Message identifier
          example: '1706823227.586179534'
        owner:
          type: string
          description: Owner
          example: 0.0.1
        uuid:
          type: string
          description: UUID
          example: 93938a10-d032-4a9b-9425-092e58bffbf7
        status:
          type: string
          description: Status
          example: NEW
        statusReason:
          type: string
          description: Status
          example: Revoked
        lang:
          type: string
          description: Lang
          example: en-US
        responseType:
          type: string
          description: Response type
          example: str
        statusMessage:
          type: string
          description: Status message
        files:
          description: Files
          example: *ref_3
          type: array
          items:
            type: string
        topics:
          description: Topics
          example: *ref_4
          type: array
          items:
            type: string
        tokens:
          description: Tokens
          example: *ref_5
          type: array
          items:
            type: string
<<<<<<< HEAD
        sequenceNumber:
          type: number
          description: SequenceNumber
          example: 0
      required:
        - id
        - topicId
        - consensusTimestamp
        - owner
        - uuid
        - status
        - statusReason
        - lang
        - responseType
        - statusMessage
        - files
        - topics
        - tokens
        - sequenceNumber
    RelationshipDTO:
      type: object
      properties:
        id:
          type: string
          description: Message identifier
          example: '1706823227.586179534'
        uuid:
          type: string
          description: UUID
          example: 93938a10-d032-4a9b-9425-092e58bffbf7
=======
>>>>>>> 81902b36
        type:
          type: string
          description: Type
          enum:
            - EVC-Document
            - VC-Document
            - DID-Document
            - Schema
            - schema-document
            - Policy
            - Instance-Policy
            - VP-Document
            - Standard Registry
            - Topic
            - Token
            - Module
            - Tool
            - Tag
            - Role-Document
            - Synchronization Event
            - Contract
            - Guardian-Role-Document
            - User-Permissions
            - Policy-Statistic
            - Policy-Label
          example: VP-Document
        action:
          type: string
          description: Action
          enum:
            - create-did-document
            - create-vc-document
            - create-policy
            - publish-policy
            - delete-policy
            - create-schema
            - publish-schema
            - delete-schema
            - create-topic
            - create-vp-document
            - publish-system-schema
            - Init
            - change-message-status
            - revoke-document
            - delete-document
            - token-issue
            - create-token
            - create-multi-policy
            - mint
            - publish-module
            - publish-tag
            - delete-tag
            - publish-tool
            - create-tool
            - create-contract
            - discontinue-policy
            - deferred-discontinue-policy
            - migrate-vc-document
            - migrate-vp-document
            - create-role
            - update-role
            - delete-role
            - set-role
            - publish-policy-statistic
            - create-assessment-document
            - publish-policy-label
            - create-label-document
          example: create-vp-document
        options:
          $ref: '#/components/schemas/VPOptionsDTO'
      required:
        - id
        - topicId
        - consensusTimestamp
        - owner
        - uuid
        - status
        - statusReason
        - lang
        - responseType
        - statusMessage
        - files
        - topics
        - tokens
        - type
        - action
        - options
    DIDOptionsDTO:
      type: object
      properties:
        relationships:
          description: Relationships
          example:
            - '1706823227.586179534'
          type: array
          items:
            type: string
        did:
          type: string
          description: DID
          example: >-
            did:hedera:testnet:8Go53QCUXZ4nzSQMyoWovWCxseogGTMLDiHg14Fkz4VN_0.0.4481265
      required:
        - relationships
        - did
    DIDAnalyticsDTO:
      type: object
      properties:
        textSearch:
          type: string
          description: Text search
      required:
        - textSearch
    DIDGridDTO:
      type: object
      properties:
        id:
          type: string
          description: Identifier
          example: 667c240639282050117a1985
        topicId:
          type: string
          description: Topic identifier
          example: 0.0.4481265
        consensusTimestamp:
          type: string
          description: Message identifier
          example: '1706823227.586179534'
        owner:
          type: string
          description: Owner
          example: 0.0.1
        uuid:
          type: string
          description: UUID
          example: 93938a10-d032-4a9b-9425-092e58bffbf7
        status:
          type: string
          description: Status
          example: NEW
        statusReason:
          type: string
          description: Status
          example: Revoked
        lang:
          type: string
          description: Lang
          example: en-US
        responseType:
          type: string
          description: Response type
          example: str
        statusMessage:
          type: string
          description: Status message
        files:
          description: Files
          example: *ref_3
          type: array
          items:
            type: string
        topics:
          description: Topics
          example: *ref_4
          type: array
          items:
            type: string
        tokens:
          description: Tokens
          example: *ref_5
          type: array
          items:
            type: string
        sequenceNumber:
          type: number
          description: SequenceNumber
          example: 0
        type:
          type: string
          description: Type
          enum:
            - EVC-Document
            - VC-Document
            - DID-Document
            - Schema
            - schema-document
            - Policy
            - Instance-Policy
            - VP-Document
            - Standard Registry
            - Topic
            - Token
            - Module
            - Tool
            - Tag
            - Role-Document
            - Synchronization Event
            - Contract
            - Guardian-Role-Document
            - User-Permissions
            - Policy-Statistic
            - Policy-Label
          example: DID-Document
        action:
          type: string
          description: Action
          enum:
            - create-did-document
            - create-vc-document
            - create-policy
            - publish-policy
            - delete-policy
            - create-schema
            - publish-schema
            - delete-schema
            - create-topic
            - create-vp-document
            - publish-system-schema
            - Init
            - change-message-status
            - revoke-document
            - delete-document
            - token-issue
            - create-token
            - create-multi-policy
            - mint
            - publish-module
            - publish-tag
            - delete-tag
            - publish-tool
            - create-tool
            - create-contract
            - discontinue-policy
            - deferred-discontinue-policy
            - migrate-vc-document
            - migrate-vp-document
            - create-role
            - update-role
            - delete-role
            - set-role
            - publish-policy-statistic
            - create-assessment-document
            - publish-policy-label
            - create-label-document
          example: create-did-document
        options:
<<<<<<< HEAD
          $ref: '#/components/schemas/VPOptionsDTO'
=======
          $ref: '#/components/schemas/DIDOptionsDTO'
        analytics:
          $ref: '#/components/schemas/DIDAnalyticsDTO'
>>>>>>> 81902b36
      required:
        - id
        - topicId
        - consensusTimestamp
        - owner
        - uuid
        - status
        - statusReason
        - lang
        - responseType
        - statusMessage
        - files
        - topics
        - tokens
<<<<<<< HEAD
        - sequenceNumber
        - type
        - action
        - options
    VPAnalyticsDTO:
      type: object
      properties:
        schemaIds:
          description: Schema message identifiers
          example:
            - '1706823227.586179534'
          type: array
          items:
            type: string
        schemaNames:
          description: Schema names
          example:
            - Monitoring Report
          type: array
          items:
            type: string
        policyId:
          type: string
          description: Policy message identifier
          example: '1706823227.586179534'
        textSearch:
          type: string
          description: Text search
      required:
        - schemaIds
        - schemaNames
        - policyId
        - textSearch
    VPDetailsItemDTO:
=======
        - type
        - action
        - options
        - analytics
    DIDDetailsItemDTO:
>>>>>>> 81902b36
      type: object
      properties:
        id:
          type: string
          description: Identifier
          example: 667c240639282050117a1985
        topicId:
          type: string
          description: Topic identifier
          example: 0.0.4481265
        consensusTimestamp:
          type: string
          description: Message identifier
          example: '1706823227.586179534'
        owner:
          type: string
          description: Owner
          example: 0.0.1
        uuid:
          type: string
          description: UUID
          example: 93938a10-d032-4a9b-9425-092e58bffbf7
        status:
          type: string
          description: Status
          example: NEW
        statusReason:
          type: string
          description: Status
          example: Revoked
        lang:
          type: string
          description: Lang
          example: en-US
        responseType:
          type: string
          description: Response type
          example: str
        statusMessage:
          type: string
          description: Status message
        files:
          description: Files
          example: *ref_3
          type: array
          items:
            type: string
        topics:
          description: Topics
          example: *ref_4
          type: array
          items:
            type: string
        tokens:
          description: Tokens
          example: *ref_5
          type: array
          items:
            type: string
        sequenceNumber:
          type: number
          description: SequenceNumber
          example: 0
        type:
          type: string
          description: Type
          enum:
            - EVC-Document
            - VC-Document
            - DID-Document
            - Schema
            - schema-document
            - Policy
            - Instance-Policy
            - VP-Document
            - Standard Registry
            - Topic
            - Token
            - Module
            - Tool
            - Tag
            - Role-Document
            - Synchronization Event
            - Contract
            - Guardian-Role-Document
            - User-Permissions
            - Policy-Statistic
            - Policy-Label
          example: DID-Document
        action:
          type: string
          description: Action
          enum:
            - create-did-document
            - create-vc-document
            - create-policy
            - publish-policy
            - delete-policy
            - create-schema
            - publish-schema
            - delete-schema
            - create-topic
            - create-vp-document
            - publish-system-schema
            - Init
            - change-message-status
            - revoke-document
            - delete-document
            - token-issue
            - create-token
            - create-multi-policy
            - mint
            - publish-module
            - publish-tag
            - delete-tag
            - publish-tool
            - create-tool
            - create-contract
            - discontinue-policy
            - deferred-discontinue-policy
            - migrate-vc-document
            - migrate-vp-document
            - create-role
            - update-role
            - delete-role
            - set-role
            - publish-policy-statistic
            - create-assessment-document
            - publish-policy-label
            - create-label-document
          example: create-did-document
        options:
          $ref: '#/components/schemas/DIDOptionsDTO'
        analytics:
          $ref: '#/components/schemas/DIDAnalyticsDTO'
        documents:
          type: array
          description: Documents
          items:
            type: string
          example:
            - >-
              "{"@context":"https://www.w3.org/ns/did/v1","id":"did:hedera:testnet:C37cfiAMHeToXMiy1V5rAVJdhd182QJRGxwsWQpu2dN2_0.0.1533438","verificationMethod":[{"id":"did:hedera:testnet:C37cfiAMHeToXMiy1V5rAVJdhd182QJRGxwsWQpu2dN2_0.0.1533438#did-root-key","type":"Ed25519VerificationKey2018","controller":"did:hedera:testnet:C37cfiAMHeToXMiy1V5rAVJdhd182QJRGxwsWQpu2dN2_0.0.1533438","publicKeyBase58":"8WkE4uKLN7i9RnzeoUJfxSH9Jw8M1yTzKk6rtwVa6uGP"},{"id":"did:hedera:testnet:C37cfiAMHeToXMiy1V5rAVJdhd182QJRGxwsWQpu2dN2_0.0.1533438#did-root-key-bbs","type":"Bls12381G2Key2020","controller":"did:hedera:testnet:C37cfiAMHeToXMiy1V5rAVJdhd182QJRGxwsWQpu2dN2_0.0.1533438","publicKeyBase58":"237NDsUq7LAmSMzE6CEBFyuz9s2sscSz2M6cn4zUKPmJ5Q6rMh6SLRGC3EDdna7vSKwHMCGjhCiLKM6qYU7ZeYKRPNnRMcadoJbSQ44SGAAiyrpmhX8aaoTZpMdHmGFVXdqC"}],"authentication":["did:hedera:testnet:C37cfiAMHeToXMiy1V5rAVJdhd182QJRGxwsWQpu2dN2_0.0.1533438#did-root-key"],"assertionMethod":["#did-root-key","#did-root-key-bbs"]}"
      required:
        - id
        - topicId
        - consensusTimestamp
        - owner
        - uuid
        - status
        - statusReason
        - lang
        - responseType
        - statusMessage
        - files
        - topics
        - tokens
        - sequenceNumber
        - type
        - action
        - options
        - analytics
        - documents
    DIDDetailsDTO:
      type: object
      properties:
        id:
          type: string
          description: Message identifier
          example: '1706823227.586179534'
        uuid:
          type: string
          description: UUID
          example: 93938a10-d032-4a9b-9425-092e58bffbf7
        item:
          $ref: '#/components/schemas/DIDDetailsItemDTO'
        row:
          $ref: '#/components/schemas/RawMessageDTO'
        history:
          type: array
          items:
            $ref: '#/components/schemas/DIDDetailsItemDTO'
      required:
        - id
        - uuid
        - item
        - row
        - history
    MessageDTO:
      type: object
      properties:
        id:
          type: string
          description: Identifier
          example: 667c240639282050117a1985
        topicId:
          type: string
          description: Topic identifier
          example: 0.0.4481265
        consensusTimestamp:
          type: string
          description: Message identifier
          example: '1706823227.586179534'
        owner:
          type: string
          description: Owner
          example: 0.0.1
        uuid:
          type: string
          description: UUID
          example: 93938a10-d032-4a9b-9425-092e58bffbf7
        status:
          type: string
          description: Status
          example: NEW
        statusReason:
          type: string
          description: Status
          example: Revoked
        lang:
          type: string
          description: Lang
          example: en-US
        responseType:
          type: string
          description: Response type
          example: str
        statusMessage:
          type: string
          description: Status message
        files:
          description: Files
          example: *ref_3
          type: array
          items:
            type: string
        topics:
          description: Topics
          example: *ref_4
          type: array
          items:
            type: string
        tokens:
          description: Tokens
          example: *ref_5
          type: array
          items:
            type: string
<<<<<<< HEAD
        sequenceNumber:
          type: number
          description: SequenceNumber
          example: 0
=======
      required:
        - id
        - topicId
        - consensusTimestamp
        - owner
        - uuid
        - status
        - statusReason
        - lang
        - responseType
        - statusMessage
        - files
        - topics
        - tokens
    RelationshipDTO:
      type: object
      properties:
        id:
          type: string
          description: Message identifier
          example: '1706823227.586179534'
        uuid:
          type: string
          description: UUID
          example: 93938a10-d032-4a9b-9425-092e58bffbf7
>>>>>>> 81902b36
        type:
          type: string
          description: Type
          enum:
            - EVC-Document
            - VC-Document
            - DID-Document
            - Schema
            - schema-document
            - Policy
            - Instance-Policy
            - VP-Document
            - Standard Registry
            - Topic
            - Token
            - Module
            - Tool
            - Tag
            - Role-Document
            - Synchronization Event
            - Contract
            - Guardian-Role-Document
            - User-Permissions
            - Policy-Statistic
            - Policy-Label
        category:
          type: number
          description: Category
          example: 1
        name:
          type: string
          description: Name
          example: Monitoring Report Document
      required:
        - id
        - uuid
<<<<<<< HEAD
        - status
        - statusReason
        - lang
        - responseType
        - statusMessage
        - files
        - topics
        - tokens
        - sequenceNumber
=======
>>>>>>> 81902b36
        - type
        - category
        - name
    RelationshipLinkDTO:
      type: object
      properties:
        source:
          type: string
          description: Source message identifier
          example: '1706823227.586179534'
        target:
          type: string
          description: Target message identifier
          example: '1706823227.586179534'
      required:
        - source
        - target
    RelationshipsDTO:
      type: object
      properties:
        id:
          type: string
          description: Message identifier
          example: '1706823227.586179534'
        item:
          $ref: '#/components/schemas/MessageDTO'
        target:
          $ref: '#/components/schemas/RelationshipDTO'
        relationships:
          type: array
          items:
            $ref: '#/components/schemas/RelationshipDTO'
        links:
          type: array
          items:
            $ref: '#/components/schemas/RelationshipLinkDTO'
        categories:
          description: Categories
          example:
            - name: Registry
            - name: Policy
            - name: Schema
            - name: Role
            - name: VC
            - name: VP
          type: array
          items:
            type: string
      required:
        - id
        - item
        - target
        - relationships
        - links
        - categories
    VPDetailsDTO:
      type: object
      properties:
        id:
          type: string
          description: Message identifier
          example: '1706823227.586179534'
        uuid:
          type: string
          description: UUID
          example: 93938a10-d032-4a9b-9425-092e58bffbf7
        item:
          $ref: '#/components/schemas/VPDetailsItemDTO'
        row:
          $ref: '#/components/schemas/RawMessageDTO'
        history:
          type: array
          items:
            $ref: '#/components/schemas/VPDetailsItemDTO'
        labels:
          type: array
          items:
            $ref: '#/components/schemas/VPDetailsItemDTO'
      required:
        - id
        - uuid
        - item
        - row
        - history
        - labels
    VCDetailsItemDTO:
      type: object
      properties:
        id:
          type: string
          description: Identifier
          example: 667c240639282050117a1985
        topicId:
          type: string
          description: Topic identifier
          example: 0.0.4481265
        consensusTimestamp:
          type: string
          description: Message identifier
          example: '1706823227.586179534'
        owner:
          type: string
          description: Owner
          example: 0.0.1
        uuid:
          type: string
          description: UUID
          example: 93938a10-d032-4a9b-9425-092e58bffbf7
        status:
          type: string
          description: Status
          example: NEW
        statusReason:
          type: string
          description: Status
          example: Revoked
        lang:
          type: string
          description: Lang
          example: en-US
        responseType:
          type: string
          description: Response type
          example: str
        statusMessage:
          type: string
          description: Status message
        files:
          description: Files
          example: *ref_3
          type: array
          items:
            type: string
        topics:
          description: Topics
          example: *ref_4
          type: array
          items:
            type: string
        tokens:
          description: Tokens
          example: *ref_5
          type: array
          items:
            type: string
        sequenceNumber:
          type: number
          description: SequenceNumber
          example: 0
        type:
          type: string
          description: Type
          enum:
            - EVC-Document
            - VC-Document
            - DID-Document
            - Schema
            - schema-document
            - Policy
            - Instance-Policy
            - VP-Document
            - Standard Registry
            - Topic
            - Token
            - Module
            - Tool
            - Tag
            - Role-Document
            - Synchronization Event
            - Contract
            - Guardian-Role-Document
            - User-Permissions
            - Policy-Statistic
            - Policy-Label
          example: VC-Document
        action:
          type: string
          description: Action
          enum:
            - create-did-document
            - create-vc-document
            - create-policy
            - publish-policy
            - delete-policy
            - create-schema
            - publish-schema
            - delete-schema
            - create-topic
            - create-vp-document
            - publish-system-schema
            - Init
            - change-message-status
            - revoke-document
            - delete-document
            - token-issue
            - create-token
            - create-multi-policy
            - mint
            - publish-module
            - publish-tag
            - delete-tag
            - publish-tool
            - create-tool
            - create-contract
            - discontinue-policy
            - deferred-discontinue-policy
            - migrate-vc-document
            - migrate-vp-document
            - create-role
            - update-role
            - delete-role
            - set-role
            - publish-policy-statistic
            - create-assessment-document
            - publish-policy-label
            - create-label-document
          example: create-vc-document
        options:
          $ref: '#/components/schemas/VCOptionsDTO'
        analytics:
          $ref: '#/components/schemas/VCAnalyticsDTO'
        documents:
          type: array
          description: Documents
          items:
            type: string
          example:
            - >-
              "{"id":"urn:uuid:229f8416-db6b-4d68-90da-38a5355126f5","type":["VerifiableCredential"],"issuer":"did:hedera:testnet:4dKeEsD5qLq5DB5KhA6qyh61XMHtm94FdQFTJsDYRaSa_0.0.2195223","issuanceDate":"2024-02-02T10:06:53.300Z","@context":["https://www.w3.org/2018/credentials/v1","ipfs://bafkreiam7a2vox6q7yweh4xsebpp4vnonasxlzcdsaxt2cicviax4f7ruq"],"credentialSubject":[{"@context":["ipfs://bafkreiam7a2vox6q7yweh4xsebpp4vnonasxlzcdsaxt2cicviax4f7ruq"],"id":"did:hedera:testnet:4dKeEsD5qLq5DB5KhA6qyh61XMHtm94FdQFTJsDYRaSa_0.0.2195223","type":"StandardRegistry"}],"proof":{"type":"Ed25519Signature2018","created":"2024-02-02T10:06:53Z","verificationMethod":"did:hedera:testnet:4dKeEsD5qLq5DB5KhA6qyh61XMHtm94FdQFTJsDYRaSa_0.0.2195223#did-root-key","proofPurpose":"assertionMethod","jws":"eyJhbGciOiJFZERTQSIsImI2NCI6ZmFsc2UsImNyaXQiOlsiYjY0Il19..YElNPdCNkj8wzABUNgWYo3Yge0qrGA2KbxBWDKBzACJJe70ItIZsgbIQUHMnFbcKpXB1cSnHQ-H5WH_7uZ_3CQ"}}"
      required:
        - id
        - topicId
        - consensusTimestamp
        - owner
        - uuid
        - status
        - statusReason
        - lang
        - responseType
        - statusMessage
        - files
        - topics
        - tokens
        - sequenceNumber
        - type
        - action
        - options
        - analytics
        - documents
    VCDetailsDTO:
      type: object
      properties:
        id:
          type: string
          description: Message identifier
          example: '1706823227.586179534'
        uuid:
          type: string
          description: UUID
          example: 93938a10-d032-4a9b-9425-092e58bffbf7
        item:
          $ref: '#/components/schemas/VCDetailsItemDTO'
        row:
          $ref: '#/components/schemas/RawMessageDTO'
        history:
          type: array
          items:
            $ref: '#/components/schemas/VCDetailsItemDTO'
        schema:
          type: object
          description: VC Schema
          example:
            $id: '#StandardRegistry'
            $comment: '{ "@id": "#StandardRegistry", "term": "StandardRegistry" }'
            title: StandardRegistry
            description: StandardRegistry
            type: object
            properties:
              '@context':
                oneOf:
                  - type: string
                  - type: array
                    items:
                      type: string
                readOnly: true
              type:
                oneOf:
                  - type: string
                  - type: array
                    items:
                      type: string
                readOnly: true
              id:
                type: string
                readOnly: true
              geography:
                $comment: '{"term": "geography", "@id": "https://www.schema.org/text"}'
                title: geography
                description: geography
                type: string
                readOnly: false
              law:
                $comment: '{"term": "law", "@id": "https://www.schema.org/text"}'
                title: law
                description: law
                type: string
                readOnly: false
              tags:
                $comment: '{"term": "tags", "@id": "https://www.schema.org/text"}'
                title: tags
                description: tags
                type: string
                readOnly: false
              ISIC:
                $comment: '{"term": "ISIC", "@id": "https://www.schema.org/text"}'
                title: ISIC
                description: ISIC
                type: string
                readOnly: false
            required:
              - geography
              - law
              - tags
            additionalProperties: false
      required:
        - id
        - uuid
        - item
        - row
        - history
        - schema
    NFTDTO:
      type: object
      properties:
        id:
          type: string
          description: Identifier
          example: 667c240639282050117a1985
        tokenId:
          type: string
          description: Token identifier
          example: 0.0.4481265
        lastUpdate:
          type: number
          description: Last update
          example: 1716755852055
        serialNumber:
          type: number
          description: Serial number
          example: 1
        metadata:
          type: string
          description: metadata
          example: '1706823227.586179534'
      required:
        - id
        - tokenId
        - lastUpdate
        - serialNumber
        - metadata
    NFTDetailsDTO:
      type: object
      properties:
        id:
          type: string
          description: Message identifier
          example: '1706823227.586179534'
        row:
          $ref: '#/components/schemas/NFTDTO'
        history:
          type: array
          description: NFT transaction history
          items:
            type: object
          example:
            - consensus_timestamp: '1707292471.903596642'
              nonce: 0
              transaction_id: 0.0.1533323-1707292459-175375906
              type: CRYPTOTRANSFER
              is_approval: false
              receiver_account_id: 0.0.1842221
              sender_account_id: 0.0.1533323
            - consensus_timestamp: '1707292470.199625477'
              nonce: 0
              transaction_id: 0.0.1533323-1707292458-093221893
              type: TOKENMINT
              is_approval: false
              receiver_account_id: 0.0.1533323
              sender_account_id: null
        labels:
          type: array
          items:
            $ref: '#/components/schemas/VPDetailsItemDTO'
      required:
        - id
        - row
        - history
        - labels
    TopicOptionsDTO:
      type: object
      properties:
        name:
          type: string
          description: Name
          example: Policy topic
        description:
          type: string
          description: Name
          example: Verra REDD Policy topic
        owner:
          type: string
          description: Owner
          example: >-
            did:hedera:testnet:8Go53QCUXZ4nzSQMyoWovWCxseogGTMLDiHg14Fkz4VN_0.0.4481265
        messageType:
          type: string
          description: Message type
          enum:
            - USER_TOPIC
            - POLICY_TOPIC
            - INSTANCE_POLICY_TOPIC
            - DYNAMIC_TOPIC
            - SCHEMA_TOPIC
            - SYNCHRONIZATION_TOPIC
            - RETIRE_TOPIC
            - TOKEN_TOPIC
            - MODULE_TOPIC
            - CONTRACT_TOPIC
            - TOOL_TOPIC
            - TAGS_TOPIC
        childId:
          type: string
          description: Child topic identifier
          example: 0.0.4481265
        parentId:
          type: string
          description: Parent topic identifier
          example: 0.0.4481265
        rationale:
          type: string
          description: Rationale
          example: '1706895596.736882433'
      required:
        - name
        - description
        - owner
        - messageType
        - childId
        - parentId
        - rationale
    TopicAnalyticsDTO:
      type: object
      properties:
        textSearch:
          type: string
          description: Text search
      required:
        - textSearch
    TopicDTO:
      type: object
      properties:
        id:
          type: string
          description: Identifier
          example: 667c240639282050117a1985
        topicId:
          type: string
          description: Topic identifier
          example: 0.0.4481265
        consensusTimestamp:
          type: string
          description: Message identifier
          example: '1706823227.586179534'
        owner:
          type: string
          description: Owner
          example: 0.0.1
        uuid:
          type: string
          description: UUID
          example: 93938a10-d032-4a9b-9425-092e58bffbf7
        status:
          type: string
          description: Status
          example: NEW
        statusReason:
          type: string
          description: Status
          example: Revoked
        lang:
          type: string
          description: Lang
          example: en-US
        responseType:
          type: string
          description: Response type
          example: str
        statusMessage:
          type: string
          description: Status message
        files:
          description: Files
          example: *ref_3
          type: array
          items:
            type: string
        topics:
          description: Topics
          example: *ref_4
          type: array
          items:
            type: string
        tokens:
          description: Tokens
          example: *ref_5
          type: array
          items:
            type: string
        sequenceNumber:
          type: number
          description: SequenceNumber
          example: 0
        type:
          type: string
          description: Type
          enum:
            - EVC-Document
            - VC-Document
            - DID-Document
            - Schema
            - schema-document
            - Policy
            - Instance-Policy
            - VP-Document
            - Standard Registry
            - Topic
            - Token
            - Module
            - Tool
            - Tag
            - Role-Document
            - Synchronization Event
            - Contract
            - Guardian-Role-Document
            - User-Permissions
            - Policy-Statistic
            - Policy-Label
          example: Topic
        action:
          type: string
          description: Action
          enum:
            - create-did-document
            - create-vc-document
            - create-policy
            - publish-policy
            - delete-policy
            - create-schema
            - publish-schema
            - delete-schema
            - create-topic
            - create-vp-document
            - publish-system-schema
            - Init
            - change-message-status
            - revoke-document
            - delete-document
            - token-issue
            - create-token
            - create-multi-policy
            - mint
            - publish-module
            - publish-tag
            - delete-tag
            - publish-tool
            - create-tool
            - create-contract
            - discontinue-policy
            - deferred-discontinue-policy
            - migrate-vc-document
            - migrate-vp-document
            - create-role
            - update-role
            - delete-role
            - set-role
            - publish-policy-statistic
            - create-assessment-document
            - publish-policy-label
            - create-label-document
          example: create-topic
        options:
          $ref: '#/components/schemas/TopicOptionsDTO'
        analytics:
          $ref: '#/components/schemas/TopicAnalyticsDTO'
      required:
        - id
        - topicId
        - consensusTimestamp
        - owner
        - uuid
        - status
        - statusReason
        - lang
        - responseType
        - statusMessage
        - files
        - topics
        - tokens
        - sequenceNumber
        - type
        - action
        - options
        - analytics
    RawTopicDTO:
      type: object
      properties:
        id:
          type: string
          description: Identifier
          example: 667c240639282050117a1985
        topicId:
          type: string
          description: Topic identifier
          example: 0.0.4481265
        lastUpdate:
          type: number
          description: Last update
          example: 1716755852055
        messages:
          type: number
          description: Messages
          example: 25
        hasNext:
          type: boolean
          description: Has next
          example: false
      required:
        - id
        - topicId
        - lastUpdate
        - messages
        - hasNext
    TopicActivityDTO:
      type: object
      properties:
        registries:
          type: number
          description: Registries
          example: 10
        topics:
          type: number
          description: Topics
          example: 10
        policies:
          type: number
          description: Policies
          example: 10
        tools:
          type: number
          description: Tools
          example: 10
        modules:
          type: number
          description: Modules
          example: 10
        tokens:
          type: number
          description: Tokens
          example: 10
        dids:
          type: number
          description: DIDs
          example: 10
        contracts:
          type: number
          description: Contracts
          example: 10
        schemas:
          type: number
          description: Schemas
          example: 10
        vcs:
          type: number
          description: VCs
          example: 10
        vps:
          type: number
          description: VPs
          example: 10
        roles:
          type: number
          description: Roles
          example: 10
      required:
        - registries
        - topics
        - policies
        - tools
        - modules
        - tokens
        - dids
        - contracts
        - schemas
        - vcs
        - vps
        - roles
    TopicDetailsDTO:
      type: object
      properties:
        id:
          type: string
          description: Message identifier
          example: '1706823227.586179534'
        uuid:
          type: string
          description: UUID
          example: 93938a10-d032-4a9b-9425-092e58bffbf7
        item:
          $ref: '#/components/schemas/TopicDTO'
        row:
          $ref: '#/components/schemas/RawTopicDTO'
        activity:
          $ref: '#/components/schemas/TopicActivityDTO'
      required:
        - id
        - uuid
        - item
        - row
        - activity
    ContractOptionsDTO:
      type: object
      properties:
        contractId:
          type: string
          description: Contract identifier
          example: 0.0.4481265
        description:
          type: string
          description: Description
          example: Wipe contract
        contractType:
          type: string
          description: Contract type
          enum:
            - WIPE
            - RETIRE
        owner:
          type: string
          description: Owner
          example: >-
            did:hedera:testnet:8Go53QCUXZ4nzSQMyoWovWCxseogGTMLDiHg14Fkz4VN_0.0.4481265
      required:
        - contractId
        - description
        - contractType
        - owner
    ContractAnalyticsDTO:
      type: object
      properties:
        textSearch:
          type: string
          description: Text search
      required:
        - textSearch
    ContractDTO:
      type: object
      properties:
        id:
          type: string
          description: Identifier
          example: 667c240639282050117a1985
        topicId:
          type: string
          description: Topic identifier
          example: 0.0.4481265
        consensusTimestamp:
          type: string
          description: Message identifier
          example: '1706823227.586179534'
        owner:
          type: string
          description: Owner
          example: 0.0.1
        uuid:
          type: string
          description: UUID
          example: 93938a10-d032-4a9b-9425-092e58bffbf7
        status:
          type: string
          description: Status
          example: NEW
        statusReason:
          type: string
          description: Status
          example: Revoked
        lang:
          type: string
          description: Lang
          example: en-US
        responseType:
          type: string
          description: Response type
          example: str
        statusMessage:
          type: string
          description: Status message
        files:
          description: Files
          example: *ref_3
          type: array
          items:
            type: string
        topics:
          description: Topics
          example: *ref_4
          type: array
          items:
            type: string
        tokens:
          description: Tokens
          example: *ref_5
          type: array
          items:
            type: string
        sequenceNumber:
          type: number
          description: SequenceNumber
          example: 0
        type:
          type: string
          description: Type
          enum:
            - EVC-Document
            - VC-Document
            - DID-Document
            - Schema
            - schema-document
            - Policy
            - Instance-Policy
            - VP-Document
            - Standard Registry
            - Topic
            - Token
            - Module
            - Tool
            - Tag
            - Role-Document
            - Synchronization Event
            - Contract
            - Guardian-Role-Document
            - User-Permissions
            - Policy-Statistic
            - Policy-Label
          example: Contract
        action:
          type: string
          description: Action
          enum:
            - create-did-document
            - create-vc-document
            - create-policy
            - publish-policy
            - delete-policy
            - create-schema
            - publish-schema
            - delete-schema
            - create-topic
            - create-vp-document
            - publish-system-schema
            - Init
            - change-message-status
            - revoke-document
            - delete-document
            - token-issue
            - create-token
            - create-multi-policy
            - mint
            - publish-module
            - publish-tag
            - delete-tag
            - publish-tool
            - create-tool
            - create-contract
            - discontinue-policy
            - deferred-discontinue-policy
            - migrate-vc-document
            - migrate-vp-document
            - create-role
            - update-role
            - delete-role
            - set-role
            - publish-policy-statistic
            - create-assessment-document
            - publish-policy-label
            - create-label-document
          example: create-contract
        options:
          $ref: '#/components/schemas/ContractOptionsDTO'
        analytics:
          $ref: '#/components/schemas/ContractAnalyticsDTO'
      required:
        - id
        - topicId
        - consensusTimestamp
        - owner
        - uuid
        - status
        - statusReason
        - lang
        - responseType
        - statusMessage
        - files
        - topics
        - tokens
        - sequenceNumber
        - type
        - action
        - options
        - analytics
    ContractDetailsDTO:
      type: object
      properties:
        id:
          type: string
          description: Message identifier
          example: '1706823227.586179534'
        uuid:
          type: string
          description: UUID
          example: 93938a10-d032-4a9b-9425-092e58bffbf7
        item:
          $ref: '#/components/schemas/ContractDTO'
        row:
          $ref: '#/components/schemas/RawMessageDTO'
      required:
        - id
        - uuid
        - item
        - row
    UpdateFileDTO:
      type: object
      properties:
        messageId:
          type: string
          description: Entity Timestamp
          example: '1706823227.586179534'
      required:
        - messageId
    DetailsDTO:
      type: object
      properties:
        id:
          type: string
          description: Message identifier
          example: '1706823227.586179534'
      required:
        - id
    LandingAnalyticsDTO:
      type: object
      properties:
        registries:
          type: number
          description: Registries count
          example: '10'
        methodologies:
          type: number
          description: Methodologies count
          example: '10'
        projects:
          type: number
          description: Projects count
          example: '10'
        totalIssuance:
          type: number
          description: Total issuance
          example: '10'
        date:
          format: date-time
          type: string
          description: ISO Date
          example: '2024-06-12T14:17:26.689Z'
      required:
        - registries
        - methodologies
        - projects
        - totalIssuance
        - date
    ProjectCoordinatesDTO:
      type: object
      properties:
        coordinates:
          type: string
          description: Coordinates of project
          example: 33.33|77.77
        projectId:
          type: string
          description: Project message identifier
          example: '1706823227.586179534'
      required:
        - coordinates
        - projectId
    SearchPolicyBlocksDTO:
      type: object
      properties:
        hash:
          type: string
          description: Hash
          example: DdQweGpEqbWgQUZcQjySQn2qYPd3yACGnSoRXiuLt5or
        hashMap:
          type: object
          description: Hash map
        threshold:
          type: number
          description: Threshold
          example: 10
      required:
        - hash
        - hashMap
        - threshold
    SearchPolicyParamsDTO:
      type: object
      properties:
        text:
          type: string
          description: Text
        minVcCount:
          type: number
          description: Mint VC count
          example: 10
        minVpCount:
          type: number
          description: Mint VP count
          example: 10
        minTokensCount:
          type: number
          description: Mint tokens count
          example: 10
        threshold:
          type: number
          description: Threshold
          example: 10
        owner:
          type: string
          description: Owner
          example: >-
            did:hedera:testnet:8Go53QCUXZ4nzSQMyoWovWCxseogGTMLDiHg14Fkz4VN_0.0.4481265
        blocks:
          $ref: '#/components/schemas/SearchPolicyBlocksDTO'
      required:
        - text
        - minVcCount
        - minVpCount
        - minTokensCount
        - threshold
        - owner
        - blocks
    SearchPolicyResultDTO:
      type: object
      properties:
        type:
          type: string
          description: Type
          example: Global
        topicId:
          type: string
          description: Topic identifier
          example: 0.0.4481265
        uuid:
          type: string
          description: UUID
          example: 93938a10-d032-4a9b-9425-092e58bffbf7
        name:
          type: string
          description: Name
          example: Verra REDD
        description:
          type: string
          description: Description
          example: Verra REDD Policy
        version:
          type: string
          description: Version
          example: 1.0.0
        status:
          type: string
          description: Status
          example: PUBLISH
        messageId:
          type: string
          description: Message identifier
          example: '1706823227.586179534'
        owner:
          type: string
          description: Owner
          example: >-
            did:hedera:testnet:8Go53QCUXZ4nzSQMyoWovWCxseogGTMLDiHg14Fkz4VN_0.0.4481265
        textSearch:
          type: string
          description: Text search
        registryId:
          type: string
          description: Registry identifier
          example: '1706823227.586179534'
        vcCount:
          type: number
          description: VC count
          example: 10
        vpCount:
          type: number
          description: VP count
          example: 10
        tokensCount:
          type: number
          description: Token count
          example: 10
        rate:
          type: number
          description: Rate
          example: 50
          minimum: 0
          maximum: 100
        tags:
          description: tags
          example:
            - iRec
          type: array
          items:
            type: string
      required:
        - type
        - topicId
        - uuid
        - name
        - description
        - version
        - status
        - messageId
        - owner
        - textSearch
        - registryId
        - vcCount
        - vpCount
        - tokensCount
        - rate
        - tags<|MERGE_RESOLUTION|>--- conflicted
+++ resolved
@@ -2341,59 +2341,8 @@
             application/json:
               schema:
                 $ref: '#/components/schemas/InternalServerErrorDTO'
-      tags: &ref_2
+      tags:
         - analytics
-  /analytics/search/retire:
-    post:
-      operationId: AnalyticsApi_getRetireDocuments
-      summary: Search contract retirements
-      description: Returns contract retirements result
-      parameters: []
-      requestBody:
-        required: true
-        description: Search policy parameters
-        content:
-          application/json:
-            schema:
-              $ref: '#/components/schemas/RawMessageDTO'
-      responses:
-        '200':
-          description: Search policy result
-          content:
-            application/json:
-              schema:
-                type: array
-                items:
-                  $ref: '#/components/schemas/MessageDTO'
-        '422':
-          description: Unprocessable entity
-        '500':
-          description: Internal server error
-          content:
-            application/json:
-              schema:
-                $ref: '#/components/schemas/InternalServerErrorDTO'
-      tags: *ref_2
-  /analytics/checkAvailability:
-    get:
-      operationId: AnalyticsApi_getIndexerAvailability
-      summary: Get indexer availability
-      description: Returns indexer availability
-      parameters: []
-      responses:
-        '200':
-          description: Indexer availability result
-          content:
-            application/json:
-              schema:
-                type: boolean
-        '500':
-          description: Internal server error
-          content:
-            application/json:
-              schema:
-                $ref: '#/components/schemas/InternalServerErrorDTO'
-      tags: *ref_2
 info:
   title: Guardian
   description: >-
@@ -2544,29 +2493,25 @@
           description: Status message
         files:
           description: Files
-          example: &ref_3
+          example: &ref_2
             - QmYtKEVfpbDwn7XLHjnjap224ESi3vLiYpkbWoabnxs6cX
           type: array
           items:
             type: string
         topics:
           description: Topics
+          example: &ref_3
+            - 0.0.4481265
+          type: array
+          items:
+            type: string
+        tokens:
+          description: Tokens
           example: &ref_4
             - 0.0.4481265
           type: array
           items:
             type: string
-        tokens:
-          description: Tokens
-          example: &ref_5
-            - 0.0.4481265
-          type: array
-          items:
-            type: string
-        sequenceNumber:
-          type: number
-          description: SequenceNumber
-          example: 0
         type:
           type: string
           description: Type
@@ -2653,7 +2598,6 @@
         - files
         - topics
         - tokens
-        - sequenceNumber
         - type
         - action
         - options
@@ -2864,26 +2808,22 @@
           description: Status message
         files:
           description: Files
-          example: *ref_3
+          example: *ref_2
           type: array
           items:
             type: string
         topics:
           description: Topics
-          example: *ref_4
+          example: *ref_3
           type: array
           items:
             type: string
         tokens:
           description: Tokens
-          example: *ref_5
-          type: array
-          items:
-            type: string
-        sequenceNumber:
-          type: number
-          description: SequenceNumber
-          example: 0
+          example: *ref_4
+          type: array
+          items:
+            type: string
         type:
           type: string
           description: Type
@@ -2970,7 +2910,6 @@
         - files
         - topics
         - tokens
-        - sequenceNumber
         - type
         - action
         - options
@@ -3019,26 +2958,22 @@
           description: Status message
         files:
           description: Files
-          example: *ref_3
+          example: *ref_2
           type: array
           items:
             type: string
         topics:
           description: Topics
-          example: *ref_4
+          example: *ref_3
           type: array
           items:
             type: string
         tokens:
           description: Tokens
-          example: *ref_5
-          type: array
-          items:
-            type: string
-        sequenceNumber:
-          type: number
-          description: SequenceNumber
-          example: 0
+          example: *ref_4
+          type: array
+          items:
+            type: string
         type:
           type: string
           description: Type
@@ -3133,7 +3068,6 @@
         - files
         - topics
         - tokens
-        - sequenceNumber
         - type
         - action
         - options
@@ -3352,26 +3286,22 @@
           description: Status message
         files:
           description: Files
-          example: *ref_3
+          example: *ref_2
           type: array
           items:
             type: string
         topics:
           description: Topics
-          example: *ref_4
+          example: *ref_3
           type: array
           items:
             type: string
         tokens:
           description: Tokens
-          example: *ref_5
-          type: array
-          items:
-            type: string
-        sequenceNumber:
-          type: number
-          description: SequenceNumber
-          example: 0
+          example: *ref_4
+          type: array
+          items:
+            type: string
         type:
           type: string
           description: Type
@@ -3458,7 +3388,6 @@
         - files
         - topics
         - tokens
-        - sequenceNumber
         - type
         - action
         - options
@@ -3602,26 +3531,22 @@
           description: Status message
         files:
           description: Files
-          example: *ref_3
+          example: *ref_2
           type: array
           items:
             type: string
         topics:
           description: Topics
-          example: *ref_4
+          example: *ref_3
           type: array
           items:
             type: string
         tokens:
           description: Tokens
-          example: *ref_5
-          type: array
-          items:
-            type: string
-        sequenceNumber:
-          type: number
-          description: SequenceNumber
-          example: 0
+          example: *ref_4
+          type: array
+          items:
+            type: string
         type:
           type: string
           description: Type
@@ -3708,7 +3633,6 @@
         - files
         - topics
         - tokens
-        - sequenceNumber
         - type
         - action
         - options
@@ -3832,26 +3756,22 @@
           description: Status message
         files:
           description: Files
-          example: *ref_3
+          example: *ref_2
           type: array
           items:
             type: string
         topics:
           description: Topics
-          example: *ref_4
+          example: *ref_3
           type: array
           items:
             type: string
         tokens:
           description: Tokens
-          example: *ref_5
-          type: array
-          items:
-            type: string
-        sequenceNumber:
-          type: number
-          description: SequenceNumber
-          example: 0
+          example: *ref_4
+          type: array
+          items:
+            type: string
         type:
           type: string
           description: Type
@@ -4154,7 +4074,6 @@
         - files
         - topics
         - tokens
-        - sequenceNumber
         - type
         - action
         - options
@@ -4243,26 +4162,22 @@
           description: Status message
         files:
           description: Files
-          example: *ref_3
+          example: *ref_2
           type: array
           items:
             type: string
         topics:
           description: Topics
-          example: *ref_4
+          example: *ref_3
           type: array
           items:
             type: string
         tokens:
           description: Tokens
-          example: *ref_5
-          type: array
-          items:
-            type: string
-        sequenceNumber:
-          type: number
-          description: SequenceNumber
-          example: 0
+          example: *ref_4
+          type: array
+          items:
+            type: string
         type:
           type: string
           description: Type
@@ -4362,7 +4277,6 @@
         - files
         - topics
         - tokens
-        - sequenceNumber
         - type
         - action
         - options
@@ -4639,26 +4553,22 @@
           description: Status message
         files:
           description: Files
-          example: *ref_3
+          example: *ref_2
           type: array
           items:
             type: string
         topics:
           description: Topics
-          example: *ref_4
+          example: *ref_3
           type: array
           items:
             type: string
         tokens:
           description: Tokens
-          example: *ref_5
-          type: array
-          items:
-            type: string
-        sequenceNumber:
-          type: number
-          description: SequenceNumber
-          example: 0
+          example: *ref_4
+          type: array
+          items:
+            type: string
         type:
           type: string
           description: Type
@@ -4753,7 +4663,6 @@
         - files
         - topics
         - tokens
-        - sequenceNumber
         - type
         - action
         - options
@@ -5073,26 +4982,22 @@
           description: Status message
         files:
           description: Files
-          example: *ref_3
+          example: *ref_2
           type: array
           items:
             type: string
         topics:
           description: Topics
-          example: *ref_4
+          example: *ref_3
           type: array
           items:
             type: string
         tokens:
           description: Tokens
-          example: *ref_5
-          type: array
-          items:
-            type: string
-        sequenceNumber:
-          type: number
-          description: SequenceNumber
-          example: 0
+          example: *ref_4
+          type: array
+          items:
+            type: string
         type:
           type: string
           description: Type
@@ -5179,7 +5084,6 @@
         - files
         - topics
         - tokens
-        - sequenceNumber
         - type
         - action
         - options
@@ -5315,26 +5219,22 @@
           description: Status message
         files:
           description: Files
-          example: *ref_3
+          example: *ref_2
           type: array
           items:
             type: string
         topics:
           description: Topics
-          example: *ref_4
+          example: *ref_3
           type: array
           items:
             type: string
         tokens:
           description: Tokens
-          example: *ref_5
-          type: array
-          items:
-            type: string
-        sequenceNumber:
-          type: number
-          description: SequenceNumber
-          example: 0
+          example: *ref_4
+          type: array
+          items:
+            type: string
         type:
           type: string
           description: Type
@@ -5421,7 +5321,6 @@
         - files
         - topics
         - tokens
-        - sequenceNumber
         - type
         - action
         - options
@@ -5523,26 +5422,22 @@
           description: Status message
         files:
           description: Files
-          example: *ref_3
+          example: *ref_2
           type: array
           items:
             type: string
         topics:
           description: Topics
-          example: *ref_4
+          example: *ref_3
           type: array
           items:
             type: string
         tokens:
           description: Tokens
-          example: *ref_5
-          type: array
-          items:
-            type: string
-        sequenceNumber:
-          type: number
-          description: SequenceNumber
-          example: 0
+          example: *ref_4
+          type: array
+          items:
+            type: string
         type:
           type: string
           description: Type
@@ -5629,7 +5524,6 @@
         - files
         - topics
         - tokens
-        - sequenceNumber
         - type
         - action
         - options
@@ -5745,55 +5639,22 @@
           description: Status message
         files:
           description: Files
-          example: *ref_3
+          example: *ref_2
           type: array
           items:
             type: string
         topics:
           description: Topics
-          example: *ref_4
+          example: *ref_3
           type: array
           items:
             type: string
         tokens:
           description: Tokens
-          example: *ref_5
-          type: array
-          items:
-            type: string
-<<<<<<< HEAD
-        sequenceNumber:
-          type: number
-          description: SequenceNumber
-          example: 0
-      required:
-        - id
-        - topicId
-        - consensusTimestamp
-        - owner
-        - uuid
-        - status
-        - statusReason
-        - lang
-        - responseType
-        - statusMessage
-        - files
-        - topics
-        - tokens
-        - sequenceNumber
-    RelationshipDTO:
-      type: object
-      properties:
-        id:
-          type: string
-          description: Message identifier
-          example: '1706823227.586179534'
-        uuid:
-          type: string
-          description: UUID
-          example: 93938a10-d032-4a9b-9425-092e58bffbf7
-=======
->>>>>>> 81902b36
+          example: *ref_4
+          type: array
+          items:
+            type: string
         type:
           type: string
           description: Type
@@ -5951,26 +5812,22 @@
           description: Status message
         files:
           description: Files
-          example: *ref_3
+          example: *ref_2
           type: array
           items:
             type: string
         topics:
           description: Topics
-          example: *ref_4
+          example: *ref_3
           type: array
           items:
             type: string
         tokens:
           description: Tokens
-          example: *ref_5
-          type: array
-          items:
-            type: string
-        sequenceNumber:
-          type: number
-          description: SequenceNumber
-          example: 0
+          example: *ref_4
+          type: array
+          items:
+            type: string
         type:
           type: string
           description: Type
@@ -6040,13 +5897,9 @@
             - create-label-document
           example: create-did-document
         options:
-<<<<<<< HEAD
-          $ref: '#/components/schemas/VPOptionsDTO'
-=======
           $ref: '#/components/schemas/DIDOptionsDTO'
         analytics:
           $ref: '#/components/schemas/DIDAnalyticsDTO'
->>>>>>> 81902b36
       required:
         - id
         - topicId
@@ -6061,48 +5914,11 @@
         - files
         - topics
         - tokens
-<<<<<<< HEAD
-        - sequenceNumber
-        - type
-        - action
-        - options
-    VPAnalyticsDTO:
-      type: object
-      properties:
-        schemaIds:
-          description: Schema message identifiers
-          example:
-            - '1706823227.586179534'
-          type: array
-          items:
-            type: string
-        schemaNames:
-          description: Schema names
-          example:
-            - Monitoring Report
-          type: array
-          items:
-            type: string
-        policyId:
-          type: string
-          description: Policy message identifier
-          example: '1706823227.586179534'
-        textSearch:
-          type: string
-          description: Text search
-      required:
-        - schemaIds
-        - schemaNames
-        - policyId
-        - textSearch
-    VPDetailsItemDTO:
-=======
         - type
         - action
         - options
         - analytics
     DIDDetailsItemDTO:
->>>>>>> 81902b36
       type: object
       properties:
         id:
@@ -6146,26 +5962,22 @@
           description: Status message
         files:
           description: Files
-          example: *ref_3
+          example: *ref_2
           type: array
           items:
             type: string
         topics:
           description: Topics
-          example: *ref_4
+          example: *ref_3
           type: array
           items:
             type: string
         tokens:
           description: Tokens
-          example: *ref_5
-          type: array
-          items:
-            type: string
-        sequenceNumber:
-          type: number
-          description: SequenceNumber
-          example: 0
+          example: *ref_4
+          type: array
+          items:
+            type: string
         type:
           type: string
           description: Type
@@ -6260,7 +6072,6 @@
         - files
         - topics
         - tokens
-        - sequenceNumber
         - type
         - action
         - options
@@ -6335,28 +6146,22 @@
           description: Status message
         files:
           description: Files
-          example: *ref_3
+          example: *ref_2
           type: array
           items:
             type: string
         topics:
           description: Topics
-          example: *ref_4
+          example: *ref_3
           type: array
           items:
             type: string
         tokens:
           description: Tokens
-          example: *ref_5
-          type: array
-          items:
-            type: string
-<<<<<<< HEAD
-        sequenceNumber:
-          type: number
-          description: SequenceNumber
-          example: 0
-=======
+          example: *ref_4
+          type: array
+          items:
+            type: string
       required:
         - id
         - topicId
@@ -6382,7 +6187,6 @@
           type: string
           description: UUID
           example: 93938a10-d032-4a9b-9425-092e58bffbf7
->>>>>>> 81902b36
         type:
           type: string
           description: Type
@@ -6419,18 +6223,6 @@
       required:
         - id
         - uuid
-<<<<<<< HEAD
-        - status
-        - statusReason
-        - lang
-        - responseType
-        - statusMessage
-        - files
-        - topics
-        - tokens
-        - sequenceNumber
-=======
->>>>>>> 81902b36
         - type
         - category
         - name
@@ -6560,26 +6352,22 @@
           description: Status message
         files:
           description: Files
-          example: *ref_3
+          example: *ref_2
           type: array
           items:
             type: string
         topics:
           description: Topics
-          example: *ref_4
+          example: *ref_3
           type: array
           items:
             type: string
         tokens:
           description: Tokens
-          example: *ref_5
-          type: array
-          items:
-            type: string
-        sequenceNumber:
-          type: number
-          description: SequenceNumber
-          example: 0
+          example: *ref_4
+          type: array
+          items:
+            type: string
         type:
           type: string
           description: Type
@@ -6674,7 +6462,6 @@
         - files
         - topics
         - tokens
-        - sequenceNumber
         - type
         - action
         - options
@@ -6933,26 +6720,22 @@
           description: Status message
         files:
           description: Files
-          example: *ref_3
+          example: *ref_2
           type: array
           items:
             type: string
         topics:
           description: Topics
-          example: *ref_4
+          example: *ref_3
           type: array
           items:
             type: string
         tokens:
           description: Tokens
-          example: *ref_5
-          type: array
-          items:
-            type: string
-        sequenceNumber:
-          type: number
-          description: SequenceNumber
-          example: 0
+          example: *ref_4
+          type: array
+          items:
+            type: string
         type:
           type: string
           description: Type
@@ -7039,7 +6822,6 @@
         - files
         - topics
         - tokens
-        - sequenceNumber
         - type
         - action
         - options
@@ -7239,26 +7021,22 @@
           description: Status message
         files:
           description: Files
-          example: *ref_3
+          example: *ref_2
           type: array
           items:
             type: string
         topics:
           description: Topics
-          example: *ref_4
+          example: *ref_3
           type: array
           items:
             type: string
         tokens:
           description: Tokens
-          example: *ref_5
-          type: array
-          items:
-            type: string
-        sequenceNumber:
-          type: number
-          description: SequenceNumber
-          example: 0
+          example: *ref_4
+          type: array
+          items:
+            type: string
         type:
           type: string
           description: Type
@@ -7345,7 +7123,6 @@
         - files
         - topics
         - tokens
-        - sequenceNumber
         - type
         - action
         - options
