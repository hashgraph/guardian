openapi: 3.0.0
paths:
  /search:
    get:
      operationId: SearchApi_search
      summary: Search
      description: Full-text indexer search
      parameters:
        - name: pageIndex
          required: true
          in: query
          description: Page index
          example: 0
          schema:
            type: number
        - name: pageSize
          required: true
          in: query
          description: Page size
          example: 10
          schema:
            type: number
            maximum: 100
        - name: search
          required: true
          in: query
          description: Search phrase
          example: Project
          schema:
            type: string
      responses:
        '200':
          description: Search results
          content:
            application/json:
              schema:
                allOf:
                  - $ref: '#/components/schemas/PageDTO'
                  - properties:
                      items:
                        type: array
                        items:
                          $ref: '#/components/schemas/SearchItemDTO'
        '500':
          description: Internal server error
          content:
            application/json:
              schema:
                $ref: '#/components/schemas/InternalServerErrorDTO'
      tags:
        - search
  /entities/registries:
    get:
      operationId: EntityApi_getRegistries
      summary: Get standard registries
      description: Returns standard registries
      parameters:
        - name: pageIndex
          required: false
          in: query
          description: Page index
          example: 0
          schema:
            type: number
        - name: pageSize
          required: false
          in: query
          description: Page size
          example: 10
          schema:
            type: number
            maximum: 100
        - name: orderField
          required: false
          in: query
          description: Order field
          example: consensusTimestamp
          schema:
            type: string
        - name: orderDir
          required: false
          in: query
          description: Order direction
          examples:
            ASC:
              value: ASC
              description: Ascending ordering
            DESC:
              value: DESC
              description: Descending ordering
          schema:
            type: string
        - name: keywords
          required: false
          in: query
          description: Keywords to search
          examples:
            0.0.1960:
              description: >-
                Search registries, which are related to specific topic
                identifier
              value: '["0.0.1960"]'
          schema:
            type: string
        - name: topicId
          required: false
          in: query
          description: Global topic identifier
          example: 0.0.1960
          schema:
            type: string
        - name: options.did
          required: false
          in: query
          description: Registry did
          example: >-
            did:hedera:testnet:8Go53QCUXZ4nzSQMyoWovWCxseogGTMLDiHg14Fkz4VN_0.0.4481265
          schema:
            type: string
        - name: options.registrantTopicId
          required: false
          in: query
          description: Registry user topic identifier
          example: 0.0.4481265
          schema:
            type: string
        - name: options.attributes.OrganizationName
          required: false
          in: query
          description: Registry organization name
          example: Example
          schema:
            type: string
      responses:
        '200':
          description: Registries
          content:
            application/json:
              schema:
                allOf:
                  - $ref: '#/components/schemas/PageDTO'
                  - properties:
                      items:
                        type: array
                        items:
                          $ref: '#/components/schemas/RegistryDTO'
        '500':
          description: Internal server error
          content:
            application/json:
              schema:
                $ref: '#/components/schemas/InternalServerErrorDTO'
      tags: &ref_0
        - entities
  /entities/registries/{messageId}:
    get:
      operationId: EntityApi_getRegistry
      summary: Get registry
      description: Returns registry
      parameters:
        - name: messageId
          required: true
          in: path
          description: Message identifier
          example: '1706823227.586179534'
          schema:
            type: string
      responses:
        '200':
          description: Registry details
          content:
            application/json:
              schema:
                $ref: '#/components/schemas/RegistryDetailsDTO'
        '500':
          description: Internal server error
          content:
            application/json:
              schema:
                $ref: '#/components/schemas/InternalServerErrorDTO'
      tags: *ref_0
  /entities/registries/{messageId}/relationships:
    get:
      operationId: EntityApi_getRegistriesRelationships
      summary: Get registry relationships
      description: Returns registry relationships
      parameters:
        - name: messageId
          required: true
          in: path
          description: Message identifier
          example: '1706823227.586179534'
          schema:
            type: string
      responses:
        '200':
          description: Registry relationships
          content:
            application/json:
              schema:
                $ref: '#/components/schemas/RelationshipsDTO'
        '500':
          description: Internal server error
          content:
            application/json:
              schema:
                $ref: '#/components/schemas/InternalServerErrorDTO'
      tags: *ref_0
  /entities/registry-users:
    get:
      operationId: EntityApi_getRegistryUsers
      summary: Get registry users
      description: Returns registry users
      parameters:
        - name: pageIndex
          required: false
          in: query
          description: Page index
          example: 0
          schema:
            type: number
        - name: pageSize
          required: false
          in: query
          description: Page size
          example: 10
          schema:
            type: number
            maximum: 100
        - name: orderField
          required: false
          in: query
          description: Order field
          example: consensusTimestamp
          schema:
            type: string
        - name: orderDir
          required: false
          in: query
          description: Order direction
          examples:
            ASC:
              value: ASC
              description: Ascending ordering
            DESC:
              value: DESC
              description: Descending ordering
          schema:
            type: string
        - name: keywords
          required: false
          in: query
          description: Keywords to search
          examples:
            0.0.1960:
              description: >-
                Search registry users, which are related to specific topic
                identifier
              value: '["0.0.1960"]'
          schema:
            type: string
        - name: topicId
          required: false
          in: query
          description: User topic identifier
          example: 0.0.1960
          schema:
            type: string
      responses:
        '200':
          description: Registry users
          content:
            application/json:
              schema:
                allOf:
                  - $ref: '#/components/schemas/PageDTO'
                  - properties:
                      items:
                        type: array
                        items:
                          $ref: '#/components/schemas/RegistryUserGridDTO'
        '500':
          description: Internal server error
          content:
            application/json:
              schema:
                $ref: '#/components/schemas/InternalServerErrorDTO'
      tags: *ref_0
  /entities/registry-users/{messageId}:
    get:
      operationId: EntityApi_getRegistryUser
      summary: Get registry user
      description: Returns registry user
      parameters:
        - name: messageId
          required: true
          in: path
          description: Message identifier
          example: '1706823227.586179534'
          schema:
            type: string
      responses:
        '200':
          description: Registry user details
          content:
            application/json:
              schema:
                $ref: '#/components/schemas/RegistryUserDetailsDTO'
        '500':
          description: Internal server error
          content:
            application/json:
              schema:
                $ref: '#/components/schemas/InternalServerErrorDTO'
      tags: *ref_0
  /entities/policies:
    get:
      operationId: EntityApi_getPolicies
      summary: Get policies
      description: Returns policies
      parameters:
        - name: pageIndex
          required: false
          in: query
          description: Page index
          example: 0
          schema:
            type: number
        - name: pageSize
          required: false
          in: query
          description: Page size
          example: 10
          schema:
            type: number
            maximum: 100
        - name: orderField
          required: false
          in: query
          description: Order field
          example: consensusTimestamp
          schema:
            type: string
        - name: orderDir
          required: false
          in: query
          description: Order direction
          examples:
            ASC:
              value: ASC
              description: Ascending ordering
            DESC:
              value: DESC
              description: Descending ordering
          schema:
            type: string
        - name: keywords
          required: false
          in: query
          description: Keywords to search
          examples:
            0.0.1960:
              description: Search policies, which are related to specific topic identifier
              value: '["0.0.1960"]'
          schema:
            type: string
        - name: topicId
          required: false
          in: query
          description: Policy topic identifier
          example: 0.0.1960
          schema:
            type: string
        - name: options.owner
          required: false
          in: query
          description: Policy owner
          example: >-
            did:hedera:testnet:8Go53QCUXZ4nzSQMyoWovWCxseogGTMLDiHg14Fkz4VN_0.0.4481265
          schema:
            type: string
        - name: analytics.tools
          required: false
          in: query
          description: Tool
          example: '1706823227.586179534'
          schema:
            type: string
      responses:
        '200':
          description: Policies
          content:
            application/json:
              schema:
                allOf:
                  - $ref: '#/components/schemas/PageDTO'
                  - properties:
                      items:
                        type: array
                        items:
                          $ref: '#/components/schemas/PolicyDTO'
        '500':
          description: Internal server error
          content:
            application/json:
              schema:
                $ref: '#/components/schemas/InternalServerErrorDTO'
      tags: *ref_0
  /entities/policies/{messageId}:
    get:
      operationId: EntityApi_getPolicy
      summary: Get policy
      description: Returns policy
      parameters:
        - name: messageId
          required: true
          in: path
          description: Message identifier
          example: '1706823227.586179534'
          schema:
            type: string
      responses:
        '200':
          description: Policy details
          content:
            application/json:
              schema:
                $ref: '#/components/schemas/PolicyDetailsDTO'
        '500':
          description: Internal server error
          content:
            application/json:
              schema:
                $ref: '#/components/schemas/InternalServerErrorDTO'
      tags: *ref_0
  /entities/policies/{messageId}/relationships:
    get:
      operationId: EntityApi_getPolicyRelationships
      summary: Get policy relationships
      description: Returns policy relationships
      parameters:
        - name: messageId
          required: true
          in: path
          description: Message identifier
          example: '1706823227.586179534'
          schema:
            type: string
      responses:
        '200':
          description: Policy relationships
          content:
            application/json:
              schema:
                $ref: '#/components/schemas/RelationshipsDTO'
        '500':
          description: Internal server error
          content:
            application/json:
              schema:
                $ref: '#/components/schemas/InternalServerErrorDTO'
      tags: *ref_0
  /entities/tools:
    get:
      operationId: EntityApi_getTools
      summary: Get tools
      description: Returns tools
      parameters:
        - name: pageIndex
          required: false
          in: query
          description: Page index
          example: 0
          schema:
            type: number
        - name: pageSize
          required: false
          in: query
          description: Page size
          example: 10
          schema:
            type: number
            maximum: 100
        - name: orderField
          required: false
          in: query
          description: Order field
          example: consensusTimestamp
          schema:
            type: string
        - name: orderDir
          required: false
          in: query
          description: Order direction
          examples:
            ASC:
              value: ASC
              description: Ascending ordering
            DESC:
              value: DESC
              description: Descending ordering
          schema:
            type: string
        - name: keywords
          required: false
          in: query
          description: Keywords to search
          examples:
            0.0.1960:
              description: Search tools, which are related to specific topic identifier
              value: '["0.0.1960"]'
          schema:
            type: string
        - name: options.owner
          required: false
          in: query
          description: Tool owner
          example: >-
            did:hedera:testnet:8Go53QCUXZ4nzSQMyoWovWCxseogGTMLDiHg14Fkz4VN_0.0.4481265
          schema:
            type: string
        - name: topicId
          required: false
          in: query
          description: Topic identifier
          example: 0.0.1960
          schema:
            type: string
      responses:
        '200':
          description: Tools
          content:
            application/json:
              schema:
                allOf:
                  - $ref: '#/components/schemas/PageDTO'
                  - properties:
                      items:
                        type: array
                        items:
                          $ref: '#/components/schemas/ToolDTO'
        '500':
          description: Internal server error
          content:
            application/json:
              schema:
                $ref: '#/components/schemas/InternalServerErrorDTO'
      tags: *ref_0
  /entities/tools/{messageId}:
    get:
      operationId: EntityApi_getTool
      summary: Get tool
      description: Returns tool
      parameters:
        - name: messageId
          required: true
          in: path
          description: Message identifier
          example: '1706823227.586179534'
          schema:
            type: string
      responses:
        '200':
          description: Tool details
          content:
            application/json:
              schema:
                $ref: '#/components/schemas/ToolDetailsDTO'
        '500':
          description: Internal server error
          content:
            application/json:
              schema:
                $ref: '#/components/schemas/InternalServerErrorDTO'
      tags: *ref_0
  /entities/modules:
    get:
      operationId: EntityApi_getModules
      summary: Get modules
      description: Returns modules
      parameters:
        - name: pageIndex
          required: false
          in: query
          description: Page index
          example: 0
          schema:
            type: number
        - name: pageSize
          required: false
          in: query
          description: Page size
          example: 10
          schema:
            type: number
            maximum: 100
        - name: orderField
          required: false
          in: query
          description: Order field
          example: consensusTimestamp
          schema:
            type: string
        - name: orderDir
          required: false
          in: query
          description: Order direction
          examples:
            ASC:
              value: ASC
              description: Ascending ordering
            DESC:
              value: DESC
              description: Descending ordering
          schema:
            type: string
        - name: keywords
          required: false
          in: query
          description: Keywords to search
          examples:
            0.0.1960:
              description: Search modules, which are related to specific topic identifier
              value: '["0.0.1960"]'
          schema:
            type: string
        - name: options.owner
          required: false
          in: query
          description: Module owner
          example: >-
            did:hedera:testnet:8Go53QCUXZ4nzSQMyoWovWCxseogGTMLDiHg14Fkz4VN_0.0.4481265
          schema:
            type: string
        - name: topicId
          required: false
          in: query
          description: Topic identifier
          example: 0.0.1960
          schema:
            type: string
      responses:
        '200':
          description: Modules
          content:
            application/json:
              schema:
                allOf:
                  - $ref: '#/components/schemas/PageDTO'
                  - properties:
                      items:
                        type: array
                        items:
                          $ref: '#/components/schemas/ModuleDTO'
        '500':
          description: Internal server error
          content:
            application/json:
              schema:
                $ref: '#/components/schemas/InternalServerErrorDTO'
      tags: *ref_0
  /entities/modules/{messageId}:
    get:
      operationId: EntityApi_getModule
      summary: Get module
      description: Returns module
      parameters:
        - name: messageId
          required: true
          in: path
          description: Message identifier
          example: '1706823227.586179534'
          schema:
            type: string
      responses:
        '200':
          description: Module details
          content:
            application/json:
              schema:
                $ref: '#/components/schemas/ModuleDetailsDTO'
        '500':
          description: Internal server error
          content:
            application/json:
              schema:
                $ref: '#/components/schemas/InternalServerErrorDTO'
      tags: *ref_0
  /entities/schemas:
    get:
      operationId: EntityApi_getSchemas
      summary: Get schemas
      description: Returns schemas
      parameters:
        - name: pageIndex
          required: false
          in: query
          description: Page index
          example: 0
          schema:
            type: number
        - name: pageSize
          required: false
          in: query
          description: Page size
          example: 10
          schema:
            type: number
            maximum: 100
        - name: orderField
          required: false
          in: query
          description: Order field
          example: consensusTimestamp
          schema:
            type: string
        - name: orderDir
          required: false
          in: query
          description: Order direction
          examples:
            ASC:
              value: ASC
              description: Ascending ordering
            DESC:
              value: DESC
              description: Descending ordering
          schema:
            type: string
        - name: keywords
          required: false
          in: query
          description: Keywords to search
          examples:
            0.0.1960:
              description: Search schemas, which are related to specific topic identifier
              value: '["0.0.1960"]'
          schema:
            type: string
        - name: topicId
          required: false
          in: query
          description: Policy topic identifier
          example: 0.0.1960
          schema:
            type: string
        - name: options.owner
          required: false
          in: query
          description: Schema owner
          example: >-
            did:hedera:testnet:8Go53QCUXZ4nzSQMyoWovWCxseogGTMLDiHg14Fkz4VN_0.0.4481265
          schema:
            type: string
      responses:
        '200':
          description: Schemas
          content:
            application/json:
              schema:
                allOf:
                  - $ref: '#/components/schemas/PageDTO'
                  - properties:
                      items:
                        type: array
                        items:
                          $ref: '#/components/schemas/SchemaGridDTO'
        '500':
          description: Internal server error
          content:
            application/json:
              schema:
                $ref: '#/components/schemas/InternalServerErrorDTO'
      tags: *ref_0
  /entities/schemas/{messageId}:
    get:
      operationId: EntityApi_getSchema
      summary: Get schema
      description: Returns schema
      parameters:
        - name: messageId
          required: true
          in: path
          description: Message identifier
          example: '1706823227.586179534'
          schema:
            type: string
      responses:
        '200':
          description: Schema details
          content:
            application/json:
              schema:
                $ref: '#/components/schemas/SchemaDetailsDTO'
        '500':
          description: Internal server error
          content:
            application/json:
              schema:
                $ref: '#/components/schemas/InternalServerErrorDTO'
      tags: *ref_0
  /entities/schemas/{messageId}/tree:
    get:
      operationId: EntityApi_getSchemaTree
      summary: Get schema tree
      description: Returns schema tree
      parameters:
        - name: messageId
          required: true
          in: path
          description: Message identifier
          example: '1706823227.586179534'
          schema:
            type: string
      responses:
        '200':
          description: Schema tree
          content:
            application/json:
              schema:
                $ref: '#/components/schemas/SchemaTreeDTO'
        '500':
          description: Internal server error
          content:
            application/json:
              schema:
                $ref: '#/components/schemas/InternalServerErrorDTO'
      tags: *ref_0
  /entities/tokens:
    get:
      operationId: EntityApi_getTokens
      summary: Get tokens
      description: Returns tokens
      parameters:
        - name: pageIndex
          required: false
          in: query
          description: Page index
          example: 0
          schema:
            type: number
        - name: pageSize
          required: false
          in: query
          description: Page size
          example: 10
          schema:
            type: number
            maximum: 100
        - name: orderField
          required: false
          in: query
          description: Order field
          example: consensusTimestamp
          schema:
            type: string
        - name: orderDir
          required: false
          in: query
          description: Order direction
          examples:
            ASC:
              value: ASC
              description: Ascending ordering
            DESC:
              value: DESC
              description: Descending ordering
          schema:
            type: string
        - name: tokenId
          required: false
          in: query
          description: Token identifier
          example: 0.0.1960
          schema:
            type: string
        - name: treasury
          required: false
          in: query
          description: Treasury
          example: 0.0.1960
          schema:
            type: string
      responses:
        '200':
          description: Tokens
          content:
            application/json:
              schema:
                allOf:
                  - $ref: '#/components/schemas/PageDTO'
                  - properties:
                      items:
                        type: array
                        items:
                          $ref: '#/components/schemas/TokenDTO'
        '500':
          description: Internal server error
          content:
            application/json:
              schema:
                $ref: '#/components/schemas/InternalServerErrorDTO'
      tags: *ref_0
  /entities/tokens/{tokenId}:
    get:
      operationId: EntityApi_getToken
      summary: Get token
      description: Returns token
      parameters:
        - name: tokenId
          required: true
          in: path
          description: Token identifier
          example: 0.0.1960
          schema:
            type: string
      responses:
        '200':
          description: Token details
          content:
            application/json:
              schema:
                $ref: '#/components/schemas/TokenDetailsDTO'
        '500':
          description: Internal server error
          content:
            application/json:
              schema:
                $ref: '#/components/schemas/InternalServerErrorDTO'
      tags: *ref_0
  /entities/roles:
    get:
      operationId: EntityApi_getRoles
      summary: Get roles
      description: Returns roles
      parameters:
        - name: pageIndex
          required: false
          in: query
          description: Page index
          example: 0
          schema:
            type: number
        - name: pageSize
          required: false
          in: query
          description: Page size
          example: 10
          schema:
            type: number
            maximum: 100
        - name: orderField
          required: false
          in: query
          description: Order field
          example: consensusTimestamp
          schema:
            type: string
        - name: orderDir
          required: false
          in: query
          description: Order direction
          examples:
            ASC:
              value: ASC
              description: Ascending ordering
            DESC:
              value: DESC
              description: Descending ordering
          schema:
            type: string
        - name: keywords
          required: false
          in: query
          description: Keywords to search
          examples:
            0.0.1960:
              description: Search roles, which are related to specific topic identifier
              value: '["0.0.1960"]'
          schema:
            type: string
        - name: options.issuer
          required: false
          in: query
          description: Issuer
          example: >-
            did:hedera:testnet:8Go53QCUXZ4nzSQMyoWovWCxseogGTMLDiHg14Fkz4VN_0.0.4481265
          schema:
            type: string
        - name: options.role
          required: true
          in: query
          schema:
            type: string
        - name: analytics.sr
          required: true
          in: query
          schema:
            type: string
        - name: topicId
          required: false
          in: query
          description: Topic identifier
          example: 0.0.1960
          schema:
            type: string
        - name: analytics.policyId
          required: false
          in: query
          description: Policy identifier
          example: '1706823227.586179534'
          schema:
            type: string
      responses:
        '200':
          description: Roles
          content:
            application/json:
              schema:
                allOf:
                  - $ref: '#/components/schemas/PageDTO'
                  - properties:
                      items:
                        type: array
                        items:
                          $ref: '#/components/schemas/RoleDTO'
        '500':
          description: Internal server error
          content:
            application/json:
              schema:
                $ref: '#/components/schemas/InternalServerErrorDTO'
      tags: *ref_0
  /entities/roles/{messageId}:
    get:
      operationId: EntityApi_getRole
      summary: Get role
      description: Returns role
      parameters:
        - name: messageId
          required: true
          in: path
          description: Message identifier
          example: '1706823227.586179534'
          schema:
            type: string
      responses:
        '200':
          description: Role details
          content:
            application/json:
              schema:
                $ref: '#/components/schemas/RoleDetailsDTO'
        '500':
          description: Internal server error
          content:
            application/json:
              schema:
                $ref: '#/components/schemas/InternalServerErrorDTO'
      tags: *ref_0
  /entities/statistics:
    get:
      operationId: EntityApi_getStatistics
      summary: Get statistics
      description: Returns statistics
      parameters:
        - name: pageIndex
          required: false
          in: query
          description: Page index
          example: 0
          schema:
            type: number
        - name: pageSize
          required: false
          in: query
          description: Page size
          example: 10
          schema:
            type: number
            maximum: 100
        - name: orderField
          required: false
          in: query
          description: Order field
          example: consensusTimestamp
          schema:
            type: string
        - name: orderDir
          required: false
          in: query
          description: Order direction
          examples:
            ASC:
              value: ASC
              description: Ascending ordering
            DESC:
              value: DESC
              description: Descending ordering
          schema:
            type: string
        - name: keywords
          required: false
          in: query
          description: Keywords to search
          examples:
            0.0.1960:
              description: >-
                Search statistics, which are related to specific topic
                identifier
              value: '["0.0.1960"]'
          schema:
            type: string
        - name: topicId
          required: false
          in: query
          description: Statistic topic identifier
          example: 0.0.1960
          schema:
            type: string
        - name: options.owner
          required: false
          in: query
          description: Statistic owner
          example: >-
            did:hedera:testnet:8Go53QCUXZ4nzSQMyoWovWCxseogGTMLDiHg14Fkz4VN_0.0.4481265
          schema:
            type: string
        - name: options.policy
          required: false
          in: query
          description: Policy
          example: '1706823227.586179534'
          schema:
            type: string
      responses:
        '200':
          description: Statistics
          content:
            application/json:
              schema:
                allOf:
                  - $ref: '#/components/schemas/PageDTO'
                  - properties:
                      items:
                        type: array
                        items:
                          $ref: '#/components/schemas/StatisticDTO'
        '500':
          description: Internal server error
          content:
            application/json:
              schema:
                $ref: '#/components/schemas/InternalServerErrorDTO'
      tags: *ref_0
  /entities/statistics/{messageId}:
    get:
      operationId: EntityApi_getStatistic
      summary: Get statistic
      description: Returns statistic
      parameters:
        - name: messageId
          required: true
          in: path
          description: Message identifier
          example: '1706823227.586179534'
          schema:
            type: string
      responses:
        '200':
          description: Statistic details
          content:
            application/json:
              schema:
                $ref: '#/components/schemas/StatisticDetailsDTO'
        '500':
          description: Internal server error
          content:
            application/json:
              schema:
                $ref: '#/components/schemas/InternalServerErrorDTO'
      tags: *ref_0
  /entities/statistic-documents:
    get:
      operationId: EntityApi_getStatisticDocuments
      summary: Get VCs
      description: Returns VCs
      parameters:
        - name: pageIndex
          required: false
          in: query
          description: Page index
          example: 0
          schema:
            type: number
        - name: pageSize
          required: false
          in: query
          description: Page size
          example: 10
          schema:
            type: number
            maximum: 100
        - name: orderField
          required: false
          in: query
          description: Order field
          example: consensusTimestamp
          schema:
            type: string
        - name: orderDir
          required: false
          in: query
          description: Order direction
          examples:
            ASC:
              value: ASC
              description: Ascending ordering
            DESC:
              value: DESC
              description: Descending ordering
          schema:
            type: string
        - name: keywords
          required: false
          in: query
          description: Keywords to search
          examples:
            0.0.1960:
              description: Search VCs, which are related to specific topic identifier
              value: '["0.0.1960"]'
          schema:
            type: string
        - name: topicId
          required: false
          in: query
          description: Topic identifier
          example: 0.0.1960
          schema:
            type: string
        - name: options.issuer
          required: false
          in: query
          description: Issuer
          example: >-
            did:hedera:testnet:8Go53QCUXZ4nzSQMyoWovWCxseogGTMLDiHg14Fkz4VN_0.0.4481265
          schema:
            type: string
        - name: analytics.policyId
          required: false
          in: query
          description: Policy identifier
          example: '1706823227.586179534'
          schema:
            type: string
        - name: analytics.schemaId
          required: false
          in: query
          description: Schema identifier
          example: '1706823227.586179534'
          schema:
            type: string
        - name: options.relationships
          required: false
          in: query
          description: Relationships
          example: '1706823227.586179534'
          schema:
            type: string
      responses:
        '200':
          description: VCs
          content:
            application/json:
              schema:
                allOf:
                  - $ref: '#/components/schemas/PageDTO'
                  - properties:
                      items:
                        type: array
                        items:
                          $ref: '#/components/schemas/VCGridDTO'
        '500':
          description: Internal server error
          content:
            application/json:
              schema:
                $ref: '#/components/schemas/InternalServerErrorDTO'
      tags: *ref_0
  /entities/labels:
    get:
      operationId: EntityApi_getLabels
      summary: Get labels
      description: Returns labels
      parameters:
        - name: pageIndex
          required: false
          in: query
          description: Page index
          example: 0
          schema:
            type: number
        - name: pageSize
          required: false
          in: query
          description: Page size
          example: 10
          schema:
            type: number
            maximum: 100
        - name: orderField
          required: false
          in: query
          description: Order field
          example: consensusTimestamp
          schema:
            type: string
        - name: orderDir
          required: false
          in: query
          description: Order direction
          examples:
            ASC:
              value: ASC
              description: Ascending ordering
            DESC:
              value: DESC
              description: Descending ordering
          schema:
            type: string
        - name: keywords
          required: false
          in: query
          description: Keywords to search
          examples:
            0.0.1960:
              description: Search labels, which are related to specific topic identifier
              value: '["0.0.1960"]'
          schema:
            type: string
        - name: topicId
          required: false
          in: query
          description: Label topic identifier
          example: 0.0.1960
          schema:
            type: string
        - name: options.owner
          required: false
          in: query
          description: Label owner
          example: >-
            did:hedera:testnet:8Go53QCUXZ4nzSQMyoWovWCxseogGTMLDiHg14Fkz4VN_0.0.4481265
          schema:
            type: string
        - name: options.policy
          required: false
          in: query
          description: Policy
          example: '1706823227.586179534'
          schema:
            type: string
      responses:
        '200':
          description: Labels
          content:
            application/json:
              schema:
                allOf:
                  - $ref: '#/components/schemas/PageDTO'
                  - properties:
                      items:
                        type: array
                        items:
                          $ref: '#/components/schemas/LabelDTO'
        '500':
          description: Internal server error
          content:
            application/json:
              schema:
                $ref: '#/components/schemas/InternalServerErrorDTO'
      tags: *ref_0
  /entities/labels/{messageId}:
    get:
      operationId: EntityApi_getLabel
      summary: Get label
      description: Returns label
      parameters:
        - name: messageId
          required: true
          in: path
          description: Message identifier
          example: '1706823227.586179534'
          schema:
            type: string
      responses:
        '200':
          description: Label details
          content:
            application/json:
              schema:
                $ref: '#/components/schemas/LabelDetailsDTO'
        '500':
          description: Internal server error
          content:
            application/json:
              schema:
                $ref: '#/components/schemas/InternalServerErrorDTO'
      tags: *ref_0
  /entities/label-documents/{messageId}:
    get:
      operationId: EntityApi_getLabelDocument
      summary: Get label document
      description: Returns label document
      parameters:
        - name: messageId
          required: true
          in: path
          description: Message identifier
          example: '1706823227.586179534'
          schema:
            type: string
      responses:
        '200':
          description: Label document details
          content:
            application/json:
              schema:
                $ref: '#/components/schemas/LabelDocumentDetailsDTO'
        '500':
          description: Internal server error
          content:
            application/json:
              schema:
                $ref: '#/components/schemas/InternalServerErrorDTO'
      tags: *ref_0
  /entities/label-documents:
    get:
      operationId: EntityApi_getLabelDocuments
      summary: Get Label Documents
      description: Returns Label Documents
      parameters:
        - name: pageIndex
          required: false
          in: query
          description: Page index
          example: 0
          schema:
            type: number
        - name: pageSize
          required: false
          in: query
          description: Page size
          example: 10
          schema:
            type: number
            maximum: 100
        - name: orderField
          required: false
          in: query
          description: Order field
          example: consensusTimestamp
          schema:
            type: string
        - name: orderDir
          required: false
          in: query
          description: Order direction
          examples:
            ASC:
              value: ASC
              description: Ascending ordering
            DESC:
              value: DESC
              description: Descending ordering
          schema:
            type: string
        - name: keywords
          required: false
          in: query
          description: Keywords to search
          examples:
            0.0.1960:
              description: Search VPs, which are related to specific topic identifier
              value: '["0.0.1960"]'
          schema:
            type: string
        - name: topicId
          required: false
          in: query
          description: Topic identifier
          example: 0.0.1960
          schema:
            type: string
        - name: options.issuer
          required: false
          in: query
          description: Issuer
          example: >-
            did:hedera:testnet:8Go53QCUXZ4nzSQMyoWovWCxseogGTMLDiHg14Fkz4VN_0.0.4481265
          schema:
            type: string
        - name: analytics.policyId
          required: false
          in: query
          description: Policy identifier
          example: '1706823227.586179534'
          schema:
            type: string
        - name: analytics.schemaIds
          required: false
          in: query
          description: Schema identifier
          example: '1706823227.586179534'
          schema:
            type: string
      responses:
        '200':
          description: Label Documents
          content:
            application/json:
              schema:
                allOf:
                  - $ref: '#/components/schemas/PageDTO'
                  - properties:
                      items:
                        type: array
                        items:
                          $ref: '#/components/schemas/VPGridDTO'
        '500':
          description: Internal server error
          content:
            application/json:
              schema:
                $ref: '#/components/schemas/InternalServerErrorDTO'
      tags: *ref_0
  /entities/formulas:
    get:
      operationId: EntityApi_getFormulas
      summary: Get formulas
      description: Returns formulas
      parameters:
        - name: pageIndex
          required: false
          in: query
          description: Page index
          example: 0
          schema:
            type: number
        - name: pageSize
          required: false
          in: query
          description: Page size
          example: 10
          schema:
            type: number
            maximum: 100
        - name: orderField
          required: false
          in: query
          description: Order field
          example: consensusTimestamp
          schema:
            type: string
        - name: orderDir
          required: false
          in: query
          description: Order direction
          examples:
            ASC:
              value: ASC
              description: Ascending ordering
            DESC:
              value: DESC
              description: Descending ordering
          schema:
            type: string
        - name: keywords
          required: false
          in: query
          description: Keywords to search
          examples:
            0.0.1960:
              description: Search formulas, which are related to specific topic identifier
              value: '["0.0.1960"]'
          schema:
            type: string
        - name: topicId
          required: false
          in: query
          description: Policy topic identifier
          example: 0.0.1960
          schema:
            type: string
        - name: options.owner
          required: false
          in: query
          description: formula owner
          example: >-
            did:hedera:testnet:8Go53QCUXZ4nzSQMyoWovWCxseogGTMLDiHg14Fkz4VN_0.0.4481265
          schema:
            type: string
      responses:
        '200':
          description: formulas
          content:
            application/json:
              schema:
                allOf:
                  - $ref: '#/components/schemas/PageDTO'
                  - properties:
                      items:
                        type: array
                        items:
                          $ref: '#/components/schemas/FormulaDTO'
        '500':
          description: Internal server error
          content:
            application/json:
              schema:
                $ref: '#/components/schemas/InternalServerErrorDTO'
      tags: *ref_0
  /entities/formulas/{messageId}:
    get:
      operationId: EntityApi_getFormula
      summary: Get formula
      description: Returns formula
      parameters:
        - name: messageId
          required: true
          in: path
          description: Message identifier
          example: '1706823227.586179534'
          schema:
            type: string
      responses:
        '200':
          description: Formula details
          content:
            application/json:
              schema:
                $ref: '#/components/schemas/FormulaDetailsDTO'
        '500':
          description: Internal server error
          content:
            application/json:
              schema:
                $ref: '#/components/schemas/InternalServerErrorDTO'
      tags: *ref_0
  /entities/formulas/{messageId}/relationships:
    get:
      operationId: EntityApi_getFormulaRelationships
      summary: Get formula relationships
      description: Returns formula relationships
      parameters:
        - name: messageId
          required: true
          in: path
          description: Message identifier
          example: '1706823227.586179534'
          schema:
            type: string
      responses:
        '200':
          description: Formula relationships
          content:
            application/json:
              schema:
                $ref: '#/components/schemas/FormulaRelationshipsDTO'
        '500':
          description: Internal server error
          content:
            application/json:
              schema:
                $ref: '#/components/schemas/InternalServerErrorDTO'
      tags: *ref_0
  /entities/did-documents:
    get:
      operationId: EntityApi_getDidDocuments
      summary: Get DIDs
      description: Returns DIDs
      parameters:
        - name: pageIndex
          required: false
          in: query
          description: Page index
          example: 0
          schema:
            type: number
        - name: pageSize
          required: false
          in: query
          description: Page size
          example: 10
          schema:
            type: number
            maximum: 100
        - name: orderField
          required: false
          in: query
          description: Order field
          example: consensusTimestamp
          schema:
            type: string
        - name: orderDir
          required: false
          in: query
          description: Order direction
          examples:
            ASC:
              value: ASC
              description: Ascending ordering
            DESC:
              value: DESC
              description: Descending ordering
          schema:
            type: string
        - name: keywords
          required: false
          in: query
          description: Keywords to search
          examples:
            0.0.1960:
              description: Search DIDs, which are related to specific topic identifier
              value: '["0.0.1960"]'
          schema:
            type: string
        - name: topicId
          required: false
          in: query
          description: Topic identifier
          example: 0.0.1960
          schema:
            type: string
        - name: options.did
          required: false
          in: query
          description: DID
          example: >-
            did:hedera:testnet:8Go53QCUXZ4nzSQMyoWovWCxseogGTMLDiHg14Fkz4VN_0.0.4481265
          schema:
            type: string
      responses:
        '200':
          description: DIDs
          content:
            application/json:
              schema:
                allOf:
                  - $ref: '#/components/schemas/PageDTO'
                  - properties:
                      items:
                        type: array
                        items:
                          $ref: '#/components/schemas/DIDGridDTO'
        '500':
          description: Internal server error
          content:
            application/json:
              schema:
                $ref: '#/components/schemas/InternalServerErrorDTO'
      tags: *ref_0
  /entities/did-documents/{messageId}:
    get:
      operationId: EntityApi_getDidDocument
      summary: Get DID
      description: Returns DID
      parameters:
        - name: messageId
          required: true
          in: path
          description: Message identifier
          example: '1706823227.586179534'
          schema:
            type: string
      responses:
        '200':
          description: DID details
          content:
            application/json:
              schema:
                $ref: '#/components/schemas/DIDDetailsDTO'
        '500':
          description: Internal server error
          content:
            application/json:
              schema:
                $ref: '#/components/schemas/InternalServerErrorDTO'
      tags: *ref_0
  /entities/did-documents/{messageId}/relationships:
    get:
      operationId: EntityApi_getDidRelationships
      summary: Get DID relationships
      description: Returns DID relationships
      parameters:
        - name: messageId
          required: true
          in: path
          description: Message identifier
          example: '1706823227.586179534'
          schema:
            type: string
      responses:
        '200':
          description: DID relationships
          content:
            application/json:
              schema:
                $ref: '#/components/schemas/RelationshipsDTO'
        '500':
          description: Internal server error
          content:
            application/json:
              schema:
                $ref: '#/components/schemas/InternalServerErrorDTO'
      tags: *ref_0
  /entities/vp-documents:
    get:
      operationId: EntityApi_getVpDocuments
      summary: Get VPs
      description: Returns VPs
      parameters:
        - name: pageIndex
          required: false
          in: query
          description: Page index
          example: 0
          schema:
            type: number
        - name: pageSize
          required: false
          in: query
          description: Page size
          example: 10
          schema:
            type: number
            maximum: 100
        - name: orderField
          required: false
          in: query
          description: Order field
          example: consensusTimestamp
          schema:
            type: string
        - name: orderDir
          required: false
          in: query
          description: Order direction
          examples:
            ASC:
              value: ASC
              description: Ascending ordering
            DESC:
              value: DESC
              description: Descending ordering
          schema:
            type: string
        - name: keywords
          required: false
          in: query
          description: Keywords to search
          examples:
            0.0.1960:
              description: Search VPs, which are related to specific topic identifier
              value: '["0.0.1960"]'
          schema:
            type: string
        - name: topicId
          required: false
          in: query
          description: Topic identifier
          example: 0.0.1960
          schema:
            type: string
        - name: options.issuer
          required: false
          in: query
          description: Issuer
          example: >-
            did:hedera:testnet:8Go53QCUXZ4nzSQMyoWovWCxseogGTMLDiHg14Fkz4VN_0.0.4481265
          schema:
            type: string
        - name: analytics.policyId
          required: false
          in: query
          description: Policy identifier
          example: '1706823227.586179534'
          schema:
            type: string
        - name: analytics.schemaIds
          required: false
          in: query
          description: Schema identifier
          example: '1706823227.586179534'
          schema:
            type: string
      responses:
        '200':
          description: VPs
          content:
            application/json:
              schema:
                allOf:
                  - $ref: '#/components/schemas/PageDTO'
                  - properties:
                      items:
                        type: array
                        items:
                          $ref: '#/components/schemas/VPGridDTO'
        '500':
          description: Internal server error
          content:
            application/json:
              schema:
                $ref: '#/components/schemas/InternalServerErrorDTO'
      tags: *ref_0
  /entities/vp-documents/{messageId}:
    get:
      operationId: EntityApi_getVpDocument
      summary: Get VP
      description: Returns VP
      parameters:
        - name: messageId
          required: true
          in: path
          description: Message identifier
          example: '1706823227.586179534'
          schema:
            type: string
      responses:
        '200':
          description: VP details
          content:
            application/json:
              schema:
                $ref: '#/components/schemas/VPDetailsDTO'
        '500':
          description: Internal server error
          content:
            application/json:
              schema:
                $ref: '#/components/schemas/InternalServerErrorDTO'
      tags: *ref_0
  /entities/vp-documents/{messageId}/relationships:
    get:
      operationId: EntityApi_getVpRelationships
      summary: Get VP relationships
      description: Returns VP relationships
      parameters:
        - name: messageId
          required: true
          in: path
          description: Message identifier
          example: '1706823227.586179534'
          schema:
            type: string
      responses:
        '200':
          description: VP relationships
          content:
            application/json:
              schema:
                $ref: '#/components/schemas/RelationshipsDTO'
        '500':
          description: Internal server error
          content:
            application/json:
              schema:
                $ref: '#/components/schemas/InternalServerErrorDTO'
<<<<<<< HEAD
      tags:
        - analytics
info:
  title: Guardian
  description: >-
    The Guardian is a modular open-source solution that includes best-in-class
    identity management and decentralized ledger technology (DLT) libraries. At
    the heart of the Guardian solution is a sophisticated Policy Workflow Engine
    (PWE) that enables applications to offer a requirements-based tokenization
    implementation.
  version: 3.0.0
  contact:
    name: API developer
    url: https://envisionblockchain.com
    email: info@envisionblockchain.com
  license:
    name: Apache 2.0
    url: http://www.apache.org/licenses/LICENSE-2.0.html
tags: []
servers:
  - url: /api/v1
    description: version 1.0
components:
  securitySchemes:
    bearerAuth:
      type: http
      scheme: bearer
      bearerFormat: JWT
  schemas:
    PageDTO:
      type: object
      properties:
        pageIndex:
          type: number
=======
      tags: *ref_0
  /entities/vc-documents:
    get:
      operationId: EntityApi_getVcDocuments
      summary: Get VCs
      description: Returns VCs
      parameters:
        - name: pageIndex
          required: false
          in: query
>>>>>>> 8dd82b8c
          description: Page index
          example: 0
          schema:
            type: number
        - name: pageSize
          required: false
          in: query
          description: Page size
          example: 10
          schema:
            type: number
            maximum: 100
        - name: orderField
          required: false
          in: query
          description: Order field
          example: consensusTimestamp
          schema:
            type: string
        - name: orderDir
          required: false
          in: query
          description: Order direction
          examples:
            ASC:
              value: ASC
              description: Ascending ordering
            DESC:
              value: DESC
              description: Descending ordering
          schema:
            type: string
        - name: keywords
          required: false
          in: query
          description: Keywords to search
          examples:
            0.0.1960:
              description: Search VCs, which are related to specific topic identifier
              value: '["0.0.1960"]'
          schema:
            type: string
        - name: topicId
          required: false
          in: query
          description: Topic identifier
          example: 0.0.1960
          schema:
            type: string
        - name: options.issuer
          required: false
          in: query
          description: Issuer
          example: >-
            did:hedera:testnet:8Go53QCUXZ4nzSQMyoWovWCxseogGTMLDiHg14Fkz4VN_0.0.4481265
          schema:
            type: string
        - name: analytics.policyId
          required: false
          in: query
          description: Policy identifier
          example: '1706823227.586179534'
          schema:
            type: string
        - name: analytics.schemaId
          required: false
          in: query
          description: Schema identifier
          example: '1706823227.586179534'
          schema:
            type: string
        - name: options.relationships
          required: false
          in: query
          description: Relationships
          example: '1706823227.586179534'
          schema:
            type: string
      responses:
        '200':
          description: VCs
          content:
            application/json:
              schema:
                allOf:
                  - $ref: '#/components/schemas/PageDTO'
                  - properties:
                      items:
                        type: array
                        items:
                          $ref: '#/components/schemas/VCGridDTO'
        '500':
          description: Internal server error
          content:
            application/json:
              schema:
                $ref: '#/components/schemas/InternalServerErrorDTO'
      tags: *ref_0
  /entities/vc-documents/{messageId}:
    get:
      operationId: EntityApi_getVcDocument
      summary: Get VC
      description: Returns VC
      parameters:
        - name: messageId
          required: true
          in: path
          description: Message identifier
          example: '1706823227.586179534'
          schema:
            type: string
      responses:
        '200':
          description: VC details
          content:
            application/json:
              schema:
                $ref: '#/components/schemas/VCDetailsDTO'
        '500':
          description: Internal server error
          content:
            application/json:
              schema:
                $ref: '#/components/schemas/InternalServerErrorDTO'
      tags: *ref_0
  /entities/vc-documents/{messageId}/relationships:
    get:
      operationId: EntityApi_getVcRelationships
      summary: Get VC relationships
      description: Returns VC relationships
      parameters:
        - name: messageId
          required: true
          in: path
          description: Message identifier
          example: '1706823227.586179534'
          schema:
            type: string
      responses:
        '200':
          description: VC relationships
          content:
            application/json:
              schema:
                $ref: '#/components/schemas/RelationshipsDTO'
        '500':
          description: Internal server error
          content:
            application/json:
              schema:
                $ref: '#/components/schemas/InternalServerErrorDTO'
      tags: *ref_0
  /entities/nfts:
    get:
      operationId: EntityApi_getNFTs
      summary: Get NFTs
      description: Returns NFTs
      parameters:
        - name: pageIndex
          required: false
          in: query
          description: Page index
          example: 0
          schema:
            type: number
        - name: pageSize
          required: false
          in: query
          description: Page size
          example: 10
          schema:
            type: number
            maximum: 100
        - name: orderField
          required: false
          in: query
          description: Order field
          example: consensusTimestamp
          schema:
            type: string
        - name: orderDir
          required: false
          in: query
          description: Order direction
          examples:
            ASC:
              value: ASC
              description: Ascending ordering
            DESC:
              value: DESC
              description: Descending ordering
          schema:
            type: string
        - name: tokenId
          required: false
          in: query
          description: Token identifier
          example: 0.0.1960
          schema:
            type: string
      responses:
        '200':
          description: NFTs
          content:
            application/json:
              schema:
                allOf:
                  - $ref: '#/components/schemas/PageDTO'
                  - properties:
                      items:
                        type: array
                        items:
                          $ref: '#/components/schemas/NFTDTO'
        '500':
          description: Internal server error
          content:
            application/json:
              schema:
                $ref: '#/components/schemas/InternalServerErrorDTO'
      tags: *ref_0
  /entities/nfts/{tokenId}/{serialNumber}:
    get:
      operationId: EntityApi_getNFT
      summary: Get NFT
      description: Returns NFT
      parameters:
        - name: tokenId
          required: true
          in: path
          description: Token identifier
          example: 0.0.1960
          schema:
            type: string
        - name: serialNumber
          required: true
          in: path
          description: Serial number
          example: '1'
          schema:
            type: string
      responses:
        '200':
          description: NFT details
          content:
            application/json:
              schema:
                $ref: '#/components/schemas/NFTDetailsDTO'
        '500':
          description: Internal server error
          content:
            application/json:
              schema:
                $ref: '#/components/schemas/InternalServerErrorDTO'
      tags: *ref_0
  /entities/topics:
    get:
      operationId: EntityApi_getTopics
      summary: Get topics
      description: Returns topics
      parameters:
        - name: pageIndex
          required: false
          in: query
          description: Page index
          example: 0
          schema:
            type: number
        - name: pageSize
          required: false
          in: query
          description: Page size
          example: 10
          schema:
            type: number
            maximum: 100
        - name: orderField
          required: false
          in: query
          description: Order field
          example: consensusTimestamp
          schema:
            type: string
        - name: orderDir
          required: false
          in: query
          description: Order direction
          examples:
            ASC:
              value: ASC
              description: Ascending ordering
            DESC:
              value: DESC
              description: Descending ordering
          schema:
            type: string
        - name: keywords
          required: false
          in: query
          description: Keywords to search
          examples:
            0.0.1960:
              description: Search topics, which are related to specific topic identifier
              value: '["0.0.1960"]'
          schema:
            type: string
        - name: options.parentId
          required: false
          in: query
          description: Parent topic identifier
          example: 0.0.1960
          schema:
            type: string
      responses:
        '200':
          description: Topics
          content:
            application/json:
              schema:
                allOf:
                  - $ref: '#/components/schemas/PageDTO'
                  - properties:
                      items:
                        type: array
                        items:
                          $ref: '#/components/schemas/TopicDTO'
        '500':
          description: Internal server error
          content:
            application/json:
              schema:
                $ref: '#/components/schemas/InternalServerErrorDTO'
      tags: *ref_0
  /entities/topics/{topicId}:
    get:
      operationId: EntityApi_getTopic
      summary: Get topic
      description: Returns topic
      parameters:
        - name: topicId
          required: true
          in: path
          description: Message identifier
          example: '1706823227.586179534'
          schema:
            type: string
      responses:
        '200':
          description: Topic details
          content:
            application/json:
              schema:
                $ref: '#/components/schemas/TopicDetailsDTO'
        '500':
          description: Internal server error
          content:
            application/json:
              schema:
                $ref: '#/components/schemas/InternalServerErrorDTO'
      tags: *ref_0
  /entities/contracts:
    get:
      operationId: EntityApi_getContracts
      summary: Get contracts
      description: Returns contracts
      parameters:
        - name: pageIndex
          required: false
          in: query
          description: Page index
          example: 0
          schema:
            type: number
        - name: pageSize
          required: false
          in: query
          description: Page size
          example: 10
          schema:
            type: number
            maximum: 100
        - name: orderField
          required: false
          in: query
          description: Order field
          example: consensusTimestamp
          schema:
            type: string
        - name: orderDir
          required: false
          in: query
          description: Order direction
          examples:
            ASC:
              value: ASC
              description: Ascending ordering
            DESC:
              value: DESC
              description: Descending ordering
          schema:
            type: string
        - name: keywords
          required: false
          in: query
          description: Keywords to search
          examples:
            0.0.1960:
              description: Search contracts, which are related to specific topic identifier
              value: '["0.0.1960"]'
          schema:
            type: string
        - name: topicId
          required: false
          in: query
          description: Topic identifier
          example: 0.0.1960
          schema:
            type: string
        - name: owner
          required: false
          in: query
          description: Owner
          example: 0.0.2160
          schema:
            type: string
      responses:
        '200':
          description: Contracts
          content:
            application/json:
              schema:
                allOf:
                  - $ref: '#/components/schemas/PageDTO'
                  - properties:
                      items:
                        type: array
                        items:
                          $ref: '#/components/schemas/ContractDTO'
        '500':
          description: Internal server error
          content:
            application/json:
              schema:
                $ref: '#/components/schemas/InternalServerErrorDTO'
      tags: *ref_0
  /entities/contracts/{messageId}:
    get:
      operationId: EntityApi_getContract
      summary: Get contract
      description: Returns contract
      parameters:
        - name: messageId
          required: true
          in: path
          description: Message identifier
          example: '1706823227.586179534'
          schema:
            type: string
      responses:
        '200':
          description: Contract details
          content:
            application/json:
              schema:
                $ref: '#/components/schemas/ContractDetailsDTO'
        '500':
          description: Internal server error
          content:
            application/json:
              schema:
                $ref: '#/components/schemas/InternalServerErrorDTO'
      tags: *ref_0
  /entities/update-files:
    post:
      operationId: EntityApi_search
      summary: Try load ipfs files
      description: Returns ipfs files
      parameters: []
      requestBody:
        required: true
        description: Entity Timestamp
        content:
          application/json:
            schema:
              $ref: '#/components/schemas/UpdateFileDTO'
      responses:
        '200':
          description: ipfs files
          content:
            application/json:
              schema:
                $ref: '#/components/schemas/DetailsDTO'
        '500':
          description: Internal server error
          content:
            application/json:
              schema:
                $ref: '#/components/schemas/InternalServerErrorDTO'
      tags: *ref_0
  /landing/analytics:
    get:
      operationId: LandingApi_getOnboardingStat
      summary: Get landing page analytics
      description: >-
        Returns count of registries, methodologies, projects, totalIssuance,
        totalSerialized, totalFungible, date
      parameters: []
      responses:
        '200':
          description: Landing page analytics result
          content:
            application/json:
              schema:
                type: array
                items:
                  $ref: '#/components/schemas/LandingAnalyticsDTO'
        '500':
          description: Internal server error
          content:
            application/json:
              schema:
                $ref: '#/components/schemas/InternalServerErrorDTO'
      tags: &ref_1
        - landing
  /landing/projects-coordinates:
    get:
      operationId: LandingApi_getProjectCoordinates
      summary: Get projects coordinates
      description: Returns all project coordinates
      parameters: []
      responses:
        '200':
          description: Projects coordinates result
          content:
            application/json:
              schema:
                type: array
                items:
                  $ref: '#/components/schemas/ProjectCoordinatesDTO'
        '500':
          description: Internal server error
          content:
            application/json:
              schema:
                $ref: '#/components/schemas/InternalServerErrorDTO'
      tags: *ref_1
  /landing/data-loading-progress:
    get:
      operationId: LandingApi_getDataLoadingProgress
      summary: Get data loading progress
      description: Returns the number of messages loaded and the total number of messages
      parameters: []
      responses:
        '200':
          description: Data loading progress result
          content:
            application/json:
              schema:
                type: array
                items:
                  $ref: '#/components/schemas/DataLoadingProgress'
        '500':
          description: Internal server error
          content:
            application/json:
              schema:
                $ref: '#/components/schemas/InternalServerErrorDTO'
      tags: *ref_1
  /analytics/search/policy:
    post:
      operationId: AnalyticsApi_search
      summary: Search policy
      description: Returns search policy result
      parameters: []
      requestBody:
        required: true
        description: Search policy parameters
        content:
          application/json:
            schema:
              $ref: '#/components/schemas/SearchPolicyParamsDTO'
      responses:
        '200':
          description: Search policy result
          content:
            application/json:
              schema:
                type: array
                items:
                  $ref: '#/components/schemas/SearchPolicyResultDTO'
        '422':
          description: Unprocessable entity
        '500':
          description: Internal server error
          content:
            application/json:
              schema:
                $ref: '#/components/schemas/InternalServerErrorDTO'
      tags: &ref_2
        - analytics
  /analytics/search/retire:
    post:
      operationId: AnalyticsApi_getRetireDocuments
      summary: Search contract retirements
      description: Returns contract retirements result
      parameters: []
      requestBody:
        required: true
        description: Search policy parameters
        content:
          application/json:
            schema:
              $ref: '#/components/schemas/RawMessageDTO'
      responses:
        '200':
          description: Search policy result
          content:
            application/json:
              schema:
                type: array
                items:
                  $ref: '#/components/schemas/MessageDTO'
        '422':
          description: Unprocessable entity
        '500':
          description: Internal server error
          content:
            application/json:
              schema:
                $ref: '#/components/schemas/InternalServerErrorDTO'
      tags: *ref_2
  /analytics/checkAvailability:
    get:
      operationId: AnalyticsApi_getIndexerAvailability
      summary: Get indexer availability
      description: Returns indexer availability
      parameters: []
      responses:
        '200':
          description: Indexer availability result
          content:
            application/json:
              schema:
                type: boolean
        '500':
          description: Internal server error
          content:
            application/json:
              schema:
                $ref: '#/components/schemas/InternalServerErrorDTO'
      tags: *ref_2
  /settings/network:
    get:
      operationId: SettingsApi_getNetworkEnvironment
      summary: Get Hedera network
      description: Returns Hedera network
      parameters: []
      responses:
        '200':
          description: Hedera network result
          content:
            application/json:
              schema:
                type: string
        '500':
          description: Internal server error
          content:
            application/json:
              schema:
                $ref: '#/components/schemas/InternalServerErrorDTO'
      tags: &ref_3
        - settings
  /settings/networkExplorer:
    get:
      operationId: SettingsApi_getNetworkExplorer
      summary: Get Hedera network explorer settings
      description: Returns Hedera network explorer settings
      parameters: []
      responses:
        '200':
          description: Hedera network explorer settings result
          content:
            application/json:
              schema:
                type: string
        '500':
          description: Internal server error
          content:
            application/json:
              schema:
                $ref: '#/components/schemas/InternalServerErrorDTO'
      tags: *ref_3
info:
  title: Guardian
  description: >-
    The Guardian is a modular open-source solution that includes best-in-class
    identity management and decentralized ledger technology (DLT) libraries. At
    the heart of the Guardian solution is a sophisticated Policy Workflow Engine
    (PWE) that enables applications to offer a requirements-based tokenization
    implementation.
  version: 3.0.0
  contact:
    name: API developer
    url: https://envisionblockchain.com
    email: info@envisionblockchain.com
  license:
    name: Apache 2.0
    url: http://www.apache.org/licenses/LICENSE-2.0.html
tags: []
servers:
  - url: /api/v1
    description: version 1.0
components:
  securitySchemes:
    bearerAuth:
      type: http
      scheme: bearer
      bearerFormat: JWT
  schemas:
    PageDTO:
      type: object
      properties:
        pageIndex:
          type: number
          description: Page index
          example: '0'
        pageSize:
          type: number
          description: Page size
          example: '10'
        total:
          type: number
          description: Total size
          example: '100'
        order:
          type: object
          description: Order
      required:
        - pageIndex
        - pageSize
        - total
        - order
    SearchItemDTO:
      type: object
      properties:
        consensusTimestamp:
          type: string
          description: Message identifier
          example: '1706823227.586179534'
        type:
          type: string
          description: Message type
          example: VC-Document
      required:
        - consensusTimestamp
        - type
    InternalServerErrorDTO:
      type: object
      properties:
        code:
          type: number
          example: 500
        message:
          type: string
          example: Error message
      required:
        - code
        - message
    RegistryOptionsDTO:
      type: object
      properties:
        did:
          type: string
          description: DID
          example: >-
            did:hedera:testnet:8Go53QCUXZ4nzSQMyoWovWCxseogGTMLDiHg14Fkz4VN_0.0.4481265
        registrantTopicId:
          type: string
          description: Registrant topic id
        lang:
          type: string
          description: Lang
        attributes:
          type: object
          description: Attributes
      required:
        - did
        - registrantTopicId
        - lang
        - attributes
    RegistryAnalyticsDTO:
      type: object
      properties:
        textSearch:
          type: string
          description: Text search
      required:
        - textSearch
    RegistryDTO:
      type: object
      properties:
        id:
          type: string
          description: Identifier
          example: 667c240639282050117a1985
        topicId:
          type: string
          description: Topic identifier
          example: 0.0.4481265
        consensusTimestamp:
          type: string
          description: Message identifier
          example: '1706823227.586179534'
        owner:
          type: string
          description: Owner
          example: 0.0.1
        uuid:
          type: string
          description: UUID
          example: 93938a10-d032-4a9b-9425-092e58bffbf7
        status:
          type: string
          description: Status
          example: NEW
        statusReason:
          type: string
          description: Status
          example: Revoked
        lang:
          type: string
          description: Lang
          example: en-US
        responseType:
          type: string
          description: Response type
          example: str
        statusMessage:
          type: string
          description: Status message
        files:
          description: Files
          example: &ref_4
            - QmYtKEVfpbDwn7XLHjnjap224ESi3vLiYpkbWoabnxs6cX
          type: array
          items:
            type: string
        topics:
          description: Topics
          example: &ref_5
            - 0.0.4481265
          type: array
          items:
            type: string
        tokens:
          description: Tokens
          example: &ref_6
            - 0.0.4481265
          type: array
          items:
            type: string
        sequenceNumber:
          type: number
          description: SequenceNumber
          example: 0
        type:
          type: string
          description: Type
          enum:
            - EVC-Document
            - VC-Document
            - DID-Document
            - Schema
            - schema-document
            - Policy
            - Instance-Policy
            - VP-Document
            - Standard Registry
            - Topic
            - Token
            - Module
            - Tool
            - Tag
            - Role-Document
            - Synchronization Event
            - Contract
            - Guardian-Role-Document
            - User-Permissions
            - Policy-Statistic
            - Policy-Label
            - Formula
          example: Standard Registry
        action:
          type: string
          description: Action
          enum:
            - create-did-document
            - create-vc-document
            - create-policy
            - publish-policy
            - delete-policy
            - create-schema
            - publish-schema
            - delete-schema
            - create-topic
            - create-vp-document
            - publish-system-schema
            - Init
            - change-message-status
            - revoke-document
            - delete-document
            - token-issue
            - create-token
            - create-multi-policy
            - mint
            - publish-module
            - publish-tag
            - delete-tag
            - publish-tool
            - create-tool
            - create-contract
            - discontinue-policy
            - deferred-discontinue-policy
            - migrate-vc-document
            - migrate-vp-document
            - create-role
            - update-role
            - delete-role
            - set-role
            - publish-policy-statistic
            - create-assessment-document
            - publish-policy-label
            - create-label-document
            - publish-formula
          example: Init
        options:
          $ref: '#/components/schemas/RegistryOptionsDTO'
        analytics:
          $ref: '#/components/schemas/RegistryAnalyticsDTO'
      required:
        - id
        - topicId
        - consensusTimestamp
        - owner
        - uuid
        - status
        - statusReason
        - lang
        - responseType
        - statusMessage
        - files
        - topics
        - tokens
        - sequenceNumber
        - type
        - action
        - options
        - analytics
    RawMessageDTO:
      type: object
      properties:
        id:
          type: string
          description: Identifier
          example: 667c240639282050117a1985
        consensusTimestamp:
          type: string
          description: Message identifier
          example: '1706823227.586179534'
        topicId:
          type: string
          description: Topic identifier
          example: 0.0.4481265
        status:
          type: string
          description: Status
          example: LOADED
        lastUpdate:
          type: number
          description: Last update
          example: 1716755852055
        message:
          type: string
          description: Message
          example: >-
            eyJpZCI6ImVhYTYyOWZmLWM4NmItNDEyZS1iYzYwLWM4NDk2OTJkMDBiYiIsInN0YXR1cyI6IklTU1VFIiwidHlwZSI6IlN0YW5kYXJkIFJlZ2lzdHJ5IiwiYWN0aW9uIjoiSW5pdCIsImxhbmciOiJlbi1VUyIsImRpZCI6ImRpZDpoZWRlcmE6dGVzdG5ldDpBYkd6Q3hpRzRlZ0xibldCUERpaHdMUVIza0tLcnNGNmJnSDdUdmVGYjI3bl8wLjAuMjE3NiIsInRvcGljSWQiOiIwLjAuMjE3NiIsImF0dHJpYnV0ZXMiOnsiZ2VvZ3JhcGh5IjoidGVzdCIsImxhdyI6InRlc3R0ZXMiLCJ0YWdzIjoidGVzdCJ9fQ
        sequenceNumber:
          type: number
          description: Sequence number
          example: 2
        owner:
          type: string
          description: Owner
          example: 0.0.1914
        chunkId:
          type: string
          description: Chunk identifier
          example: '1706817694.014944860'
        chunkNumber:
          type: number
          description: Chunk number
          example: 1
        chunkTotal:
          type: number
          description: Chunk total
          example: 1
        type:
          type: string
          description: Type
          example: Message
        data:
          type: string
          description: Data
          example: >-
            `{"id":"eaa629ff-c86b-412e-bc60-c849692d00bb","status":"ISSUE","type":"Standard
            Registry","action":"Init","lang":"en-US","did":"did:hedera:testnet:AbGzCxiG4egLbnWBPDihwLQR3kKKrsF6bgH7TveFb27n_0.0.2176","topicId":"0.0.2176","attributes":{"geography":"test","law":"testtes","tags":"test"}}`
      required:
        - id
        - consensusTimestamp
        - topicId
        - status
        - lastUpdate
        - message
        - sequenceNumber
        - owner
        - chunkId
        - chunkNumber
        - chunkTotal
        - type
        - data
    RegistryActivityDTO:
      type: object
      properties:
        vcs:
          type: number
          description: VCs
          example: 10
        vps:
          type: number
          description: VPs
          example: 10
        policies:
          type: number
          description: Policies
          example: 10
        roles:
          type: number
          description: Roles
          example: 10
        tools:
          type: number
          description: Tools
          example: 10
        modules:
          type: number
          description: Modules
          example: 10
        tokens:
          type: number
          description: Tokens
          example: 10
        users:
          type: number
          description: Registry users
          example: 10
        contracts:
          type: number
          description: Contracts
          example: 10
      required:
        - vcs
        - vps
        - policies
        - roles
        - tools
        - modules
        - tokens
        - users
        - contracts
    RegistryDetailsDTO:
      type: object
      properties:
        id:
          type: string
          description: Message identifier
          example: '1706823227.586179534'
        uuid:
          type: string
          description: UUID
          example: 93938a10-d032-4a9b-9425-092e58bffbf7
        item:
          $ref: '#/components/schemas/RegistryDTO'
        row:
          $ref: '#/components/schemas/RawMessageDTO'
        activity:
          $ref: '#/components/schemas/RegistryActivityDTO'
      required:
        - id
        - uuid
        - item
        - row
        - activity
    MessageDTO:
      type: object
      properties:
        id:
          type: string
          description: Identifier
          example: 667c240639282050117a1985
        topicId:
          type: string
          description: Topic identifier
          example: 0.0.4481265
        consensusTimestamp:
          type: string
          description: Message identifier
          example: '1706823227.586179534'
        owner:
          type: string
          description: Owner
          example: 0.0.1
        uuid:
          type: string
          description: UUID
          example: 93938a10-d032-4a9b-9425-092e58bffbf7
        status:
          type: string
          description: Status
          example: NEW
        statusReason:
          type: string
          description: Status
          example: Revoked
        lang:
          type: string
          description: Lang
          example: en-US
        responseType:
          type: string
          description: Response type
          example: str
        statusMessage:
          type: string
          description: Status message
        files:
          description: Files
          example: *ref_4
          type: array
          items:
            type: string
        topics:
          description: Topics
          example: *ref_5
          type: array
          items:
            type: string
        tokens:
          description: Tokens
          example: *ref_6
          type: array
          items:
            type: string
        sequenceNumber:
          type: number
          description: SequenceNumber
          example: 0
      required:
        - id
        - topicId
        - consensusTimestamp
        - owner
        - uuid
        - status
        - statusReason
        - lang
        - responseType
        - statusMessage
        - files
        - topics
        - tokens
        - sequenceNumber
    RelationshipDTO:
      type: object
      properties:
        id:
          type: string
          description: Message identifier
          example: '1706823227.586179534'
        uuid:
          type: string
          description: UUID
          example: 93938a10-d032-4a9b-9425-092e58bffbf7
        type:
          type: string
          description: Type
          enum:
            - EVC-Document
            - VC-Document
            - DID-Document
            - Schema
            - schema-document
            - Policy
            - Instance-Policy
            - VP-Document
            - Standard Registry
            - Topic
            - Token
            - Module
            - Tool
            - Tag
            - Role-Document
            - Synchronization Event
            - Contract
            - Guardian-Role-Document
            - User-Permissions
            - Policy-Statistic
            - Policy-Label
            - Formula
        category:
          type: number
          description: Category
          example: 1
        name:
          type: string
          description: Name
          example: Monitoring Report Document
      required:
        - id
        - uuid
        - type
        - category
        - name
    RelationshipLinkDTO:
      type: object
      properties:
        source:
          type: string
          description: Source message identifier
          example: '1706823227.586179534'
        target:
          type: string
          description: Target message identifier
          example: '1706823227.586179534'
      required:
        - source
        - target
    RelationshipsDTO:
      type: object
      properties:
        id:
          type: string
          description: Message identifier
          example: '1706823227.586179534'
        item:
          $ref: '#/components/schemas/MessageDTO'
        target:
          $ref: '#/components/schemas/RelationshipDTO'
        relationships:
          type: array
          items:
            $ref: '#/components/schemas/RelationshipDTO'
        links:
          type: array
          items:
            $ref: '#/components/schemas/RelationshipLinkDTO'
        categories:
          description: Categories
          example:
            - name: Registry
            - name: Policy
            - name: Schema
            - name: Role
            - name: VC
            - name: VP
            - name: Token
          type: array
          items:
            type: string
      required:
        - id
        - item
        - target
        - relationships
        - links
        - categories
    RegistryUserOptionsDTO:
      type: object
      properties:
        did:
          type: string
          description: DID
          example: >-
            did:hedera:testnet:8Go53QCUXZ4nzSQMyoWovWCxseogGTMLDiHg14Fkz4VN_0.0.4481265
      required:
        - did
    RegistryUserAnalyticsDTO:
      type: object
      properties:
        textSearch:
          type: string
          description: Text search
      required:
        - textSearch
    RegistryUserGridDTO:
      type: object
      properties:
        id:
          type: string
          description: Identifier
          example: 667c240639282050117a1985
        topicId:
          type: string
          description: Topic identifier
          example: 0.0.4481265
        consensusTimestamp:
          type: string
          description: Message identifier
          example: '1706823227.586179534'
        owner:
          type: string
          description: Owner
          example: 0.0.1
        uuid:
          type: string
          description: UUID
          example: 93938a10-d032-4a9b-9425-092e58bffbf7
        status:
          type: string
          description: Status
          example: NEW
        statusReason:
          type: string
          description: Status
          example: Revoked
        lang:
          type: string
          description: Lang
          example: en-US
        responseType:
          type: string
          description: Response type
          example: str
        statusMessage:
          type: string
          description: Status message
        files:
          description: Files
          example: *ref_4
          type: array
          items:
            type: string
        topics:
          description: Topics
          example: *ref_5
          type: array
          items:
            type: string
        tokens:
          description: Tokens
          example: *ref_6
          type: array
          items:
            type: string
        sequenceNumber:
          type: number
          description: SequenceNumber
          example: 0
        type:
          type: string
          description: Type
          enum:
            - EVC-Document
            - VC-Document
            - DID-Document
            - Schema
            - schema-document
            - Policy
            - Instance-Policy
            - VP-Document
            - Standard Registry
            - Topic
            - Token
            - Module
            - Tool
            - Tag
            - Role-Document
            - Synchronization Event
            - Contract
            - Guardian-Role-Document
            - User-Permissions
            - Policy-Statistic
            - Policy-Label
            - Formula
          example: DID-Document
        action:
          type: string
          description: Action
          enum:
            - create-did-document
            - create-vc-document
            - create-policy
            - publish-policy
            - delete-policy
            - create-schema
            - publish-schema
            - delete-schema
            - create-topic
            - create-vp-document
            - publish-system-schema
            - Init
            - change-message-status
            - revoke-document
            - delete-document
            - token-issue
            - create-token
            - create-multi-policy
            - mint
            - publish-module
            - publish-tag
            - delete-tag
            - publish-tool
            - create-tool
            - create-contract
            - discontinue-policy
            - deferred-discontinue-policy
            - migrate-vc-document
            - migrate-vp-document
            - create-role
            - update-role
            - delete-role
            - set-role
            - publish-policy-statistic
            - create-assessment-document
            - publish-policy-label
            - create-label-document
            - publish-formula
          example: create-did-document
        options:
          $ref: '#/components/schemas/RegistryUserOptionsDTO'
        analytics:
          $ref: '#/components/schemas/RegistryUserAnalyticsDTO'
      required:
        - id
        - topicId
        - consensusTimestamp
        - owner
        - uuid
        - status
        - statusReason
        - lang
        - responseType
        - statusMessage
        - files
        - topics
        - tokens
        - sequenceNumber
        - type
        - action
        - options
        - analytics
    RegistryUserDetailsItemDTO:
      type: object
      properties:
        id:
          type: string
          description: Identifier
          example: 667c240639282050117a1985
        topicId:
          type: string
          description: Topic identifier
          example: 0.0.4481265
        consensusTimestamp:
          type: string
          description: Message identifier
          example: '1706823227.586179534'
        owner:
          type: string
          description: Owner
          example: 0.0.1
        uuid:
          type: string
          description: UUID
          example: 93938a10-d032-4a9b-9425-092e58bffbf7
        status:
          type: string
          description: Status
          example: NEW
        statusReason:
          type: string
          description: Status
          example: Revoked
        lang:
          type: string
          description: Lang
          example: en-US
        responseType:
          type: string
          description: Response type
          example: str
        statusMessage:
          type: string
          description: Status message
        files:
          description: Files
          example: *ref_4
          type: array
          items:
            type: string
        topics:
          description: Topics
          example: *ref_5
          type: array
          items:
            type: string
        tokens:
          description: Tokens
          example: *ref_6
          type: array
          items:
            type: string
        sequenceNumber:
          type: number
          description: SequenceNumber
          example: 0
        type:
          type: string
          description: Type
          enum:
            - EVC-Document
            - VC-Document
            - DID-Document
            - Schema
            - schema-document
            - Policy
            - Instance-Policy
            - VP-Document
            - Standard Registry
            - Topic
            - Token
            - Module
            - Tool
            - Tag
            - Role-Document
            - Synchronization Event
            - Contract
            - Guardian-Role-Document
            - User-Permissions
            - Policy-Statistic
            - Policy-Label
            - Formula
          example: DID-Document
        action:
          type: string
          description: Action
          enum:
            - create-did-document
            - create-vc-document
            - create-policy
            - publish-policy
            - delete-policy
            - create-schema
            - publish-schema
            - delete-schema
            - create-topic
            - create-vp-document
            - publish-system-schema
            - Init
            - change-message-status
            - revoke-document
            - delete-document
            - token-issue
            - create-token
            - create-multi-policy
            - mint
            - publish-module
            - publish-tag
            - delete-tag
            - publish-tool
            - create-tool
            - create-contract
            - discontinue-policy
            - deferred-discontinue-policy
            - migrate-vc-document
            - migrate-vp-document
            - create-role
            - update-role
            - delete-role
            - set-role
            - publish-policy-statistic
            - create-assessment-document
            - publish-policy-label
            - create-label-document
            - publish-formula
          example: create-did-document
        options:
          $ref: '#/components/schemas/RegistryUserOptionsDTO'
        analytics:
          $ref: '#/components/schemas/RegistryUserAnalyticsDTO'
        documents:
          type: array
          description: Documents
          items:
            type: string
          example:
            - >-
              "{"@context":"https://www.w3.org/ns/did/v1","id":"did:hedera:testnet:C37cfiAMHeToXMiy1V5rAVJdhd182QJRGxwsWQpu2dN2_0.0.1533438","verificationMethod":[{"id":"did:hedera:testnet:C37cfiAMHeToXMiy1V5rAVJdhd182QJRGxwsWQpu2dN2_0.0.1533438#did-root-key","type":"Ed25519VerificationKey2018","controller":"did:hedera:testnet:C37cfiAMHeToXMiy1V5rAVJdhd182QJRGxwsWQpu2dN2_0.0.1533438","publicKeyBase58":"8WkE4uKLN7i9RnzeoUJfxSH9Jw8M1yTzKk6rtwVa6uGP"},{"id":"did:hedera:testnet:C37cfiAMHeToXMiy1V5rAVJdhd182QJRGxwsWQpu2dN2_0.0.1533438#did-root-key-bbs","type":"Bls12381G2Key2020","controller":"did:hedera:testnet:C37cfiAMHeToXMiy1V5rAVJdhd182QJRGxwsWQpu2dN2_0.0.1533438","publicKeyBase58":"237NDsUq7LAmSMzE6CEBFyuz9s2sscSz2M6cn4zUKPmJ5Q6rMh6SLRGC3EDdna7vSKwHMCGjhCiLKM6qYU7ZeYKRPNnRMcadoJbSQ44SGAAiyrpmhX8aaoTZpMdHmGFVXdqC"}],"authentication":["did:hedera:testnet:C37cfiAMHeToXMiy1V5rAVJdhd182QJRGxwsWQpu2dN2_0.0.1533438#did-root-key"],"assertionMethod":["#did-root-key","#did-root-key-bbs"]}"
      required:
        - id
        - topicId
        - consensusTimestamp
        - owner
        - uuid
        - status
        - statusReason
        - lang
        - responseType
        - statusMessage
        - files
        - topics
        - tokens
        - sequenceNumber
        - type
        - action
        - options
        - analytics
        - documents
    RegistryUserActivityDTO:
      type: object
      properties:
        vcs:
          type: number
          description: VCs
          example: 10
        vps:
          type: number
          description: VPs
          example: 10
        roles:
          type: number
          description: Roles
          example: 10
      required:
        - vcs
        - vps
        - roles
    RegistryUserDetailsDTO:
      type: object
      properties:
        id:
          type: string
          description: Message identifier
          example: '1706823227.586179534'
        uuid:
          type: string
          description: UUID
          example: 93938a10-d032-4a9b-9425-092e58bffbf7
        item:
          $ref: '#/components/schemas/RegistryUserDetailsItemDTO'
        row:
          $ref: '#/components/schemas/RawMessageDTO'
        activity:
          $ref: '#/components/schemas/RegistryUserActivityDTO'
      required:
        - id
        - uuid
        - item
        - row
        - activity
    PolicyOptionsDTO:
      type: object
      properties:
        uuid:
          type: string
          description: UUID
          example: 93938a10-d032-4a9b-9425-092e58bffbf7
        name:
          type: string
          description: Name
          example: Verra REDD
        description:
          type: string
          description: Description
          example: Verra REDD Policy
        topicDescription:
          type: string
          description: Topic description
          example: Verra REDD Policy Topic
        version:
          type: string
          description: Version
          example: 1.0.0
        policyTag:
          type: string
          description: Policy tag
          example: Verra_REDD
        owner:
          type: string
          description: Owner
          example: >-
            did:hedera:testnet:8Go53QCUXZ4nzSQMyoWovWCxseogGTMLDiHg14Fkz4VN_0.0.4481265
        policyTopicId:
          type: string
          description: Policy topic identifier
          example: 0.0.4481265
        instanceTopicId:
          type: string
          description: Policy instance topic identifier
          example: 0.0.4481265
        synchronizationTopicId:
          type: string
          description: Synchronization topic identifier
          example: 0.0.4481265
        discontinuedDate:
          type: string
          description: Discontinued date
          example: '2024-02-27T16:32:08.513Z'
      required:
        - uuid
        - name
        - description
        - topicDescription
        - version
        - policyTag
        - owner
        - policyTopicId
        - instanceTopicId
        - synchronizationTopicId
        - discontinuedDate
    PolicyAnalyticsDTO:
      type: object
      properties:
        owner:
          type: string
          description: Owner
          example: >-
            did:hedera:testnet:8Go53QCUXZ4nzSQMyoWovWCxseogGTMLDiHg14Fkz4VN_0.0.4481265
        tokens:
          description: Tokens
          example:
            - 0.0.4481265
          type: array
          items:
            type: string
        vcCount:
          type: number
          description: VC count
          example: 10
        vpCount:
          type: number
          description: VP count
          example: 10
        tokensCount:
          type: number
          description: Tokens count
          example: 10
        tags:
          description: Tags
          example:
            - iRec
          type: array
          items:
            type: string
        hash:
          type: string
          description: Hash
          example: DdQweGpEqbWgQUZcQjySQn2qYPd3yACGnSoRXiuLt5or
        hashMap:
          type: object
          description: Hash map
        tools:
          description: Tools
          example:
            - '1706823227.586179534'
          type: array
          items:
            type: string
        registryId:
          type: string
          description: Registry identifier
          example: '1706823227.586179534'
        textSearch:
          type: string
          description: Text search
      required:
        - owner
        - tokens
        - vcCount
        - vpCount
        - tokensCount
        - tags
        - hash
        - hashMap
        - tools
        - registryId
        - textSearch
    PolicyDTO:
      type: object
      properties:
        id:
          type: string
          description: Identifier
          example: 667c240639282050117a1985
        topicId:
          type: string
          description: Topic identifier
          example: 0.0.4481265
        consensusTimestamp:
          type: string
          description: Message identifier
          example: '1706823227.586179534'
        owner:
          type: string
          description: Owner
          example: 0.0.1
        uuid:
          type: string
          description: UUID
          example: 93938a10-d032-4a9b-9425-092e58bffbf7
        status:
          type: string
          description: Status
          example: NEW
        statusReason:
          type: string
          description: Status
          example: Revoked
        lang:
          type: string
          description: Lang
          example: en-US
        responseType:
          type: string
          description: Response type
          example: str
        statusMessage:
          type: string
          description: Status message
        files:
          description: Files
          example: *ref_4
          type: array
          items:
            type: string
        topics:
          description: Topics
          example: *ref_5
          type: array
          items:
            type: string
        tokens:
          description: Tokens
          example: *ref_6
          type: array
          items:
            type: string
        sequenceNumber:
          type: number
          description: SequenceNumber
          example: 0
        type:
          type: string
          description: Type
          enum:
            - EVC-Document
            - VC-Document
            - DID-Document
            - Schema
            - schema-document
            - Policy
            - Instance-Policy
            - VP-Document
            - Standard Registry
            - Topic
            - Token
            - Module
            - Tool
            - Tag
            - Role-Document
            - Synchronization Event
            - Contract
            - Guardian-Role-Document
            - User-Permissions
            - Policy-Statistic
            - Policy-Label
            - Formula
          example: Policy
        action:
          type: string
          description: Action
          enum:
            - create-did-document
            - create-vc-document
            - create-policy
            - publish-policy
            - delete-policy
            - create-schema
            - publish-schema
            - delete-schema
            - create-topic
            - create-vp-document
            - publish-system-schema
            - Init
            - change-message-status
            - revoke-document
            - delete-document
            - token-issue
            - create-token
            - create-multi-policy
            - mint
            - publish-module
            - publish-tag
            - delete-tag
            - publish-tool
            - create-tool
            - create-contract
            - discontinue-policy
            - deferred-discontinue-policy
            - migrate-vc-document
            - migrate-vp-document
            - create-role
            - update-role
            - delete-role
            - set-role
            - publish-policy-statistic
            - create-assessment-document
            - publish-policy-label
            - create-label-document
            - publish-formula
          example: publish-policy
        options:
          $ref: '#/components/schemas/PolicyOptionsDTO'
        analytics:
          $ref: '#/components/schemas/PolicyAnalyticsDTO'
      required:
        - id
        - topicId
        - consensusTimestamp
        - owner
        - uuid
        - status
        - statusReason
        - lang
        - responseType
        - statusMessage
        - files
        - topics
        - tokens
        - sequenceNumber
        - type
        - action
        - options
        - analytics
    PolicyActivityDTO:
      type: object
      properties:
        schemas:
          type: number
          description: Schemas
          example: 10
        vcs:
          type: number
          description: VCs
          example: 10
        vps:
          type: number
          description: VPs
          example: 10
        roles:
          type: number
          description: Roles
          example: 10
        formulas:
          type: number
          description: Formulas
          example: 10
      required:
        - schemas
        - vcs
        - vps
        - roles
        - formulas
    PolicyDetailsDTO:
      type: object
      properties:
        id:
          type: string
          description: Message identifier
          example: '1706823227.586179534'
        uuid:
          type: string
          description: UUID
          example: 93938a10-d032-4a9b-9425-092e58bffbf7
        item:
          $ref: '#/components/schemas/PolicyDTO'
        row:
          $ref: '#/components/schemas/RawMessageDTO'
        activity:
          $ref: '#/components/schemas/PolicyActivityDTO'
      required:
        - id
        - uuid
        - item
        - row
        - activity
    ToolOptionsDTO:
      type: object
      properties:
        uuid:
          type: string
          description: UUID
          example: 93938a10-d032-4a9b-9425-092e58bffbf7
        name:
          type: string
          description: Name
          example: Tool 16
        description:
          type: string
          description: Description
          example: Tool 16
        owner:
          type: string
          description: Owner
          example: >-
            did:hedera:testnet:8Go53QCUXZ4nzSQMyoWovWCxseogGTMLDiHg14Fkz4VN_0.0.4481265
        hash:
          type: string
          description: Hash
          example: 71ZWDSX2cUPsye4AuMUqXUhgk1XBDnpi4Ky1mtjYqYom
        toolTopicId:
          type: string
          description: Tool topic identifier
          example: 0.0.4481265
        tagsTopicId:
          type: string
          description: Tags topic identifier
          example: 0.0.4481265
      required:
        - uuid
        - name
        - description
        - owner
        - hash
        - toolTopicId
        - tagsTopicId
    ToolAnalyticsDTO:
      type: object
      properties:
        textSearch:
          type: string
          description: Text search
      required:
        - textSearch
    ToolDTO:
      type: object
      properties:
        id:
          type: string
          description: Identifier
          example: 667c240639282050117a1985
        topicId:
          type: string
          description: Topic identifier
          example: 0.0.4481265
        consensusTimestamp:
          type: string
          description: Message identifier
          example: '1706823227.586179534'
        owner:
          type: string
          description: Owner
          example: 0.0.1
        uuid:
          type: string
          description: UUID
          example: 93938a10-d032-4a9b-9425-092e58bffbf7
        status:
          type: string
          description: Status
          example: NEW
        statusReason:
          type: string
          description: Status
          example: Revoked
        lang:
          type: string
          description: Lang
          example: en-US
        responseType:
          type: string
          description: Response type
          example: str
        statusMessage:
          type: string
          description: Status message
        files:
          description: Files
          example: *ref_4
          type: array
          items:
            type: string
        topics:
          description: Topics
          example: *ref_5
          type: array
          items:
            type: string
        tokens:
          description: Tokens
          example: *ref_6
          type: array
          items:
            type: string
        sequenceNumber:
          type: number
          description: SequenceNumber
          example: 0
        type:
          type: string
          description: Type
          enum:
            - EVC-Document
            - VC-Document
            - DID-Document
            - Schema
            - schema-document
            - Policy
            - Instance-Policy
            - VP-Document
            - Standard Registry
            - Topic
            - Token
            - Module
            - Tool
            - Tag
            - Role-Document
            - Synchronization Event
            - Contract
            - Guardian-Role-Document
            - User-Permissions
            - Policy-Statistic
            - Policy-Label
            - Formula
          example: Tool
        action:
          type: string
          description: Action
          enum:
            - create-did-document
            - create-vc-document
            - create-policy
            - publish-policy
            - delete-policy
            - create-schema
            - publish-schema
            - delete-schema
            - create-topic
            - create-vp-document
            - publish-system-schema
            - Init
            - change-message-status
            - revoke-document
            - delete-document
            - token-issue
            - create-token
            - create-multi-policy
            - mint
            - publish-module
            - publish-tag
            - delete-tag
            - publish-tool
            - create-tool
            - create-contract
            - discontinue-policy
            - deferred-discontinue-policy
            - migrate-vc-document
            - migrate-vp-document
            - create-role
            - update-role
            - delete-role
            - set-role
            - publish-policy-statistic
            - create-assessment-document
            - publish-policy-label
            - create-label-document
            - publish-formula
          example: publish-tool
        options:
          $ref: '#/components/schemas/ToolOptionsDTO'
        analytics:
          $ref: '#/components/schemas/ToolAnalyticsDTO'
      required:
        - id
        - topicId
        - consensusTimestamp
        - owner
        - uuid
        - status
        - statusReason
        - lang
        - responseType
        - statusMessage
        - files
        - topics
        - tokens
        - sequenceNumber
        - type
        - action
        - options
        - analytics
    ToolActivityDTO:
      type: object
      properties:
        schemas:
          type: number
          description: Schemas
          example: 10
        policies:
          type: number
          description: Policies
          example: 10
      required:
        - schemas
        - policies
    ToolDetailsDTO:
      type: object
      properties:
        id:
          type: string
          description: Message identifier
          example: '1706823227.586179534'
        uuid:
          type: string
          description: UUID
          example: 93938a10-d032-4a9b-9425-092e58bffbf7
        item:
          $ref: '#/components/schemas/ToolDTO'
        row:
          $ref: '#/components/schemas/RawMessageDTO'
        activity:
          $ref: '#/components/schemas/ToolActivityDTO'
      required:
        - id
        - uuid
        - item
        - row
        - activity
    ModuleOptionsDTO:
      type: object
      properties:
        uuid:
          type: string
          description: UUID
          example: 93938a10-d032-4a9b-9425-092e58bffbf7
        name:
          type: string
          description: Name
          example: Grid module
        description:
          type: string
          description: Description
          example: Grid module
        owner:
          type: string
          description: Owner
          example: >-
            did:hedera:testnet:8Go53QCUXZ4nzSQMyoWovWCxseogGTMLDiHg14Fkz4VN_0.0.4481265
        moduleTopicId:
          type: string
          description: Module topic identifier
          example: 0.0.4481265
      required:
        - uuid
        - name
        - description
        - owner
        - moduleTopicId
    ModuleAnalyticsDTO:
      type: object
      properties:
        textSearch:
          type: string
          description: Text search
      required:
        - textSearch
    ModuleDTO:
      type: object
      properties:
        id:
          type: string
          description: Identifier
          example: 667c240639282050117a1985
        topicId:
          type: string
          description: Topic identifier
          example: 0.0.4481265
        consensusTimestamp:
          type: string
          description: Message identifier
          example: '1706823227.586179534'
        owner:
          type: string
          description: Owner
          example: 0.0.1
        uuid:
          type: string
          description: UUID
          example: 93938a10-d032-4a9b-9425-092e58bffbf7
        status:
          type: string
          description: Status
          example: NEW
        statusReason:
          type: string
          description: Status
          example: Revoked
        lang:
          type: string
          description: Lang
          example: en-US
        responseType:
          type: string
          description: Response type
          example: str
        statusMessage:
          type: string
          description: Status message
        files:
          description: Files
          example: *ref_4
          type: array
          items:
            type: string
        topics:
          description: Topics
          example: *ref_5
          type: array
          items:
            type: string
        tokens:
          description: Tokens
          example: *ref_6
          type: array
          items:
            type: string
        sequenceNumber:
          type: number
          description: SequenceNumber
          example: 0
        type:
          type: string
          description: Type
          enum:
            - EVC-Document
            - VC-Document
            - DID-Document
            - Schema
            - schema-document
            - Policy
            - Instance-Policy
            - VP-Document
            - Standard Registry
            - Topic
            - Token
            - Module
            - Tool
            - Tag
            - Role-Document
            - Synchronization Event
            - Contract
            - Guardian-Role-Document
            - User-Permissions
            - Policy-Statistic
            - Policy-Label
            - Formula
          example: Module
        action:
          type: string
          description: Action
          enum:
            - create-did-document
            - create-vc-document
            - create-policy
            - publish-policy
            - delete-policy
            - create-schema
            - publish-schema
            - delete-schema
            - create-topic
            - create-vp-document
            - publish-system-schema
            - Init
            - change-message-status
            - revoke-document
            - delete-document
            - token-issue
            - create-token
            - create-multi-policy
            - mint
            - publish-module
            - publish-tag
            - delete-tag
            - publish-tool
            - create-tool
            - create-contract
            - discontinue-policy
            - deferred-discontinue-policy
            - migrate-vc-document
            - migrate-vp-document
            - create-role
            - update-role
            - delete-role
            - set-role
            - publish-policy-statistic
            - create-assessment-document
            - publish-policy-label
            - create-label-document
            - publish-formula
          example: publish-module
        options:
          $ref: '#/components/schemas/ModuleOptionsDTO'
        analytics:
          $ref: '#/components/schemas/ModuleAnalyticsDTO'
      required:
        - id
        - topicId
        - consensusTimestamp
        - owner
        - uuid
        - status
        - statusReason
        - lang
        - responseType
        - statusMessage
        - files
        - topics
        - tokens
        - sequenceNumber
        - type
        - action
        - options
        - analytics
    ModuleDetailsDTO:
      type: object
      properties:
        id:
          type: string
          description: Message identifier
          example: '1706823227.586179534'
        uuid:
          type: string
          description: UUID
          example: 93938a10-d032-4a9b-9425-092e58bffbf7
        item:
          $ref: '#/components/schemas/ModuleDTO'
        row:
          $ref: '#/components/schemas/RawMessageDTO'
      required:
        - id
        - uuid
        - item
        - row
    SchemaOptionsDTO:
      type: object
      properties:
        name:
          type: string
          description: Name
          example: Monitoring report
        description:
          type: string
          description: Description
          example: Monitoring report schema
        entity:
          type: string
          description: Entity
          example: VC
        owner:
          type: string
          description: Owner
          example: >-
            did:hedera:testnet:8Go53QCUXZ4nzSQMyoWovWCxseogGTMLDiHg14Fkz4VN_0.0.4481265
        uuid:
          type: string
          description: UUID
          example: 93938a10-d032-4a9b-9425-092e58bffbf7
        version:
          type: string
          description: Version
          example: 1.0.0
        codeVersion:
          type: string
          description: Code version
          example: 1.0.0
        relationships:
          description: Relationships
          example:
            - '1706823227.586179534'
          type: array
          items:
            type: string
      required:
        - name
        - description
        - entity
        - owner
        - uuid
        - version
        - codeVersion
        - relationships
    SchemaGridDTO:
      type: object
      properties:
        id:
          type: string
          description: Identifier
          example: 667c240639282050117a1985
        topicId:
          type: string
          description: Topic identifier
          example: 0.0.4481265
        consensusTimestamp:
          type: string
          description: Message identifier
          example: '1706823227.586179534'
        owner:
          type: string
          description: Owner
          example: 0.0.1
        uuid:
          type: string
          description: UUID
          example: 93938a10-d032-4a9b-9425-092e58bffbf7
        status:
          type: string
          description: Status
          example: NEW
        statusReason:
          type: string
          description: Status
          example: Revoked
        lang:
          type: string
          description: Lang
          example: en-US
        responseType:
          type: string
          description: Response type
          example: str
        statusMessage:
          type: string
          description: Status message
        files:
          description: Files
          example: *ref_4
          type: array
          items:
            type: string
        topics:
          description: Topics
          example: *ref_5
          type: array
          items:
            type: string
        tokens:
          description: Tokens
          example: *ref_6
          type: array
          items:
            type: string
        sequenceNumber:
          type: number
          description: SequenceNumber
          example: 0
        type:
          type: string
          description: Type
          enum:
            - EVC-Document
            - VC-Document
            - DID-Document
            - Schema
            - schema-document
            - Policy
            - Instance-Policy
            - VP-Document
            - Standard Registry
            - Topic
            - Token
            - Module
            - Tool
            - Tag
            - Role-Document
            - Synchronization Event
            - Contract
            - Guardian-Role-Document
            - User-Permissions
            - Policy-Statistic
            - Policy-Label
            - Formula
          example: Schema
        action:
          type: string
          description: Action
          enum:
            - create-did-document
            - create-vc-document
            - create-policy
            - publish-policy
            - delete-policy
            - create-schema
            - publish-schema
            - delete-schema
            - create-topic
            - create-vp-document
            - publish-system-schema
            - Init
            - change-message-status
            - revoke-document
            - delete-document
            - token-issue
            - create-token
            - create-multi-policy
            - mint
            - publish-module
            - publish-tag
            - delete-tag
            - publish-tool
            - create-tool
            - create-contract
            - discontinue-policy
            - deferred-discontinue-policy
            - migrate-vc-document
            - migrate-vp-document
            - create-role
            - update-role
            - delete-role
            - set-role
            - publish-policy-statistic
            - create-assessment-document
            - publish-policy-label
            - create-label-document
            - publish-formula
          example: publish-schema
        options:
          $ref: '#/components/schemas/SchemaOptionsDTO'
      required:
        - id
        - topicId
        - consensusTimestamp
        - owner
        - uuid
        - status
        - statusReason
        - lang
        - responseType
        - statusMessage
        - files
        - topics
        - tokens
        - sequenceNumber
        - type
        - action
        - options
    ChildSchemaDTO:
      type: object
      properties:
        id:
          type: string
          description: Message identifier
          example: '1706823227.586179534'
        name:
          type: string
          description: Name
          example: Project Details
      required:
        - id
        - name
    SchemaAnalyticsDTO:
      type: object
      properties:
        policyIds:
          description: Policy message identifiers
          example:
            - '1706823227.586179534'
          type: array
          items:
            type: string
        childSchemas:
          $ref: '#/components/schemas/ChildSchemaDTO'
        properties:
          description: Schema properties
          example:
            - ActivityImpactModule.projectScope
          type: array
          items:
            type: string
        textSearch:
          type: string
          description: Text search
      required:
        - policyIds
        - childSchemas
        - properties
        - textSearch
    SchemaDetailsItemDTO:
      type: object
      properties:
        id:
          type: string
          description: Identifier
          example: 667c240639282050117a1985
        topicId:
          type: string
          description: Topic identifier
          example: 0.0.4481265
        consensusTimestamp:
          type: string
          description: Message identifier
          example: '1706823227.586179534'
        owner:
          type: string
          description: Owner
          example: 0.0.1
        uuid:
          type: string
          description: UUID
          example: 93938a10-d032-4a9b-9425-092e58bffbf7
        status:
          type: string
          description: Status
          example: NEW
        statusReason:
          type: string
          description: Status
          example: Revoked
        lang:
          type: string
          description: Lang
          example: en-US
        responseType:
          type: string
          description: Response type
          example: str
        statusMessage:
          type: string
          description: Status message
        files:
          description: Files
          example: *ref_4
          type: array
          items:
            type: string
        topics:
          description: Topics
          example: *ref_5
          type: array
          items:
            type: string
        tokens:
          description: Tokens
          example: *ref_6
          type: array
          items:
            type: string
        sequenceNumber:
          type: number
          description: SequenceNumber
          example: 0
        type:
          type: string
          description: Type
          enum:
            - EVC-Document
            - VC-Document
            - DID-Document
            - Schema
            - schema-document
            - Policy
            - Instance-Policy
            - VP-Document
            - Standard Registry
            - Topic
            - Token
            - Module
            - Tool
            - Tag
            - Role-Document
            - Synchronization Event
            - Contract
            - Guardian-Role-Document
            - User-Permissions
            - Policy-Statistic
            - Policy-Label
            - Formula
          example: Schema
        action:
          type: string
          description: Action
          enum:
            - create-did-document
            - create-vc-document
            - create-policy
            - publish-policy
            - delete-policy
            - create-schema
            - publish-schema
            - delete-schema
            - create-topic
            - create-vp-document
            - publish-system-schema
            - Init
            - change-message-status
            - revoke-document
            - delete-document
            - token-issue
            - create-token
            - create-multi-policy
            - mint
            - publish-module
            - publish-tag
            - delete-tag
            - publish-tool
            - create-tool
            - create-contract
            - discontinue-policy
            - deferred-discontinue-policy
            - migrate-vc-document
            - migrate-vp-document
            - create-role
            - update-role
            - delete-role
            - set-role
            - publish-policy-statistic
            - create-assessment-document
            - publish-policy-label
            - create-label-document
            - publish-formula
          example: publish-schema
        options:
          $ref: '#/components/schemas/SchemaOptionsDTO'
        analytics:
          $ref: '#/components/schemas/SchemaAnalyticsDTO'
        documents:
          type: array
          description: Documents
          items:
            type: string
          example:
            - >-
              {"$id":"#d0e99e70-3511-486668e-bf6f-10041e9a0cb7669080&1.0.0","$comment":"{
              \"@id\": \"#d0e99e70-3511-486668e-bf6f-10041e9a0cb7669080&1.0.0\",
              \"term\": \"d0e99e70-3511-486668e-bf6f-10041e9a0cb7669080&1.0.0\"
              }","title":"tagSchemaAPI339404","description":"tagSchemaAPI339404","type":"object","properties":{"@context":{"oneOf":[{"type":"string"},{"type":"array","items":{"type":"string"}}],"readOnly":true},"type":{"oneOf":[{"type":"string"},{"type":"array","items":{"type":"string"}}],"readOnly":true},"id":{"type":"string","readOnly":true}},"required":["@context","type"],"additionalProperties":false,"$defs":{}}
            - >-
              {"@context":{"@version":1.1,"@vocab":"https://w3id.org/traceability/#undefinedTerm","id":"@id","type":"@type","d0e99e70-3511-486668e-bf6f-10041e9a0cb7669080&1.0.0":{"@id":"#d0e99e70-3511-486668e-bf6f-10041e9a0cb7669080&1.0.0","@context":{}}}}
      required:
        - id
        - topicId
        - consensusTimestamp
        - owner
        - uuid
        - status
        - statusReason
        - lang
        - responseType
        - statusMessage
        - files
        - topics
        - tokens
        - sequenceNumber
        - type
        - action
        - options
        - analytics
        - documents
    SchemaActivityDTO:
      type: object
      properties:
        vcs:
          type: number
          description: VCs
          example: 10
        vps:
          type: number
          description: VPs
          example: 10
      required:
        - vcs
        - vps
    SchemaDetailsDTO:
      type: object
      properties:
        id:
          type: string
          description: Message identifier
          example: '1706823227.586179534'
        uuid:
          type: string
          description: UUID
          example: 93938a10-d032-4a9b-9425-092e58bffbf7
        item:
          $ref: '#/components/schemas/SchemaDetailsItemDTO'
        row:
          $ref: '#/components/schemas/RawMessageDTO'
        activity:
          $ref: '#/components/schemas/SchemaActivityDTO'
      required:
        - id
        - uuid
        - item
        - row
        - activity
    SchemaTreeNodeDataDTO:
      type: object
      properties:
        id:
          type: string
          description: Message identifier
          example: '1706823227.586179534'
        color:
          type: string
          description: Color
          example: '#FFFFFF'
      required:
        - id
        - color
    SchemaTreeNodeDTO:
      type: object
      properties:
        label:
          type: string
          description: Label
          example: Monitoring Report
        expanded:
          type: boolean
          description: Expanded
          example: true
        data:
          $ref: '#/components/schemas/SchemaTreeNodeDataDTO'
        children:
          type: object
          description: Schema tree node children
      required:
        - label
        - expanded
        - data
        - children
    SchemaTreeDTO:
      type: object
      properties:
        id:
          type: string
          description: Message identifier
          example: '1706823227.586179534'
        item:
          $ref: '#/components/schemas/SchemaGridDTO'
        root:
          $ref: '#/components/schemas/SchemaTreeNodeDTO'
      required:
        - id
        - item
        - root
    TokenDTO:
      type: object
      properties:
        id:
          type: string
          description: Identifier
          example: 667c240639282050117a1985
        tokenId:
          type: string
          description: Token identifier
          example: 0.0.4481265
        status:
          type: string
          description: Status
          example: UPDATED
        lastUpdate:
          type: number
          description: Last update
          example: 1716755852055
        serialNumber:
          type: number
          description: Serial number
          example: 1
        hasNext:
          type: boolean
          description: Has next
          example: false
        name:
          type: string
          description: Name
          example: iRec Token
        symbol:
          type: string
          description: Symbol
          example: iRec
        type:
          type: string
          description: Symbol
          enum:
            - NON_FUNGIBLE_UNIQUE
            - FUNGIBLE_COMMON
        treasury:
          type: string
          description: Treasury
          example: 0.0.1
        memo:
          type: string
          description: Memo
          example: 0.0.2952745
        totalSupply:
          type: object
          description: Total supply
          example: '77'
        decimals:
          type: string
          description: Decimals
          example: '2'
      required:
        - id
        - tokenId
        - status
        - lastUpdate
        - serialNumber
        - hasNext
        - name
        - symbol
        - type
        - treasury
        - memo
        - totalSupply
        - decimals
    VPOptionsDTO:
      type: object
      properties:
        issuer:
          type: string
          description: Issuer
          example: >-
            did:hedera:testnet:8Go53QCUXZ4nzSQMyoWovWCxseogGTMLDiHg14Fkz4VN_0.0.4481265
        relationships:
          description: Relationships
          example:
            - '1706823227.586179534'
          type: array
          items:
            type: string
      required:
        - issuer
        - relationships
    VPAnalyticsDTO:
      type: object
      properties:
        schemaIds:
          description: Schema message identifiers
          example:
            - '1706823227.586179534'
          type: array
          items:
            type: string
        schemaNames:
          description: Schema names
          example:
            - Monitoring Report
          type: array
          items:
            type: string
        policyId:
          type: string
          description: Policy message identifier
          example: '1706823227.586179534'
        textSearch:
          type: string
          description: Text search
        issuer:
          type: string
          description: Document issuer
        tokenId:
          type: string
          description: Token ID
        tokenAmount:
          type: string
          description: Token amount
        labelName:
          type: string
          description: Label name
        labels:
          description: Label IDs
          type: array
          items:
            type: string
      required:
        - schemaIds
        - schemaNames
        - policyId
        - textSearch
        - issuer
        - tokenId
        - tokenAmount
        - labelName
        - labels
    VPDetailsItemDTO:
      type: object
      properties:
        id:
          type: string
          description: Identifier
          example: 667c240639282050117a1985
        topicId:
          type: string
          description: Topic identifier
          example: 0.0.4481265
        consensusTimestamp:
          type: string
          description: Message identifier
          example: '1706823227.586179534'
        owner:
          type: string
          description: Owner
          example: 0.0.1
        uuid:
          type: string
          description: UUID
          example: 93938a10-d032-4a9b-9425-092e58bffbf7
        status:
          type: string
          description: Status
          example: NEW
        statusReason:
          type: string
          description: Status
          example: Revoked
        lang:
          type: string
          description: Lang
          example: en-US
        responseType:
          type: string
          description: Response type
          example: str
        statusMessage:
          type: string
          description: Status message
        files:
          description: Files
          example: *ref_4
          type: array
          items:
            type: string
        topics:
          description: Topics
          example: *ref_5
          type: array
          items:
            type: string
        tokens:
          description: Tokens
          example: *ref_6
          type: array
          items:
            type: string
        sequenceNumber:
          type: number
          description: SequenceNumber
          example: 0
        type:
          type: string
          description: Type
          enum:
            - EVC-Document
            - VC-Document
            - DID-Document
            - Schema
            - schema-document
            - Policy
            - Instance-Policy
            - VP-Document
            - Standard Registry
            - Topic
            - Token
            - Module
            - Tool
            - Tag
            - Role-Document
            - Synchronization Event
            - Contract
            - Guardian-Role-Document
            - User-Permissions
            - Policy-Statistic
            - Policy-Label
            - Formula
          example: VP-Document
        action:
          type: string
          description: Action
          enum:
            - create-did-document
            - create-vc-document
            - create-policy
            - publish-policy
            - delete-policy
            - create-schema
            - publish-schema
            - delete-schema
            - create-topic
            - create-vp-document
            - publish-system-schema
            - Init
            - change-message-status
            - revoke-document
            - delete-document
            - token-issue
            - create-token
            - create-multi-policy
            - mint
            - publish-module
            - publish-tag
            - delete-tag
            - publish-tool
            - create-tool
            - create-contract
            - discontinue-policy
            - deferred-discontinue-policy
            - migrate-vc-document
            - migrate-vp-document
            - create-role
            - update-role
            - delete-role
            - set-role
            - publish-policy-statistic
            - create-assessment-document
            - publish-policy-label
            - create-label-document
            - publish-formula
          example: create-vp-document
        options:
          $ref: '#/components/schemas/VPOptionsDTO'
        analytics:
          $ref: '#/components/schemas/VPAnalyticsDTO'
        documents:
          type: array
          description: Documents
          items:
            type: string
          example:
            - >-
              "{"id":"urn:uuid:2c374b67-fda5-4023-97c2-c0782624573f","type":["VerifiablePresentation"],"@context":["https://www.w3.org/2018/credentials/v1"],"verifiableCredential":[{"id":"urn:uuid:ff0aecbd-d358-4e5b-b99b-7a87ba38a3b2","type":["VerifiableCredential"],"issuer":"did:hedera:testnet:C5YaWT128KGmtivag99VbSeKrzxP8P8H7FbL2KQ9VQEB_0.0.1533438","issuanceDate":"2024-02-06T05:40:37.795Z","@context":["https://www.w3.org/2018/credentials/v1","ipfs://bafkreib6arvz7hltf2yqoyb7iqlkrojur7lqqcsuuhvcfvyrtkncm6pqhi"],"credentialSubject":[{"finalMintAmount":5,"policyId":"65bc691d2ae9d0f1ef2db3bc","ref":"urn:uuid:11b1ad6f-8b4f-4d61-a63a-cc9e6532625f","@context":["ipfs://bafkreib6arvz7hltf2yqoyb7iqlkrojur7lqqcsuuhvcfvyrtkncm6pqhi"],"id":"urn:uuid:5d253a1d-456a-4fb1-8b45-257e1db2e668","type":"601a68c4-66c3-407c-bc88-1b5841e6d1da&1.0.0"}],"proof":{"type":"Ed25519Signature2018","created":"2024-02-06T05:40:37Z","verificationMethod":"did:hedera:testnet:C5YaWT128KGmtivag99VbSeKrzxP8P8H7FbL2KQ9VQEB_0.0.1533438#did-root-key","proofPurpose":"assertionMethod","jws":"eyJhbGciOiJFZERTQSIsImI2NCI6ZmFsc2UsImNyaXQiOlsiYjY0Il19..UvTeKVUVUxH1SFNNoyu_VXf4kFqDIFzFPJaaq5adiSHrBePLQMQv7dM_Fq23z7UGHSmXlodBen1Ujcdi-am5DQ"}},{"id":"urn:uuid:b76fbd72-48b7-45fb-b152-7ec13d11eafb","type":["VerifiableCredential"],"issuer":"did:hedera:testnet:C5YaWT128KGmtivag99VbSeKrzxP8P8H7FbL2KQ9VQEB_0.0.1533438","issuanceDate":"2024-02-06T05:40:45.066Z","@context":["https://www.w3.org/2018/credentials/v1","ipfs://bafkreigd6nhj5auxobzu4qzlakzcaizh6wux2gq43qft4rwpri7msn2geu"],"credentialSubject":[{"date":"2024-02-06T05:40:45.021Z","tokenId":"0.0.1621155","amount":"5","@context":["ipfs://bafkreigd6nhj5auxobzu4qzlakzcaizh6wux2gq43qft4rwpri7msn2geu"],"type":"MintToken"}],"proof":{"type":"Ed25519Signature2018","created":"2024-02-06T05:40:45Z","verificationMethod":"did:hedera:testnet:C5YaWT128KGmtivag99VbSeKrzxP8P8H7FbL2KQ9VQEB_0.0.1533438#did-root-key","proofPurpose":"assertionMethod","jws":"eyJhbGciOiJFZERTQSIsImI2NCI6ZmFsc2UsImNyaXQiOlsiYjY0Il19..5hWYO3NA0Q9zI0oS1lLOpofQI-DTQVM0sd4GUQV-UUSlBug3EgYYBm7247LCzlCRt9VpYsUh7SxIrsgHzsSRDA"}}],"proof":{"type":"Ed25519Signature2018","created":"2024-02-06T05:40:45Z","verificationMethod":"did:hedera:testnet:C5YaWT128KGmtivag99VbSeKrzxP8P8H7FbL2KQ9VQEB_0.0.1533438#did-root-key","proofPurpose":"authentication","challenge":"123","jws":"eyJhbGciOiJFZERTQSIsImI2NCI6ZmFsc2UsImNyaXQiOlsiYjY0Il19..Mu5BaQ34idnqG6d-aMqufQOXcuWHMkv6N9Z2zhBi9Yfd7jU9FFkwi-Xjyf-Kastr7vVWBNLwGxB-bPRf4UEHAg"}}"
      required:
        - id
        - topicId
        - consensusTimestamp
        - owner
        - uuid
        - status
        - statusReason
        - lang
        - responseType
        - statusMessage
        - files
        - topics
        - tokens
        - sequenceNumber
        - type
        - action
        - options
        - analytics
        - documents
    TokenDetailsDTO:
      type: object
      properties:
        id:
          type: string
          description: Message identifier
          example: '1706823227.586179534'
        row:
          $ref: '#/components/schemas/TokenDTO'
        labels:
          type: array
          items:
            $ref: '#/components/schemas/VPDetailsItemDTO'
      required:
        - id
        - row
        - labels
    RoleOptionsDTO:
      type: object
      properties:
        role:
          type: string
          description: Role
          example: Registrant
        group:
          type: string
          description: Role
          example: Registrants
        issuer:
          type: string
          description: Issuer
          example: >-
            did:hedera:testnet:8Go53QCUXZ4nzSQMyoWovWCxseogGTMLDiHg14Fkz4VN_0.0.4481265
      required:
        - role
        - group
        - issuer
    RoleAnalyticsDTO:
      type: object
      properties:
        policyId:
          type: string
          description: Policy message identifier
          example: '1706823227.586179534'
        textSearch:
          type: string
          description: Text search
      required:
        - policyId
        - textSearch
    RoleDTO:
      type: object
      properties:
        id:
          type: string
          description: Identifier
          example: 667c240639282050117a1985
        topicId:
          type: string
          description: Topic identifier
          example: 0.0.4481265
        consensusTimestamp:
          type: string
          description: Message identifier
          example: '1706823227.586179534'
        owner:
          type: string
          description: Owner
          example: 0.0.1
        uuid:
          type: string
          description: UUID
          example: 93938a10-d032-4a9b-9425-092e58bffbf7
        status:
          type: string
          description: Status
          example: NEW
        statusReason:
          type: string
          description: Status
          example: Revoked
        lang:
          type: string
          description: Lang
          example: en-US
        responseType:
          type: string
          description: Response type
          example: str
        statusMessage:
          type: string
          description: Status message
        files:
          description: Files
          example: *ref_4
          type: array
          items:
            type: string
        topics:
          description: Topics
          example: *ref_5
          type: array
          items:
            type: string
        tokens:
          description: Tokens
          example: *ref_6
          type: array
          items:
            type: string
        sequenceNumber:
          type: number
          description: SequenceNumber
          example: 0
        type:
          type: string
          description: Type
          enum:
            - EVC-Document
            - VC-Document
            - DID-Document
            - Schema
            - schema-document
            - Policy
            - Instance-Policy
            - VP-Document
            - Standard Registry
            - Topic
            - Token
            - Module
            - Tool
            - Tag
            - Role-Document
            - Synchronization Event
            - Contract
            - Guardian-Role-Document
            - User-Permissions
            - Policy-Statistic
            - Policy-Label
            - Formula
          example: Role-Document
        action:
          type: string
          description: Action
          enum:
            - create-did-document
            - create-vc-document
            - create-policy
            - publish-policy
            - delete-policy
            - create-schema
            - publish-schema
            - delete-schema
            - create-topic
            - create-vp-document
            - publish-system-schema
            - Init
            - change-message-status
            - revoke-document
            - delete-document
            - token-issue
            - create-token
            - create-multi-policy
            - mint
            - publish-module
            - publish-tag
            - delete-tag
            - publish-tool
            - create-tool
            - create-contract
            - discontinue-policy
            - deferred-discontinue-policy
            - migrate-vc-document
            - migrate-vp-document
            - create-role
            - update-role
            - delete-role
            - set-role
            - publish-policy-statistic
            - create-assessment-document
            - publish-policy-label
            - create-label-document
            - publish-formula
          example: create-vc-document
        options:
          $ref: '#/components/schemas/RoleOptionsDTO'
        analytics:
          $ref: '#/components/schemas/RoleAnalyticsDTO'
      required:
        - id
        - topicId
        - consensusTimestamp
        - owner
        - uuid
        - status
        - statusReason
        - lang
        - responseType
        - statusMessage
        - files
        - topics
        - tokens
        - sequenceNumber
        - type
        - action
        - options
        - analytics
    RoleActivityDTO:
      type: object
      properties:
        vcs:
          type: number
          description: VCs
          example: 10
      required:
        - vcs
    RoleDetailsDTO:
      type: object
      properties:
        id:
          type: string
          description: Message identifier
          example: '1706823227.586179534'
        uuid:
          type: string
          description: UUID
          example: 93938a10-d032-4a9b-9425-092e58bffbf7
        item:
          $ref: '#/components/schemas/RoleDTO'
        row:
          $ref: '#/components/schemas/RawMessageDTO'
        activity:
          $ref: '#/components/schemas/RoleActivityDTO'
      required:
        - id
        - uuid
        - item
        - row
        - activity
    StatisticOptionsDTO:
      type: object
      properties:
        uuid:
          type: string
          description: UUID
          example: 93938a10-d032-4a9b-9425-092e58bffbf7
        name:
          type: string
          description: Name
          example: Label Name
        description:
          type: string
          description: Description
          example: Label Description
        owner:
          type: string
          description: Owner
          example: >-
            did:hedera:testnet:8Go53QCUXZ4nzSQMyoWovWCxseogGTMLDiHg14Fkz4VN_0.0.4481265
        policyTopicId:
          type: string
          description: Policy topic identifier
          example: 0.0.4481265
        policyInstanceTopicId:
          type: string
          description: Policy instance topic identifier
          example: 0.0.4481265
      required:
        - uuid
        - name
        - description
        - owner
        - policyTopicId
        - policyInstanceTopicId
    StatisticAnalyticsDTO:
      type: object
      properties: {}
    StatisticDTO:
      type: object
      properties:
        id:
          type: string
          description: Identifier
          example: 667c240639282050117a1985
        topicId:
          type: string
          description: Topic identifier
          example: 0.0.4481265
        consensusTimestamp:
          type: string
          description: Message identifier
          example: '1706823227.586179534'
        owner:
          type: string
          description: Owner
          example: 0.0.1
        uuid:
          type: string
          description: UUID
          example: 93938a10-d032-4a9b-9425-092e58bffbf7
        status:
          type: string
          description: Status
          example: NEW
        statusReason:
          type: string
          description: Status
          example: Revoked
        lang:
          type: string
          description: Lang
          example: en-US
        responseType:
          type: string
          description: Response type
          example: str
        statusMessage:
          type: string
          description: Status message
        files:
          description: Files
          example: *ref_4
          type: array
          items:
            type: string
        topics:
          description: Topics
          example: *ref_5
          type: array
          items:
            type: string
        tokens:
          description: Tokens
          example: *ref_6
          type: array
          items:
            type: string
        sequenceNumber:
          type: number
          description: SequenceNumber
          example: 0
        type:
          type: string
          description: Type
          enum:
            - EVC-Document
            - VC-Document
            - DID-Document
            - Schema
            - schema-document
            - Policy
            - Instance-Policy
            - VP-Document
            - Standard Registry
            - Topic
            - Token
            - Module
            - Tool
            - Tag
            - Role-Document
            - Synchronization Event
            - Contract
            - Guardian-Role-Document
            - User-Permissions
            - Policy-Statistic
            - Policy-Label
            - Formula
          example: Policy-Label
        action:
          type: string
          description: Action
          enum:
            - create-did-document
            - create-vc-document
            - create-policy
            - publish-policy
            - delete-policy
            - create-schema
            - publish-schema
            - delete-schema
            - create-topic
            - create-vp-document
            - publish-system-schema
            - Init
            - change-message-status
            - revoke-document
            - delete-document
            - token-issue
            - create-token
            - create-multi-policy
            - mint
            - publish-module
            - publish-tag
            - delete-tag
            - publish-tool
            - create-tool
            - create-contract
            - discontinue-policy
            - deferred-discontinue-policy
            - migrate-vc-document
            - migrate-vp-document
            - create-role
            - update-role
            - delete-role
            - set-role
            - publish-policy-statistic
            - create-assessment-document
            - publish-policy-label
            - create-label-document
            - publish-formula
          example: publish-policy-label
        options:
          $ref: '#/components/schemas/StatisticOptionsDTO'
        analytics:
          $ref: '#/components/schemas/StatisticAnalyticsDTO'
      required:
        - id
        - topicId
        - consensusTimestamp
        - owner
        - uuid
        - status
        - statusReason
        - lang
        - responseType
        - statusMessage
        - files
        - topics
        - tokens
        - sequenceNumber
        - type
        - action
        - options
        - analytics
    StatisticActivityDTO:
      type: object
      properties:
        schemas:
          type: number
          description: Schemas
          example: 10
        vcs:
          type: number
          description: VCs
          example: 10
      required:
        - schemas
        - vcs
    StatisticDetailsDTO:
      type: object
      properties:
        id:
          type: string
          description: Message identifier
          example: '1706823227.586179534'
        uuid:
          type: string
          description: UUID
          example: 93938a10-d032-4a9b-9425-092e58bffbf7
        item:
          $ref: '#/components/schemas/StatisticDTO'
        row:
          $ref: '#/components/schemas/RawMessageDTO'
        activity:
          $ref: '#/components/schemas/StatisticActivityDTO'
      required:
        - id
        - uuid
        - item
        - row
        - activity
    VCOptionsDTO:
      type: object
      properties:
        issuer:
          type: string
          description: Issuer
          example: >-
            did:hedera:testnet:8Go53QCUXZ4nzSQMyoWovWCxseogGTMLDiHg14Fkz4VN_0.0.4481265
        relationships:
          description: Relationships
          example:
            - '1706823227.586179534'
          type: array
          items:
            type: string
        documentStatus:
          type: string
          description: Document status
          example: Approved
        encodedData:
          type: boolean
          description: Encoded EVC data
      required:
        - issuer
        - relationships
        - documentStatus
        - encodedData
    VCAnalyticsDTO:
      type: object
      properties:
        policyId:
          type: string
          description: Policy message identifier
          example: '1706823227.586179534'
        schemaId:
          type: string
          description: Schema message identifier
          example: '1706823227.586179534'
        schemaName:
          type: string
          description: Schema name
          example: Monitoring Report
        textSearch:
          type: string
          description: Text search
      required:
        - policyId
        - schemaId
        - schemaName
        - textSearch
    VCGridDTO:
      type: object
      properties:
        id:
          type: string
          description: Identifier
          example: 667c240639282050117a1985
        topicId:
          type: string
          description: Topic identifier
          example: 0.0.4481265
        consensusTimestamp:
          type: string
          description: Message identifier
          example: '1706823227.586179534'
        owner:
          type: string
          description: Owner
          example: 0.0.1
        uuid:
          type: string
          description: UUID
          example: 93938a10-d032-4a9b-9425-092e58bffbf7
        status:
          type: string
          description: Status
          example: NEW
        statusReason:
          type: string
          description: Status
          example: Revoked
        lang:
          type: string
          description: Lang
          example: en-US
        responseType:
          type: string
          description: Response type
          example: str
        statusMessage:
          type: string
          description: Status message
        files:
          description: Files
          example: *ref_4
          type: array
          items:
            type: string
        topics:
          description: Topics
          example: *ref_5
          type: array
          items:
            type: string
        tokens:
          description: Tokens
          example: *ref_6
          type: array
          items:
            type: string
        sequenceNumber:
          type: number
          description: SequenceNumber
          example: 0
        type:
          type: string
          description: Type
          enum:
            - EVC-Document
            - VC-Document
            - DID-Document
            - Schema
            - schema-document
            - Policy
            - Instance-Policy
            - VP-Document
            - Standard Registry
            - Topic
            - Token
            - Module
            - Tool
            - Tag
            - Role-Document
            - Synchronization Event
            - Contract
            - Guardian-Role-Document
            - User-Permissions
            - Policy-Statistic
            - Policy-Label
            - Formula
          example: VC-Document
        action:
          type: string
          description: Action
          enum:
            - create-did-document
            - create-vc-document
            - create-policy
            - publish-policy
            - delete-policy
            - create-schema
            - publish-schema
            - delete-schema
            - create-topic
            - create-vp-document
            - publish-system-schema
            - Init
            - change-message-status
            - revoke-document
            - delete-document
            - token-issue
            - create-token
            - create-multi-policy
            - mint
            - publish-module
            - publish-tag
            - delete-tag
            - publish-tool
            - create-tool
            - create-contract
            - discontinue-policy
            - deferred-discontinue-policy
            - migrate-vc-document
            - migrate-vp-document
            - create-role
            - update-role
            - delete-role
            - set-role
            - publish-policy-statistic
            - create-assessment-document
            - publish-policy-label
            - create-label-document
            - publish-formula
          example: create-vc-document
        options:
          $ref: '#/components/schemas/VCOptionsDTO'
        analytics:
          $ref: '#/components/schemas/VCAnalyticsDTO'
      required:
        - id
        - topicId
        - consensusTimestamp
        - owner
        - uuid
        - status
        - statusReason
        - lang
        - responseType
        - statusMessage
        - files
        - topics
        - tokens
        - sequenceNumber
        - type
        - action
        - options
        - analytics
    LabelOptionsDTO:
      type: object
      properties:
        uuid:
          type: string
          description: UUID
          example: 93938a10-d032-4a9b-9425-092e58bffbf7
        name:
          type: string
          description: Name
          example: Label Name
        description:
          type: string
          description: Description
          example: Label Description
        owner:
          type: string
          description: Owner
          example: >-
            did:hedera:testnet:8Go53QCUXZ4nzSQMyoWovWCxseogGTMLDiHg14Fkz4VN_0.0.4481265
        policyTopicId:
          type: string
          description: Policy topic identifier
          example: 0.0.4481265
        policyInstanceTopicId:
          type: string
          description: Policy instance topic identifier
          example: 0.0.4481265
      required:
        - uuid
        - name
        - description
        - owner
        - policyTopicId
        - policyInstanceTopicId
    LabelAnalyticsDTO:
      type: object
      properties:
        textSearch:
          type: string
          description: Text search
        owner:
          type: string
          description: Owner
          example: >-
            did:hedera:testnet:8Go53QCUXZ4nzSQMyoWovWCxseogGTMLDiHg14Fkz4VN_0.0.4481265
        config:
          type: object
          description: Label Config
      required:
        - textSearch
        - owner
        - config
    LabelDTO:
      type: object
      properties:
        id:
          type: string
          description: Identifier
          example: 667c240639282050117a1985
        topicId:
          type: string
          description: Topic identifier
          example: 0.0.4481265
        consensusTimestamp:
          type: string
          description: Message identifier
          example: '1706823227.586179534'
        owner:
          type: string
          description: Owner
          example: 0.0.1
        uuid:
          type: string
          description: UUID
          example: 93938a10-d032-4a9b-9425-092e58bffbf7
        status:
          type: string
          description: Status
          example: NEW
        statusReason:
          type: string
          description: Status
          example: Revoked
        lang:
          type: string
          description: Lang
          example: en-US
        responseType:
          type: string
          description: Response type
          example: str
        statusMessage:
          type: string
          description: Status message
        files:
          description: Files
          example: *ref_4
          type: array
          items:
            type: string
        topics:
          description: Topics
          example: *ref_5
          type: array
          items:
            type: string
        tokens:
          description: Tokens
          example: *ref_6
          type: array
          items:
            type: string
        sequenceNumber:
          type: number
          description: SequenceNumber
          example: 0
        type:
          type: string
          description: Type
          enum:
            - EVC-Document
            - VC-Document
            - DID-Document
            - Schema
            - schema-document
            - Policy
            - Instance-Policy
            - VP-Document
            - Standard Registry
            - Topic
            - Token
            - Module
            - Tool
            - Tag
            - Role-Document
            - Synchronization Event
            - Contract
            - Guardian-Role-Document
            - User-Permissions
            - Policy-Statistic
            - Policy-Label
            - Formula
          example: Policy-Label
        action:
          type: string
          description: Action
          enum:
            - create-did-document
            - create-vc-document
            - create-policy
            - publish-policy
            - delete-policy
            - create-schema
            - publish-schema
            - delete-schema
            - create-topic
            - create-vp-document
            - publish-system-schema
            - Init
            - change-message-status
            - revoke-document
            - delete-document
            - token-issue
            - create-token
            - create-multi-policy
            - mint
            - publish-module
            - publish-tag
            - delete-tag
            - publish-tool
            - create-tool
            - create-contract
            - discontinue-policy
            - deferred-discontinue-policy
            - migrate-vc-document
            - migrate-vp-document
            - create-role
            - update-role
            - delete-role
            - set-role
            - publish-policy-statistic
            - create-assessment-document
            - publish-policy-label
            - create-label-document
            - publish-formula
          example: publish-policy-label
        options:
          $ref: '#/components/schemas/LabelOptionsDTO'
        analytics:
          $ref: '#/components/schemas/LabelAnalyticsDTO'
      required:
        - id
        - topicId
        - consensusTimestamp
        - owner
        - uuid
        - status
        - statusReason
        - lang
        - responseType
        - statusMessage
        - files
        - topics
        - tokens
        - sequenceNumber
        - type
        - action
        - options
        - analytics
    LabelActivityDTO:
      type: object
      properties:
        schemas:
          type: number
          description: Schemas
          example: 10
        vps:
          type: number
          description: VPs
          example: 10
      required:
        - schemas
        - vps
    LabelDetailsDTO:
      type: object
      properties:
        id:
          type: string
          description: Message identifier
          example: '1706823227.586179534'
        uuid:
          type: string
          description: UUID
          example: 93938a10-d032-4a9b-9425-092e58bffbf7
        item:
          $ref: '#/components/schemas/LabelDTO'
        row:
          $ref: '#/components/schemas/RawMessageDTO'
        activity:
          $ref: '#/components/schemas/LabelActivityDTO'
      required:
        - id
        - uuid
        - item
        - row
        - activity
    LabelDocumentDetailsDTO:
      type: object
      properties:
        id:
          type: string
          description: Message identifier
          example: '1706823227.586179534'
        uuid:
          type: string
          description: UUID
          example: 93938a10-d032-4a9b-9425-092e58bffbf7
        item:
          $ref: '#/components/schemas/VPDetailsItemDTO'
        row:
          $ref: '#/components/schemas/RawMessageDTO'
        history:
          type: array
          items:
            $ref: '#/components/schemas/VPDetailsItemDTO'
        label:
          type: array
          items:
            $ref: '#/components/schemas/VPDetailsItemDTO'
      required:
        - id
        - uuid
        - item
        - row
        - history
        - label
    VPGridDTO:
      type: object
      properties:
        id:
          type: string
          description: Identifier
          example: 667c240639282050117a1985
        topicId:
          type: string
          description: Topic identifier
          example: 0.0.4481265
        consensusTimestamp:
          type: string
          description: Message identifier
          example: '1706823227.586179534'
        owner:
          type: string
          description: Owner
          example: 0.0.1
        uuid:
          type: string
          description: UUID
          example: 93938a10-d032-4a9b-9425-092e58bffbf7
        status:
          type: string
          description: Status
          example: NEW
        statusReason:
          type: string
          description: Status
          example: Revoked
        lang:
          type: string
          description: Lang
          example: en-US
        responseType:
          type: string
          description: Response type
          example: str
        statusMessage:
          type: string
          description: Status message
        files:
          description: Files
          example: *ref_4
          type: array
          items:
            type: string
        topics:
          description: Topics
          example: *ref_5
          type: array
          items:
            type: string
        tokens:
          description: Tokens
          example: *ref_6
          type: array
          items:
            type: string
        sequenceNumber:
          type: number
          description: SequenceNumber
          example: 0
        type:
          type: string
          description: Type
          enum:
            - EVC-Document
            - VC-Document
            - DID-Document
            - Schema
            - schema-document
            - Policy
            - Instance-Policy
            - VP-Document
            - Standard Registry
            - Topic
            - Token
            - Module
            - Tool
            - Tag
            - Role-Document
            - Synchronization Event
            - Contract
            - Guardian-Role-Document
            - User-Permissions
            - Policy-Statistic
            - Policy-Label
            - Formula
          example: VP-Document
        action:
          type: string
          description: Action
          enum:
            - create-did-document
            - create-vc-document
            - create-policy
            - publish-policy
            - delete-policy
            - create-schema
            - publish-schema
            - delete-schema
            - create-topic
            - create-vp-document
            - publish-system-schema
            - Init
            - change-message-status
            - revoke-document
            - delete-document
            - token-issue
            - create-token
            - create-multi-policy
            - mint
            - publish-module
            - publish-tag
            - delete-tag
            - publish-tool
            - create-tool
            - create-contract
            - discontinue-policy
            - deferred-discontinue-policy
            - migrate-vc-document
            - migrate-vp-document
            - create-role
            - update-role
            - delete-role
            - set-role
            - publish-policy-statistic
            - create-assessment-document
            - publish-policy-label
            - create-label-document
            - publish-formula
          example: create-vp-document
        options:
          $ref: '#/components/schemas/VPOptionsDTO'
      required:
        - id
        - topicId
        - consensusTimestamp
        - owner
        - uuid
        - status
        - statusReason
        - lang
        - responseType
        - statusMessage
        - files
        - topics
        - tokens
        - sequenceNumber
        - type
        - action
        - options
    FormulaOptionsDTO:
      type: object
      properties:
        uuid:
          type: string
          description: UUID
          example: 93938a10-d032-4a9b-9425-092e58bffbf7
        name:
          type: string
          description: Name
          example: Formula Name
        description:
          type: string
          description: Description
          example: Formula Description
        owner:
          type: string
          description: Owner
          example: >-
            did:hedera:testnet:8Go53QCUXZ4nzSQMyoWovWCxseogGTMLDiHg14Fkz4VN_0.0.4481265
        policyTopicId:
          type: string
          description: Policy topic identifier
          example: 0.0.4481265
        policyInstanceTopicId:
          type: string
          description: Policy instance topic identifier
          example: 0.0.4481265
      required:
        - uuid
        - name
        - description
        - owner
        - policyTopicId
        - policyInstanceTopicId
    FormulaAnalyticsDTO:
      type: object
      properties:
        textSearch:
          type: string
          description: Text search
        owner:
          type: string
          description: Owner
          example: >-
            did:hedera:testnet:8Go53QCUXZ4nzSQMyoWovWCxseogGTMLDiHg14Fkz4VN_0.0.4481265
        config:
          type: object
          description: Formula Config
      required:
        - textSearch
        - owner
        - config
    FormulaDTO:
      type: object
      properties:
        id:
          type: string
          description: Identifier
          example: 667c240639282050117a1985
        topicId:
          type: string
          description: Topic identifier
          example: 0.0.4481265
        consensusTimestamp:
          type: string
          description: Message identifier
          example: '1706823227.586179534'
        owner:
          type: string
          description: Owner
          example: 0.0.1
        uuid:
          type: string
          description: UUID
          example: 93938a10-d032-4a9b-9425-092e58bffbf7
        status:
          type: string
          description: Status
          example: NEW
        statusReason:
          type: string
          description: Status
          example: Revoked
        lang:
          type: string
          description: Lang
          example: en-US
        responseType:
          type: string
          description: Response type
          example: str
        statusMessage:
          type: string
          description: Status message
        files:
          description: Files
          example: *ref_4
          type: array
          items:
            type: string
        topics:
          description: Topics
          example: *ref_5
          type: array
          items:
            type: string
        tokens:
          description: Tokens
          example: *ref_6
          type: array
          items:
            type: string
        sequenceNumber:
          type: number
          description: SequenceNumber
          example: 0
        type:
          type: string
          description: Type
          enum:
            - EVC-Document
            - VC-Document
            - DID-Document
            - Schema
            - schema-document
            - Policy
            - Instance-Policy
            - VP-Document
            - Standard Registry
            - Topic
            - Token
            - Module
            - Tool
            - Tag
            - Role-Document
            - Synchronization Event
            - Contract
            - Guardian-Role-Document
            - User-Permissions
            - Policy-Statistic
            - Policy-Label
            - Formula
          example: Formula
        action:
          type: string
          description: Action
          enum:
            - create-did-document
            - create-vc-document
            - create-policy
            - publish-policy
            - delete-policy
            - create-schema
            - publish-schema
            - delete-schema
            - create-topic
            - create-vp-document
            - publish-system-schema
            - Init
            - change-message-status
            - revoke-document
            - delete-document
            - token-issue
            - create-token
            - create-multi-policy
            - mint
            - publish-module
            - publish-tag
            - delete-tag
            - publish-tool
            - create-tool
            - create-contract
            - discontinue-policy
            - deferred-discontinue-policy
            - migrate-vc-document
            - migrate-vp-document
            - create-role
            - update-role
            - delete-role
            - set-role
            - publish-policy-statistic
            - create-assessment-document
            - publish-policy-label
            - create-label-document
            - publish-formula
          example: publish-formula
        options:
          $ref: '#/components/schemas/FormulaOptionsDTO'
        analytics:
          $ref: '#/components/schemas/FormulaAnalyticsDTO'
      required:
        - id
        - topicId
        - consensusTimestamp
        - owner
        - uuid
        - status
        - statusReason
        - lang
        - responseType
        - statusMessage
        - files
        - topics
        - tokens
        - sequenceNumber
        - type
        - action
        - options
        - analytics
    FormulaActivityDTO:
      type: object
      properties:
        schemas:
          type: number
          description: Schemas
          example: 10
        vps:
          type: number
          description: VPs
          example: 10
      required:
        - schemas
        - vps
    FormulaDetailsDTO:
      type: object
      properties:
        id:
          type: string
          description: Message identifier
          example: '1706823227.586179534'
        uuid:
          type: string
          description: UUID
          example: 93938a10-d032-4a9b-9425-092e58bffbf7
        item:
          $ref: '#/components/schemas/FormulaDTO'
        row:
          $ref: '#/components/schemas/RawMessageDTO'
        activity:
          $ref: '#/components/schemas/FormulaActivityDTO'
      required:
        - id
        - uuid
        - item
        - row
        - activity
    FormulaRelationshipsDTO:
      type: object
      properties:
        id:
          type: string
          description: Message identifier
          example: '1706823227.586179534'
        item:
          $ref: '#/components/schemas/MessageDTO'
        schemas:
          type: array
          items:
            $ref: '#/components/schemas/MessageDTO'
        formulas:
          type: array
          items:
            $ref: '#/components/schemas/MessageDTO'
      required:
        - id
        - item
        - schemas
        - formulas
    DIDOptionsDTO:
      type: object
      properties:
        relationships:
          description: Relationships
          example:
            - '1706823227.586179534'
          type: array
          items:
            type: string
        did:
          type: string
          description: DID
          example: >-
            did:hedera:testnet:8Go53QCUXZ4nzSQMyoWovWCxseogGTMLDiHg14Fkz4VN_0.0.4481265
      required:
        - relationships
        - did
    DIDAnalyticsDTO:
      type: object
      properties:
        textSearch:
          type: string
          description: Text search
      required:
        - textSearch
    DIDGridDTO:
      type: object
      properties:
        id:
          type: string
          description: Identifier
          example: 667c240639282050117a1985
        topicId:
          type: string
          description: Topic identifier
          example: 0.0.4481265
        consensusTimestamp:
          type: string
          description: Message identifier
          example: '1706823227.586179534'
        owner:
          type: string
          description: Owner
          example: 0.0.1
        uuid:
          type: string
          description: UUID
          example: 93938a10-d032-4a9b-9425-092e58bffbf7
        status:
          type: string
          description: Status
          example: NEW
        statusReason:
          type: string
          description: Status
          example: Revoked
        lang:
          type: string
          description: Lang
          example: en-US
        responseType:
          type: string
          description: Response type
          example: str
        statusMessage:
          type: string
          description: Status message
        files:
          description: Files
          example: *ref_4
          type: array
          items:
            type: string
        topics:
          description: Topics
          example: *ref_5
          type: array
          items:
            type: string
        tokens:
          description: Tokens
          example: *ref_6
          type: array
          items:
            type: string
        sequenceNumber:
          type: number
          description: SequenceNumber
          example: 0
        type:
          type: string
          description: Type
          enum:
            - EVC-Document
            - VC-Document
            - DID-Document
            - Schema
            - schema-document
            - Policy
            - Instance-Policy
            - VP-Document
            - Standard Registry
            - Topic
            - Token
            - Module
            - Tool
            - Tag
            - Role-Document
            - Synchronization Event
            - Contract
            - Guardian-Role-Document
            - User-Permissions
            - Policy-Statistic
            - Policy-Label
            - Formula
          example: DID-Document
        action:
          type: string
          description: Action
          enum:
            - create-did-document
            - create-vc-document
            - create-policy
            - publish-policy
            - delete-policy
            - create-schema
            - publish-schema
            - delete-schema
            - create-topic
            - create-vp-document
            - publish-system-schema
            - Init
            - change-message-status
            - revoke-document
            - delete-document
            - token-issue
            - create-token
            - create-multi-policy
            - mint
            - publish-module
            - publish-tag
            - delete-tag
            - publish-tool
            - create-tool
            - create-contract
            - discontinue-policy
            - deferred-discontinue-policy
            - migrate-vc-document
            - migrate-vp-document
            - create-role
            - update-role
            - delete-role
            - set-role
            - publish-policy-statistic
            - create-assessment-document
            - publish-policy-label
            - create-label-document
            - publish-formula
          example: create-did-document
        options:
          $ref: '#/components/schemas/DIDOptionsDTO'
        analytics:
          $ref: '#/components/schemas/DIDAnalyticsDTO'
      required:
        - id
        - topicId
        - consensusTimestamp
        - owner
        - uuid
        - status
        - statusReason
        - lang
        - responseType
        - statusMessage
        - files
        - topics
        - tokens
        - sequenceNumber
        - type
        - action
        - options
        - analytics
    DIDDetailsItemDTO:
      type: object
      properties:
        id:
          type: string
          description: Identifier
          example: 667c240639282050117a1985
        topicId:
          type: string
          description: Topic identifier
          example: 0.0.4481265
        consensusTimestamp:
          type: string
          description: Message identifier
          example: '1706823227.586179534'
        owner:
          type: string
          description: Owner
          example: 0.0.1
        uuid:
          type: string
          description: UUID
          example: 93938a10-d032-4a9b-9425-092e58bffbf7
        status:
          type: string
          description: Status
          example: NEW
        statusReason:
          type: string
          description: Status
          example: Revoked
        lang:
          type: string
          description: Lang
          example: en-US
        responseType:
          type: string
          description: Response type
          example: str
        statusMessage:
          type: string
          description: Status message
        files:
          description: Files
          example: *ref_4
          type: array
          items:
            type: string
        topics:
          description: Topics
          example: *ref_5
          type: array
          items:
            type: string
        tokens:
          description: Tokens
          example: *ref_6
          type: array
          items:
            type: string
        sequenceNumber:
          type: number
          description: SequenceNumber
          example: 0
        type:
          type: string
          description: Type
          enum:
            - EVC-Document
            - VC-Document
            - DID-Document
            - Schema
            - schema-document
            - Policy
            - Instance-Policy
            - VP-Document
            - Standard Registry
            - Topic
            - Token
            - Module
            - Tool
            - Tag
            - Role-Document
            - Synchronization Event
            - Contract
            - Guardian-Role-Document
            - User-Permissions
            - Policy-Statistic
            - Policy-Label
            - Formula
          example: DID-Document
        action:
          type: string
          description: Action
          enum:
            - create-did-document
            - create-vc-document
            - create-policy
            - publish-policy
            - delete-policy
            - create-schema
            - publish-schema
            - delete-schema
            - create-topic
            - create-vp-document
            - publish-system-schema
            - Init
            - change-message-status
            - revoke-document
            - delete-document
            - token-issue
            - create-token
            - create-multi-policy
            - mint
            - publish-module
            - publish-tag
            - delete-tag
            - publish-tool
            - create-tool
            - create-contract
            - discontinue-policy
            - deferred-discontinue-policy
            - migrate-vc-document
            - migrate-vp-document
            - create-role
            - update-role
            - delete-role
            - set-role
            - publish-policy-statistic
            - create-assessment-document
            - publish-policy-label
            - create-label-document
            - publish-formula
          example: create-did-document
        options:
          $ref: '#/components/schemas/DIDOptionsDTO'
        analytics:
          $ref: '#/components/schemas/DIDAnalyticsDTO'
        documents:
          type: array
          description: Documents
          items:
            type: string
          example:
            - >-
              "{"@context":"https://www.w3.org/ns/did/v1","id":"did:hedera:testnet:C37cfiAMHeToXMiy1V5rAVJdhd182QJRGxwsWQpu2dN2_0.0.1533438","verificationMethod":[{"id":"did:hedera:testnet:C37cfiAMHeToXMiy1V5rAVJdhd182QJRGxwsWQpu2dN2_0.0.1533438#did-root-key","type":"Ed25519VerificationKey2018","controller":"did:hedera:testnet:C37cfiAMHeToXMiy1V5rAVJdhd182QJRGxwsWQpu2dN2_0.0.1533438","publicKeyBase58":"8WkE4uKLN7i9RnzeoUJfxSH9Jw8M1yTzKk6rtwVa6uGP"},{"id":"did:hedera:testnet:C37cfiAMHeToXMiy1V5rAVJdhd182QJRGxwsWQpu2dN2_0.0.1533438#did-root-key-bbs","type":"Bls12381G2Key2020","controller":"did:hedera:testnet:C37cfiAMHeToXMiy1V5rAVJdhd182QJRGxwsWQpu2dN2_0.0.1533438","publicKeyBase58":"237NDsUq7LAmSMzE6CEBFyuz9s2sscSz2M6cn4zUKPmJ5Q6rMh6SLRGC3EDdna7vSKwHMCGjhCiLKM6qYU7ZeYKRPNnRMcadoJbSQ44SGAAiyrpmhX8aaoTZpMdHmGFVXdqC"}],"authentication":["did:hedera:testnet:C37cfiAMHeToXMiy1V5rAVJdhd182QJRGxwsWQpu2dN2_0.0.1533438#did-root-key"],"assertionMethod":["#did-root-key","#did-root-key-bbs"]}"
      required:
        - id
        - topicId
        - consensusTimestamp
        - owner
        - uuid
        - status
        - statusReason
        - lang
        - responseType
        - statusMessage
        - files
        - topics
        - tokens
        - sequenceNumber
        - type
        - action
        - options
        - analytics
        - documents
    DIDDetailsDTO:
      type: object
      properties:
        id:
          type: string
          description: Message identifier
          example: '1706823227.586179534'
        uuid:
          type: string
          description: UUID
          example: 93938a10-d032-4a9b-9425-092e58bffbf7
        item:
          $ref: '#/components/schemas/DIDDetailsItemDTO'
        row:
          $ref: '#/components/schemas/RawMessageDTO'
        history:
          type: array
          items:
            $ref: '#/components/schemas/DIDDetailsItemDTO'
      required:
        - id
        - uuid
        - item
        - row
        - history
    VPDetailsDTO:
      type: object
      properties:
        id:
          type: string
          description: Message identifier
          example: '1706823227.586179534'
        uuid:
          type: string
          description: UUID
          example: 93938a10-d032-4a9b-9425-092e58bffbf7
        item:
          $ref: '#/components/schemas/VPDetailsItemDTO'
        row:
          $ref: '#/components/schemas/RawMessageDTO'
        history:
          type: array
          items:
            $ref: '#/components/schemas/VPDetailsItemDTO'
        labels:
          type: array
          items:
            $ref: '#/components/schemas/VPDetailsItemDTO'
      required:
        - id
        - uuid
        - item
        - row
        - history
        - labels
    VCDetailsItemDTO:
      type: object
      properties:
        id:
          type: string
          description: Identifier
          example: 667c240639282050117a1985
        topicId:
          type: string
          description: Topic identifier
          example: 0.0.4481265
        consensusTimestamp:
          type: string
          description: Message identifier
          example: '1706823227.586179534'
        owner:
          type: string
          description: Owner
          example: 0.0.1
        uuid:
          type: string
          description: UUID
          example: 93938a10-d032-4a9b-9425-092e58bffbf7
        status:
          type: string
          description: Status
          example: NEW
        statusReason:
          type: string
          description: Status
          example: Revoked
        lang:
          type: string
          description: Lang
          example: en-US
        responseType:
          type: string
          description: Response type
          example: str
        statusMessage:
          type: string
          description: Status message
        files:
          description: Files
          example: *ref_4
          type: array
          items:
            type: string
        topics:
          description: Topics
          example: *ref_5
          type: array
          items:
            type: string
        tokens:
          description: Tokens
          example: *ref_6
          type: array
          items:
            type: string
        sequenceNumber:
          type: number
          description: SequenceNumber
          example: 0
        type:
          type: string
          description: Type
          enum:
            - EVC-Document
            - VC-Document
            - DID-Document
            - Schema
            - schema-document
            - Policy
            - Instance-Policy
            - VP-Document
            - Standard Registry
            - Topic
            - Token
            - Module
            - Tool
            - Tag
            - Role-Document
            - Synchronization Event
            - Contract
            - Guardian-Role-Document
            - User-Permissions
            - Policy-Statistic
            - Policy-Label
            - Formula
          example: VC-Document
        action:
          type: string
          description: Action
          enum:
            - create-did-document
            - create-vc-document
            - create-policy
            - publish-policy
            - delete-policy
            - create-schema
            - publish-schema
            - delete-schema
            - create-topic
            - create-vp-document
            - publish-system-schema
            - Init
            - change-message-status
            - revoke-document
            - delete-document
            - token-issue
            - create-token
            - create-multi-policy
            - mint
            - publish-module
            - publish-tag
            - delete-tag
            - publish-tool
            - create-tool
            - create-contract
            - discontinue-policy
            - deferred-discontinue-policy
            - migrate-vc-document
            - migrate-vp-document
            - create-role
            - update-role
            - delete-role
            - set-role
            - publish-policy-statistic
            - create-assessment-document
            - publish-policy-label
            - create-label-document
            - publish-formula
          example: create-vc-document
        options:
          $ref: '#/components/schemas/VCOptionsDTO'
        analytics:
          $ref: '#/components/schemas/VCAnalyticsDTO'
        documents:
          type: array
          description: Documents
          items:
            type: string
          example:
            - >-
              "{"id":"urn:uuid:229f8416-db6b-4d68-90da-38a5355126f5","type":["VerifiableCredential"],"issuer":"did:hedera:testnet:4dKeEsD5qLq5DB5KhA6qyh61XMHtm94FdQFTJsDYRaSa_0.0.2195223","issuanceDate":"2024-02-02T10:06:53.300Z","@context":["https://www.w3.org/2018/credentials/v1","ipfs://bafkreiam7a2vox6q7yweh4xsebpp4vnonasxlzcdsaxt2cicviax4f7ruq"],"credentialSubject":[{"@context":["ipfs://bafkreiam7a2vox6q7yweh4xsebpp4vnonasxlzcdsaxt2cicviax4f7ruq"],"id":"did:hedera:testnet:4dKeEsD5qLq5DB5KhA6qyh61XMHtm94FdQFTJsDYRaSa_0.0.2195223","type":"StandardRegistry"}],"proof":{"type":"Ed25519Signature2018","created":"2024-02-02T10:06:53Z","verificationMethod":"did:hedera:testnet:4dKeEsD5qLq5DB5KhA6qyh61XMHtm94FdQFTJsDYRaSa_0.0.2195223#did-root-key","proofPurpose":"assertionMethod","jws":"eyJhbGciOiJFZERTQSIsImI2NCI6ZmFsc2UsImNyaXQiOlsiYjY0Il19..YElNPdCNkj8wzABUNgWYo3Yge0qrGA2KbxBWDKBzACJJe70ItIZsgbIQUHMnFbcKpXB1cSnHQ-H5WH_7uZ_3CQ"}}"
      required:
        - id
        - topicId
        - consensusTimestamp
        - owner
        - uuid
        - status
        - statusReason
        - lang
        - responseType
        - statusMessage
        - files
        - topics
        - tokens
        - sequenceNumber
        - type
        - action
        - options
        - analytics
        - documents
    VCDetailsDTO:
      type: object
      properties:
        id:
          type: string
          description: Message identifier
          example: '1706823227.586179534'
        uuid:
          type: string
          description: UUID
          example: 93938a10-d032-4a9b-9425-092e58bffbf7
        item:
          $ref: '#/components/schemas/VCDetailsItemDTO'
        row:
          $ref: '#/components/schemas/RawMessageDTO'
        history:
          type: array
          items:
            $ref: '#/components/schemas/VCDetailsItemDTO'
        schema:
          type: object
          description: VC Schema
          example:
            $id: '#StandardRegistry'
            $comment: '{ "@id": "#StandardRegistry", "term": "StandardRegistry" }'
            title: StandardRegistry
            description: StandardRegistry
            type: object
            properties:
              '@context':
                oneOf:
                  - type: string
                  - type: array
                    items:
                      type: string
                readOnly: true
              type:
                oneOf:
                  - type: string
                  - type: array
                    items:
                      type: string
                readOnly: true
              id:
                type: string
                readOnly: true
              geography:
                $comment: '{"term": "geography", "@id": "https://www.schema.org/text"}'
                title: geography
                description: geography
                type: string
                readOnly: false
              law:
                $comment: '{"term": "law", "@id": "https://www.schema.org/text"}'
                title: law
                description: law
                type: string
                readOnly: false
              tags:
                $comment: '{"term": "tags", "@id": "https://www.schema.org/text"}'
                title: tags
                description: tags
                type: string
                readOnly: false
              ISIC:
                $comment: '{"term": "ISIC", "@id": "https://www.schema.org/text"}'
                title: ISIC
                description: ISIC
                type: string
                readOnly: false
            required:
              - geography
              - law
              - tags
            additionalProperties: false
        formulasData:
          type: object
          description: Formulas data
      required:
        - id
        - uuid
        - item
        - row
        - history
        - schema
        - formulasData
    NFTDTO:
      type: object
      properties:
        id:
          type: string
          description: Identifier
          example: 667c240639282050117a1985
        tokenId:
          type: string
          description: Token identifier
          example: 0.0.4481265
        lastUpdate:
          type: number
          description: Last update
          example: 1716755852055
        serialNumber:
          type: number
          description: Serial number
          example: 1
        metadata:
          type: string
          description: metadata
          example: '1706823227.586179534'
      required:
        - id
        - tokenId
        - lastUpdate
        - serialNumber
        - metadata
    NFTDetailsDTO:
      type: object
      properties:
        id:
          type: string
          description: Message identifier
          example: '1706823227.586179534'
        row:
          $ref: '#/components/schemas/NFTDTO'
        history:
          type: array
          description: NFT transaction history
          items:
            type: object
          example:
            - consensus_timestamp: '1707292471.903596642'
              nonce: 0
              transaction_id: 0.0.1533323-1707292459-175375906
              type: CRYPTOTRANSFER
              is_approval: false
              receiver_account_id: 0.0.1842221
              sender_account_id: 0.0.1533323
            - consensus_timestamp: '1707292470.199625477'
              nonce: 0
              transaction_id: 0.0.1533323-1707292458-093221893
              type: TOKENMINT
              is_approval: false
              receiver_account_id: 0.0.1533323
              sender_account_id: null
        labels:
          type: array
          items:
            $ref: '#/components/schemas/VPDetailsItemDTO'
      required:
        - id
        - row
        - history
        - labels
    TopicOptionsDTO:
      type: object
      properties:
        name:
          type: string
          description: Name
          example: Policy topic
        description:
          type: string
          description: Name
          example: Verra REDD Policy topic
        owner:
          type: string
          description: Owner
          example: >-
            did:hedera:testnet:8Go53QCUXZ4nzSQMyoWovWCxseogGTMLDiHg14Fkz4VN_0.0.4481265
        messageType:
          type: string
          description: Message type
          enum:
            - USER_TOPIC
            - POLICY_TOPIC
            - INSTANCE_POLICY_TOPIC
            - DYNAMIC_TOPIC
            - SCHEMA_TOPIC
            - SYNCHRONIZATION_TOPIC
            - RETIRE_TOPIC
            - TOKEN_TOPIC
            - MODULE_TOPIC
            - CONTRACT_TOPIC
            - TOOL_TOPIC
            - TAGS_TOPIC
        childId:
          type: string
          description: Child topic identifier
          example: 0.0.4481265
        parentId:
          type: string
          description: Parent topic identifier
          example: 0.0.4481265
        rationale:
          type: string
          description: Rationale
          example: '1706895596.736882433'
      required:
        - name
        - description
        - owner
        - messageType
        - childId
        - parentId
        - rationale
    TopicAnalyticsDTO:
      type: object
      properties:
        textSearch:
          type: string
          description: Text search
      required:
        - textSearch
    TopicDTO:
      type: object
      properties:
        id:
          type: string
          description: Identifier
          example: 667c240639282050117a1985
        topicId:
          type: string
          description: Topic identifier
          example: 0.0.4481265
        consensusTimestamp:
          type: string
          description: Message identifier
          example: '1706823227.586179534'
        owner:
          type: string
          description: Owner
          example: 0.0.1
        uuid:
          type: string
          description: UUID
          example: 93938a10-d032-4a9b-9425-092e58bffbf7
        status:
          type: string
          description: Status
          example: NEW
        statusReason:
          type: string
          description: Status
          example: Revoked
        lang:
          type: string
          description: Lang
          example: en-US
        responseType:
          type: string
          description: Response type
          example: str
        statusMessage:
          type: string
          description: Status message
        files:
          description: Files
          example: *ref_4
          type: array
          items:
            type: string
        topics:
          description: Topics
          example: *ref_5
          type: array
          items:
            type: string
        tokens:
          description: Tokens
          example: *ref_6
          type: array
          items:
            type: string
        sequenceNumber:
          type: number
          description: SequenceNumber
          example: 0
        type:
          type: string
          description: Type
          enum:
            - EVC-Document
            - VC-Document
            - DID-Document
            - Schema
            - schema-document
            - Policy
            - Instance-Policy
            - VP-Document
            - Standard Registry
            - Topic
            - Token
            - Module
            - Tool
            - Tag
            - Role-Document
            - Synchronization Event
            - Contract
            - Guardian-Role-Document
            - User-Permissions
            - Policy-Statistic
            - Policy-Label
            - Formula
          example: Topic
        action:
          type: string
          description: Action
          enum:
            - create-did-document
            - create-vc-document
            - create-policy
            - publish-policy
            - delete-policy
            - create-schema
            - publish-schema
            - delete-schema
            - create-topic
            - create-vp-document
            - publish-system-schema
            - Init
            - change-message-status
            - revoke-document
            - delete-document
            - token-issue
            - create-token
            - create-multi-policy
            - mint
            - publish-module
            - publish-tag
            - delete-tag
            - publish-tool
            - create-tool
            - create-contract
            - discontinue-policy
            - deferred-discontinue-policy
            - migrate-vc-document
            - migrate-vp-document
            - create-role
            - update-role
            - delete-role
            - set-role
            - publish-policy-statistic
            - create-assessment-document
            - publish-policy-label
            - create-label-document
            - publish-formula
          example: create-topic
        options:
          $ref: '#/components/schemas/TopicOptionsDTO'
        analytics:
          $ref: '#/components/schemas/TopicAnalyticsDTO'
      required:
        - id
        - topicId
        - consensusTimestamp
        - owner
        - uuid
        - status
        - statusReason
        - lang
        - responseType
        - statusMessage
        - files
        - topics
        - tokens
        - sequenceNumber
        - type
        - action
        - options
        - analytics
    RawTopicDTO:
      type: object
      properties:
        id:
          type: string
          description: Identifier
          example: 667c240639282050117a1985
        topicId:
          type: string
          description: Topic identifier
          example: 0.0.4481265
        lastUpdate:
          type: number
          description: Last update
          example: 1716755852055
        messages:
          type: number
          description: Messages
          example: 25
        hasNext:
          type: boolean
          description: Has next
          example: false
      required:
        - id
        - topicId
        - lastUpdate
        - messages
        - hasNext
    TopicActivityDTO:
      type: object
      properties:
        registries:
          type: number
          description: Registries
          example: 10
        topics:
          type: number
          description: Topics
          example: 10
        policies:
          type: number
          description: Policies
          example: 10
        tools:
          type: number
          description: Tools
          example: 10
        modules:
          type: number
          description: Modules
          example: 10
        tokens:
          type: number
          description: Tokens
          example: 10
        dids:
          type: number
          description: DIDs
          example: 10
        contracts:
          type: number
          description: Contracts
          example: 10
        schemas:
          type: number
          description: Schemas
          example: 10
        vcs:
          type: number
          description: VCs
          example: 10
        vps:
          type: number
          description: VPs
          example: 10
        roles:
          type: number
          description: Roles
          example: 10
      required:
        - registries
        - topics
        - policies
        - tools
        - modules
        - tokens
        - dids
        - contracts
        - schemas
        - vcs
        - vps
        - roles
    TopicDetailsDTO:
      type: object
      properties:
        id:
          type: string
          description: Message identifier
          example: '1706823227.586179534'
        uuid:
          type: string
          description: UUID
          example: 93938a10-d032-4a9b-9425-092e58bffbf7
        item:
          $ref: '#/components/schemas/TopicDTO'
        row:
          $ref: '#/components/schemas/RawTopicDTO'
        activity:
          $ref: '#/components/schemas/TopicActivityDTO'
      required:
        - id
        - uuid
        - item
        - row
        - activity
    ContractOptionsDTO:
      type: object
      properties:
        contractId:
          type: string
          description: Contract identifier
          example: 0.0.4481265
        description:
          type: string
          description: Description
          example: Wipe contract
        contractType:
          type: string
          description: Contract type
          enum:
            - WIPE
            - RETIRE
        owner:
          type: string
          description: Owner
          example: >-
            did:hedera:testnet:8Go53QCUXZ4nzSQMyoWovWCxseogGTMLDiHg14Fkz4VN_0.0.4481265
      required:
        - contractId
        - description
        - contractType
        - owner
    ContractAnalyticsDTO:
      type: object
      properties:
        textSearch:
          type: string
          description: Text search
      required:
        - textSearch
    ContractDTO:
      type: object
      properties:
        id:
          type: string
          description: Identifier
          example: 667c240639282050117a1985
        topicId:
          type: string
          description: Topic identifier
          example: 0.0.4481265
        consensusTimestamp:
          type: string
          description: Message identifier
          example: '1706823227.586179534'
        owner:
          type: string
          description: Owner
          example: 0.0.1
        uuid:
          type: string
          description: UUID
          example: 93938a10-d032-4a9b-9425-092e58bffbf7
        status:
          type: string
          description: Status
          example: NEW
        statusReason:
          type: string
          description: Status
          example: Revoked
        lang:
          type: string
          description: Lang
          example: en-US
        responseType:
          type: string
          description: Response type
          example: str
        statusMessage:
          type: string
          description: Status message
        files:
          description: Files
          example: *ref_4
          type: array
          items:
            type: string
        topics:
          description: Topics
          example: *ref_5
          type: array
          items:
            type: string
        tokens:
          description: Tokens
          example: *ref_6
          type: array
          items:
            type: string
        sequenceNumber:
          type: number
          description: SequenceNumber
          example: 0
        type:
          type: string
          description: Type
          enum:
            - EVC-Document
            - VC-Document
            - DID-Document
            - Schema
            - schema-document
            - Policy
            - Instance-Policy
            - VP-Document
            - Standard Registry
            - Topic
            - Token
            - Module
            - Tool
            - Tag
            - Role-Document
            - Synchronization Event
            - Contract
            - Guardian-Role-Document
            - User-Permissions
            - Policy-Statistic
            - Policy-Label
            - Formula
          example: Contract
        action:
          type: string
          description: Action
          enum:
            - create-did-document
            - create-vc-document
            - create-policy
            - publish-policy
            - delete-policy
            - create-schema
            - publish-schema
            - delete-schema
            - create-topic
            - create-vp-document
            - publish-system-schema
            - Init
            - change-message-status
            - revoke-document
            - delete-document
            - token-issue
            - create-token
            - create-multi-policy
            - mint
            - publish-module
            - publish-tag
            - delete-tag
            - publish-tool
            - create-tool
            - create-contract
            - discontinue-policy
            - deferred-discontinue-policy
            - migrate-vc-document
            - migrate-vp-document
            - create-role
            - update-role
            - delete-role
            - set-role
            - publish-policy-statistic
            - create-assessment-document
            - publish-policy-label
            - create-label-document
            - publish-formula
          example: create-contract
        options:
          $ref: '#/components/schemas/ContractOptionsDTO'
        analytics:
          $ref: '#/components/schemas/ContractAnalyticsDTO'
      required:
        - id
        - topicId
        - consensusTimestamp
        - owner
        - uuid
        - status
        - statusReason
        - lang
        - responseType
        - statusMessage
        - files
        - topics
        - tokens
        - sequenceNumber
        - type
        - action
        - options
        - analytics
    ContractDetailsDTO:
      type: object
      properties:
        id:
          type: string
          description: Message identifier
          example: '1706823227.586179534'
        uuid:
          type: string
          description: UUID
          example: 93938a10-d032-4a9b-9425-092e58bffbf7
        item:
          $ref: '#/components/schemas/ContractDTO'
        row:
          $ref: '#/components/schemas/RawMessageDTO'
      required:
        - id
        - uuid
        - item
        - row
    UpdateFileDTO:
      type: object
      properties:
        messageId:
          type: string
          description: Entity Timestamp
          example: '1706823227.586179534'
      required:
        - messageId
    DetailsDTO:
      type: object
      properties:
        id:
          type: string
          description: Message identifier
          example: '1706823227.586179534'
      required:
        - id
    LandingAnalyticsDTO:
      type: object
      properties:
        registries:
          type: number
          description: Registries count
          example: '10'
        methodologies:
          type: number
          description: Methodologies count
          example: '10'
        projects:
          type: number
          description: Projects count
          example: '10'
        totalIssuance:
          type: number
          description: Total issuance
          example: '10'
        totalSerialized:
          type: number
          description: Total serialized
          example: '10'
        totalFungible:
          type: number
          description: Total fungible
          example: '10'
        date:
          format: date-time
          type: string
          description: ISO Date
          example: '2024-06-12T14:17:26.689Z'
      required:
        - registries
        - methodologies
        - projects
        - totalIssuance
        - totalSerialized
        - totalFungible
        - date
    ProjectCoordinatesDTO:
      type: object
      properties:
        coordinates:
          type: string
          description: Coordinates of project
          example: 33.33|77.77
        projectId:
          type: string
          description: Project message identifier
          example: '1706823227.586179534'
      required:
        - coordinates
        - projectId
    DataLoadingProgress:
      type: object
      properties: {}
    SearchPolicyBlocksDTO:
      type: object
      properties:
        hash:
          type: string
          description: Hash
          example: DdQweGpEqbWgQUZcQjySQn2qYPd3yACGnSoRXiuLt5or
        hashMap:
          type: object
          description: Hash map
        threshold:
          type: number
          description: Threshold
          example: 10
      required:
        - hash
        - hashMap
        - threshold
    SearchPolicyParamsDTO:
      type: object
      properties:
        text:
          type: string
          description: Text
        minVcCount:
          type: number
          description: Mint VC count
          example: 10
        minVpCount:
          type: number
          description: Mint VP count
          example: 10
        minTokensCount:
          type: number
          description: Mint tokens count
          example: 10
        threshold:
          type: number
          description: Threshold
          example: 10
        owner:
          type: string
          description: Owner
          example: >-
            did:hedera:testnet:8Go53QCUXZ4nzSQMyoWovWCxseogGTMLDiHg14Fkz4VN_0.0.4481265
        blocks:
          $ref: '#/components/schemas/SearchPolicyBlocksDTO'
      required:
        - text
        - minVcCount
        - minVpCount
        - minTokensCount
        - threshold
        - owner
        - blocks
    SearchPolicyResultDTO:
      type: object
      properties:
        type:
          type: string
          description: Type
          example: Global
        topicId:
          type: string
          description: Topic identifier
          example: 0.0.4481265
        uuid:
          type: string
          description: UUID
          example: 93938a10-d032-4a9b-9425-092e58bffbf7
        name:
          type: string
          description: Name
          example: Verra REDD
        description:
          type: string
          description: Description
          example: Verra REDD Policy
        version:
          type: string
          description: Version
          example: 1.0.0
        status:
          type: string
          description: Status
          example: PUBLISH
        messageId:
          type: string
          description: Message identifier
          example: '1706823227.586179534'
        owner:
          type: string
          description: Owner
          example: >-
            did:hedera:testnet:8Go53QCUXZ4nzSQMyoWovWCxseogGTMLDiHg14Fkz4VN_0.0.4481265
        textSearch:
          type: string
          description: Text search
        registryId:
          type: string
          description: Registry identifier
          example: '1706823227.586179534'
        vcCount:
          type: number
          description: VC count
          example: 10
        vpCount:
          type: number
          description: VP count
          example: 10
        tokensCount:
          type: number
          description: Token count
          example: 10
        rate:
          type: number
          description: Rate
          example: 50
          minimum: 0
          maximum: 100
        tags:
          description: tags
          example:
            - iRec
          type: array
          items:
            type: string
      required:
        - type
        - topicId
        - uuid
        - name
        - description
        - version
        - status
        - messageId
        - owner
        - textSearch
        - registryId
        - vcCount
        - vpCount
        - tokensCount
        - rate
        - tags<|MERGE_RESOLUTION|>--- conflicted
+++ resolved
@@ -1967,42 +1967,6 @@
             application/json:
               schema:
                 $ref: '#/components/schemas/InternalServerErrorDTO'
-<<<<<<< HEAD
-      tags:
-        - analytics
-info:
-  title: Guardian
-  description: >-
-    The Guardian is a modular open-source solution that includes best-in-class
-    identity management and decentralized ledger technology (DLT) libraries. At
-    the heart of the Guardian solution is a sophisticated Policy Workflow Engine
-    (PWE) that enables applications to offer a requirements-based tokenization
-    implementation.
-  version: 3.0.0
-  contact:
-    name: API developer
-    url: https://envisionblockchain.com
-    email: info@envisionblockchain.com
-  license:
-    name: Apache 2.0
-    url: http://www.apache.org/licenses/LICENSE-2.0.html
-tags: []
-servers:
-  - url: /api/v1
-    description: version 1.0
-components:
-  securitySchemes:
-    bearerAuth:
-      type: http
-      scheme: bearer
-      bearerFormat: JWT
-  schemas:
-    PageDTO:
-      type: object
-      properties:
-        pageIndex:
-          type: number
-=======
       tags: *ref_0
   /entities/vc-documents:
     get:
@@ -2013,7 +1977,6 @@
         - name: pageIndex
           required: false
           in: query
->>>>>>> 8dd82b8c
           description: Page index
           example: 0
           schema:
