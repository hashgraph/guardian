--- conflicted
+++ resolved
@@ -21,11 +21,7 @@
     "api-tests",
     "notification-service"
   ],
-<<<<<<< HEAD
-  "version": "2.19.0",
-=======
   "version": "2.19.1",
->>>>>>> 057f3fdd
   "devDependencies": {
     "detect-secrets": "^1.0.6"
   },
