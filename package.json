--- conflicted
+++ resolved
@@ -25,11 +25,7 @@
     "indexer-service",
     "indexer-worker-service"
   ],
-<<<<<<< HEAD
-  "version": "2.25.1",
-=======
   "version": "2.26.1",
->>>>>>> 92a63e31
   "devDependencies": {
     "detect-secrets": "^1.0.6"
   },
