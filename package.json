{
  "name": "guardian",
  "private": true,
  "packageManager": "yarn@1.22.21",
  "workspaces": [
    "interfaces",
    "common",
    "api-gateway",
    "auth-service",
    "guardian-service",
    "logger-service",
    "mrv-sender",
    "topic-viewer",
    "queue-service",
    "tree-viewer",
    "analytics-service",
    "worker-service",
    "policy-service",
    "api-tests",
    "ai-service",
    "notification-service",
    "indexer-interfaces",
    "indexer-common",
    "indexer-api-gateway",
    "indexer-service",
    "indexer-worker-service"
  ],
<<<<<<< HEAD
  "version": "2.26.1",
=======
  "version": "2.25.1",
>>>>>>> 63a15d20
  "devDependencies": {
    "detect-secrets": "^1.0.6"
  },
  "resolutions": {
    "@azure/core-rest-pipeline": "1.12.1",
    "image-size": "1.0.2",
    "@azure/msal-node": "2.5.1"
  },
  "scripts": {
    "detect-secrets": "detect-secrets-launcher --word-list exclude-secrets.txt k8s-manifests/**/* */src/**.ts **/.env*",
    "publish-policies": "guardian-cli publish-policies \"Methodology Library\" -c \"configs/automatic-publish-policies.config.json\" -o \"published-policies.txt\""
  }
}<|MERGE_RESOLUTION|>--- conflicted
+++ resolved
@@ -24,12 +24,14 @@
     "indexer-api-gateway",
     "indexer-service",
     "indexer-worker-service"
+    "notification-service",
+    "indexer-interfaces",
+    "indexer-common",
+    "indexer-api-gateway",
+    "indexer-service",
+    "indexer-worker-service"
   ],
-<<<<<<< HEAD
   "version": "2.26.1",
-=======
-  "version": "2.25.1",
->>>>>>> 63a15d20
   "devDependencies": {
     "detect-secrets": "^1.0.6"
   },
