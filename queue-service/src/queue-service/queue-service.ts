--- conflicted
+++ resolved
@@ -204,20 +204,10 @@
     }
 
     private async clearLongPendingTasks() {
-<<<<<<< HEAD
-        const dataBaseServer = new DatabaseServer();
-
-        const tasks = await dataBaseServer.find(TaskEntity, {
-            $where: '(this.processedTime - this.createDate) > ( 1 * 60 * 60000)',
-            sent: true,
-            done: {$ne: true}
-        });
-        for (const task of tasks) {
-            task.processedTime = null;
-            task.sent = false;
-            await dataBaseServer.save(TaskEntity, task);
-=======
-        const tasks = await new DataBaseHelper(TaskEntity).aggregate([
+
+        const dataBaseServer = new DatabaseServer();
+
+        const tasks = await dataBaseServer.aggregate(TaskEntity, [
             {
                 $match: {
                     sent: true,
@@ -241,9 +231,9 @@
         for (const task of tasks) {
             task.processedTime = null;
             task.sent = false;
->>>>>>> cc7a5378
-        }
-        await new DataBaseHelper(TaskEntity).save(tasks);
+        }
+
+        await dataBaseServer.save(TaskEntity, tasks);
     }
 
     /**
