import { DatabaseServer, MessageError, MessageResponse, NatsService, Singleton } from '@guardian/common';
import { GenerateUUIDv4, ITask, OrderDirection, QueueEvents, WorkerEvents } from '@guardian/interfaces';
import { FilterQuery } from '@mikro-orm/core';
import { TaskEntity } from '../entity/task';

@Singleton
export class QueueService extends NatsService{
    public messageQueueName = 'queue-service';
    public replySubject = 'reply-queue-service-' + GenerateUUIDv4();

    private readonly refreshInterval = 1 * 1000; // 1s
    private readonly processTimeout = 1 * 60 * 60000; // 1 hour

    public async init() {
        await super.init();

        // worker job
        setInterval(async () => {
            await this.refreshAndReassignTasks();
            await this.clearOldTasks();
            await this.clearLongPendingTasks();
        }, this.refreshInterval);

        this.getMessages(QueueEvents.ADD_TASK_TO_QUEUE, (task: ITask) => {
            try {
                this.addTaskToQueue(task);
                return new MessageResponse({
                    ok: true
                });
            } catch (error) {
                return new MessageResponse({
                    ok: false,
                    reason: error.message,
                })
            }
        });

        this.getMessages(WorkerEvents.TASK_COMPLETE, async (data: any) => {
            const dataBaseServer = new DatabaseServer();

            const task = await dataBaseServer.findOne(TaskEntity, {taskId: data.id});
            if (!data.error || !task.isRetryableTask) {
                await this.completeTaskInQueue(data.id, data.data, data.error);
                return;
            }
            if (task.isRetryableTask && (task.attempts > 0)) {
                if (task.attempts > task.attempt) {
                    task.processedTime = null;
                    task.sent = false;
                    task.attempt = task.attempt + 1;
                } else {
                    if (!task.userId) {
                        await this.completeTaskInQueue(data.id, data.data, data.error);
                    }
                }
            } else {
                task.attempt = 0;
                task.isError = true;
                task.errorReason = data.error;

                if (!task.userId) {
                    await this.completeTaskInQueue(data.id, data.data, data.error);
                }
            }

            await dataBaseServer.save(TaskEntity, task);
        });

        this.getMessages(QueueEvents.GET_TASKS_BY_USER, async (data: { userId: string, pageIndex: number, pageSize: number }) => {
            const {userId, pageSize, pageIndex} = data;
            const options: any =
                typeof pageIndex === 'number' && typeof pageSize === 'number'
                    ? {
                        orderBy: {
                            createDate: OrderDirection.DESC,
                        },
                        limit: pageSize,
                        offset: pageIndex * pageSize,
                    }
                    : {
                        orderBy: {
                            processedTime: OrderDirection.DESC,
                        },
                    };
            const result = await new DatabaseServer().findAndCount(TaskEntity, {userId}, options);
            for (const task of result[0]) {
                if (task.data) {
                    delete task.data;
                    delete task.userId;
                    delete task.priority;
                    delete task.attempt;
                    delete task.attempts;
                    delete task._id;
                }
            }
            return new MessageResponse(result);
        })

        this.getMessages(QueueEvents.RESTART_TASK, async (data: { taskId: string, userId: string }) => {
            const dataBaseServer = new DatabaseServer();

            const task = await dataBaseServer.findOne(TaskEntity, {taskId: data.taskId});
            if (data.userId !== task.userId) {
                throw new MessageError('Wrong user')
            }
            task.isError = false;
            task.attempt = 0;
            task.sent = false;
            task.processedTime = null;
            task.errorReason = undefined;
            await dataBaseServer.save(TaskEntity, task);
        });

        this.getMessages(QueueEvents.DELETE_TASK, async (data: { taskId: string, userId: string }) => {
            const dataBaseServer = new DatabaseServer();

            const task = await dataBaseServer.findOne(TaskEntity, {taskId: data.taskId});
            if (data.userId !== task.userId) {
                throw new MessageError('Wrong user')
            }
            await this.completeTaskInQueue(data.taskId, null, task.errorReason);
            await dataBaseServer.deleteEntity(TaskEntity, {taskId: data.taskId});
        });
    }

    async addTaskToQueue(task: ITask): Promise<void> {
        const dataBaseServer = new DatabaseServer();

        const te = dataBaseServer.create(TaskEntity, this.iTaskToTaskEntity(task));
        te.processedTime = null;
        await dataBaseServer.save(TaskEntity, te);
    }

    async completeTaskInQueue(taskId: string, data: any, error: any): Promise<void> {
        const dataBaseServer = new DatabaseServer();

        const task = await dataBaseServer.findOne(TaskEntity, {taskId});
        if (!task) {
            return;
        }
        if (error) {
            task.isError = true;
            task.errorReason = error;
        } else {
            task.done = true;
        }
        await dataBaseServer.save(TaskEntity, task);

        await this.publish(QueueEvents.TASK_COMPLETE, {
            id: taskId,
            data,
            error
        });
    }

    private iTaskToTaskEntity(task: ITask): ITask {
        task.taskId = task.id;
        task.attempt = 0;
        delete task.id;
        return task;
    }

    private taskEntityToITask(task: TaskEntity): ITask {
        return {
            id: task.taskId,
            priority: task.priority,
            type: task.type,
            data: task.data,
        };
    }

    private async refreshAndReassignTasks() {
        const workers = await this.getFreeWorkers();

        const dataBaseServer = new DatabaseServer();
        for (const worker of workers) {
            const task = await dataBaseServer.findOne(TaskEntity, {
                priority: {
                    $gte: worker.minPriority,
                    $lte: worker.maxPriority
                },
                processedTime: null
            });
            if (!task) {
                continue;
            }
            const r = await this.sendMessage(worker.subject, this.taskEntityToITask(task)) as any;
            if (r?.result) {
                task.processedTime = new Date();
                task.sent = true;
                await dataBaseServer.save(TaskEntity, task);
            } else {
                console.log('task sent error')
            }
        }
    }

    private async clearOldTasks() {
        await new DatabaseServer().deleteEntity(TaskEntity, {
            processedTime: {
                $lte: new Date(new Date().getTime() - 30 * 60000)
            },
            done: true
        });
    }

    private async clearLongPendingTasks() {

        const dataBaseServer = new DatabaseServer();

<<<<<<< HEAD
        const tasks = await dataBaseServer.aggregate(TaskEntity, [
            {
                $match: {
                    sent: true,
                    done: { $ne: true },
                },
            },
            {
                $addFields: {
                    timeDifference: {
                        $subtract: ['$processedTime', '$createDate'],
                    },
                },
            },
            {
                $match: {
                    timeDifference: { $gt: this.processTimeout },
                },
            },
        ]);

=======
        const tasks = await dataBaseServer.find(TaskEntity, {
            $where: '(this.processedTime - this.createDate) > ( 1 * 60 * 60000)',
            sent: true,
            done: {$ne: true}
        } as FilterQuery<TaskEntity>);
>>>>>>> b28c8188
        for (const task of tasks) {
            task.processedTime = null;
            task.sent = false;
        }

        await dataBaseServer.save(TaskEntity, tasks);
    }

    /**
     * Get free workers
     * @private
     */
    private getFreeWorkers(): Promise<any[]> {
        const workers = [];

        return new Promise((resolve) => {
            this.publish(WorkerEvents.GET_FREE_WORKERS, {
                replySubject: [this.replySubject, WorkerEvents.WORKER_FREE_RESPONSE].join('.')
            });

            const subscription = this.subscribe([this.replySubject, WorkerEvents.WORKER_FREE_RESPONSE].join('.'), (msg) => {
                workers.push({
                    subject: msg.subject,
                    minPriority: msg.minPriority,
                    maxPriority: msg.maxPriority
                });
            });

            setTimeout(() => {
                subscription.unsubscribe();
                resolve(workers);
            }, 300);
        })
    }

}<|MERGE_RESOLUTION|>--- conflicted
+++ resolved
@@ -208,7 +208,6 @@
 
         const dataBaseServer = new DatabaseServer();
 
-<<<<<<< HEAD
         const tasks = await dataBaseServer.aggregate(TaskEntity, [
             {
                 $match: {
@@ -230,13 +229,6 @@
             },
         ]);
 
-=======
-        const tasks = await dataBaseServer.find(TaskEntity, {
-            $where: '(this.processedTime - this.createDate) > ( 1 * 60 * 60000)',
-            sent: true,
-            done: {$ne: true}
-        } as FilterQuery<TaskEntity>);
->>>>>>> b28c8188
         for (const task of tasks) {
             task.processedTime = null;
             task.sent = false;
