import { DatabaseServer, MAP_TASKS_AGGREGATION_FILTERS, MessageError, MessageResponse, NatsService, Singleton } from '@guardian/common';
import { GenerateUUIDv4, ITask, OrderDirection, QueueEvents, WorkerEvents } from '@guardian/interfaces';
import { TaskEntity } from '../entity/task';

@Singleton
export class QueueService extends NatsService{
    public messageQueueName = 'queue-service';
    public replySubject = 'reply-queue-service-' + GenerateUUIDv4();

    private readonly clearInterval = parseInt(process.env.CLEAR_INTERVAL, 10) || 30 * 1000; // 1m
    private readonly refreshInterval = parseInt(process.env.REFRESH_INTERVAL, 10) || 1 * 1000; // 1s
    private readonly processTimeout = parseInt(process.env.PROCESS_TIMEOUT, 10) || 1 * 60 * 60000; // 1 hour
<<<<<<< HEAD
=======

    private trigger: boolean = false;
>>>>>>> 8dd82b8c

    public async init() {
        await super.init();

        // worker jobs
        setInterval(async () => {
            await this.refreshAndReassignTasks();
        }, this.refreshInterval);
        setInterval(async () => {
            await this.clearOldTasks();
            await this.clearLongPendingTasks();
        }, this.clearInterval);

        this.getMessages(QueueEvents.ADD_TASK_TO_QUEUE, (task: ITask) => {
            try {
                this.addTaskToQueue(task);
                return new MessageResponse({
                    ok: true
                });
            } catch (error) {
                return new MessageResponse({
                    ok: false,
                    reason: error.message,
                })
            }
        });

        this.getMessages(WorkerEvents.TASK_COMPLETE, async (data: any) => {
            const dataBaseServer = new DatabaseServer();

            const task = await dataBaseServer.findOne(TaskEntity, {taskId: data.id});
            if (!data.error || !task.isRetryableTask) {
                await this.completeTaskInQueue(data.id, data.data, data.error);
                return;
            }
            if (task.isRetryableTask && (task.attempts > 0)) {
                if (task.attempts > task.attempt) {
                    task.processedTime = null;
                    task.sent = false;
                    task.attempt = task.attempt + 1;
                } else {
                    if (!task.userId) {
                        await this.completeTaskInQueue(data.id, data.data, data.error);
                    }
                }
            } else {
                task.attempt = 0;
                task.isError = true;
                task.errorReason = data.error;

                if (!task.userId) {
                    await this.completeTaskInQueue(data.id, data.data, data.error);
                }
            }

            await dataBaseServer.save(TaskEntity, task);
        });

        this.getMessages(QueueEvents.GET_TASKS_BY_USER, async (data: { userId: string, pageIndex: number, pageSize: number }) => {
            const {userId, pageSize, pageIndex} = data;
            const options: any =
                typeof pageIndex === 'number' && typeof pageSize === 'number'
                    ? {
                        orderBy: {
                            createDate: OrderDirection.DESC,
                        },
                        limit: pageSize,
                        offset: pageIndex * pageSize,
                    }
                    : {
                        orderBy: {
                            processedTime: OrderDirection.DESC,
                        },
                    };
            const result = await new DatabaseServer().findAndCount(TaskEntity, {userId}, options);
            for (const task of result[0]) {
                if (task.data) {
                    delete task.data;
                    delete task.userId;
                    delete task.priority;
                    delete task.attempt;
                    delete task.attempts;
                    delete task._id;
                }
            }
            return new MessageResponse(result);
        })

        this.getMessages(QueueEvents.RESTART_TASK, async (data: { taskId: string, userId: string }) => {
            const dataBaseServer = new DatabaseServer();

            const task = await dataBaseServer.findOne(TaskEntity, {taskId: data.taskId});
            if (data.userId !== task.userId) {
                throw new MessageError('Wrong user')
            }
            task.isError = false;
            task.attempt = 0;
            task.sent = false;
            task.processedTime = null;
            task.errorReason = undefined;
            await dataBaseServer.save(TaskEntity, task);
        });

        this.getMessages(QueueEvents.DELETE_TASK, async (data: { taskId: string, userId: string }) => {
            const dataBaseServer = new DatabaseServer();

            const task = await dataBaseServer.findOne(TaskEntity, {taskId: data.taskId});
            if (data.userId !== task.userId) {
                throw new MessageError('Wrong user')
            }
            await this.completeTaskInQueue(data.taskId, null, task.errorReason);
            await dataBaseServer.deleteEntity(TaskEntity, {taskId: data.taskId});
        });
    }

    async addTaskToQueue(task: ITask): Promise<void> {
        const dataBaseServer = new DatabaseServer();

        const te = dataBaseServer.create(TaskEntity, this.iTaskToTaskEntity(task));
        te.processedTime = null;
        await dataBaseServer.save(TaskEntity, te);
    }

    async completeTaskInQueue(taskId: string, data: any, error: any): Promise<void> {
        const dataBaseServer = new DatabaseServer();

        const task = await dataBaseServer.findOne(TaskEntity, {taskId});
        if (!task) {
            return;
        }
        if (error) {
            task.isError = true;
            task.errorReason = error;
        } else {
            task.done = true;
        }
        await dataBaseServer.save(TaskEntity, task);

        await this.publish(QueueEvents.TASK_COMPLETE, {
            id: taskId,
            data,
            error
        });
    }

    private iTaskToTaskEntity(task: ITask): ITask {
        task.taskId = task.id;
        task.attempt = 0;
        delete task.id;
        return task;
    }

    private taskEntityToITask(task: TaskEntity): ITask {
        return {
            id: task.taskId,
            priority: task.priority,
            type: task.type,
            data: task.data,
        };
    }

    private async refreshAndReassignTasks() {
        if (!this.trigger) {
            this.trigger = true;
            const workers = await this.getFreeWorkers();

            const dataBaseServer = new DatabaseServer();

            for (const worker of workers) {
                const task = await dataBaseServer.findOne(TaskEntity, {
                    priority: {
                        $gte: worker.minPriority,
                        $lte: worker.maxPriority
                    },
                    processedTime: null
                });
                if (!task) {
                    continue;
                }
                const r = await this.sendMessage(worker.subject, this.taskEntityToITask(task)) as any;
                if (r?.result) {
                    task.processedTime = new Date();
                    task.sent = true;
                    await dataBaseServer.save(TaskEntity, task);
                } else {
                    console.log('task sent error')
                }
            }
            this.trigger = false;
        }
    }

    private async clearOldTasks() {
        await new DatabaseServer().deleteEntity(TaskEntity, {
            processedTime: {
                $lte: new Date(new Date().getTime() - 30 * 60000)
            },
            done: true
        });
    }

    private async clearLongPendingTasks() {

        const dataBaseServer = new DatabaseServer();

        const tasks =
            await dataBaseServer.aggregate(TaskEntity, dataBaseServer.getTasksAggregationFilters(MAP_TASKS_AGGREGATION_FILTERS.RESULT, this.processTimeout));

        for (const task of tasks) {
            task.processedTime = null;
            task.sent = false;
        }

        await dataBaseServer.save(TaskEntity, tasks);
    }

    /**
     * Get free workers
     * @private
     */
    private getFreeWorkers(): Promise<any[]> {
        const workers = [];

        return new Promise((resolve) => {
            this.publish(WorkerEvents.GET_FREE_WORKERS, {
                replySubject: [this.replySubject, WorkerEvents.WORKER_FREE_RESPONSE].join('.')
            });

            const subscription = this.subscribe([this.replySubject, WorkerEvents.WORKER_FREE_RESPONSE].join('.'), (msg) => {
                workers.push({
                    subject: msg.subject,
                    minPriority: msg.minPriority,
                    maxPriority: msg.maxPriority
                });
            });

            setTimeout(() => {
                subscription.unsubscribe();
                resolve(workers);
            }, 300);
        })
    }

}<|MERGE_RESOLUTION|>--- conflicted
+++ resolved
@@ -10,11 +10,8 @@
     private readonly clearInterval = parseInt(process.env.CLEAR_INTERVAL, 10) || 30 * 1000; // 1m
     private readonly refreshInterval = parseInt(process.env.REFRESH_INTERVAL, 10) || 1 * 1000; // 1s
     private readonly processTimeout = parseInt(process.env.PROCESS_TIMEOUT, 10) || 1 * 60 * 60000; // 1 hour
-<<<<<<< HEAD
-=======
 
     private trigger: boolean = false;
->>>>>>> 8dd82b8c
 
     public async init() {
         await super.init();
