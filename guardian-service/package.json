--- conflicted
+++ resolved
@@ -52,12 +52,8 @@
     "dev": "tsc -w",
     "lint": "tsc --noEmit --incremental false && tslint --project .",
     "start": "node dist/index.js",
-<<<<<<< HEAD
-    "test": "mocha tests/**/*.test.js --reporter mocha-junit-reporter --reporter-options mochaFile=../test_results/guardian-service.xml"
-=======
     "test": "mocha tests/**/*.test.js  --reporter mocha-junit-reporter --reporter-options mochaFile=../test_results/guardian-service.xml",
     "watch": "npx -y concurrently 'npm:dev' 'npm:debug'"
->>>>>>> e370c8db
   },
   "version": "1.0.5"
 }