import {
    AssignedEntityType,
    DocumentCategoryType,
    DocumentType,
    ExternalMessageEvents,
    GenerateUUIDv4,
    IOwner,
    PolicyEngineEvents,
    PolicyEvents, PolicyType,
    Schema,
    SchemaField,
    TopicType
} from '@guardian/interfaces';
import {
    BinaryMessageResponse,
    DatabaseServer,
    findAllEntities,
    GenerateBlocks,
    IAuthUser,
    IMessageResponse,
    JsonToXlsx,
    Logger,
    MessageAction,
    MessageError,
    MessageResponse,
    MessageServer,
    MessageType,
    NatsService,
    Policy,
    PolicyImportExport,
    PolicyMessage,
    RunFunctionAsync,
    Schema as SchemaCollection,
    Singleton,
    TopicConfig,
    Users,
    VcHelper,
    XlsxToJson
} from '@guardian/common';
import { PolicyImportExportHelper } from './helpers/policy-import-export-helper.js';
import { PolicyComponentsUtils } from './policy-components-utils.js';
import { IPolicyUser } from './policy-user.js';
import { emptyNotifier, initNotifier } from '../helpers/notifier.js';
import { PolicyEngine } from './policy-engine.js';
import { AccountId, PrivateKey } from '@hashgraph/sdk';
import { NatsConnection } from 'nats';
import { GuardiansService } from '../helpers/guardians.js';
import { BlockAboutString } from './block-about.js';
import { HashComparator } from '../analytics/index.js';
import { getSchemaCategory, importSchemaByFiles, importSubTools, previewToolByMessage } from '../api/helpers/index.js';
import { PolicyDataMigrator } from './helpers/policy-data-migrator.js';
import { Inject } from '../helpers/decorators/inject.js';
import { PolicyDataImportExport } from './helpers/policy-data/policy-data-import-export.js';
import { VpDocumentLoader, VcDocumentLoader, PolicyDataLoader } from './helpers/policy-data/loaders/index.js';

/**
 * PolicyEngineChannel
 */
@Singleton
export class PolicyEngineChannel extends NatsService {
    /**
     * Message queue name
     */
    public messageQueueName = 'policy-engine-queue';

    /**
     * Reply subject
     * @private
     */
    public replySubject = 'policy-engine-reply-' + GenerateUUIDv4();

    /**
     * Register listener
     * @param event
     * @param cb
     */
    registerListener(event: string, cb: Function): void {
        this.getMessages(event, cb);
    }
}

/**
 * Policy engine service
 */

export class PolicyEngineService {
    /**
     * Users helper
     * @private
     */
    @Inject()
    declare private readonly users: Users;

    /**
     * Message broker service
     * @private
     */
    private readonly channel: PolicyEngineChannel;

    /**
     * Policy Engine
     * @private
     */
    private readonly policyEngine: PolicyEngine;

    constructor(cn: NatsConnection) {
        this.channel = new PolicyEngineChannel();
        this.channel.setConnection(cn)
        this.policyEngine = new PolicyEngine()
    }

    /**
     * Init
     */
    public async init(): Promise<void> {
        await this.channel.init();
    }

    /**
     * Callback fires when block state changed
     * @param uuid {string} - id of block
     * @param user {IPolicyUser} - short user object
     */
    private async stateChangeCb(blocks: string[], user: IPolicyUser) {
        if (!user || !user.did) {
            return;
        }

        await this.channel.publish('update-block', {
            blocks,
            user
        });
    }

    /**
     * Block error callback
     * @param blockType
     * @param message
     * @param user
     * @private
     */
    private async blockErrorCb(blockType: string, message: any, user: IAuthUser) {
        if (!user || !user.did) {
            return;
        }

        await this.channel.publish('block-error', {
            blockType,
            message,
            user
        });
    }

    /**
     * Update user info
     * @param user
     * @param policy
     * @private
     */
    private async updateUserInfo(user: IPolicyUser, policy: Policy) {
        if (!user || !user.did) {
            return;
        }

        const userGroups = await PolicyComponentsUtils.GetGroups(policy.id.toString(), user);

        let userGroup = userGroups.find(g => g.active !== false);
        if (!userGroup) {
            userGroup = userGroups[0];
        }
        const userRole = userGroup ? userGroup.role : 'No role';

        await this.channel.publish('update-user-info', {
            policyId: policy.id.toString(),
            user: {
                did: user.virtual ? policy.owner : user.did,
                role: user.role
            },
            userRole,
            userGroup,
            userGroups
        });
    }

    /**
     * Register endpoints for policy engine
     * @private
     */
    public registerListeners(): void {
        PolicyComponentsUtils.BlockUpdateFn = async (...args: any[]) => {
            await this.stateChangeCb.apply(this, args);
        };

        PolicyComponentsUtils.BlockErrorFn = async (...args: any[]) => {
            await this.blockErrorCb.apply(this, args);
        };

        PolicyComponentsUtils.UpdateUserInfoFn = async (...args: any[]) => {
            await this.updateUserInfo.apply(this, args);
        }

        PolicyComponentsUtils.ExternalEventFn = async (...args: any[]) => {
            try {
                this.channel.sendMessage(ExternalMessageEvents.BLOCK_EVENTS, args);
            } catch (error) {
                console.error(error);
            }
        };

        this.channel.getMessages(PolicyEvents.BLOCK_UPDATE_BROADCAST,
            (msg: { type: string, data: any[] }) => {
                const { type, data } = msg;

                switch (type) {
                    case 'update': {
                        const [blocks, user] = data;
                        PolicyComponentsUtils.BlockUpdateFn(blocks, user);
                        break;
                    }
                    case 'error': {
                        const [blockType, message, user] = data;
                        PolicyComponentsUtils.BlockErrorFn(blockType, message, user);
                        break;
                    }
                    case 'update-user': {
                        const [user, policy] = data;
                        PolicyComponentsUtils.UpdateUserInfoFn(user, policy);
                        break;
                    }
                    case 'external': {
                        const [event] = data;
                        PolicyComponentsUtils.ExternalEventFn(event);
                        break;
                    }
                    default:
                        throw new Error('Unknown type');
                }
            })

        this.channel.getMessages(PolicyEvents.RECORD_UPDATE_BROADCAST, async (msg: any) => {
            const policy = await DatabaseServer.getPolicyById(msg?.policyId);
            if (policy) {
                msg.user = { did: policy.owner };
                this.channel.publish('update-record', msg);
            }
        })

        this.channel.getMessages<any, any>('mrv-data', async (msg) => {
            // await PolicyComponentsUtils.ReceiveExternalData(msg);

            const policy = await DatabaseServer.getPolicyByTag(msg?.policyTag);
            if (policy) {
                const policyId = policy.id.toString();
                await new GuardiansService().sendPolicyMessage(PolicyEvents.MRV_DATA, policyId, {
                    policyId,
                    data: msg
                });
            }

            return new MessageResponse({})
        });

        this.channel.getMessages<any, any>(PolicyEngineEvents.GET_POLICY,
            async (msg: {
                options: { filters: any, userDid: string },
                owner: IOwner
            }) => {
                const { options, owner } = msg;
                const { filters, userDid } = options;
                const policy = await DatabaseServer.getPolicy(filters);
                await this.policyEngine.accessPolicy(policy, owner, 'read');

                const result: any = policy;
                if (policy) {
                    await PolicyComponentsUtils.GetPolicyInfo(policy, userDid);
                }

                return new MessageResponse(result);
            });

        this.channel.getMessages<any, any>(PolicyEngineEvents.ACCESS_POLICY,
            async (msg: { policyId: string, owner: IOwner, action: string }) => {
                try {
                    const { policyId, owner, action } = msg;
                    const policy = await DatabaseServer.getPolicyById(policyId);
                    const code = await this.policyEngine.accessPolicyCode(policy, owner);
                    if (code === 1) {
                        return new MessageError('Policy does not exist.', 404);
                    }
                    if (code === 2) {
                        return new MessageError(`Insufficient permissions to ${action} the policy.`, 403);
                    }
                    return new MessageResponse(policy);
                } catch (error: any) {
                    return new MessageError(error, 500);
                }
            });

        this.channel.getMessages<any, any>(PolicyEngineEvents.GET_TOKENS_MAP,
            async (msg: { owner: IOwner, status: string }) => {
                try {
                    const { owner, status } = msg;
                    const filters: any = {};
                    if (status) {
                        filters.status = status;
                    }
                    await this.policyEngine.addAccessFilters(filters, owner);
                    const policies = await DatabaseServer.getPolicies(filters);
                    const map: any = [];
                    for (const policyObject of policies) {
                        const tokenIds = findAllEntities(policyObject.config, ['tokenId']);
                        map.push({
                            tokenIds,
                            name: policyObject.name,
                            version: policyObject.version,
                            id: policyObject.id,
                            status: policyObject.status
                        });
                    }
                    return new MessageResponse(map);
                } catch (error) {
                    return new MessageError(error);
                }
            });

        this.channel.getMessages<any, any>(PolicyEngineEvents.GET_POLICIES,
            async (msg: { options: any, owner: IOwner }) => {
                try {
                    const { options, owner } = msg;
                    const { filters, pageIndex, pageSize } = options;
                    const _filters: any = { ...filters };
                    const otherOptions: any = {
                        fields: [
                            'id',
                            'uuid',
                            'name',
                            'version',
                            'previousVersion',
                            'description',
                            'status',
                            'creator',
                            'owner',
                            'topicId',
                            'policyTag',
                            'messageId',
                            'codeVersion',
                            'createDate',
                            'instanceTopicId',
                            'tools',
                            'policyGroups',
                            'policyRoles',
                            'discontinuedDate',
                        ]
                    };
                    const _pageSize = parseInt(pageSize, 10);
                    const _pageIndex = parseInt(pageIndex, 10);
                    if (Number.isInteger(_pageSize) && Number.isInteger(_pageIndex)) {
                        otherOptions.orderBy = { createDate: 'DESC' };
                        otherOptions.limit = _pageSize;
                        otherOptions.offset = _pageIndex * _pageSize;
                    } else {
                        otherOptions.orderBy = { createDate: 'DESC' };
                        otherOptions.limit = 100;
                    }
                    await this.policyEngine.addAccessFilters(_filters, owner);
                    const [policies, count] = await DatabaseServer.getPoliciesAndCount(_filters, otherOptions);
                    for (const policy of policies) {
                        await PolicyComponentsUtils.GetPolicyInfo(policy, owner.creator);
                    }
                    return new MessageResponse({ policies, count });
                } catch (error) {
                    return new MessageError(error);
                }
            });

<<<<<<< HEAD
        this.channel.getMessages<any, any>(PolicyEngineEvents.GET_ASSIGNED_POLICIES,
            async (msg: { filters: any, userDid: string, pageIndex: string, pageSize: string }) => {
                try {
                    const { filters, userDid, pageIndex, pageSize } = msg;
                    const otherOptions: any = {
                        fields: [
                            'id',
                            'uuid',
                            'name',
                            'version',
                            'description',
                            'status',
                            'owner',
                            'topicId',
                            'messageId',
                            'instanceTopicId',
                            'discontinuedDate'
                        ]
                    };
                    const _pageSize = parseInt(pageSize, 10);
                    const _pageIndex = parseInt(pageIndex, 10);
                    if (Number.isInteger(_pageSize) && Number.isInteger(_pageIndex)) {
                        otherOptions.orderBy = { createDate: 'DESC' };
                        otherOptions.limit = _pageSize;
                        otherOptions.offset = _pageIndex * _pageSize;
                    } else {
                        otherOptions.orderBy = { createDate: 'DESC' };
                        otherOptions.limit = 100;
                    }
                    const [policies, count] = await DatabaseServer.getPoliciesAndCount(filters, otherOptions);
                    const assigned = await DatabaseServer.getAssignedEntities(userDid, AssignedEntityType.Policy);
                    const assignedMap = new Set(assigned.map((e) => e.entityId));
                    for (const policy of policies) {
                        (policy as any).assigned = assignedMap.has(policy.id);
                    }
                    return new MessageResponse({ policies, count });
=======
        this.channel.getMessages<any, any>(PolicyEngineEvents.CREATE_POLICIES,
            async (msg: { model: Policy, owner: IOwner }): Promise<IMessageResponse<Policy>> => {
                try {
                    const { model, owner } = msg;
                    let policy = await this.policyEngine.createPolicy(model, owner, emptyNotifier());
                    policy = await PolicyImportExportHelper.updatePolicyComponents(policy);
                    return new MessageResponse(policy);
>>>>>>> dd846d31
                } catch (error) {
                    return new MessageError(error);
                }
            });

<<<<<<< HEAD
        this.channel.getMessages<any, any>(PolicyEngineEvents.CREATE_POLICIES,
            async (msg: { model: Policy, owner: IOwner }): Promise<IMessageResponse<Policy>> => {
                try {
                    const { model, owner } = msg;
                    let policy = await this.policyEngine.createPolicy(model, owner, emptyNotifier());
                    policy = await PolicyImportExportHelper.updatePolicyComponents(policy);
                    return new MessageResponse(policy);
                } catch (error) {
                    return new MessageError(error);
                }
            });

=======
>>>>>>> dd846d31
        this.channel.getMessages<any, any>(PolicyEngineEvents.CREATE_POLICIES_ASYNC,
            async (msg: { model: Policy, owner: IOwner, task: any }): Promise<IMessageResponse<any>> => {
                const { model, owner, task } = msg;
                const notifier = await initNotifier(task);
                RunFunctionAsync(async () => {
                    let policy = await this.policyEngine.createPolicy(model, owner, notifier);
                    policy = await PolicyImportExportHelper.updatePolicyComponents(policy);
                    notifier.result(policy.id);
                }, async (error) => {
                    notifier.error(error);
                });
                return new MessageResponse(task);
            });

        this.channel.getMessages<any, any>(PolicyEngineEvents.CLONE_POLICY_ASYNC,
            async (msg: { policyId: string, model: Policy, owner: IOwner, task: any }): Promise<IMessageResponse<any>> => {
                const { policyId, model, owner, task } = msg;
                const notifier = await initNotifier(task);
                RunFunctionAsync(async () => {
                    const result = await this.policyEngine.clonePolicy(policyId, model, owner, notifier);
                    if (result?.errors?.length) {
                        const message = `Failed to clone schemas: ${JSON.stringify(result.errors.map(e => e.name))}`;
                        notifier.error(message);
                        new Logger().warn(message, ['GUARDIAN_SERVICE']);
                        return;
                    }
                    notifier.result(result.policy.id);
                }, async (error) => {
                    notifier.error(error);
                });
                return new MessageResponse(task);
            });

        this.channel.getMessages<any, any>(PolicyEngineEvents.DELETE_POLICY_ASYNC,
            async (msg: { policyId: string, owner: IOwner, task: any }): Promise<IMessageResponse<any>> => {
                const { policyId, owner, task } = msg;
                const notifier = await initNotifier(task);
                RunFunctionAsync(async () => {
                    notifier.result(await this.policyEngine.deletePolicy(policyId, owner, notifier));
                }, async (error) => {
                    notifier.error(error);
                });
                return new MessageResponse(task);
            });

        this.channel.getMessages<any, any>(PolicyEngineEvents.SAVE_POLICIES,
            async (msg: { policyId: string, model: Policy, owner: IOwner }): Promise<IMessageResponse<Policy>> => {
                try {
                    const { policyId, model, owner } = msg;
                    const policy = await DatabaseServer.getPolicyById(policyId);
                    await this.policyEngine.accessPolicy(policy, owner, 'update');

                    if (policy.status !== PolicyType.DRAFT) {
                        throw new Error('Policy is not in draft status.');
                    }
                    let result = await DatabaseServer.updatePolicyConfig(policyId, model);
                    result = await PolicyImportExportHelper.updatePolicyComponents(result);
                    return new MessageResponse(result);
                } catch (error) {
                    new Logger().error(error, ['GUARDIAN_SERVICE']);
                    return new MessageError(error);
                }
            });

        this.channel.getMessages<any, any>(PolicyEngineEvents.PUBLISH_POLICIES,
            async (msg: { policyId: string, model: any, owner: IOwner }): Promise<IMessageResponse<any>> => {
                try {
                    const { model, policyId, owner } = msg;
                    if (!model || !model.policyVersion) {
                        throw new Error('Policy version in body is empty');
                    }
                    const result = await this.policyEngine.validateAndPublishPolicy(model, policyId, owner, emptyNotifier());
                    return new MessageResponse({
                        isValid: result.isValid,
                        errors: result.errors,
                    });
                } catch (error) {
                    new Logger().error(error, ['GUARDIAN_SERVICE']);
                    return new MessageError(error);
                }
            });

        this.channel.getMessages<any, any>(PolicyEngineEvents.PUBLISH_POLICIES_ASYNC,
            async (msg: { policyId: string, model: any, owner: IOwner, task: any }): Promise<IMessageResponse<any>> => {
                const { model, policyId, owner, task } = msg;
                const notifier = await initNotifier(task);

                RunFunctionAsync(async () => {
                    if (!model || !model.policyVersion) {
                        throw new Error('Policy version in body is empty');
                    }
                    const result = await this.policyEngine.validateAndPublishPolicy(model, policyId, owner, notifier);
                    notifier.result(result);
                }, async (error) => {
                    new Logger().error(error, ['GUARDIAN_SERVICE']);
                    notifier.error(error);
                });

                return new MessageResponse(task);
            });

        this.channel.getMessages<any, any>(PolicyEngineEvents.DRY_RUN_POLICIES,
            async (msg: { policyId: string, owner: IOwner }): Promise<IMessageResponse<any>> => {
                try {
                    const { policyId, owner } = msg;

                    const model = await DatabaseServer.getPolicyById(policyId);
                    await this.policyEngine.accessPolicy(model, owner, 'publish');

                    if (!model.config) {
                        throw new Error('The policy is empty');
                    }
                    if (model.status === PolicyType.PUBLISH) {
                        throw new Error(`Policy published`);
                    }
                    if (model.status === PolicyType.DISCONTINUED) {
                        throw new Error(`Policy is discontinued`);
                    }
                    if (model.status === PolicyType.DRY_RUN) {
                        throw new Error(`Policy already in Dry Run`);
                    }
                    if (model.status === PolicyType.PUBLISH_ERROR) {
                        throw new Error(`Failed policy cannot be started in dry run mode`);
                    }

                    const errors = await this.policyEngine.validateModel(policyId);
                    const isValid = !errors.blocks.some(block => !block.isValid);

                    if (isValid) {
                        const newPolicy = await this.policyEngine.dryRunPolicy(model, owner, 'Dry Run');
                        await this.policyEngine.generateModel(newPolicy.id.toString());
                    }
                    return new MessageResponse({
                        isValid,
                        errors
                    });
                } catch (error) {
                    new Logger().error(error, ['GUARDIAN_SERVICE']);
                    return new MessageError(error);
                }
            });

        this.channel.getMessages<any, any>(PolicyEngineEvents.DISCONTINUE_POLICY,
            async (msg: { policyId: string, owner: IOwner, date: any }): Promise<IMessageResponse<boolean>> => {
                try {
                    const { policyId, owner, date } = msg;

                    const model = await DatabaseServer.getPolicyById(policyId);
                    await this.policyEngine.accessPolicy(model, owner, 'discontinue');

                    if (model.status !== PolicyType.PUBLISH) {
                        throw new Error(`Policy is not published`);
                    }

                    const root = await this.users.getHederaAccount(owner.creator);
                    const messageServer = new MessageServer(root.hederaAccountId, root.hederaAccountKey, root.signOptions);
                    let message: PolicyMessage;
                    if (date) {
                        const _date = new Date(date);
                        _date.setHours(0, 0, 0, 0);
                        const now = new Date();
                        if (_date.getTime() < now.getTime()) {
                            throw new Error('Date must be more than today');
                        }
                        model.discontinuedDate = _date;
                        message = new PolicyMessage(MessageType.Policy, MessageAction.DeferredDiscontinuePolicy);
                    } else {
                        model.status = PolicyType.DISCONTINUED;
                        model.discontinuedDate = new Date();
                        message = new PolicyMessage(MessageType.Policy, MessageAction.DiscontinuePolicy);
                    }
                    message.setDocument(model);
                    const topic = await TopicConfig.fromObject(await DatabaseServer.getTopicById(model.topicId), true);
                    await messageServer
                        .setTopicObject(topic)
                        .sendMessage(message);
                    await DatabaseServer.updatePolicy(model);

                    await new GuardiansService().sendPolicyMessage(PolicyEvents.REFRESH_MODEL, policyId, {});

                    return new MessageResponse(true);
                } catch (error) {
                    new Logger().error(error, ['GUARDIAN_SERVICE']);
                    return new MessageError(error);
                }
            });

        this.channel.getMessages<any, any>(PolicyEngineEvents.DRAFT_POLICIES,
            async (msg: { policyId: string, owner: IOwner }): Promise<IMessageResponse<boolean>> => {
                try {
                    const { policyId, owner } = msg;

                    const model = await DatabaseServer.getPolicyById(policyId);
                    await this.policyEngine.accessPolicy(model, owner, 'edit');

                    if (!model.config) {
                        throw new Error('The policy is empty');
                    }
                    if (model.status === PolicyType.PUBLISH) {
                        throw new Error(`Policy published`);
                    }
                    if (model.status === PolicyType.DISCONTINUED) {
                        throw new Error(`Policy is discontinued`);
                    }
                    if (model.status === PolicyType.DRAFT) {
                        throw new Error(`Policy already in draft`);
                    }

                    model.status = PolicyType.DRAFT;
                    model.version = '';

                    let retVal = await DatabaseServer.updatePolicy(model);
                    retVal = await PolicyImportExportHelper.updatePolicyComponents(retVal);

                    await this.policyEngine.destroyModel(model.id.toString());

                    const databaseServer = new DatabaseServer(model.id.toString());
                    await databaseServer.clearDryRun();

                    return new MessageResponse(true);
                } catch (error) {
                    new Logger().error(error, ['GUARDIAN_SERVICE']);
                    return new MessageError(error);
                }
            });

        this.channel.getMessages<any, any>(PolicyEngineEvents.VALIDATE_POLICIES,
            async (msg: { policyId: string, model: Policy, owner: IOwner }): Promise<IMessageResponse<any>> => {
                try {
                    const { model } = msg;
                    const results = await this.policyEngine.validateModel(model);
                    return new MessageResponse({
                        results,
                        policy: model
                    });
                } catch (error) {
                    new Logger().error(error, ['GUARDIAN_SERVICE']);
                    return new MessageError(error);
                }
            });

        this.channel.getMessages<any, any>(PolicyEngineEvents.POLICY_BLOCKS,
            async (msg: { policyId: string, user: IAuthUser }): Promise<IMessageResponse<any>> => {
                try {
                    const { user, policyId } = msg;

                    const error = new PolicyEngine().getPolicyError(policyId);
                    if (error) {
                        throw new Error(error);
                    }

                    const blockData = await new GuardiansService().sendPolicyMessage(PolicyEvents.GET_ROOT_BLOCK_DATA, policyId, {
                        user,
                        policyId
                    }) as any;
                    return new MessageResponse(blockData);

                } catch (error) {
                    new Logger().error(error, ['GUARDIAN_SERVICE']);
                    return new MessageError(error);
                }
            });

        this.channel.getMessages<any, any>(PolicyEngineEvents.GET_PUBLISH_POLICIES,
            async (): Promise<IMessageResponse<Policy[]>> => {
                try {
                    const publishPolicies = await DatabaseServer.getPublishPolicies();
                    return new MessageResponse(publishPolicies);
                } catch (error) {
                    new Logger().error(error, ['GUARDIAN_SERVICE']);
                    return new MessageError(error);
                }
            });

        this.channel.getMessages<any, any>(PolicyEngineEvents.GET_FIELDS_DESCRIPTIONS,
            async (msg: { policiesData: any[] }): Promise<IMessageResponse<any[]>> => {
                try {
                    const { policiesData } = msg;
                    const policySchemas = [];

                    for (const policy of policiesData) {
                        const policyId = policy.policyId;
                        const topicId = policy.topicId;

                        const dbSchemas = await DatabaseServer.getSchemas({ topicId });

                        const schemas = dbSchemas.map((schema: SchemaCollection) => new Schema(schema));

                        const nonSystemSchemas = schemas.filter(schema => !schema.system);

                        const policyDescriptions: string[] = [];
                        for (const schema of nonSystemSchemas) {
                            const fields = schema?.fields;
                            const descriptions = fields.map((field: SchemaField) => field?.description);
                            policyDescriptions.push(...descriptions);
                        }
                        policySchemas.push({
                            policyId,
                            descriptions: Array.from(new Set(policyDescriptions))
                        });
                    }

                    return new MessageResponse(policySchemas);
                } catch (error) {
                    new Logger().error(error, ['GUARDIAN_SERVICE']);
                    return new MessageError(error);
                }
            });

        this.channel.getMessages<any, any>(PolicyEngineEvents.GET_POLICIES_BY_CATEGORY,
            async (msg: { categoryIds: string[], text: string }): Promise<IMessageResponse<Policy[]>> => {
                try {
                    const { categoryIds, text } = msg;
                    const resultPolicies = await DatabaseServer.getFilteredPolicies(categoryIds, text);
                    return new MessageResponse(resultPolicies);
                } catch (error) {
                    new Logger().error(error, ['GUARDIAN_SERVICE']);
                    return new MessageError(error);
                }
            });

        this.channel.getMessages<any, any>(PolicyEngineEvents.GET_BLOCK_DATA,
            async (msg: { user: IAuthUser, blockId: string, policyId: string }): Promise<IMessageResponse<any>> => {
                try {
                    const { user, blockId, policyId } = msg;
                    const blockData = await new GuardiansService().sendPolicyMessage(PolicyEvents.GET_BLOCK_DATA, policyId, {
                        user,
                        blockId,
                        policyId
                    }) as any
                    return new MessageResponse(blockData);
                } catch (error) {
                    new Logger().error(error, ['GUARDIAN_SERVICE']);
                    return new MessageError(error);
                }
            });

        this.channel.getMessages<any, any>(PolicyEngineEvents.GET_BLOCK_DATA_BY_TAG,
            async (msg: { user: IAuthUser, tag: string, policyId: string }): Promise<IMessageResponse<any>> => {
                try {
                    const { user, tag, policyId } = msg;
                    const blockData = await new GuardiansService().sendPolicyMessage(PolicyEvents.GET_BLOCK_DATA_BY_TAG, policyId, {
                        user,
                        tag,
                        policyId
                    }) as any
                    return new MessageResponse(blockData);
                } catch (error) {
                    new Logger().error(error, ['GUARDIAN_SERVICE']);
                    return new MessageError(error);
                }
            });

        this.channel.getMessages<any, any>(PolicyEngineEvents.SET_BLOCK_DATA,
            async (msg: { user: IAuthUser, blockId: string, policyId: string, data: any }): Promise<IMessageResponse<any>> => {
                try {
                    const { user, blockId, policyId, data } = msg;

                    const blockData = await new GuardiansService().sendPolicyMessage(PolicyEvents.SET_BLOCK_DATA, policyId, {
                        user,
                        blockId,
                        policyId,
                        data
                    }) as any;
                    return new MessageResponse(blockData);
                } catch (error) {
                    new Logger().error(error, ['GUARDIAN_SERVICE']);
                    return new MessageError(error);
                }
            });

        this.channel.getMessages<any, any>(PolicyEngineEvents.SET_BLOCK_DATA_BY_TAG,
            async (msg: { user: IAuthUser, tag: string, policyId: string, data: any }): Promise<IMessageResponse<any>> => {
                try {
                    const { user, tag, policyId, data } = msg;
                    const blockData = await new GuardiansService().sendPolicyMessage(PolicyEvents.SET_BLOCK_DATA_BY_TAG, policyId, {
                        user,
                        tag,
                        policyId,
                        data
                    }) as any
                    return new MessageResponse(blockData);
                } catch (error) {
                    new Logger().error(error, ['GUARDIAN_SERVICE']);
                    return new MessageError(error);
                }
            });

        this.channel.getMessages<any, any>(PolicyEngineEvents.BLOCK_BY_TAG,
            async (msg: { user: IAuthUser, tag: string, policyId: string }): Promise<IMessageResponse<any>> => {
                try {
                    const { tag, policyId } = msg;
                    const blockData = await new GuardiansService().sendPolicyMessage(PolicyEvents.BLOCK_BY_TAG, policyId, {
                        tag,
                        policyId,
                    }) as any
                    return new MessageResponse(blockData);
                } catch (error) {
                    return new MessageError('The policy does not exist, or is not published, or tag was not registered in policy', 404);
                }
            });

        this.channel.getMessages<any, any>(PolicyEngineEvents.GET_BLOCK_PARENTS,
            async (msg: { user: IAuthUser, blockId: string, policyId: string }): Promise<IMessageResponse<any>> => {
                try {
                    const { blockId, policyId } = msg;
                    const blockData = await new GuardiansService().sendPolicyMessage(PolicyEvents.GET_BLOCK_PARENTS, policyId, { blockId });
                    return new MessageResponse(blockData);
                } catch (error) {
                    new Logger().error(error, ['GUARDIAN_SERVICE']);
                    return new MessageError(error);
                }
            });

        this.channel.getMessages<any, any>(PolicyEngineEvents.GET_POLICY_NAVIGATION,
            async (msg: { user: IAuthUser, policyId: string }): Promise<IMessageResponse<any>> => {
                try {
                    const { user, policyId } = msg;

                    const navigationData = await new GuardiansService().sendPolicyMessage(PolicyEvents.GET_POLICY_NAVIGATION, policyId, {
                        user
                    }) as any;
                    return new MessageResponse(navigationData);
                } catch (error) {
                    new Logger().error(error, ['GUARDIAN_SERVICE']);
                    return new MessageError(error);
                }
            });

        this.channel.getMessages<any, any>(PolicyEngineEvents.GET_POLICY_GROUPS,
            async (msg: { user: IAuthUser, policyId: string }): Promise<IMessageResponse<any>> => {
                try {
                    const { user, policyId } = msg;

                    const blockData = await new GuardiansService().sendPolicyMessage(PolicyEvents.GET_POLICY_GROUPS, policyId, {
                        user,
                        policyId
                    }) as any;
                    return new MessageResponse(blockData);
                } catch (error) {
                    new Logger().error(error, ['GUARDIAN_SERVICE']);
                    return new MessageError(error);
                }
            });

        this.channel.getMessages<any, any>(PolicyEngineEvents.SELECT_POLICY_GROUP,
            async (msg: { user: IAuthUser, policyId: string, uuid: string }): Promise<IMessageResponse<any>> => {
                try {
                    const { user, policyId, uuid } = msg;
                    const blockData = await new GuardiansService().sendPolicyMessage(PolicyEvents.SELECT_POLICY_GROUP, policyId, {
                        user,
                        policyId,
                        uuid
                    }) as any;
                    return new MessageResponse(blockData);
                } catch (error) {
                    new Logger().error(error, ['GUARDIAN_SERVICE']);
                    return new MessageError(error);
                }
            });

        this.channel.getMessages<any, any>(PolicyEngineEvents.POLICY_EXPORT_FILE,
            async (msg: { policyId: string, owner: IOwner }): Promise<IMessageResponse<any>> => {
                try {
                    const { policyId, owner } = msg;
                    const policy = await DatabaseServer.getPolicyById(policyId);
                    await this.policyEngine.accessPolicy(policy, owner, 'read');
                    const zip = await PolicyImportExport.generate(policy);
                    const file = await zip.generateAsync({
                        type: 'arraybuffer',
                        compression: 'DEFLATE',
                        compressionOptions: {
                            level: 3,
                        },
                    });
                    console.log('File size: ' + file.byteLength);
                    return new BinaryMessageResponse(file);
                } catch (error) {
                    new Logger().error(error, ['GUARDIAN_SERVICE']);
                    return new MessageError(error);
                }
            });

        this.channel.getMessages<any, any>(PolicyEngineEvents.POLICY_EXPORT_MESSAGE,
            async (msg: { policyId: string, owner: IOwner }): Promise<IMessageResponse<any>> => {
                try {
                    const { policyId, owner } = msg;
                    const policy = await DatabaseServer.getPolicyById(policyId);
                    await this.policyEngine.accessPolicy(policy, owner, 'read');
                    return new MessageResponse({
                        id: policy.id,
                        name: policy.name,
                        description: policy.description,
                        version: policy.version,
                        messageId: policy.messageId,
                        owner: policy.owner
                    });
                } catch (error) {
                    new Logger().error(error, ['GUARDIAN_SERVICE']);
                    return new MessageError(error);
                }
            });

        this.channel.getMessages<any, any>(PolicyEngineEvents.POLICY_EXPORT_XLSX,
            async (msg: { policyId: string, owner: IOwner }): Promise<IMessageResponse<any>> => {
                try {
                    const { policyId, owner } = msg;
                    const policy = await DatabaseServer.getPolicyById(policyId);
                    await this.policyEngine.accessPolicy(policy, owner, 'read');
                    const { schemas, tools, toolSchemas } = await PolicyImportExport.loadAllSchemas(policy);
                    const buffer = await JsonToXlsx.generate(schemas, tools, toolSchemas);
                    return new BinaryMessageResponse(buffer);
                } catch (error) {
                    new Logger().error(error, ['GUARDIAN_SERVICE']);
                    console.error(error);
                    return new MessageError(error);
                }
            });

        this.channel.getMessages<any, any>(PolicyEngineEvents.POLICY_IMPORT_FILE_PREVIEW,
            async (msg: { zip: any, owner: IOwner }): Promise<IMessageResponse<any>> => {
                try {
                    const { zip, owner } = msg;
                    if (!zip) {
                        throw new Error('file in body is empty');
                    }
                    const policyToImport: any = await PolicyImportExport.parseZipFile(Buffer.from(zip.data), true);
                    const compareModel = await HashComparator.createModelByFile(policyToImport);
                    const hash = HashComparator.createHash(compareModel);

                    const filters = await this.policyEngine.addAccessFilters({ hash }, owner);
                    const similarPolicies = await DatabaseServer.getListOfPolicies(filters);
                    policyToImport.similar = similarPolicies;
                    return new MessageResponse(policyToImport);
                } catch (error) {
                    new Logger().error(error, ['GUARDIAN_SERVICE']);
                    return new MessageError(error);
                }
            });

        this.channel.getMessages<any, any>(PolicyEngineEvents.POLICY_IMPORT_FILE,
            async (msg: { zip: any, owner: IOwner, versionOfTopicId: string, metadata: any }): Promise<IMessageResponse<boolean>> => {
                try {
                    const { zip, owner, versionOfTopicId, metadata } = msg;
                    if (!zip) {
                        throw new Error('file in body is empty');
                    }
                    new Logger().info(`Import policy by file`, ['GUARDIAN_SERVICE']);
                    const policyToImport = await PolicyImportExport.parseZipFile(Buffer.from(zip.data), true);
                    const result = await PolicyImportExportHelper.importPolicy(
                        policyToImport,
                        owner,
                        versionOfTopicId,
                        emptyNotifier(),
                        undefined,
                        metadata
                    );
                    if (result?.errors?.length) {
                        const message = PolicyImportExportHelper.errorsMessage(result.errors);
                        new Logger().warn(message, ['GUARDIAN_SERVICE']);
                        return new MessageError(message);
                    }
                    return new MessageResponse(true);
                } catch (error) {
                    new Logger().error(error, ['GUARDIAN_SERVICE']);
                    return new MessageError(error);
                }
            });

        this.channel.getMessages<any, any>(PolicyEngineEvents.POLICY_IMPORT_FILE_ASYNC,
            async (msg: { zip: any, owner: IOwner, versionOfTopicId: string, metadata: any, task: any }): Promise<IMessageResponse<any>> => {
                const { zip, owner, versionOfTopicId, task, metadata } = msg;
                const notifier = await initNotifier(task);

                RunFunctionAsync(async () => {
                    if (!zip) {
                        throw new Error('file in body is empty');
                    }
                    new Logger().info(`Import policy by file`, ['GUARDIAN_SERVICE']);
                    notifier.start('File parsing');
                    const policyToImport = await PolicyImportExport.parseZipFile(Buffer.from(zip.data), true);
                    notifier.completed();
                    const result = await PolicyImportExportHelper.importPolicy(
                        policyToImport,
                        owner,
                        versionOfTopicId,
                        notifier,
                        undefined,
                        metadata
                    );
                    if (result?.errors?.length) {
                        const message = PolicyImportExportHelper.errorsMessage(result.errors);
                        notifier.error(message);
                        new Logger().warn(message, ['GUARDIAN_SERVICE']);
                        return;
                    }
                    notifier.result({
                        policyId: result.policy.id,
                        errors: result.errors
                    });
                }, async (error) => {
                    new Logger().error(error, ['GUARDIAN_SERVICE']);
                    notifier.error(error);
                });

                return new MessageResponse(task);
            });

        this.channel.getMessages<any, any>(PolicyEngineEvents.POLICY_IMPORT_XLSX_FILE_PREVIEW,
            async (msg: { xlsx: any, owner: IOwner }): Promise<IMessageResponse<any>> => {
                try {
                    const { xlsx } = msg;
                    if (!xlsx) {
                        throw new Error('file in body is empty');
                    }
                    const xlsxResult = await XlsxToJson.parse(Buffer.from(xlsx.data));
                    for (const toolId of xlsxResult.getToolIds()) {
                        try {
                            const tool = await previewToolByMessage(toolId.messageId);
                            xlsxResult.updateTool(tool.tool, tool.schemas);
                        } catch (error) {
                            xlsxResult.addErrors([{
                                text: `Failed to load tool (${toolId.messageId})`,
                                worksheet: toolId.worksheet,
                                message: error?.toString()
                            }]);
                        }
                    }
                    xlsxResult.updateSchemas(false);
                    GenerateBlocks.generate(xlsxResult);
                    return new MessageResponse(xlsxResult.toJson());
                } catch (error) {
                    new Logger().error(error, ['GUARDIAN_SERVICE']);
                    return new MessageError(error);
                }
            });

        this.channel.getMessages<any, any>(PolicyEngineEvents.POLICY_IMPORT_XLSX,
            async (msg: { xlsx: any, policyId: string, owner: IOwner }): Promise<IMessageResponse<any>> => {
                try {
                    const { xlsx, policyId, owner } = msg;
                    const notifier = emptyNotifier();
                    const policy = await DatabaseServer.getPolicyById(policyId);
                    await this.policyEngine.accessPolicy(policy, owner, 'create');
                    if (!xlsx) {
                        throw new Error('file in body is empty');
                    }
                    const root = await this.users.getHederaAccount(owner.creator);

                    const xlsxResult = await XlsxToJson.parse(Buffer.from(xlsx.data));
                    const { tools, errors } = await importSubTools(root, xlsxResult.getToolIds(), owner, notifier);
                    for (const tool of tools) {
                        const subSchemas = await DatabaseServer.getSchemas({ topicId: tool.topicId });
                        xlsxResult.updateTool(tool, subSchemas);
                    }
                    xlsxResult.updateSchemas(false);
                    xlsxResult.updatePolicy(policy);
                    xlsxResult.addErrors(errors);
                    GenerateBlocks.generate(xlsxResult);
                    const category = await getSchemaCategory(policy.topicId);
                    const result = await importSchemaByFiles(
                        category,
                        owner,
                        xlsxResult.schemas,
                        policy.topicId,
                        notifier,
                        true
                    );
                    await PolicyImportExportHelper.updatePolicyComponents(policy);
                    return new MessageResponse({
                        policyId: policy.id,
                        errors: result.errors
                    });
                } catch (error) {
                    new Logger().error(error, ['GUARDIAN_SERVICE']);
                    return new MessageError(error);
                }
            });

        this.channel.getMessages<any, any>(PolicyEngineEvents.POLICY_IMPORT_XLSX_ASYNC,
            async (msg: { xlsx: any, policyId: string, owner: IOwner, task: any }): Promise<IMessageResponse<any>> => {
                const { xlsx, policyId, owner, task } = msg;
                const notifier = await initNotifier(task);

                RunFunctionAsync(async () => {
                    const policy = await DatabaseServer.getPolicyById(policyId);
                    await this.policyEngine.accessPolicy(policy, owner, 'create');
                    if (!xlsx) {
                        throw new Error('file in body is empty');
                    }
                    new Logger().info(`Import policy by xlsx`, ['GUARDIAN_SERVICE']);
                    const root = await this.users.getHederaAccount(owner.creator);
                    notifier.start('File parsing');

                    const xlsxResult = await XlsxToJson.parse(Buffer.from(xlsx.data));
                    const { tools, errors } = await importSubTools(root, xlsxResult.getToolIds(), owner, notifier);
                    for (const tool of tools) {
                        const subSchemas = await DatabaseServer.getSchemas({ topicId: tool.topicId });
                        xlsxResult.updateTool(tool, subSchemas);
                    }
                    xlsxResult.updateSchemas(false);
                    xlsxResult.updatePolicy(policy);
                    xlsxResult.addErrors(errors);
                    GenerateBlocks.generate(xlsxResult);
                    const category = await getSchemaCategory(policy.topicId);
                    const result = await importSchemaByFiles(
                        category,
                        owner,
                        xlsxResult.schemas,
                        policy.topicId,
                        notifier,
                        true
                    );
                    await PolicyImportExportHelper.updatePolicyComponents(policy);

                    notifier.result({
                        policyId: policy.id,
                        errors: result.errors
                    });
                }, async (error) => {
                    new Logger().error(error, ['GUARDIAN_SERVICE']);
                    notifier.error(error);
                });

                return new MessageResponse(task);
            });

        this.channel.getMessages<any, any>(PolicyEngineEvents.POLICY_IMPORT_MESSAGE_PREVIEW,
            async (msg: { messageId: string, owner: IOwner }): Promise<IMessageResponse<any>> => {
                try {
                    const { messageId, owner } = msg;
                    const policyToImport = await this.policyEngine.preparePolicyPreviewMessage(messageId, owner, emptyNotifier());
                    const compareModel = await HashComparator.createModelByFile(policyToImport);
                    const hash = HashComparator.createHash(compareModel);

                    const filters = await this.policyEngine.addAccessFilters({ hash }, owner);
                    const similarPolicies = await DatabaseServer.getListOfPolicies(filters);
                    policyToImport.similar = similarPolicies;
                    return new MessageResponse(policyToImport);
                } catch (error) {
                    new Logger().error(error, ['GUARDIAN_SERVICE']);
                    return new MessageError(error);
                }
            });

        this.channel.getMessages<any, any>(PolicyEngineEvents.POLICY_IMPORT_MESSAGE_PREVIEW_ASYNC,
            async (msg: { messageId: string, owner: IOwner, task: any }): Promise<IMessageResponse<any>> => {
                const { messageId, owner, task } = msg;
                const notifier = await initNotifier(task);

                RunFunctionAsync(async () => {
                    const policyToImport = await this.policyEngine.preparePolicyPreviewMessage(messageId, owner, notifier);
                    const compareModel = await HashComparator.createModelByFile(policyToImport);
                    const hash = HashComparator.createHash(compareModel);

                    const filters = await this.policyEngine.addAccessFilters({ hash }, owner);
                    const similarPolicies = await DatabaseServer.getListOfPolicies(filters);
                    policyToImport.similar = similarPolicies;
                    notifier.result(policyToImport);
                }, async (error) => {
                    new Logger().error(error, ['GUARDIAN_SERVICE']);
                    notifier.error(error);
                });

                return new MessageResponse(task);
            });

        this.channel.getMessages<any, any>(PolicyEngineEvents.POLICY_IMPORT_MESSAGE,
            async (msg: { messageId: string, owner: IOwner, versionOfTopicId: string, metadata: any }): Promise<IMessageResponse<boolean>> => {
                try {
                    const { messageId, owner, versionOfTopicId, metadata } = msg;
                    if (!messageId) {
                        throw new Error('Policy ID in body is empty');
                    }

                    const root = await this.users.getHederaAccount(owner.creator);
                    const result = await this.policyEngine.importPolicyMessage(messageId, owner, root, versionOfTopicId, emptyNotifier(), metadata);
                    if (result?.errors?.length) {
                        const message = PolicyImportExportHelper.errorsMessage(result.errors);
                        new Logger().warn(message, ['GUARDIAN_SERVICE']);
                        return new MessageError(message);
                    }
                    return new MessageResponse(true);
                } catch (error) {
                    new Logger().error(error, ['GUARDIAN_SERVICE']);
                    return new MessageError(error);
                }
            });

        this.channel.getMessages<any, any>(PolicyEngineEvents.POLICY_IMPORT_MESSAGE_ASYNC,
            async (msg: { messageId: string, owner: IOwner, versionOfTopicId: string, metadata: any, task: any }): Promise<IMessageResponse<boolean>> => {
                const { messageId, owner, versionOfTopicId, task, metadata } = msg;
                const notifier = await initNotifier(task);

                RunFunctionAsync(async () => {
                    try {
                        if (!messageId) {
                            throw new Error('Policy ID in body is empty');
                        }
                        notifier.start('Resolve Hedera account');
                        const root = await this.users.getHederaAccount(owner.creator);
                        notifier.completed();
                        const result = await this.policyEngine.importPolicyMessage(messageId, owner, root, versionOfTopicId, notifier, metadata);
                        if (result?.errors?.length) {
                            const message = PolicyImportExportHelper.errorsMessage(result.errors);
                            notifier.error(message);
                            new Logger().warn(message, ['GUARDIAN_SERVICE']);
                            return;
                        }
                        notifier.result({
                            policyId: result.policy.id,
                            errors: result.errors
                        });
                    } catch (error) {
                        new Logger().error(error, ['GUARDIAN_SERVICE']);
                        notifier.error(error);
                    }
                });

                return new MessageResponse(task);
            });

        this.channel.getMessages<any, any>(PolicyEngineEvents.RECEIVE_EXTERNAL_DATA,
            async (msg: any) => {
                try {
                    const policy = await DatabaseServer.getPolicyByTag(msg?.policyTag);
                    if (policy) {
                        const policyId = policy.id.toString();

                        new GuardiansService().sendPolicyMessage(PolicyEvents.MRV_DATA, policyId, {
                            policyId,
                            data: msg
                        });
                    }
                    return new MessageResponse(true);
                } catch (error) {
                    new Logger().error(error, ['GUARDIAN_SERVICE']);
                    return new MessageError(error);
                }
            });

        this.channel.getMessages<any, any>(PolicyEngineEvents.BLOCK_ABOUT, async () => {
            try {
                return new MessageResponse(BlockAboutString);
            } catch (error) {
                return new MessageError(error);
            }
        });

        this.channel.getMessages<any, any>(PolicyEngineEvents.GET_VIRTUAL_USERS,
            async (msg: { policyId: string, owner: IOwner }) => {
                try {
                    const { policyId, owner } = msg;

                    const model = await DatabaseServer.getPolicyById(policyId);
                    await this.policyEngine.accessPolicy(model, owner, 'read');
                    if (model.status !== PolicyType.DRY_RUN) {
                        throw new Error(`Policy is not in Dry Run`);
                    }

                    const users = await DatabaseServer.getVirtualUsers(policyId);
                    return new MessageResponse(users);
                } catch (error) {
                    return new MessageError(error);
                }
            });

        this.channel.getMessages<any, any>(PolicyEngineEvents.CREATE_VIRTUAL_USER,
            async (msg: { policyId: string, owner: IOwner }) => {
                try {
                    const { policyId, owner } = msg;

                    const model = await DatabaseServer.getPolicyById(policyId);
                    await this.policyEngine.accessPolicy(model, owner, 'read');
                    if (model.status !== PolicyType.DRY_RUN) {
                        throw new Error(`Policy is not in Dry Run`);
                    }

                    const topic = await DatabaseServer.getTopicByType(owner.creator, TopicType.UserTopic);
                    const newPrivateKey = PrivateKey.generate();
                    const newAccountId = new AccountId(Date.now());

                    const vcHelper = new VcHelper();
                    const didObject = await vcHelper.generateNewDid(topic.topicId, newPrivateKey);
                    const did = didObject.getDid();
                    const document = didObject.getDocument();

                    const count = await DatabaseServer.getVirtualUsers(policyId);
                    const username = `Virtual User ${count.length}`;

                    await DatabaseServer.createVirtualUser(
                        policyId,
                        username,
                        did,
                        newAccountId.toString(),
                        newPrivateKey.toString()
                    );

                    const instanceDB = new DatabaseServer(policyId);
                    const keys = didObject.getPrivateKeys();
                    const verificationMethods = {};
                    for (const item of keys) {
                        const { id, type, key } = item;
                        verificationMethods[type] = id;
                        await instanceDB.setVirtualKey(did, id, key);
                    }
                    await instanceDB.setVirtualKey(did, did, newPrivateKey.toString());
                    await instanceDB.saveDid({ did, document, verificationMethods });

                    await (new GuardiansService())
                        .sendPolicyMessage(PolicyEvents.CREATE_VIRTUAL_USER, policyId, {
                            did,
                            data: {
                                accountId: newAccountId.toString(),
                                document
                            }
                        });

                    const users = await DatabaseServer.getVirtualUsers(policyId);
                    return new MessageResponse(users);
                } catch (error) {
                    return new MessageError(error);
                }
            });

        this.channel.getMessages<any, any>(PolicyEngineEvents.SET_VIRTUAL_USER,
            async (msg: { policyId: string, virtualDID: string, owner: IOwner }) => {
                try {
                    const { policyId, virtualDID, owner } = msg;

                    const model = await DatabaseServer.getPolicyById(policyId);
                    await this.policyEngine.accessPolicy(model, owner, 'read');
                    if (model.status !== PolicyType.DRY_RUN) {
                        throw new Error(`Policy is not in Dry Run`);
                    }

                    await DatabaseServer.setVirtualUser(policyId, virtualDID)
                    const users = await DatabaseServer.getVirtualUsers(policyId);

                    await (new GuardiansService())
                        .sendPolicyMessage(PolicyEvents.SET_VIRTUAL_USER, policyId, { did: virtualDID });

                    return new MessageResponse(users);
                } catch (error) {
                    return new MessageError(error);
                }
            });

        this.channel.getMessages<any, any>(PolicyEngineEvents.RESTART_DRY_RUN,
            async (msg: { policyId: string, owner: IOwner }) => {
                try {
                    const { policyId, owner } = msg;
                    const model = await DatabaseServer.getPolicyById(policyId);
                    await this.policyEngine.accessPolicy(model, owner, 'read');
                    if (!model.config) {
                        throw new Error('The policy is empty');
                    }
                    if (model.status !== PolicyType.DRY_RUN) {
                        throw new Error(`Policy is not in Dry Run`);
                    }

                    await this.policyEngine.destroyModel(model.id.toString());
                    const databaseServer = new DatabaseServer(model.id.toString());
                    await databaseServer.clearDryRun();

                    const newPolicy = await this.policyEngine.dryRunPolicy(model, owner, 'Dry Run');
                    await this.policyEngine.generateModel(newPolicy.id.toString());

                    const filters = await this.policyEngine.addAccessFilters({}, owner);
                    const policies = (await DatabaseServer.getListOfPolicies(filters));
                    return new MessageResponse({ policies });
                } catch (error) {
                    new Logger().error(error, ['GUARDIAN_SERVICE']);
                    return new MessageError(error);
                }
            });

        this.channel.getMessages<any, any>(PolicyEngineEvents.GET_VIRTUAL_DOCUMENTS,
            async (msg: { policyId: string, type: string, owner: IOwner, pageIndex: string, pageSize: string }) => {
                try {
                    const { policyId, type, owner, pageIndex, pageSize } = msg;

                    const model = await DatabaseServer.getPolicyById(policyId);
                    await this.policyEngine.accessPolicy(model, owner, 'read');
                    if (model.status !== PolicyType.DRY_RUN) {
                        throw new Error(`Policy is not in Dry Run`);
                    }

                    const documents = await DatabaseServer.getVirtualDocuments(policyId, type, pageIndex, pageSize);
                    return new MessageResponse(documents);
                } catch (error) {
                    return new MessageError(error);
                }
            });

        this.channel.getMessages<any, any>(PolicyEngineEvents.GET_POLICY_DOCUMENTS,
            async (msg: {
                owner: IOwner,
                policyId: string,
                includeDocument: boolean,
                type: DocumentType,
                pageIndex: string,
                pageSize: string
            }) => {
                try {
                    const {
                        owner,
                        policyId,
                        includeDocument,
                        type,
                        pageIndex,
                        pageSize,
                    } = msg;

                    const parsedPageSize = parseInt(pageSize, 10);
                    const parsedPageIndex = parseInt(pageIndex, 10);
                    const paginationNeeded =
                        Number.isInteger(parsedPageSize) &&
                        Number.isInteger(parsedPageIndex);

                    const filters: any = {};
                    const otherOptions: any = {
                        fields: ['id', 'owner'],
                    };
                    if (includeDocument) {
                        otherOptions.fields.push('documentFileId');
                    }
                    if (paginationNeeded) {
                        otherOptions.limit = parsedPageSize;
                        otherOptions.offset = parsedPageIndex * parsedPageSize;
                    }

                    const userPolicy = await DatabaseServer.getPolicyCache({
                        id: policyId,
                        userId: owner.creator,
                    });
                    if (userPolicy) {
                        otherOptions.fields.push('oldId');
                        filters.cachePolicyId = policyId;
                        if (type === DocumentType.VC) {
                            filters.cacheCollection = 'vcs';
                            otherOptions.fields.push('schema');
                            filters.schema = {
                                $ne: null,
                            };
                            filters.type = {
                                $ne: DocumentCategoryType.USER_ROLE,
                            };
                            return new MessageResponse(
                                await DatabaseServer.getAndCountPolicyCacheData(
                                    filters,
                                    otherOptions
                                )
                            );
                        } else if (type === DocumentType.VP) {
                            filters.cacheCollection = 'vps';
                            return new MessageResponse(
                                await DatabaseServer.getAndCountPolicyCacheData(
                                    filters,
                                    otherOptions
                                )
                            );
                        } else {
                            throw new Error(`Unknown type: ${type}`);
                        }
                    }

                    const model = await DatabaseServer.getPolicy({ id: policyId });
                    await this.policyEngine.accessPolicy(model, owner, 'read');
                    if (
                        ![
                            PolicyType.DISCONTINUED,
                            PolicyType.PUBLISH,
                            PolicyType.DRY_RUN,
                        ].includes(model.status)
                    ) {
                        throw new Error(`Policy is not running`);
                    }

                    filters.policyId = policyId;

                    let loader: PolicyDataLoader;
                    if (type === DocumentType.VC) {
                        otherOptions.fields.push('schema');
                        filters.schema = {
                            $ne: null,
                        };
                        filters.type = {
                            $ne: DocumentCategoryType.USER_ROLE,
                        };
                        loader = new VcDocumentLoader(
                            model.id,
                            model.topicId,
                            model.instanceTopicId,
                            model.status === PolicyType.DRY_RUN
                        );
                    } else if (type === DocumentType.VP) {
                        loader = new VpDocumentLoader(
                            model.id,
                            model.topicId,
                            model.instanceTopicId,
                            model.status === PolicyType.DRY_RUN
                        );
                    } else {
                        throw new Error(`Unknown type: ${type}`);
                    }
                    return new MessageResponse([
                        await loader.get(filters, otherOptions),
                        await loader.get(filters, null, true),
                    ]);
                } catch (error) {
                    return new MessageError(error);
                }
            });

        this.channel.getMessages<any, any>(PolicyEngineEvents.GET_TAG_BLOCK_MAP,
            async (msg: { policyId: string, owner: IOwner }) => {
                try {
                    const { policyId, owner } = msg;
                    const userPolicy = await DatabaseServer.getPolicyCache({
                        id: policyId,
                        userId: owner.creator
                    });
                    if (userPolicy) {
                        return new MessageResponse(userPolicy.blocks);
                    }

                    const policy = await DatabaseServer.getPolicy({
                        id: policyId,
                        status: {
                            $in: [
                                PolicyType.DRY_RUN,
                                PolicyType.PUBLISH,
                                PolicyType.DISCONTINUED,
                            ],
                        },
                    });
                    await this.policyEngine.accessPolicy(policy, owner, 'read');

                    const blocks =
                        await new GuardiansService().sendPolicyMessage(
                            PolicyEvents.GET_TAG_BLOCK_MAP,
                            policyId,
                            null
                        );
                    return new MessageResponse(blocks);
                } catch (error) {
                    return new MessageError(error);
                }
            }
        );

        this.channel.getMessages<any, any>(PolicyEngineEvents.DOWNLOAD_VIRTUAL_KEYS,
            async (msg: { policyId: string, owner: IOwner }) => {
                try {
                    const { policyId, owner } = msg;
                    const policy = await DatabaseServer.getPolicy({
                        id: policyId,
                        status: PolicyType.DRY_RUN,
                    });
                    await this.policyEngine.accessPolicy(policy, owner, 'read');
                    const zip = await PolicyDataImportExport.exportVirtualKeys(owner, policy.id);
                    const zippedData = await zip.generateAsync({
                        type: 'arraybuffer',
                        compression: 'DEFLATE',
                        compressionOptions: {
                            level: 3,
                        },
                    });
                    return new BinaryMessageResponse(zippedData);
                } catch (error) {
                    return new MessageError(error);
                }
            }
        );

        this.channel.getMessages<any, any>(PolicyEngineEvents.DOWNLOAD_POLICY_DATA,
            async (msg: { policyId: string, owner: IOwner }) => {
                try {
                    const { policyId, owner } = msg;
                    const policy = await DatabaseServer.getPolicy({
                        id: policyId,
                        status: {
                            $in: [
                                PolicyType.DRY_RUN,
                                PolicyType.PUBLISH,
                                PolicyType.DISCONTINUED,
                            ],
                        },
                    });
                    await this.policyEngine.accessPolicy(policy, owner, 'read');
                    // if (!policy) {
                    //     throw new Error(`Policy doesn't exist`);
                    // }
                    const policyDataExportHelper = new PolicyDataImportExport(
                        policy
                    );
                    const zip = await policyDataExportHelper.exportData();
                    const zippedData = await zip.generateAsync({
                        type: 'arraybuffer',
                        compression: 'DEFLATE',
                        compressionOptions: {
                            level: 3,
                        },
                    });
                    return new BinaryMessageResponse(zippedData);
                } catch (error) {
                    return new MessageError(error);
                }
            }
        );

        this.channel.getMessages<any, any>(PolicyEngineEvents.UPLOAD_POLICY_DATA,
            async (msg: { data: any, owner: IOwner }) => {
                try {
                    const { data, owner } = msg;
                    if (!data) {
                        throw new Error('Invalid policy data');
                    }
                    return new MessageResponse(
                        await PolicyDataImportExport.importData(owner.owner, Buffer.from(msg?.data))
                    );
                } catch (error) {
                    return new MessageError(error);
                }
            }
        );

        this.channel.getMessages<any, any>(
            PolicyEngineEvents.UPLOAD_VIRTUAL_KEYS,
            async (msg: { policyId: string, data: any, owner: IOwner }) => {
                try {
                    const { policyId, data, owner } = msg;
                    const policy = await DatabaseServer.getPolicy({
                        id: policyId,
                        status: PolicyType.DRY_RUN,
                    });
                    await this.policyEngine.accessPolicy(policy, owner, 'read');
                    await PolicyDataImportExport.importVirtualKeys(
                        Buffer.from(data),
                        policy.id
                    );
                    return new MessageResponse(null);
                } catch (error) {
                    return new MessageError(error);
                }
            }
        );

        this.channel.getMessages<any, any>(PolicyEngineEvents.MIGRATE_DATA,
            async (msg: { migrationConfig: any, owner: IOwner }) => {
                try {
                    const { migrationConfig, owner } = msg;
                    const migrationErrors = await PolicyDataMigrator.migrate(
                        owner.owner,
                        migrationConfig,
                        emptyNotifier()
                    );
                    await this.policyEngine.regenerateModel(
                        migrationConfig.policies.dst
                    );
                    if (migrationErrors.length > 0) {
                        new Logger().warn(
                            migrationErrors
                                .map((error) => `${error.id}: ${error.message}`)
                                .join('\r\n'),
                            ['GUARDIAN_SERVICE']
                        );
                    }
                    return new MessageResponse(migrationErrors);
                } catch (error) {
                    return new MessageError(error);
                }
            }
        );

        this.channel.getMessages<any, any>(PolicyEngineEvents.MIGRATE_DATA_ASYNC,
            async (msg: { migrationConfig: any, owner: IOwner, task: any }) => {
                try {
                    const { migrationConfig, owner, task } = msg;
                    const notifier = await initNotifier(task);
                    RunFunctionAsync(
                        async () => {
                            const migrationErrors =
                                await PolicyDataMigrator.migrate(
                                    owner.owner,
                                    migrationConfig,
                                    notifier
                                );
                            await this.policyEngine.regenerateModel(
                                migrationConfig.policies.dst
                            );
                            if (migrationErrors.length > 0) {
                                new Logger().warn(
                                    migrationErrors
                                        .map(
                                            (error) =>
                                                `${error.id}: ${error.message}`
                                        )
                                        .join('\r\n'),
                                    ['GUARDIAN_SERVICE']
                                );
                            }
                            notifier.result(migrationErrors);
                        },
                        async (error) => {
                            notifier.error(error);
                        }
                    );
                } catch (error) {
                    new Logger().error(error, ['GUARDIAN_SERVICE']);
                    return new MessageError(error);
                }
            });

        this.channel.getMessages<any, any>(PolicyEngineEvents.GET_MULTI_POLICY,
            async (msg: { owner: IOwner, policyId: string }) => {
                try {
                    const { owner, policyId } = msg;

                    const policy = await DatabaseServer.getPolicyById(policyId);
                    await this.policyEngine.accessPolicy(policy, owner, 'read');

                    const item = await DatabaseServer.getMultiPolicy(policy.instanceTopicId, owner.creator);
                    if (item) {
                        return new MessageResponse(item);
                    } else {
                        return new MessageResponse({
                            uuid: null,
                            instanceTopicId: policy.instanceTopicId,
                            mainPolicyTopicId: policy.instanceTopicId,
                            synchronizationTopicId: policy.synchronizationTopicId,
                            owner: owner.creator,
                            type: null
                        });
                    }
                } catch (error) {
                    new Logger().error(error, ['GUARDIAN_SERVICE']);
                    return new MessageError(error);
                }
            });

        this.channel.getMessages<any, any>(PolicyEngineEvents.SET_MULTI_POLICY,
            async (msg: { owner: IOwner, policyId: string, data: any }) => {
                try {
                    const { owner, policyId, data } = msg;

                    const policy = await DatabaseServer.getPolicyById(policyId);
                    await this.policyEngine.accessPolicy(policy, owner, 'read');

                    const item = await DatabaseServer.getMultiPolicy(policy.instanceTopicId, owner.creator);
                    const userAccount = await this.users.getHederaAccount(owner.creator);
                    if (item) {
                        return new MessageError(new Error('Policy is already bound'));
                    } else {
                        const root = await this.users.getHederaAccount(policy.creator);
                        const result = await this.policyEngine.createMultiPolicy(policy, userAccount, root, data);
                        return new MessageResponse(result);
                    }
                } catch (error) {
                    new Logger().error(error, ['GUARDIAN_SERVICE']);
                    return new MessageError(error);
                }
            });
    }
}<|MERGE_RESOLUTION|>--- conflicted
+++ resolved
@@ -1,5 +1,4 @@
 import {
-    AssignedEntityType,
     DocumentCategoryType,
     DocumentType,
     ExternalMessageEvents,
@@ -373,44 +372,6 @@
                 }
             });
 
-<<<<<<< HEAD
-        this.channel.getMessages<any, any>(PolicyEngineEvents.GET_ASSIGNED_POLICIES,
-            async (msg: { filters: any, userDid: string, pageIndex: string, pageSize: string }) => {
-                try {
-                    const { filters, userDid, pageIndex, pageSize } = msg;
-                    const otherOptions: any = {
-                        fields: [
-                            'id',
-                            'uuid',
-                            'name',
-                            'version',
-                            'description',
-                            'status',
-                            'owner',
-                            'topicId',
-                            'messageId',
-                            'instanceTopicId',
-                            'discontinuedDate'
-                        ]
-                    };
-                    const _pageSize = parseInt(pageSize, 10);
-                    const _pageIndex = parseInt(pageIndex, 10);
-                    if (Number.isInteger(_pageSize) && Number.isInteger(_pageIndex)) {
-                        otherOptions.orderBy = { createDate: 'DESC' };
-                        otherOptions.limit = _pageSize;
-                        otherOptions.offset = _pageIndex * _pageSize;
-                    } else {
-                        otherOptions.orderBy = { createDate: 'DESC' };
-                        otherOptions.limit = 100;
-                    }
-                    const [policies, count] = await DatabaseServer.getPoliciesAndCount(filters, otherOptions);
-                    const assigned = await DatabaseServer.getAssignedEntities(userDid, AssignedEntityType.Policy);
-                    const assignedMap = new Set(assigned.map((e) => e.entityId));
-                    for (const policy of policies) {
-                        (policy as any).assigned = assignedMap.has(policy.id);
-                    }
-                    return new MessageResponse({ policies, count });
-=======
         this.channel.getMessages<any, any>(PolicyEngineEvents.CREATE_POLICIES,
             async (msg: { model: Policy, owner: IOwner }): Promise<IMessageResponse<Policy>> => {
                 try {
@@ -418,27 +379,11 @@
                     let policy = await this.policyEngine.createPolicy(model, owner, emptyNotifier());
                     policy = await PolicyImportExportHelper.updatePolicyComponents(policy);
                     return new MessageResponse(policy);
->>>>>>> dd846d31
-                } catch (error) {
-                    return new MessageError(error);
-                }
-            });
-
-<<<<<<< HEAD
-        this.channel.getMessages<any, any>(PolicyEngineEvents.CREATE_POLICIES,
-            async (msg: { model: Policy, owner: IOwner }): Promise<IMessageResponse<Policy>> => {
-                try {
-                    const { model, owner } = msg;
-                    let policy = await this.policyEngine.createPolicy(model, owner, emptyNotifier());
-                    policy = await PolicyImportExportHelper.updatePolicyComponents(policy);
-                    return new MessageResponse(policy);
-                } catch (error) {
-                    return new MessageError(error);
-                }
-            });
-
-=======
->>>>>>> dd846d31
+                } catch (error) {
+                    return new MessageError(error);
+                }
+            });
+
         this.channel.getMessages<any, any>(PolicyEngineEvents.CREATE_POLICIES_ASYNC,
             async (msg: { model: Policy, owner: IOwner, task: any }): Promise<IMessageResponse<any>> => {
                 const { model, owner, task } = msg;
