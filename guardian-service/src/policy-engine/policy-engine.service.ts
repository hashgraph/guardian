import {
    BinaryMessageResponse,
    CommentMessage,
    DataBaseHelper,
    DatabaseServer,
    DiscussionMessage,
    DryRunFiles,
    EncryptUtils,
    findAllEntities,
    GenerateBlocks,
    IAuthUser,
    IMessageResponse,
    ImportExportUtils,
    IPFS,
    JsonToXlsx,
    MessageAction,
    MessageError,
    MessageResponse,
    MessageServer,
    MessageType,
    NatsService,
    NewNotifier,
    PinoLogger,
    Policy,
    PolicyAction,
    PolicyDiscussion,
    PolicyImportExport,
    PolicyMessage,
    RecordImportExport,
    RunFunctionAsync,
    Schema as SchemaCollection,
    Singleton,
    TopicConfig,
    Users,
    VcHelper,
    XlsxToJson
} from '@guardian/common';
import {
    DocumentCategoryType,
    DocumentType,
    EntityOwner,
    ExternalMessageEvents,
    GenerateUUIDv4,
    IOwner,
    PolicyEngineEvents,
    PolicyEvents,
    PolicyHelper,
    PolicyTestStatus,
    PolicyStatus,
    Schema,
    SchemaField,
    TopicType,
    PolicyAvailability,
    PolicyActionType,
    PolicyActionStatus,
<<<<<<< HEAD
    IgnoreRule,
    SchemaStatus
=======
    SchemaCategory,
    SchemaHelper,
    SchemaStatus,
    IgnoreRule
>>>>>>> 1d4773e7
} from '@guardian/interfaces';
import { AccountId, PrivateKey } from '@hashgraph/sdk';
import { NatsConnection } from 'nats';
import { CompareUtils, HashComparator } from '../analytics/index.js';
import { compareResults, getDetails } from '../api/record.service.js';
import { Inject } from '../helpers/decorators/inject.js';
import { GuardiansService } from '../helpers/guardians.js';
import { BlockAboutString } from './block-about.js';
import { PolicyDataMigrator } from './helpers/policy-data-migrator.js';
import { PolicyDataLoader, VcDocumentLoader, VpDocumentLoader } from './helpers/policy-data/loaders/index.js';
import { PolicyDataImportExport } from './helpers/policy-data/policy-data-import-export.js';
import { PolicyComponentsUtils } from './policy-components-utils.js';
import { PolicyAccessCode, PolicyEngine } from './policy-engine.js';
import { IPolicyUser } from './policy-user.js';
<<<<<<< HEAD
import { getSchemaCategory, ImportMode, ImportPolicyOptions, importSubTools, PolicyImportExportHelper, previewToolByMessage, SchemaImportExportHelper } from '../helpers/import-helpers/index.js';
import { PolicyCommentsUtils } from './policy-comments-utils.js';
=======
import { getSchemaCategory, ImportMode, ImportPolicyOptions, importSubTools, PolicyImportExportHelper, previewToolByMessage, SchemaImportExportHelper, updateSchemaDefs } from '../helpers/import-helpers/index.js';
>>>>>>> 1d4773e7

/**
 * PolicyEngineChannel
 */
@Singleton
export class PolicyEngineChannel extends NatsService {
    /**
     * Message queue name
     */
    public messageQueueName = 'policy-engine-queue';

    /**
     * Reply subject
     * @private
     */
    public replySubject = 'policy-engine-reply-' + GenerateUUIDv4();

    /**
     * Register listener
     * @param event
     * @param cb
     */
    registerListener(event: string, cb: Function): void {
        this.getMessages(event, cb);
    }
}

/**
 * Policy engine service
 */

export class PolicyEngineService {
    /**
     * Message broker service
     * @private
     */
    private readonly channel: PolicyEngineChannel;
    /**
     * Policy Engine
     * @private
     */
    private readonly policyEngine: PolicyEngine;
    /**
     * Users helper
     * @private
     */
    @Inject()
    declare private readonly users: Users;

    constructor(cn: NatsConnection, logger: PinoLogger) {
        this.channel = new PolicyEngineChannel();
        this.channel.setConnection(cn)
        this.policyEngine = new PolicyEngine(logger)
    }

    //#region Common

    /**
     * Callback fires when block state changed
     * @param uuid {string} - id of block
     * @param user {IPolicyUser} - short user object
     */
    private async stateChangeCb(blocks: string[], user: IPolicyUser) {
        if (!user || !user.did) {
            return;
        }

        await this.channel.publish('update-block', {
            blocks,
            user
        });
    }

    /**
     * Block error callback
     * @param blockType
     * @param message
     * @param user
     * @private
     */
    private async blockErrorCb(blockType: string, message: any, user: IAuthUser) {
        if (!user || !user.did) {
            return;
        }

        await this.channel.publish('block-error', {
            blockType,
            message,
            user
        });
    }

    /**
     * Update user info
     * @param user
     * @param policy
     * @private
     */
    private async updateUserInfo(user: IPolicyUser, policy: Policy) {
        if (!user || !user.did) {
            return;
        }

        const userGroups = await PolicyComponentsUtils.GetGroups(policy.id.toString(), user);

        let userGroup = userGroups.find(g => g.active !== false);
        if (!userGroup) {
            userGroup = userGroups[0];
        }
        const userRole = userGroup ? userGroup.role : 'No role';

        await this.channel.publish('update-user-info', {
            policyId: policy.id.toString(),
            user: {
                did: user.virtual ? policy.owner : user.did,
                role: user.role
            },
            userRole,
            userGroup,
            userGroups
        });
    }

    private async createHashByFile(file: any, logger: PinoLogger, userId: string): Promise<string> {
        try {
            const compareModel = await HashComparator.createModelByFile(file);
            const hash = HashComparator.createHash(compareModel);
            return hash
        } catch (error) {
            await logger.error(error, ['GUARDIAN_SERVICE, HASH'], userId);
            return null;
        }
    }

    private async getBlockRoot(id: string) {
        const policy = await DatabaseServer.getPolicyById(id);
        if (policy) {
            return policy;
        }
        const tool = await DatabaseServer.getToolById(id);
        if (tool) {
            return tool;
        }
        const module = await DatabaseServer.getModuleById(id);
        return module;
    }

    /**
     * Init
     */
    public async init(): Promise<void> {
        await this.channel.init();
    }

    //#endregion

    /**
     * Register endpoints for policy engine
     * @private
     */
    public registerListeners(logger: PinoLogger): void {
        PolicyComponentsUtils.BlockUpdateFn = async (...args: any[]) => {
            await this.stateChangeCb.apply(this, args);
        };

        PolicyComponentsUtils.BlockErrorFn = async (...args: any[]) => {
            await this.blockErrorCb.apply(this, args);
        };

        PolicyComponentsUtils.UpdateUserInfoFn = async (...args: any[]) => {
            await this.updateUserInfo.apply(this, args);
        }

        PolicyComponentsUtils.ExternalEventFn = async (...args: any[]) => {
            try {
                this.channel.sendMessage(ExternalMessageEvents.BLOCK_EVENTS, args, false);
            } catch (error) {
                console.error(error);
            }
        };

        //#region Block endpoints
        this.channel.getMessages(PolicyEvents.BLOCK_UPDATE_BROADCAST,
            (msg: { type: string, data: any[] }) => {
                const { type, data } = msg;
                switch (type) {
                    case 'update': {
                        const [blocks, user] = data;
                        PolicyComponentsUtils.BlockUpdateFn(blocks, user);
                        break;
                    }
                    case 'error': {
                        const [blockType, message, user] = data;
                        PolicyComponentsUtils.BlockErrorFn(blockType, message, user);
                        break;
                    }
                    case 'update-user': {
                        const [user, policy] = data;
                        PolicyComponentsUtils.UpdateUserInfoFn(user, policy);
                        break;
                    }
                    case 'external': {
                        const [event] = data;
                        PolicyComponentsUtils.ExternalEventFn(event);
                        break;
                    }
                    default:
                        throw new Error('Unknown type');
                }
            })

        this.channel.getMessages(PolicyEvents.RECORD_UPDATE_BROADCAST,
            async (msg: {
                id: string,
                type: string,
                policyId: string,
                status: string,
                index: number,
                error: string,
                count: number,
            }) => {
                const policy = await DatabaseServer.getPolicyById(msg.policyId);
                if (policy) {
                    const evert = { ...msg, user: { did: policy.owner } };
                    this.channel.publish('update-record', evert);
                }
            })

        this.channel.getMessages(PolicyEvents.REQUEST_UPDATE_BROADCAST,
            async (msg: {
                id: string,
                type: string,
                accountId: string,
                policyId: string,
                status: string,
            }) => {
                const policy = await DatabaseServer.getPolicyById(msg.policyId);
                const user = await this.users.getUserByAccount(msg.accountId, null);

                if (user && policy) {
                    const evert = { ...msg, user: { did: user.did } };
                    this.channel.publish('update-request', evert);
                }
            })

        this.channel.getMessages(PolicyEvents.RESTORE_UPDATE_BROADCAST,
            async (msg: {
                policyId: string
            }) => {
                const policy = await DatabaseServer.getPolicyById(msg.policyId);
                if (policy) {
                    this.channel.publish('update-restore', msg);
                }
            })

        this.channel.getMessages(PolicyEvents.TEST_UPDATE_BROADCAST,
            async (msg: {
                id: string,
                type: string,
                policyId: string,
                status: string,
                index: number,
                error: string,
                count: number,
                result: any
            }) => {
                if (!msg.id) {
                    return;
                }
                const test = await DatabaseServer.getPolicyTestByRecord(msg.id);
                if (test) {
                    const { status, index, count, error, result } = msg;
                    switch (status) {
                        case 'Running': {
                            test.status = PolicyTestStatus.Running;
                            test.progress = Math.floor(index / count * 100);
                            test.result = null;
                            test.error = null;
                            break;
                        }
                        case 'Stopped': {
                            test.result = await getDetails(result);
                            if (test.result?.total === 100) {
                                test.status = PolicyTestStatus.Success;
                            } else {
                                test.status = PolicyTestStatus.Failure;
                            }
                            test.progress = null;
                            test.error = null;
                            test.resultId = null;
                            break;
                        }
                        case 'Error': {
                            test.status = PolicyTestStatus.Failure;
                            test.result = null;
                            test.progress = null;
                            test.error = error;
                            test.resultId = null;
                            break;
                        }
                        case 'Finished': {
                            if (test.status === PolicyTestStatus.Running) {
                                test.status = PolicyTestStatus.Stopped;
                                test.result = null;
                                test.progress = null;
                                test.error = null;
                                test.resultId = null;
                                break;
                            } else {
                                return;
                            }
                        }
                        default: {
                            return;
                        }
                    }
                    await DatabaseServer.updatePolicyTest(test);
                    const evert = {
                        id: test.id,
                        policyId: test.policyId,
                        date: test.date,
                        progress: test.progress,
                        status: test.status,
                        user: { did: test.owner }
                    };
                    this.channel.publish('update-test', evert);
                }
            })

        this.channel.getMessages<any, any>('mrv-data',
            async (msg: any) => {
                // await PolicyComponentsUtils.ReceiveExternalData(msg);
                const policy = await DatabaseServer.getPolicyByTag(msg?.policyTag);
                if (policy) {
                    const policyId = policy.id.toString();
                    await new GuardiansService()
                        .sendPolicyMessage(PolicyEvents.MRV_DATA, policyId, {
                            policyId,
                            data: msg
                        });
                }
                return new MessageResponse({})
            });

        this.channel.getMessages<any, any>(PolicyEngineEvents.POLICY_BLOCKS,
            async (msg: {
                policyId: string,
                user: IAuthUser,
                params: any
            }): Promise<IMessageResponse<any>> => {
                try {
                    const { user, policyId, params } = msg;

                    const policy = await DatabaseServer.getPolicyById(policyId);
                    await this.policyEngine.accessPolicy(policy, new EntityOwner(user), 'execute');

                    const error = new PolicyEngine(logger).getPolicyError(policyId);

                    if (error) {
                        throw new Error(error);
                    }
                    const blockData = await new GuardiansService()
                        .sendBlockMessage(PolicyEvents.GET_ROOT_BLOCK_DATA, policyId, {
                            user,
                            policyId,
                            params
                        }) as any;
                    return new MessageResponse(blockData);
                } catch (error) {
                    await logger.error(error, ['GUARDIAN_SERVICE'], msg?.user?.id);
                    return new MessageError(error, error.code);
                }
            });

        this.channel.getMessages<any, any>(PolicyEngineEvents.GET_BLOCK_DATA,
            async (msg: {
                user: IAuthUser,
                blockId: string,
                policyId: string,
                params: any
            }): Promise<IMessageResponse<any>> => {
                try {
                    const { user, blockId, policyId, params } = msg;
                    const policy = await DatabaseServer.getPolicyById(policyId);
                    await this.policyEngine.accessPolicy(policy, new EntityOwner(user), 'execute');
                    const blockData = await new GuardiansService()
                        .sendBlockMessage(PolicyEvents.GET_BLOCK_DATA, policyId, {
                            user,
                            blockId,
                            policyId,
                            params
                        }) as any
                    return new MessageResponse(blockData);
                } catch (error) {
                    await logger.error(error, ['GUARDIAN_SERVICE'], msg?.user?.id);
                    return new MessageError(error, error.code);
                }
            });

        this.channel.getMessages<any, any>(PolicyEngineEvents.GET_BLOCK_DATA_BY_TAG,
            async (msg: {
                user: IAuthUser,
                tag: string,
                policyId: string,
                params: any
            }): Promise<IMessageResponse<any>> => {
                try {
                    const { user, tag, policyId, params } = msg;
                    const policy = await DatabaseServer.getPolicyById(policyId);
                    await this.policyEngine.accessPolicy(policy, new EntityOwner(user), 'execute');
                    const blockData = await new GuardiansService()
                        .sendBlockMessage(PolicyEvents.GET_BLOCK_DATA_BY_TAG, policyId, {
                            user,
                            tag,
                            policyId,
                            params
                        }) as any
                    return new MessageResponse(blockData);
                } catch (error) {
                    await logger.error(error, ['GUARDIAN_SERVICE'], msg?.user?.id);
                    return new MessageError(error, error.code);
                }
            });

        this.channel.getMessages<any, any>(PolicyEngineEvents.SET_BLOCK_DATA,
            async (msg: {
                user: IAuthUser,
                blockId: string,
                policyId: string,
                data: any
            }): Promise<IMessageResponse<any>> => {
                try {
                    const { user, blockId, policyId, data } = msg;
                    const policy = await DatabaseServer.getPolicyById(policyId);
                    await this.policyEngine.accessPolicy(policy, new EntityOwner(user), 'execute');
                    const blockData = await new GuardiansService()
                        .sendBlockMessage(PolicyEvents.SET_BLOCK_DATA, policyId, {
                            user,
                            blockId,
                            policyId,
                            data
                        }) as any;
                    return new MessageResponse(blockData);
                } catch (error) {
                    await logger.error(error, ['GUARDIAN_SERVICE'], msg?.user?.id);
                    return new MessageError(error, error.code);
                }
            });

        this.channel.getMessages<any, any>(PolicyEngineEvents.SET_BLOCK_DATA_BY_TAG,
            async (msg: {
                user: IAuthUser,
                tag: string,
                policyId: string,
                data: any
            }): Promise<IMessageResponse<any>> => {
                try {
                    const { user, tag, policyId, data } = msg;
                    const policy = await DatabaseServer.getPolicyById(policyId);
                    await this.policyEngine.accessPolicy(policy, new EntityOwner(user), 'execute');
                    const blockData = await new GuardiansService()
                        .sendBlockMessage(PolicyEvents.SET_BLOCK_DATA_BY_TAG, policyId, {
                            user,
                            tag,
                            policyId,
                            data
                        }) as any
                    return new MessageResponse(blockData);
                } catch (error) {
                    await logger.error(error, ['GUARDIAN_SERVICE'], msg?.user?.id);
                    return new MessageError(error, error.code);
                }
            });

        this.channel.getMessages<any, any>(PolicyEngineEvents.BLOCK_BY_TAG,
            async (msg: {
                user: IAuthUser,
                tag: string,
                policyId: string
            }): Promise<IMessageResponse<any>> => {
                try {
                    const { user, tag, policyId } = msg;
                    const policy = await DatabaseServer.getPolicyById(policyId);
                    await this.policyEngine.accessPolicy(policy, new EntityOwner(user), 'execute');
                    const blockData = await new GuardiansService()
                        .sendPolicyMessage(PolicyEvents.BLOCK_BY_TAG, policyId, {
                            tag,
                            policyId,
                        }) as any
                    return new MessageResponse(blockData);
                } catch (error) {
                    await logger.error(error, ['GUARDIAN_SERVICE'], msg?.user?.id);
                    return new MessageError('The policy does not exist, or is not published, or tag was not registered in policy', 404);
                }
            });

        this.channel.getMessages<any, any>(PolicyEngineEvents.GET_BLOCK_PARENTS,
            async (msg: {
                user: IAuthUser,
                blockId: string,
                policyId: string
            }): Promise<IMessageResponse<any>> => {
                try {
                    const { user, blockId, policyId } = msg;
                    const policy = await DatabaseServer.getPolicyById(policyId);
                    await this.policyEngine.accessPolicy(policy, new EntityOwner(user), 'execute');
                    const blockData = await new GuardiansService()
                        .sendPolicyMessage(PolicyEvents.GET_BLOCK_PARENTS, policyId, { blockId });
                    return new MessageResponse(blockData);
                } catch (error) {
                    await logger.error(error, ['GUARDIAN_SERVICE'], msg?.user?.id);
                    return new MessageError(error, error.code);
                }
            });

        this.channel.getMessages<any, any>(PolicyEngineEvents.GET_POLICY_NAVIGATION,
            async (msg: {
                user: IAuthUser,
                policyId: string,
                params: any
            }): Promise<IMessageResponse<any>> => {
                try {
                    const { user, policyId, params } = msg;
                    const policy = await DatabaseServer.getPolicyById(policyId);
                    await this.policyEngine.accessPolicy(policy, new EntityOwner(user), 'execute');
                    const navigationData = await new GuardiansService()
                        .sendPolicyMessage(PolicyEvents.GET_POLICY_NAVIGATION, policyId, {
                            user,
                            params
                        }) as any;
                    return new MessageResponse(navigationData);
                } catch (error) {
                    await logger.error(error, ['GUARDIAN_SERVICE'], msg?.user?.id);
                    return new MessageError(error, error.code);
                }
            });

        this.channel.getMessages<any, any>(PolicyEngineEvents.GET_POLICY_GROUPS,
            async (msg: {
                user: IAuthUser,
                policyId: string,
                savepointIds?: string[]
            }): Promise<IMessageResponse<any>> => {
                try {
                    const { user, policyId, savepointIds } = msg;
                    const policy = await DatabaseServer.getPolicyById(policyId);
                    await this.policyEngine.accessPolicy(policy, new EntityOwner(user), 'execute');
                    const blockData = await new GuardiansService()
                        .sendPolicyMessage(PolicyEvents.GET_POLICY_GROUPS, policyId, {
                            user,
                            policyId,
                            savepointIds
                        }) as any;
                    return new MessageResponse(blockData);
                } catch (error) {
                    await logger.error(error, ['GUARDIAN_SERVICE'], msg?.user?.id);
                    return new MessageError(error, error.code);
                }
            });

        this.channel.getMessages<any, any>(PolicyEngineEvents.SELECT_POLICY_GROUP,
            async (msg: {
                user: IAuthUser,
                policyId: string,
                uuid: string
            }): Promise<IMessageResponse<any>> => {
                try {
                    const { user, policyId, uuid } = msg;
                    const policy = await DatabaseServer.getPolicyById(policyId);
                    await this.policyEngine.accessPolicy(policy, new EntityOwner(user), 'execute');
                    const blockData = await new GuardiansService()
                        .sendPolicyMessage(PolicyEvents.SELECT_POLICY_GROUP, policyId, {
                            user,
                            policyId,
                            uuid
                        }) as any;
                    return new MessageResponse(blockData);
                } catch (error) {
                    await logger.error(error, ['GUARDIAN_SERVICE'], msg?.user?.id);
                    return new MessageError(error, error.code);
                }
            });

        this.channel.getMessages<any, any>(PolicyEngineEvents.RECEIVE_EXTERNAL_DATA,
            async (msg: any) => {
                try {
                    const policy = await DatabaseServer.getPolicyByTag(msg?.policyTag);
                    if (policy) {
                        const policyId = policy.id.toString();
                        new GuardiansService().sendPolicyMessage(PolicyEvents.MRV_DATA, policyId, {
                            policyId,
                            data: msg
                        });
                    }
                    return new MessageResponse(true);
                } catch (error) {
                    await logger.error(error, ['GUARDIAN_SERVICE'], null);
                    return new MessageError(error, error.code);
                }
            });

        this.channel.getMessages<any, any>(PolicyEngineEvents.RECEIVE_EXTERNAL_DATA_CUSTOM,
            async (msg: any) => {
                try {
                    new GuardiansService().sendPolicyMessage(PolicyEvents.MRV_DATA_CUSTOM, msg.policyId, {
                        policyId: msg.policyId,
                        data: msg
                    });
                    return new MessageResponse(true);
                } catch (error) {
                    await logger.error(error, ['GUARDIAN_SERVICE'], null);
                    return new MessageError(error, error.code);
                }
            });

        this.channel.getMessages<any, any>(PolicyEngineEvents.GET_TAG_BLOCK_MAP,
            async (msg: { policyId: string, owner: IOwner }) => {
                try {
                    const { policyId, owner } = msg;
                    const userPolicy = await DatabaseServer.getPolicyCache({
                        id: policyId,
                        userId: owner.creator
                    });
                    if (userPolicy) {
                        return new MessageResponse(userPolicy.blocks);
                    }

                    const policy = await DatabaseServer.getPolicy({
                        id: policyId,
                        status: {
                            $in: [
                                PolicyStatus.DRY_RUN,
                                PolicyStatus.PUBLISH,
                                PolicyStatus.DISCONTINUED,
                            ],
                        },
                    });
                    await this.policyEngine.accessPolicy(policy, owner, 'read');

                    const blocks =
                        await new GuardiansService().sendPolicyMessage(
                            PolicyEvents.GET_TAG_BLOCK_MAP,
                            policyId,
                            null
                        );
                    return new MessageResponse(blocks);
                } catch (error) {
                    return new MessageError(error, error.code);
                }
            });

        this.channel.getMessages<any, any>(PolicyEngineEvents.BLOCK_ABOUT, async (_: {
            user: IAuthUser
        }) => {
            try {
                return new MessageResponse(BlockAboutString);
            } catch (error) {
                return new MessageError(error);
            }
        });
        //#endregion

        //#region Policy endpoints
        this.channel.getMessages<any, any>(PolicyEngineEvents.GET_POLICY,
            async (msg: {
                options: {
                    filters: any,
                    userDid: string
                },
                owner: IOwner
            }) => {
                const { options, owner } = msg;
                const { filters, userDid } = options;
                const policy = await DatabaseServer.getPolicy(filters);
                await this.policyEngine.accessPolicy(policy, owner, 'read');
                const result: any = policy;
                if (policy) {
                    const userFull = await (new Users()).getUserById(userDid, owner.id);
                    await PolicyComponentsUtils.GetPolicyInfo(policy, userFull);
                }
                return new MessageResponse(result);
            });

        this.channel.getMessages<any, any>(PolicyEngineEvents.GET_POLICIES,
            async (msg: { options: any, owner: IOwner }) => {
                try {
                    const { options, owner } = msg;
                    const { filters, pageIndex, pageSize, type } = options;
                    const _filters: any = { ...filters };
                    const otherOptions: any = {
                        fields: [
                            'id',
                            'uuid',
                            'name',
                            'version',
                            'previousVersion',
                            'description',
                            'status',
                            'creator',
                            'owner',
                            'topicId',
                            'policyTag',
                            'messageId',
                            'codeVersion',
                            'createDate',
                            'instanceTopicId',
                            'tools',
                            'policyGroups',
                            'policyRoles',
                            'discontinuedDate',
                        ]
                    };
                    const _pageSize = parseInt(pageSize, 10);
                    const _pageIndex = parseInt(pageIndex, 10);
                    if (Number.isInteger(_pageSize) && Number.isInteger(_pageIndex)) {
                        otherOptions.orderBy = { createDate: 'DESC' };
                        otherOptions.limit = _pageSize;
                        otherOptions.offset = _pageIndex * _pageSize;
                    } else {
                        otherOptions.orderBy = { createDate: 'DESC' };
                        otherOptions.limit = 100;
                    }
                    await this.policyEngine.addAccessFilters(_filters, owner);
                    await this.policyEngine.addLocationFilters(_filters, type);
                    const [policies, count] = await DatabaseServer.getPoliciesAndCount(_filters, otherOptions);
                    const userFull = await (new Users()).getUserById(owner.creator, owner.id);
                    for (const policy of policies) {
                        await PolicyComponentsUtils.GetPolicyInfo(policy, userFull);
                    }
                    return new MessageResponse({ policies, count });
                } catch (error) {
                    return new MessageError(error);
                }
            });

        /**
         * Get policies V2 05.06.2024
         */
        this.channel.getMessages<any, any>(PolicyEngineEvents.GET_POLICIES_V2,
            async (msg: { options: any, owner: IOwner }) => {
                try {
                    const { options, owner } = msg;
                    const { fields, filters, pageIndex, pageSize, type } = options;
                    const _filters: any = { ...filters };

                    const otherOptions: any = { fields };

                    const _pageSize = parseInt(pageSize, 10);
                    const _pageIndex = parseInt(pageIndex, 10);
                    if (Number.isInteger(_pageSize) && Number.isInteger(_pageIndex)) {
                        otherOptions.orderBy = { createDate: 'DESC' };
                        otherOptions.limit = _pageSize;
                        otherOptions.offset = _pageIndex * _pageSize;
                    } else {
                        otherOptions.orderBy = { createDate: 'DESC' };
                        otherOptions.limit = 100;
                    }
                    await this.policyEngine.addAccessFilters(_filters, owner);
                    await this.policyEngine.addLocationFilters(_filters, type);
                    const [policies, count] = await DatabaseServer.getPoliciesAndCount(_filters, otherOptions);

                    const userFull = await (new Users()).getUserById(owner.creator, owner.id);
                    for (const policy of policies) {
                        await PolicyComponentsUtils.GetPolicyInfo(policy, userFull);
                    }
                    return new MessageResponse({ policies, count });
                } catch (error) {
                    return new MessageError(error);
                }
            });

        this.channel.getMessages<any, any>(PolicyEngineEvents.GET_PUBLISH_POLICIES,
            async (): Promise<IMessageResponse<Policy[]>> => {
                try {
                    const publishPolicies = await DatabaseServer.getPublishPolicies();
                    return new MessageResponse(publishPolicies);
                } catch (error) {
                    await logger.error(error, ['GUARDIAN_SERVICE'], null);
                    return new MessageError(error);
                }
            });

        this.channel.getMessages<any, any>(PolicyEngineEvents.GET_FIELDS_DESCRIPTIONS,
            async (msg: { policiesData: any[] }): Promise<IMessageResponse<any[]>> => {
                try {
                    const { policiesData } = msg;
                    const policySchemas = [];
                    for (const policy of policiesData) {
                        const policyId = policy.policyId;
                        const topicId = policy.topicId;
                        const dbSchemas = await DatabaseServer.getSchemas({ topicId });
                        const schemas = dbSchemas.map((schema: SchemaCollection) => new Schema(schema));
                        const nonSystemSchemas = schemas.filter(schema => !schema.system);
                        const policyDescriptions: string[] = [];
                        for (const schema of nonSystemSchemas) {
                            const fields = schema?.fields;
                            const descriptions = fields.map((field: SchemaField) => field?.description);
                            policyDescriptions.push(...descriptions);
                        }
                        policySchemas.push({
                            policyId,
                            descriptions: Array.from(new Set(policyDescriptions))
                        });
                    }
                    return new MessageResponse(policySchemas);
                } catch (error) {
                    await logger.error(error, ['GUARDIAN_SERVICE'], null);
                    return new MessageError(error);
                }
            });

        this.channel.getMessages<any, any>(PolicyEngineEvents.GET_POLICIES_BY_CATEGORY,
            async (msg: {
                user: IAuthUser,
                categoryIds: string[],
                text: string
            }): Promise<IMessageResponse<Policy[]>> => {
                try {
                    const { categoryIds, text } = msg;
                    const resultPolicies = await DatabaseServer.getFilteredPolicies(categoryIds, text);
                    return new MessageResponse(resultPolicies);
                } catch (error) {
                    await logger.error(error, ['GUARDIAN_SERVICE'], msg?.user?.id);
                    return new MessageError(error);
                }
            });

        this.channel.getMessages<any, any>(PolicyEngineEvents.GET_MULTI_POLICY,
            async (msg: { owner: IOwner, policyId: string }) => {
                try {
                    const { owner, policyId } = msg;

                    const policy = await DatabaseServer.getPolicyById(policyId);
                    await this.policyEngine.accessPolicy(policy, owner, 'read');

                    const item = await DatabaseServer.getMultiPolicy(policy.instanceTopicId, owner.creator);
                    if (item) {
                        return new MessageResponse(item);
                    } else {
                        return new MessageResponse({
                            uuid: null,
                            instanceTopicId: policy.instanceTopicId,
                            mainPolicyTopicId: policy.instanceTopicId,
                            synchronizationTopicId: policy.synchronizationTopicId,
                            owner: owner.creator,
                            type: null
                        });
                    }
                } catch (error) {
                    await logger.error(error, ['GUARDIAN_SERVICE'], msg?.owner?.id);
                    return new MessageError(error);
                }
            });

        this.channel.getMessages<any, any>(PolicyEngineEvents.SET_MULTI_POLICY,
            async (msg: { owner: IOwner, policyId: string, data: any }) => {
                try {
                    const { owner, policyId, data } = msg;

                    const policy = await DatabaseServer.getPolicyById(policyId);
                    await this.policyEngine.accessPolicy(policy, owner, 'read');

                    const item = await DatabaseServer.getMultiPolicy(policy.instanceTopicId, owner.creator);
                    const userAccount = await this.users.getHederaAccount(owner.creator, owner.id);
                    if (item) {
                        return new MessageError(new Error('Policy is already bound'));
                    } else {
                        const root = await this.users.getHederaAccount(policy.creator, owner.id);
                        const result = await this.policyEngine.createMultiPolicy(policy, userAccount, root, data);
                        return new MessageResponse(result);
                    }
                } catch (error) {
                    await logger.error(error, ['GUARDIAN_SERVICE'], msg?.owner?.id);
                    return new MessageError(error);
                }
            });

        this.channel.getMessages<any, any>(PolicyEngineEvents.GET_TOKENS_MAP,
            async (msg: { owner: IOwner, status: string | string[] }) => {
                try {
                    const { owner, status } = msg;
                    const filters: any = {};
                    if (status) {
                        if (Array.isArray(status)) {
                            filters.status = { $in: status };
                        } else {
                            filters.status = status;
                        }
                    }
                    await this.policyEngine.addAccessFilters(filters, owner);
                    const policies = await DatabaseServer.getPolicies(filters);
                    const map: any = [];
                    for (const policyObject of policies) {
                        const tokenIds = findAllEntities(policyObject.config, ['tokenId']);
                        map.push({
                            tokenIds,
                            name: policyObject.name,
                            version: policyObject.version,
                            id: policyObject.id,
                            status: policyObject.status
                        });
                    }
                    return new MessageResponse(map);
                } catch (error) {
                    return new MessageError(error);
                }
            });

        this.channel.getMessages<any, any>(PolicyEngineEvents.ACCESS_POLICY,
            async (msg: { policyId: string, owner: IOwner, action: string }) => {
                try {
                    const { policyId, owner, action } = msg;
                    const policy = await DatabaseServer.getPolicyById(policyId);
                    const code = await this.policyEngine.accessPolicyCode(policy, owner);
                    if (code === PolicyAccessCode.NOT_EXIST) {
                        return new MessageError('Policy does not exist.', 404);
                    }
                    if (code === PolicyAccessCode.UNAVAILABLE) {
                        return new MessageError(`Insufficient permissions to ${action} the policy.`, 403);
                    }
                    return new MessageResponse(policy);
                } catch (error: any) {
                    return new MessageError(error, 500);
                }
            });
        //#endregion

        //#region Actions endpoints
        this.channel.getMessages<any, any>(PolicyEngineEvents.CREATE_POLICIES,
            async (msg: { model: Policy, owner: IOwner }): Promise<IMessageResponse<Policy>> => {
                try {
                    const { model, owner } = msg;
                    let policy = await this.policyEngine.createPolicy(model, owner, NewNotifier.empty(), logger);
                    policy = await PolicyImportExportHelper.updatePolicyComponents(policy, logger, owner.id);
                    return new MessageResponse(policy);
                } catch (error) {
                    return new MessageError(error);
                }
            });

        this.channel.getMessages<any, any>(PolicyEngineEvents.CREATE_POLICIES_ASYNC,
            async (msg: { model: Policy, owner: IOwner, task: any }): Promise<IMessageResponse<any>> => {
                const { model, owner, task } = msg;
                const notifier = await NewNotifier.create(task);
                RunFunctionAsync(async () => {
                    let policy = await this.policyEngine.createPolicy(model, owner, notifier, logger);
                    policy = await PolicyImportExportHelper.updatePolicyComponents(policy, logger, owner.id);
                    notifier.result(policy.id);
                }, async (error) => {
                    notifier.fail(error);
                });
                return new MessageResponse(task);
            });

        this.channel.getMessages<any, any>(PolicyEngineEvents.CLONE_POLICY_ASYNC,
            async (msg: {
                policyId: string,
                model: Policy,
                owner: IOwner,
                task: any
            }): Promise<IMessageResponse<any>> => {
                const { policyId, model, owner, task } = msg;
                const notifier = await NewNotifier.create(task);
                RunFunctionAsync(async () => {
                    const result = await this.policyEngine.clonePolicy(policyId, model, owner, notifier, logger, owner.id);
                    if (result?.errors?.length) {
                        const message = `Failed to clone schemas: ${JSON.stringify(result.errors.map(e => e.name))}`;
                        notifier.fail(message);
                        await logger.warn(message, ['GUARDIAN_SERVICE'], owner.id);
                        return;
                    }
                    notifier.result(result.policy.id);
                }, async (error) => {
                    notifier.fail(error);
                });
                return new MessageResponse(task);
            });

        this.channel.getMessages<any, any>(PolicyEngineEvents.DELETE_POLICY_ASYNC,
            async (msg: { policyId: string, owner: IOwner, task: any }): Promise<IMessageResponse<any>> => {
                const { policyId, owner, task } = msg;
                const notifier = await NewNotifier.create(task);
                RunFunctionAsync(async () => {
                    const policy = await DatabaseServer.getPolicyById(policyId);
                    await this.policyEngine.accessPolicy(policy, owner, 'delete');
                    if (policy.status === PolicyStatus.DEMO) {
                        notifier.result(await this.policyEngine.deleteDemoPolicy(policy, owner, notifier, logger));
                    } else {
                        notifier.result(await this.policyEngine.deletePolicy(policy, owner, notifier, logger));
                    }
                }, async (error) => {
                    notifier.fail(error);
                });
                return new MessageResponse(task);
            });

        this.channel.getMessages<any, any>(PolicyEngineEvents.SAVE_POLICIES,
            async (msg: { policyId: string, model: Policy, owner: IOwner }): Promise<IMessageResponse<Policy>> => {
                try {
                    const { policyId, model, owner } = msg;
                    const policy = await DatabaseServer.getPolicyById(policyId);
                    await this.policyEngine.accessPolicy(policy, owner, 'update');

                    if (policy.status !== PolicyStatus.DRAFT) {
                        throw new Error('Policy is not in draft status.');
                    }
                    let result = await DatabaseServer.updatePolicyConfig(policyId, model);
                    result = await PolicyImportExportHelper.updatePolicyComponents(result, logger, owner.id);
                    return new MessageResponse(result);
                } catch (error) {
                    await logger.error(error, ['GUARDIAN_SERVICE'], msg?.owner?.id);
                    return new MessageError(error);
                }
            });

        this.channel.getMessages<any, any>(PolicyEngineEvents.PUBLISH_POLICIES,
            async (msg: {
                policyId: string,
                options: {
                    policyVersion: string,
                    policyAvailability?: PolicyAvailability
                },
                owner: IOwner
            }): Promise<IMessageResponse<any>> => {
                try {
                    const { options, policyId, owner } = msg;
                    if (!options || !options.policyVersion) {
                        throw new Error('Policy version in body is empty');
                    }
                    const result = await this.policyEngine.validateAndPublishPolicy(
                        options,
                        policyId,
                        owner,
                        NewNotifier.empty(),
                        logger,
                        owner?.id
                    );
                    return new MessageResponse({
                        isValid: result.isValid,
                        errors: result.errors,
                    });
                } catch (error) {
                    await logger.error(error, ['GUARDIAN_SERVICE'], msg?.owner?.id);
                    return new MessageError(error);
                }
            });

        this.channel.getMessages<any, any>(PolicyEngineEvents.PUBLISH_POLICIES_ASYNC,
            async (msg: {
                policyId: string,
                options: {
                    policyVersion: string,
                    policyAvailability?: PolicyAvailability
                },
                owner: IOwner,
                task: any
            }): Promise<IMessageResponse<any>> => {
                const { options, policyId, owner, task } = msg;
                const notifier = await NewNotifier.create(task);

                RunFunctionAsync(async () => {
                    if (!options || !options.policyVersion) {
                        throw new Error('Policy version in body is empty');
                    }
                    const result = await this.policyEngine.validateAndPublishPolicy(
                        options,
                        policyId,
                        owner,
                        notifier,
                        logger,
                        owner?.id
                    );
                    notifier.result(result);
                }, async (error) => {
                    await logger.error(error, ['GUARDIAN_SERVICE'], msg?.owner?.id);
                    notifier.fail(error);
                });

                return new MessageResponse(task);
            });

        this.channel.getMessages<any, any>(PolicyEngineEvents.DRY_RUN_POLICIES,
            async (msg: { policyId: string, owner: IOwner }): Promise<IMessageResponse<any>> => {
                try {
                    const { policyId, owner } = msg;

                    const model = await DatabaseServer.getPolicyById(policyId);
                    await this.policyEngine.accessPolicy(model, owner, 'publish');

                    if (!model.config) {
                        throw new Error('The policy is empty');
                    }
                    if (model.status === PolicyStatus.PUBLISH) {
                        throw new Error(`Policy published`);
                    }
                    if (model.status === PolicyStatus.DISCONTINUED) {
                        throw new Error(`Policy is discontinued`);
                    }
                    if (model.status === PolicyStatus.DRY_RUN) {
                        throw new Error(`Policy already in Dry Run`);
                    }
                    if (model.status === PolicyStatus.PUBLISH_ERROR) {
                        throw new Error(`Failed policy cannot be started in dry run mode`);
                    }
                    if (model.status === PolicyStatus.DEMO) {
                        throw new Error(`Policy imported in demo mode`);
                    }
                    if (model.status === PolicyStatus.VIEW) {
                        throw new Error(`Policy imported in view mode`);
                    }

                    const errors = await this.policyEngine.validateModel(policyId, true);
                    const isValid = !errors.blocks.some(block => !block.isValid);
                    if (isValid) {
                        await this.policyEngine.dryRunPolicy(model, owner, 'Dry Run', false, logger);
                        await this.policyEngine.generateModel(model.id.toString());
                    }

                    const savepointsCount = await DatabaseServer.getSavepointsCount(policyId);

                    if (savepointsCount === 0) {
                        await DatabaseServer.nullifyInitialDryRunSavepointIds();
                    } else {
                        await DatabaseServer.removeDryRunWithEmptySavepoint(policyId);
                    }

                    return new MessageResponse({
                        isValid,
                        errors
                    });
                } catch (error) {
                    await logger.error(error, ['GUARDIAN_SERVICE'], msg?.owner?.id);
                    return new MessageError(error);
                }
            });

        this.channel.getMessages<any, any>(PolicyEngineEvents.DISCONTINUE_POLICY,
            async (msg: { policyId: string, owner: IOwner, date: any }): Promise<IMessageResponse<boolean>> => {
                try {
                    const { policyId, owner, date } = msg;

                    const model = await DatabaseServer.getPolicyById(policyId);
                    await this.policyEngine.accessPolicy(model, owner, 'discontinue');

                    if (model.status !== PolicyStatus.PUBLISH) {
                        throw new Error(`Policy is not published`);
                    }

                    const root = await this.users.getHederaAccount(owner.creator, owner?.id);
                    const messageServer = new MessageServer({
                        operatorId: root.hederaAccountId,
                        operatorKey: root.hederaAccountKey,
                        signOptions: root.signOptions
                    });
                    let message: PolicyMessage;
                    if (date) {
                        const _date = new Date(date);
                        _date.setHours(0, 0, 0, 0);
                        const now = new Date();
                        if (_date.getTime() < now.getTime()) {
                            throw new Error('Date must be more than today');
                        }
                        model.discontinuedDate = _date;
                        message = new PolicyMessage(MessageType.Policy, MessageAction.DeferredDiscontinuePolicy);
                    } else {
                        model.status = PolicyStatus.DISCONTINUED;
                        model.discontinuedDate = new Date();
                        message = new PolicyMessage(MessageType.Policy, MessageAction.DiscontinuePolicy);
                    }
                    message.setDocument(model);
                    const topic = await TopicConfig.fromObject(
                        await DatabaseServer.getTopicById(model.topicId),
                        true,
                        owner?.id
                    );
                    await messageServer
                        .setTopicObject(topic)
                        .sendMessage(message, {
                            sendToIPFS: true,
                            memo: null,
                            userId: owner?.id,
                            interception: null
                        });
                    await DatabaseServer.updatePolicy(model);

                    await new GuardiansService().sendPolicyMessage(PolicyEvents.REFRESH_MODEL, policyId, {});

                    return new MessageResponse(true);
                } catch (error) {
                    await logger.error(error, ['GUARDIAN_SERVICE'], msg?.owner?.id);
                    return new MessageError(error);
                }
            });

        this.channel.getMessages<any, any>(PolicyEngineEvents.DRAFT_POLICIES,
            async (msg: { policyId: string, owner: IOwner }): Promise<IMessageResponse<boolean>> => {
                try {
                    const { policyId, owner } = msg;

                    const model = await DatabaseServer.getPolicyById(policyId);
                    await this.policyEngine.accessPolicy(model, owner, 'edit');

                    if (!model.config) {
                        throw new Error('The policy is empty');
                    }
                    if (model.status === PolicyStatus.PUBLISH) {
                        throw new Error(`Policy published`);
                    }
                    if (model.status === PolicyStatus.DISCONTINUED) {
                        throw new Error(`Policy is discontinued`);
                    }
                    if (model.status === PolicyStatus.DRAFT) {
                        throw new Error(`Policy already in draft`);
                    }
                    if (model.status === PolicyStatus.DEMO) {
                        throw new Error(`Policy imported in demo mode`);
                    }
                    if (model.status === PolicyStatus.VIEW) {
                        throw new Error(`Policy imported in view mode`);
                    }

                    model.status = PolicyStatus.DRAFT;
                    model.version = '';

                    let retVal = await DatabaseServer.updatePolicy(model);
                    retVal = await PolicyImportExportHelper.updatePolicyComponents(retVal, logger, owner?.id);

                    await this.policyEngine.destroyModel(model.id.toString(), owner?.id);

                    const savepointsCount = await DatabaseServer.getSavepointsCount(model.id.toString());
                    if (savepointsCount === 0) {
                        const databaseServer = new DatabaseServer(model.id.toString());
                        await databaseServer.clear(true);
                    }

                    return new MessageResponse(true);
                } catch (error) {
                    await logger.error(error, ['GUARDIAN_SERVICE'], msg?.owner?.id);
                    return new MessageError(error);
                }
            });

        this.channel.getMessages<any, any>(PolicyEngineEvents.VALIDATE_POLICIES,
            async (msg: { policyId: string, model: Policy & { ignoreRules?: ReadonlyArray<IgnoreRule> }, owner: IOwner }): Promise<IMessageResponse<any>> => {
                try {
                    const { model } = msg;
                    const ignoreRules = model.ignoreRules;
                    const results = await this.policyEngine.validateModel(model, false, ignoreRules);
                    return new MessageResponse({
                        results,
                        policy: model
                    });
                } catch (error) {
                    await logger.error(error, ['GUARDIAN_SERVICE'], msg?.owner?.id);
                    return new MessageError(error);
                }
            });
        //#endregion

        //#region Export endpoints
        this.channel.getMessages<any, any>(PolicyEngineEvents.POLICY_EXPORT_FILE,
            async (msg: { policyId: string, owner: IOwner }): Promise<IMessageResponse<any>> => {
                try {
                    const { policyId, owner } = msg;
                    const policy = await DatabaseServer.getPolicyById(policyId);
                    await this.policyEngine.accessPolicy(policy, owner, 'read');
                    const zip = await PolicyImportExport.generate(policy);
                    const file = await zip.generateAsync({
                        type: 'arraybuffer',
                        compression: 'DEFLATE',
                        compressionOptions: {
                            level: 3,
                        },
                    });
                    console.log('File size: ' + file.byteLength);
                    return new BinaryMessageResponse(file);
                } catch (error) {
                    await logger.error(error, ['GUARDIAN_SERVICE'], msg?.owner?.id);
                    return new MessageError(error);
                }
            });

        this.channel.getMessages<any, any>(PolicyEngineEvents.POLICY_EXPORT_MESSAGE,
            async (msg: { policyId: string, owner: IOwner }): Promise<IMessageResponse<any>> => {
                try {
                    const { policyId, owner } = msg;
                    const policy = await DatabaseServer.getPolicyById(policyId);
                    await this.policyEngine.accessPolicy(policy, owner, 'read');
                    return new MessageResponse({
                        id: policy.id,
                        name: policy.name,
                        description: policy.description,
                        version: policy.version,
                        messageId: policy.messageId,
                        owner: policy.owner
                    });
                } catch (error) {
                    await logger.error(error, ['GUARDIAN_SERVICE'], msg?.owner?.id);
                    return new MessageError(error);
                }
            });

        this.channel.getMessages<any, any>(PolicyEngineEvents.POLICY_EXPORT_XLSX,
            async (msg: { policyId: string, owner: IOwner }): Promise<IMessageResponse<any>> => {
                try {
                    const { policyId, owner } = msg;
                    const policy = await DatabaseServer.getPolicyById(policyId);
                    await this.policyEngine.accessPolicy(policy, owner, 'read');
                    const { schemas, tools, toolSchemas } = await PolicyImportExport.loadAllSchemas(policy);
                    const buffer = await JsonToXlsx.generate(schemas, tools, toolSchemas);
                    return new BinaryMessageResponse(buffer);
                } catch (error) {
                    await logger.error(error, ['GUARDIAN_SERVICE'], msg?.owner?.id);
                    return new MessageError(error);
                }
            });
        //#endregion

        //#region Import endpoints
        this.channel.getMessages<any, any>(PolicyEngineEvents.POLICY_IMPORT_FILE_PREVIEW,
            async (msg: { zip: any, owner: IOwner }): Promise<IMessageResponse<any>> => {
                try {
                    const { zip, owner } = msg;
                    if (!zip) {
                        throw new Error('file in body is empty');
                    }
                    const policyToImport = await PolicyImportExport.parseZipFile(Buffer.from(zip.data), true);
                    const hash = await this.createHashByFile(policyToImport, logger, owner?.id);
                    const filters = await this.policyEngine.addAccessFilters({ hash }, owner);
                    const similarPolicies = await DatabaseServer.getListOfPolicies(filters);
                    (policyToImport as any).similar = similarPolicies;
                    return new MessageResponse(policyToImport);
                } catch (error) {
                    await logger.error(error, ['GUARDIAN_SERVICE'], msg?.owner?.id);
                    return new MessageError(error);
                }
            });

        this.channel.getMessages<any, any>(PolicyEngineEvents.POLICY_IMPORT_FILE,
            async (msg: {
                zip: any,
                owner: IOwner,
                versionOfTopicId: string,
                metadata: any,
                demo: boolean
            }): Promise<IMessageResponse<boolean>> => {
                try {
                    const { zip, owner, versionOfTopicId, metadata, demo } = msg;
                    if (!zip) {
                        throw new Error('file in body is empty');
                    }
                    await logger.info(`Import policy by file`, ['GUARDIAN_SERVICE'], owner?.id);
                    const policyToImport = await PolicyImportExport.parseZipFile(Buffer.from(zip.data), true);
                    const result = await PolicyImportExportHelper.importPolicy(
                        demo ? ImportMode.DEMO : ImportMode.COMMON,
                        (new ImportPolicyOptions(logger))
                            .setComponents(policyToImport)
                            .setUser(owner)
                            .setParentPolicyTopic(versionOfTopicId)
                            .setMetadata(metadata),
                        NewNotifier.empty(),
                        owner.id
                    )
                    if (result?.errors?.length) {
                        const message = PolicyImportExportHelper.errorsMessage(result.errors);
                        await logger.warn(message, ['GUARDIAN_SERVICE'], owner?.id);
                        return new MessageError(message);
                    }
                    if (demo) {
                        await this.policyEngine.startDemo(result.policy, owner, logger, NewNotifier.empty());
                    }
                    return new MessageResponse(true);
                } catch (error) {
                    await logger.error(error, ['GUARDIAN_SERVICE'], msg?.owner?.id);
                    return new MessageError(error);
                }
            });

        this.channel.getMessages<any, any>(PolicyEngineEvents.POLICY_IMPORT_FILE_ASYNC,
            async (msg: {
                zip: any,
                owner: IOwner,
                versionOfTopicId: string,
                metadata: any,
                demo: boolean,
                task: any
            }): Promise<IMessageResponse<any>> => {
                const { zip, owner, versionOfTopicId, task, metadata, demo } = msg;
                const notifier = await NewNotifier.create(task);

                RunFunctionAsync(async () => {
                    if (!zip) {
                        throw new Error('file in body is empty');
                    }
                    // <-- Steps
                    const STEP_IMPORT_POLICY = 'Import policy';
                    const STEP_START_POLICY = 'Start policy';
                    // Steps -->

                    notifier.addStep(STEP_IMPORT_POLICY, 90);
                    notifier.addStep(STEP_START_POLICY, 10);
                    notifier.start();

                    await logger.info(`Import policy by file`, ['GUARDIAN_SERVICE'], owner?.id);
                    const policyToImport = await PolicyImportExport.parseZipFile(Buffer.from(zip.data), true);
                    const result = await PolicyImportExportHelper.importPolicy(
                        demo ? ImportMode.DEMO : ImportMode.COMMON,
                        (new ImportPolicyOptions(logger))
                            .setComponents(policyToImport)
                            .setUser(owner)
                            .setParentPolicyTopic(versionOfTopicId)
                            .setMetadata(metadata),
                        notifier.getStep(STEP_IMPORT_POLICY),
                        owner.id
                    );
                    if (result?.errors?.length) {
                        const message = PolicyImportExportHelper.errorsMessage(result.errors);
                        notifier.fail(message);
                        await logger.warn(message, ['GUARDIAN_SERVICE'], owner?.id);
                        return;
                    }
                    if (demo) {
                        await this.policyEngine.startDemo(
                            result.policy,
                            owner,
                            logger,
                            notifier.getStep(STEP_START_POLICY)
                        );
                    }
                    notifier.result({
                        policyId: result.policy.id,
                        errors: result.errors
                    });
                }, async (error) => {
                    await logger.error(error, ['GUARDIAN_SERVICE'], owner?.id);
                    notifier.fail(error);
                });
                return new MessageResponse(task);
            });

        this.channel.getMessages<any, any>(PolicyEngineEvents.POLICY_IMPORT_MESSAGE_PREVIEW,
            async (msg: { messageId: string, owner: IOwner }): Promise<IMessageResponse<any>> => {
                try {
                    const { messageId, owner } = msg;
                    const policyToImport = await this.policyEngine
                        .preparePolicyPreviewMessage(messageId, owner, NewNotifier.empty(), logger, owner?.id);
                    const hash = await this.createHashByFile(policyToImport, logger, owner?.id);
                    const filters = await this.policyEngine.addAccessFilters({ hash }, owner);
                    const similarPolicies = await DatabaseServer.getListOfPolicies(filters);
                    policyToImport.similar = similarPolicies;
                    return new MessageResponse(policyToImport);
                } catch (error) {
                    await logger.error(error, ['GUARDIAN_SERVICE'], msg?.owner?.id);
                    return new MessageError(error);
                }
            });

        this.channel.getMessages<any, any>(PolicyEngineEvents.POLICY_IMPORT_MESSAGE_PREVIEW_ASYNC,
            async (msg: {
                messageId: string,
                owner: IOwner,
                task: any
            }): Promise<IMessageResponse<any>> => {
                const { messageId, owner, task } = msg;
                const notifier = await NewNotifier.create(task);

                RunFunctionAsync(async () => {
                    const policyToImport = await this.policyEngine
                        .preparePolicyPreviewMessage(messageId, owner, notifier, logger, owner?.id);
                    const hash = await this.createHashByFile(policyToImport, logger, owner?.id);
                    const filters = await this.policyEngine.addAccessFilters({ hash }, owner);
                    const similarPolicies = await DatabaseServer.getListOfPolicies(filters);
                    policyToImport.similar = similarPolicies;
                    notifier.result(policyToImport);
                }, async (error) => {
                    await logger.error(error, ['GUARDIAN_SERVICE'], msg?.owner?.id);
                    notifier.fail(error);
                });
                return new MessageResponse(task);
            });

        this.channel.getMessages<any, any>(PolicyEngineEvents.POLICY_IMPORT_MESSAGE,
            async (msg: {
                messageId: string,
                owner: IOwner,
                versionOfTopicId: string,
                metadata: any,
                demo: boolean
            }): Promise<IMessageResponse<boolean>> => {
                try {
                    const { messageId, owner, versionOfTopicId, metadata, demo } = msg;
                    if (!messageId) {
                        throw new Error('Policy ID in body is empty');
                    }

                    // <-- Steps
                    const STEP_IMPORT_POLICY = 'Import policy';
                    const STEP_START_POLICY = 'Start policy';
                    // Steps -->

                    const notifier = NewNotifier.empty();
                    notifier.addStep(STEP_IMPORT_POLICY, 90);
                    notifier.addStep(STEP_START_POLICY, 10);
                    notifier.start();
                    const root = await this.users.getHederaAccount(owner.creator, owner?.id);
                    const policyToImport = await PolicyImportExportHelper.loadPolicyMessage(messageId, root, notifier, owner.id);
                    const result = await PolicyImportExportHelper.importPolicy(
                        demo ? ImportMode.DEMO : ImportMode.COMMON,
                        (new ImportPolicyOptions(logger))
                            .setComponents(policyToImport)
                            .setUser(owner)
                            .setParentPolicyTopic(versionOfTopicId)
                            .setMetadata(metadata),
                        notifier.getStep(STEP_IMPORT_POLICY),
                        owner.id
                    );
                    if (result?.errors?.length) {
                        const message = PolicyImportExportHelper.errorsMessage(result.errors);
                        await logger.warn(message, ['GUARDIAN_SERVICE'], owner?.id);
                        return new MessageError(message);
                    }
                    if (demo) {
                        await this.policyEngine.startDemo(
                            result.policy,
                            owner,
                            logger,
                            notifier.getStep(STEP_START_POLICY)
                        );
                    }
                    return new MessageResponse(true);
                } catch (error) {
                    await logger.error(error, ['GUARDIAN_SERVICE'], msg?.owner?.id);
                    return new MessageError(error);
                }
            });

        this.channel.getMessages<any, any>(PolicyEngineEvents.POLICY_IMPORT_MESSAGE_ASYNC,
            async (msg: {
                messageId: string,
                owner: IOwner,
                versionOfTopicId: string,
                metadata: any,
                demo: boolean,
                task: any
            }): Promise<IMessageResponse<boolean>> => {
                const { messageId, owner, versionOfTopicId, task, metadata, demo } = msg;
                const notifier = await NewNotifier.create(task);

                RunFunctionAsync(async () => {
                    try {
                        if (!messageId) {
                            throw new Error('Policy ID in body is empty');
                        }

                        // <-- Steps
                        const STEP_LOAD_POLICY = 'Load policy';
                        const STEP_IMPORT_POLICY = 'Import policy';
                        const STEP_START_POLICY = 'Start policy';
                        // Steps -->

                        notifier.addStep(STEP_LOAD_POLICY, 5);
                        notifier.addStep(STEP_IMPORT_POLICY, 90);
                        notifier.addStep(STEP_START_POLICY, 5);
                        notifier.start();

                        notifier.startStep(STEP_LOAD_POLICY);
                        const root = await this.users.getHederaAccount(owner.creator, owner?.id);
                        const policyToImport = await PolicyImportExportHelper.loadPolicyMessage(messageId, root, notifier, owner.id);
                        notifier.completeStep(STEP_LOAD_POLICY);

                        const result = await PolicyImportExportHelper.importPolicy(
                            demo ? ImportMode.DEMO : ImportMode.COMMON,
                            (new ImportPolicyOptions(logger))
                                .setComponents(policyToImport)
                                .setUser(owner)
                                .setParentPolicyTopic(versionOfTopicId)
                                .setMetadata(metadata),
                            notifier.getStep(STEP_IMPORT_POLICY),
                            owner.id
                        );
                        if (result?.errors?.length) {
                            const message = PolicyImportExportHelper.errorsMessage(result.errors);
                            notifier.fail(message);
                            await logger.warn(message, ['GUARDIAN_SERVICE'], owner?.id);
                            return;
                        }
                        if (demo) {
                            await this.policyEngine.startDemo(
                                result.policy,
                                owner,
                                logger,
                                notifier.getStep(STEP_START_POLICY)
                            );
                        }
                        notifier.complete();
                        notifier.result({
                            policyId: result.policy.id,
                            errors: result.errors
                        });
                    } catch (error) {
                        await logger.error(error, ['GUARDIAN_SERVICE'], msg?.owner?.id);
                        notifier.fail(error);
                    }
                });
                return new MessageResponse(task);
            });

        this.channel.getMessages<any, any>(PolicyEngineEvents.POLICY_IMPORT_XLSX_FILE_PREVIEW,
            async (msg: { xlsx: any, owner: IOwner }): Promise<IMessageResponse<any>> => {
                try {
                    const { xlsx, owner } = msg;
                    if (!xlsx) {
                        throw new Error('file in body is empty');
                    }
                    const xlsxResult = await XlsxToJson.parse(Buffer.from(xlsx.data), { preview: true });
                    for (const toolId of xlsxResult.getToolIds()) {
                        try {
                            const tool = await previewToolByMessage(toolId.messageId, owner?.id);
                            xlsxResult.updateTool(tool.tool, tool.schemas);
                        } catch (error) {
                            xlsxResult.addErrors([{
                                text: `Failed to load tool (${toolId.messageId})`,
                                worksheet: toolId.worksheet,
                                message: error?.toString()
                            }]);
                        }
                    }
                    xlsxResult.updateSchemas(false);
                    GenerateBlocks.generate(xlsxResult);

                    return new MessageResponse(xlsxResult.toJson());
                } catch (error) {
                    await logger.error(error, ['GUARDIAN_SERVICE'], msg?.owner?.id);
                    return new MessageError(error);
                }
            });

        this.channel.getMessages<any, any>(PolicyEngineEvents.POLICY_IMPORT_XLSX,
            async (msg: { xlsx: any, policyId: string, owner: IOwner }): Promise<IMessageResponse<any>> => {
                try {
                    const { xlsx, policyId, owner } = msg;
                    const notifier = NewNotifier.empty();
                    const policy = await DatabaseServer.getPolicyById(policyId);
                    await this.policyEngine.accessPolicy(policy, owner, 'create');
                    if (!xlsx) {
                        throw new Error('file in body is empty');
                    }
                    const root = await this.users.getHederaAccount(owner.creator, owner?.id);
                    const xlsxResult = await XlsxToJson.parse(Buffer.from(xlsx.data));
                    const { tools, errors } = await importSubTools(
                        root, xlsxResult.getToolIds(), owner, notifier, owner?.id
                    );
                    for (const tool of tools) {
                        const subSchemas = await DatabaseServer.getSchemas({ topicId: tool.topicId });
                        xlsxResult.updateTool(tool, subSchemas);
                    }
                    xlsxResult.updateSchemas(false);
                    xlsxResult.updatePolicy(policy);
                    xlsxResult.addErrors(errors);
                    GenerateBlocks.generate(xlsxResult);
                    const category = await getSchemaCategory(policy.topicId);
                    const result = await SchemaImportExportHelper.importSchemaByFiles(
                        xlsxResult.schemas,
                        owner,
                        {
                            category,
                            topicId: policy.topicId,
                            skipGenerateId: true
                        },
                        notifier,
                        owner?.id
                    );
                    await PolicyImportExportHelper.updatePolicyComponents(policy, logger, owner?.id);
                    return new MessageResponse({
                        policyId: policy.id,
                        errors: result.errors
                    });
                } catch (error) {
                    await logger.error(error, ['GUARDIAN_SERVICE'], msg?.owner?.id);
                    return new MessageError(error);
                }
            });

        this.channel.getMessages<any, any>(PolicyEngineEvents.POLICY_IMPORT_XLSX_ASYNC,
            async (msg: {
                xlsx: any,
                policyId: string,
                owner: IOwner,
                schemasIds: string[],
                task: any
            }): Promise<IMessageResponse<any>> => {
                const { xlsx, policyId, owner, task, schemasIds } = msg;
                const notifier = await NewNotifier.create(task);

                RunFunctionAsync(async () => {
                    // <-- Steps
                    const STEP_LOAD_POLICY = 'Load file';
                    const STEP_IMPORT_TOOLS = 'Import tools';
                    const STEP_IMPORT_SCHEMAS = 'Import schemas';
                    // Steps -->

                    notifier.addStep(STEP_LOAD_POLICY);
                    notifier.addStep(STEP_IMPORT_TOOLS);
                    notifier.addStep(STEP_IMPORT_SCHEMAS);
                    notifier.start();

                    notifier.startStep(STEP_LOAD_POLICY);
                    const policy = await DatabaseServer.getPolicyById(policyId);
                    await this.policyEngine.accessPolicy(policy, owner, 'create');
                    if (!xlsx) {
                        throw new Error('file in body is empty');
                    }
                    await logger.info(`Import policy by xlsx`, ['GUARDIAN_SERVICE'], owner?.id);
                    const root = await this.users.getHederaAccount(owner.creator, owner?.id);
                    const xlsxResult = await XlsxToJson.parse(Buffer.from(xlsx.data));
                    notifier.completeStep(STEP_LOAD_POLICY);

                    notifier.startStep(STEP_IMPORT_TOOLS);
                    const { tools, errors } = await importSubTools(root, xlsxResult.getToolIds(), owner, notifier, owner?.id);
                    for (const tool of tools) {
                        const subSchemas = await DatabaseServer.getSchemas({ topicId: tool.topicId });
                        xlsxResult.updateTool(tool, subSchemas);
                    }
                    xlsxResult.updateSchemas(false);
                    xlsxResult.updatePolicy(policy);
                    xlsxResult.addErrors(errors);
                    GenerateBlocks.generate(xlsxResult);
                    notifier.completeStep(STEP_IMPORT_TOOLS);

                    notifier.startStep(STEP_IMPORT_SCHEMAS);
                    const category = await getSchemaCategory(policy.topicId);
                    const result = await SchemaImportExportHelper.importSchemaByFiles(
                        xlsxResult.schemas,
                        owner,
                        {
                            category,
                            topicId: policy.topicId,
                            skipGenerateId: true
                        },
                        notifier,
                        owner?.id,
                        schemasIds,
                    );
                    await PolicyImportExportHelper.updatePolicyComponents(policy, logger, owner?.id);
                    notifier.completeStep(STEP_IMPORT_SCHEMAS);
                    notifier.complete();

                    notifier.result({
                        policyId: policy.id,
                        errors: result.errors
                    });
                }, async (error) => {
                    await logger.error(error, ['GUARDIAN_SERVICE'], msg?.owner?.id);
                    notifier.fail(error);
                });
                return new MessageResponse(task);
            });
        //#endregion

        //#region DRY RUN endpoints
        this.channel.getMessages<any, any>(PolicyEngineEvents.GET_VIRTUAL_USERS,
            async (msg: { policyId: string, owner: IOwner, savepointIds?: string[] }) => {
                try {
                    const { policyId, owner, savepointIds } = msg;
                    const model = await DatabaseServer.getPolicyById(policyId);
                    await this.policyEngine.accessPolicy(model, owner, 'read');
                    if (!PolicyHelper.isDryRunMode(model)) {
                        throw new Error(`Policy is not in Dry Run`);
                    }
                    const users = await DatabaseServer.getVirtualUsers(policyId, savepointIds);
                    return new MessageResponse(users);
                } catch (error) {
                    return new MessageError(error);
                }
            });

        this.channel.getMessages<any, any>(PolicyEngineEvents.CREATE_VIRTUAL_USER,
            async (msg: { policyId: string, owner: IOwner, savepointIds?: string[] }) => {
                try {
                    const { policyId, owner, savepointIds } = msg;

                    const model = await DatabaseServer.getPolicyById(policyId);
                    await this.policyEngine.accessPolicy(model, owner, 'read');
                    if (!PolicyHelper.isDryRunMode(model)) {
                        throw new Error(`Policy is not in Dry Run`);
                    }

                    const topic = await DatabaseServer.getTopicByType(owner.owner, TopicType.UserTopic);
                    const newPrivateKey = PrivateKey.generate();
                    const newAccountId = new AccountId(Date.now());

                    const vcHelper = new VcHelper();
                    const didObject = await vcHelper.generateNewDid(topic.topicId, newPrivateKey);
                    const did = didObject.getDid();
                    const document = didObject.getDocument();

                    const count = await DatabaseServer.getVirtualUsers(policyId, savepointIds);
                    const username = `Virtual User ${count.length}`;

                    await DatabaseServer.createVirtualUser(
                        policyId,
                        username,
                        did,
                        newAccountId.toString(),
                        newPrivateKey.toString(),
                        false
                    );

                    const instanceDB = new DatabaseServer(policyId);
                    const keys = didObject.getPrivateKeys();
                    const verificationMethods = {};
                    for (const item of keys) {
                        const { id, type, key } = item;
                        verificationMethods[type] = id;
                        await instanceDB.setVirtualKey(did, id, key);
                    }
                    await instanceDB.setVirtualKey(did, did, newPrivateKey.toString());
                    await instanceDB.saveDid({ did, document, verificationMethods });

                    await (new GuardiansService())
                        .sendPolicyMessage(PolicyEvents.CREATE_VIRTUAL_USER, policyId, {
                            did,
                            data: {
                                accountId: newAccountId.toString(),
                                document
                            }
                        });

                    const users = await DatabaseServer.getVirtualUsers(policyId, savepointIds);
                    return new MessageResponse(users);
                } catch (error) {
                    return new MessageError(error);
                }
            });

        this.channel.getMessages<any, any>(PolicyEngineEvents.SET_VIRTUAL_USER,
            async (msg: { policyId: string, virtualDID: string, owner: IOwner }) => {
                try {
                    const { policyId, virtualDID, owner } = msg;

                    const model = await DatabaseServer.getPolicyById(policyId);
                    await this.policyEngine.accessPolicy(model, owner, 'read');
                    if (!PolicyHelper.isDryRunMode(model)) {
                        throw new Error(`Policy is not in Dry Run`);
                    }

                    await DatabaseServer.setVirtualUser(policyId, virtualDID)
                    const users = await DatabaseServer.getVirtualUsers(policyId);

                    await (new GuardiansService())
                        .sendPolicyMessage(PolicyEvents.SET_VIRTUAL_USER, policyId, { did: virtualDID });

                    return new MessageResponse(users);
                } catch (error) {
                    return new MessageError(error);
                }
            });

        this.channel.getMessages<any, any>(PolicyEngineEvents.RESTART_DRY_RUN,
            async (msg: { policyId: string, owner: IOwner }) => {
                try {
                    const { policyId, owner } = msg;
                    const policy = await DatabaseServer.getPolicyById(policyId);
                    await this.policyEngine.accessPolicy(policy, owner, 'read');
                    if (!policy.config) {
                        throw new Error('The policy is empty');
                    }
                    if (!PolicyHelper.isDryRunMode(policy)) {
                        throw new Error(`Policy is not in Dry Run`);
                    }

                    await DatabaseServer.clearDryRun(policyId, false);

                    await DatabaseServer.clearAllSavepointData(policyId);

                    const users = await DatabaseServer.getVirtualUsers(policyId);
                    await DatabaseServer.setVirtualUser(policyId, users[0]?.did);
                    const filters = await this.policyEngine.addAccessFilters({}, owner);
                    const policies = (await DatabaseServer.getListOfPolicies(filters));
                    return new MessageResponse({ policies });
                } catch (error) {
                    await logger.error(error, ['GUARDIAN_SERVICE'], msg?.owner?.id);
                    return new MessageError(error);
                }
            });

        this.channel.getMessages<any, any>(PolicyEngineEvents.DRY_RUN_BLOCK_HISTORY,
            async (msg: { policyId: string, tag: string, owner: IOwner }) => {
                try {
                    const { policyId, tag, owner } = msg;
                    const policy = await this.getBlockRoot(policyId);
                    await this.policyEngine.accessPolicy(policy as any, owner, 'read');
                    if (!(policy.status === PolicyStatus.DRAFT || policy.status === PolicyStatus.DRY_RUN)) {
                        throw new Error(`Entity is not in Dry Run or Draft`);
                    }
                    const result = await DatabaseServer.getDebugContexts(policyId, tag);
                    return new MessageResponse(result);
                } catch (error) {
                    await logger.error(error, ['GUARDIAN_SERVICE'], msg?.owner?.id);
                    return new MessageError(error);
                }
            });

        this.channel.getMessages<any, any>(PolicyEngineEvents.DRY_RUN_BLOCK,
            async (msg: {
                policyId: string,
                config: any,
                owner: IOwner
            }): Promise<IMessageResponse<any>> => {
                try {
                    const { policyId, config, owner } = msg;
                    const policy = await this.getBlockRoot(policyId);
                    await this.policyEngine.accessPolicy(policy as any, owner, 'read');
                    if (!(policy.status === PolicyStatus.DRAFT || policy.status === PolicyStatus.DRY_RUN)) {
                        throw new Error(`Entity is not in Dry Run or Draft`);
                    }
                    const user = await (new Users()).getUser(owner.username, owner.id);
                    config.policyId = policyId;
                    config.user = user;
                    const blockData = await new GuardiansService()
                        .sendMessageWithTimeout(PolicyEvents.DRY_RUN_BLOCK, 60 * 1000, config)
                    return new MessageResponse(blockData);
                } catch (error) {
                    await logger.error(error, ['GUARDIAN_SERVICE'], msg?.owner?.id);
                    return new MessageError(error, error.code);
                }
            });

        this.channel.getMessages<any, any>(PolicyEngineEvents.GET_SAVEPOINTS,
            async (msg: { policyId: string; owner: IOwner }) => {
                try {
                    const { policyId, owner } = msg;

                    const policy = await DatabaseServer.getPolicyById(policyId);
                    await this.policyEngine.accessPolicy(policy, owner, 'read');

                    if (!policy || !policy.config) {
                        throw new Error('The policy is empty');
                    }

                    const items = await DatabaseServer.getSavepointsByPolicyId(policyId, { includeDeleted: false });

                    return new MessageResponse({ items });
                } catch (error) {
                    await logger.error(error, ['GUARDIAN_SERVICE'], msg?.owner?.id);
                    return new MessageError(error);
                }
            }
        );

        this.channel.getMessages<any, any>(PolicyEngineEvents.GET_SAVEPOINT,
            async (msg: { policyId: string; savepointId: string; owner: IOwner }) => {
                try {
                    const { policyId, savepointId, owner } = msg;

                    const policy = await DatabaseServer.getPolicyById(policyId);
                    await this.policyEngine.accessPolicy(policy, owner, 'read');

                    if (!policy || !policy.config) {
                        throw new Error('The policy is empty');
                    }
                    if (!PolicyHelper.isDryRunMode(policy)) {
                        throw new Error('Policy is not in Dry Run');
                    }

                    const savepoint = await DatabaseServer.getSavepointById(policyId, savepointId);
                    return new MessageResponse({ savepoint });
                } catch (error) {
                    await logger.error(error, ['GUARDIAN_SERVICE'], msg?.owner?.id);
                    return new MessageError(error);
                }
            }
        );

        this.channel.getMessages<any, any>(
            PolicyEngineEvents.GET_SAVEPOINTS_COUNT,
            async (msg: { policyId: string; owner: IOwner; includeDeleted?: boolean }) => {
                try {
                    const { policyId, owner, includeDeleted } = msg;

                    const policy = await DatabaseServer.getPolicyById(policyId);
                    await this.policyEngine.accessPolicy(policy, owner, 'read');

                    if (!policy || !policy.config) {
                        throw new Error('The policy is empty');
                    }
                    if (!PolicyHelper.isDryRunMode(policy)) {
                        throw new Error('Policy is not in Dry Run');
                    }

                    const count = await DatabaseServer.getSavepointsCount(
                        policyId,
                        { includeDeleted: !!includeDeleted }
                    );

                    return new MessageResponse({ count });
                } catch (error) {
                    await logger.error(error, ['GUARDIAN_SERVICE'], msg?.owner?.id);
                    return new MessageError(error);
                }
            }
        );

        this.channel.getMessages<any, any>(
            PolicyEngineEvents.SELECT_SAVEPOINT,
            async (msg: { policyId: string; savepointId: string; owner: IOwner }) => {
                try {
                    const { policyId, savepointId, owner } = msg;

                    const policy = await DatabaseServer.getPolicyById(policyId);
                    await this.policyEngine.accessPolicy(policy, owner, 'update');

                    if (!policy || !policy.config) {
                        throw new Error('The policy is empty');
                    }

                    if (!PolicyHelper.isDryRunMode(policy)) {
                        throw new Error('Policy is not in Dry Run');
                    }

                    const savepoint = await DatabaseServer.getSavepointById(policyId, savepointId);

                    if (!savepoint) {
                        throw new Error('Savepoint not found');
                    }

                    if (savepoint.isDeleted === true) {
                        throw new Error('Savepoint is deleted');
                    }

                    await DatabaseServer.restoreSavepointStates(policyId, savepointId);
                    await DatabaseServer.restoreSavepointOptions(policyId, savepointId);
                    await DatabaseServer.removeDryRunWithEmptySavepoint(policyId)
                    await DatabaseServer.setCurrentSavepoint(policyId, savepointId);

                    const updated = await DatabaseServer.getSavepointById(policyId, savepointId);
                    return new MessageResponse({ savepoint: updated });
                } catch (error) {
                    await logger.error(error, ['GUARDIAN_SERVICE'], msg?.owner?.id);
                    return new MessageError(error);
                }
            }
        );

        this.channel.getMessages<any, any>(PolicyEngineEvents.CREATE_SAVEPOINT,
            async (msg: {
                policyId: string,
                owner: IOwner,
                savepointProps: {
                    name: string, savepointPath: string[]
                }
            }) => {
                try {
                    const { policyId, owner, savepointProps } = msg;
                    const policy = await DatabaseServer.getPolicyById(policyId);
                    await this.policyEngine.accessPolicy(policy, owner, 'update');
                    if (!policy.config) {
                        throw new Error('The policy is empty');
                    }
                    if (!PolicyHelper.isDryRunMode(policy)) {
                        throw new Error(`Policy is not in Dry Run`);
                    }

                    const count = await DatabaseServer.getSavepointsCount(policyId);

                    const MAX_SAVEPOINTS = 5;

                    if (count >= MAX_SAVEPOINTS) {
                        throw new Error(`Savepoints limit reached (${MAX_SAVEPOINTS}). Delete existing savepoints to create a new one.`);
                    }

                    const savepointId = await DatabaseServer.createSavepoint(policyId, savepointProps);
                    await DatabaseServer.createSavepointSnapshot(policyId, savepointId);
                    await DatabaseServer.createSavepointStates(policyId, savepointId);

                    const created = await DatabaseServer.getSavepointById(policyId, savepointId);
                    return new MessageResponse({ savepoint: created });
                } catch (error) {
                    await logger.error(error, ['GUARDIAN_SERVICE'], msg?.owner?.id);
                    return new MessageError(error);
                }
            });

        this.channel.getMessages<any, any>(
            PolicyEngineEvents.UPDATE_SAVEPOINT,
            async (msg: {
                policyId: string;
                savepointId: string;
                owner: IOwner;
                name: string;
            }) => {
                try {
                    const { policyId, savepointId, owner, name } = msg;

                    const policy = await DatabaseServer.getPolicyById(policyId);
                    await this.policyEngine.accessPolicy(policy, owner, 'update');

                    const emptyPolicy: boolean = !policy || !policy.config;
                    if (emptyPolicy) {
                        throw new Error('The policy is empty');
                    }

                    const notDryRun: boolean = !PolicyHelper.isDryRunMode(policy);
                    if (notDryRun) {
                        throw new Error('Policy is not in Dry Run');
                    }

                    await DatabaseServer.updateSavepointName(policyId, savepointId, name);

                    const updated = await DatabaseServer.getSavepointById(policyId, savepointId);

                    const payload = {
                        savepoint: updated
                    };

                    return new MessageResponse(payload);
                } catch (error) {
                    await logger.error(error, ['GUARDIAN_SERVICE'], msg?.owner?.id);
                    return new MessageError(error);
                }
            }
        );

        this.channel.getMessages<any, any>(
            PolicyEngineEvents.DELETE_SAVEPOINTS,
            async (msg: { policyId: string; owner: IOwner; savepointIds: string[], skipCurrentSavepointGuard?: boolean }) => {
                try {
                    const { policyId, owner, savepointIds, skipCurrentSavepointGuard } = msg;

                    const policy = await DatabaseServer.getPolicyById(policyId);
                    await this.policyEngine.accessPolicy(policy, owner, 'update');

                    const empty: boolean = !policy || !policy.config;
                    if (empty) {
                        throw new Error('The policy is empty');
                    }

                    const notDryRun: boolean = !PolicyHelper.isDryRunMode(policy);
                    if (notDryRun) {
                        throw new Error('Policy is not in Dry Run');
                    }

                    const count = await DatabaseServer.getSavepointsCount(policyId);

                    if (count > 1) {
                        await DatabaseServer.ensureCurrentNotInList(policyId, savepointIds, !!skipCurrentSavepointGuard);
                    }

                    const deletedIds = await DatabaseServer.deleteSavepoints(policyId, savepointIds);

                    if (deletedIds.length) {
                        await DatabaseServer.removeBlockStateSnapshots(policyId, deletedIds);
                        await DatabaseServer.deleteDryRunBySavepoints(policyId, deletedIds);
                        await DatabaseServer.deleteSnapshotsBySavepoints(policyId, deletedIds);
                    }

                    return new MessageResponse({
                        hardDeletedIds: deletedIds,
                    });
                } catch (error) {
                    await logger.error(error, ['GUARDIAN_SERVICE'], msg?.owner?.id);
                    return new MessageError(error);
                }
            }
        );

        this.channel.getMessages<any, any>(PolicyEngineEvents.GET_VIRTUAL_DOCUMENTS,
            async (msg: {
                policyId: string,
                type: string,
                owner: IOwner,
                pageIndex: string,
                pageSize: string
            }) => {
                try {
                    const { policyId, type, owner, pageIndex, pageSize } = msg;
                    const model = await DatabaseServer.getPolicyById(policyId);
                    await this.policyEngine.accessPolicy(model, owner, 'read');
                    if (!PolicyHelper.isDryRunMode(model)) {
                        throw new Error(`Policy is not in Dry Run`);
                    }
                    const documents = await DatabaseServer
                        .getVirtualDocuments(policyId, type, pageIndex, pageSize);
                    return new MessageResponse(documents);
                } catch (error) {
                    return new MessageError(error);
                }
            });
        //#endregion

        //#region Migrate data endpoints
        this.channel.getMessages<any, any>(PolicyEngineEvents.MIGRATE_DATA,
            async (msg: { migrationConfig: any, owner: IOwner }) => {
                try {
                    const { migrationConfig, owner } = msg;
                    const migrationErrors = await PolicyDataMigrator.migrate(
                        owner.owner,
                        migrationConfig,
                        owner?.id,
                        NewNotifier.empty()
                    );
                    await this.policyEngine.regenerateModel(
                        migrationConfig.policies.dst,
                        owner?.id
                    );
                    if (migrationErrors.length > 0) {
                        await logger.warn(
                            migrationErrors
                                .map((error) => `${error.id}: ${error.message}`)
                                .join('\r\n'),
                            ['GUARDIAN_SERVICE'],
                            owner?.id
                        );
                    }
                    return new MessageResponse(migrationErrors);
                } catch (error) {
                    return new MessageError(error);
                }
            });

        this.channel.getMessages<any, any>(PolicyEngineEvents.MIGRATE_DATA_ASYNC,
            async (msg: { migrationConfig: any, owner: IOwner, task: any }) => {
                try {
                    const { migrationConfig, owner, task } = msg;
                    const notifier = await NewNotifier.create(task);
                    RunFunctionAsync(
                        async () => {
                            const migrationErrors =
                                await PolicyDataMigrator.migrate(
                                    owner.owner,
                                    migrationConfig,
                                    owner?.id,
                                    notifier
                                );
                            await this.policyEngine.regenerateModel(
                                migrationConfig.policies.dst, owner?.id
                            );
                            if (migrationErrors.length > 0) {
                                await logger.warn(
                                    migrationErrors
                                        .map(
                                            (error) =>
                                                `${error.id}: ${error.message}`
                                        )
                                        .join('\r\n'),
                                    ['GUARDIAN_SERVICE'],
                                    owner?.id
                                );
                            }
                            notifier.result(migrationErrors);
                        },
                        async (error) => {
                            notifier.fail(error);
                        }
                    );
                } catch (error) {
                    await logger.error(error, ['GUARDIAN_SERVICE'], msg?.owner?.id);
                    return new MessageError(error);
                }
            });

        this.channel.getMessages<any, any>(PolicyEngineEvents.DOWNLOAD_VIRTUAL_KEYS,
            async (msg: { policyId: string, owner: IOwner }) => {
                try {
                    const { policyId, owner } = msg;
                    const policy = await DatabaseServer.getPolicy({
                        id: policyId,
                        status: {
                            $in: [
                                PolicyStatus.DRY_RUN,
                                PolicyStatus.DEMO
                            ]
                        }
                    });
                    await this.policyEngine.accessPolicy(policy, owner, 'read');
                    const zip = await PolicyDataImportExport.exportVirtualKeys(owner, policy.id);
                    const zippedData = await zip.generateAsync({
                        type: 'arraybuffer',
                        compression: 'DEFLATE',
                        compressionOptions: {
                            level: 3,
                        },
                    });
                    return new BinaryMessageResponse(zippedData);
                } catch (error) {
                    return new MessageError(error);
                }
            });

        this.channel.getMessages<any, any>(PolicyEngineEvents.UPLOAD_VIRTUAL_KEYS,
            async (msg: { policyId: string, data: any, owner: IOwner }) => {
                try {
                    const { policyId, data, owner } = msg;
                    const policy = await DatabaseServer.getPolicy({
                        id: policyId,
                        status: {
                            $in: [
                                PolicyStatus.DRY_RUN,
                                PolicyStatus.DEMO
                            ]
                        }
                    });
                    await this.policyEngine.accessPolicy(policy, owner, 'read');
                    await PolicyDataImportExport.importVirtualKeys(
                        Buffer.from(data),
                        policy.id
                    );
                    return new MessageResponse(null);
                } catch (error) {
                    return new MessageError(error);
                }
            });

        this.channel.getMessages<any, any>(PolicyEngineEvents.DOWNLOAD_POLICY_DATA,
            async (msg: { policyId: string, owner: IOwner }) => {
                try {
                    const { policyId, owner } = msg;
                    const policy = await DatabaseServer.getPolicy({
                        id: policyId,
                        status: {
                            $in: [
                                PolicyStatus.DRY_RUN,
                                PolicyStatus.PUBLISH,
                                PolicyStatus.DISCONTINUED,
                                PolicyStatus.DEMO,
                                PolicyStatus.VIEW
                            ]
                        },
                    });
                    await this.policyEngine.accessPolicy(policy, owner, 'read');
                    const policyDataExportHelper = new PolicyDataImportExport(policy);
                    const zip = await policyDataExportHelper.exportData(owner?.id);
                    const zippedData = await zip.generateAsync({
                        type: 'arraybuffer',
                        compression: 'DEFLATE',
                        compressionOptions: {
                            level: 3,
                        },
                    });
                    return new BinaryMessageResponse(zippedData);
                } catch (error) {
                    return new MessageError(error);
                }
            });

        this.channel.getMessages<any, any>(PolicyEngineEvents.UPLOAD_POLICY_DATA,
            async (msg: { data: any, owner: IOwner }) => {
                try {
                    const { data, owner } = msg;
                    if (!data) {
                        throw new Error('Invalid policy data');
                    }
                    return new MessageResponse(
                        await PolicyDataImportExport.importData(owner.owner, Buffer.from(msg?.data))
                    );
                } catch (error) {
                    return new MessageError(error);
                }
            });

        this.channel.getMessages<any, any>(PolicyEngineEvents.GET_POLICY_DOCUMENTS,
            async (msg: {
                owner: IOwner,
                policyId: string,
                includeDocument: boolean,
                type: DocumentType,
                pageIndex: string,
                pageSize: string
            }) => {
                try {
                    const {
                        owner,
                        policyId,
                        includeDocument,
                        type,
                        pageIndex,
                        pageSize,
                    } = msg;

                    const parsedPageSize = parseInt(pageSize, 10);
                    const parsedPageIndex = parseInt(pageIndex, 10);
                    const paginationNeeded =
                        Number.isInteger(parsedPageSize) &&
                        Number.isInteger(parsedPageIndex);

                    const filters: any = {};
                    const otherOptions: any = {
                        fields: ['id', 'owner'],
                    };
                    if (includeDocument) {
                        otherOptions.fields.push('documentFileId');
                    }
                    if (paginationNeeded) {
                        otherOptions.limit = parsedPageSize;
                        otherOptions.offset = parsedPageIndex * parsedPageSize;
                    }

                    const userPolicy = await DatabaseServer.getPolicyCache({
                        id: policyId,
                        userId: owner.creator,
                    });
                    if (userPolicy) {
                        otherOptions.fields.push('oldId');
                        filters.cachePolicyId = policyId;
                        if (type === DocumentType.VC) {
                            filters.cacheCollection = 'vcs';
                            otherOptions.fields.push('schema');
                            filters.schema = {
                                $ne: null,
                            };
                            filters.type = {
                                $ne: DocumentCategoryType.USER_ROLE,
                            };
                            return new MessageResponse(
                                await DatabaseServer.getAndCountPolicyCacheData(
                                    filters,
                                    otherOptions
                                )
                            );
                        } else if (type === DocumentType.VP) {
                            filters.cacheCollection = 'vps';
                            return new MessageResponse(
                                await DatabaseServer.getAndCountPolicyCacheData(
                                    filters,
                                    otherOptions
                                )
                            );
                        } else {
                            throw new Error(`Unknown type: ${type}`);
                        }
                    }

                    const model = await DatabaseServer.getPolicy({ id: policyId });
                    await this.policyEngine.accessPolicy(model, owner, 'read');
                    if (!PolicyHelper.isRun(model)) {
                        throw new Error(`Policy is not running`);
                    }

                    filters.policyId = policyId;

                    let loader: PolicyDataLoader;
                    if (type === DocumentType.VC) {
                        otherOptions.fields.push('schema', 'messageId');
                        filters.schema = {
                            $ne: null,
                        };
                        filters.type = {
                            $ne: DocumentCategoryType.USER_ROLE,
                        };
                        loader = new VcDocumentLoader(
                            model.id,
                            model.topicId,
                            model.instanceTopicId,
                            PolicyHelper.isDryRunMode(model)
                        );
                    } else if (type === DocumentType.VP) {
                        loader = new VpDocumentLoader(
                            model.id,
                            model.topicId,
                            model.instanceTopicId,
                            PolicyHelper.isDryRunMode(model)
                        );
                    } else {
                        throw new Error(`Unknown type: ${type}`);
                    }
                    return new MessageResponse([
                        await loader.get(filters, otherOptions),
                        await loader.get(filters, null, true),
                    ]);
                } catch (error) {
                    return new MessageError(error);
                }
            });

        this.channel.getMessages<any, any>(PolicyEngineEvents.SEARCH_POLICY_DOCUMENTS,
            async (msg: {
                owner: IOwner,
                policyId: string,
                textSearch: string,
                schemas: string[],
                owners: string[],
                tokens: string[],
                related: string[],
                pageIndex: string,
                pageSize: string
            }) => {
                try {
                    const {
                        owner,
                        policyId,
                        schemas,
                        owners,
                        tokens,
                        related,
                        pageIndex,
                        pageSize,
                    } = msg;

                    const parsedPageSize = parseInt(pageSize, 10);
                    const parsedPageIndex = parseInt(pageIndex, 10);
                    const offset = parsedPageIndex * parsedPageSize;
                    const limit = parsedPageSize;

                    const VcOtherOptions: any = {};
                    VcOtherOptions.fields = ['id', 'owner', 'messageId', 'relationships', 'documentFileId', 'schema'];

                    const VpOtherOptions: any = {};
                    VpOtherOptions.fields = ['id', 'owner', 'messageId', 'relationships', 'documentFileId', 'createDate'];

                    const model = await DatabaseServer.getPolicy({ id: policyId });
                    await this.policyEngine.accessPolicy(model, owner, 'read');
                    if (!PolicyHelper.isRun(model)) {
                        throw new Error(`Policy is not running`);
                    }

                    const filters: any = {
                        policyId
                    };

                    if (related) {
                        filters.$or = [
                            { relationships: { $in: related } },
                            { messageId: { $in: related } }
                        ];
                    }

                    if (schemas) {
                        filters.schema = {
                            $in: schemas,
                        };
                    }

                    if (owners) {
                        filters.owner = {
                            $in: owners,
                        };
                    }

                    let result: any[] = [];

                    const VCloader = new VcDocumentLoader(
                        model.id,
                        model.topicId,
                        model.instanceTopicId,
                        PolicyHelper.isDryRunMode(model)
                    );

                    const VPloader = new VpDocumentLoader(
                        model.id,
                        model.topicId,
                        model.instanceTopicId,
                        PolicyHelper.isDryRunMode(model)
                    );

                    const vcFilters = {
                        ...filters,
                        type: { $ne: DocumentCategoryType.USER_ROLE }
                    };

                    let vcCount = 0;
                    let vpCount = 0;

                    const vcCountLoader = await VCloader.get(vcFilters, null, true);
                    if (typeof (vcCountLoader) === 'number') {
                        vcCount = vcCountLoader;
                    }
                    const vpCountLoader = await VPloader.get(filters, null, true);
                    if (typeof (vpCountLoader) === 'number') {
                        vpCount += vpCountLoader;
                    }

                    const total = vcCount + vpCount;

                    let vcs: any[] = [];
                    let vps: any[] = [];

                    if (offset + limit <= vcCount) {
                        vcs = await VCloader.get(vcFilters, {
                            limit,
                            offset
                        });
                    } else if (offset >= vcCount) {
                        const vpOffset = offset - vcCount;
                        vps = await VPloader.get(filters, {
                            limit,
                            offset: vpOffset
                        });
                    } else {
                        const fromVC = vcCount - offset;
                        const fromVP = limit - fromVC;

                        vcs = await VCloader.get(vcFilters, {
                            limit: fromVC,
                            offset
                        });

                        vps = await VPloader.get(filters, {
                            limit: fromVP,
                            offset: 0
                        });
                    }

                    if (tokens) {
                        vps = vps.filter(vp => {
                            return vp.document.verifiableCredential.find(vc =>
                                vc.credentialSubject.some(subject =>
                                    tokens.some(tokenId => subject.tokenId === tokenId)
                                )
                            )
                        });

                        result = vps;
                        return new MessageResponse([result, result.length]);
                    }

                    result = [...vcs, ...vps];

                    return new MessageResponse([result, total]);
                } catch (error) {
                    return new MessageError(error);
                }
            });

        this.channel.getMessages<any, any>(PolicyEngineEvents.EXPORT_POLICY_DOCUMENTS,
            async (msg: {
                owner: IOwner,
                policyId: string,
                ids: string[],
                textSearch: string,
                schemas: string[],
                owners: string[],
                tokens: string[],
                related: string
            }) => {
                try {
                    const {
                        owner,
                        policyId,
                        ids,
                        schemas,
                        owners,
                        tokens,
                        related,
                    } = msg;

                    const filters: any = {};

                    const VcOtherOptions: any = {};
                    VcOtherOptions.fields = ['id', 'owner', 'messageId', 'relationships', 'documentFileId', 'schema'];

                    const VpOtherOptions: any = {};
                    VpOtherOptions.fields = ['id', 'owner', 'messageId', 'relationships', 'documentFileId', 'createDate'];

                    const model = await DatabaseServer.getPolicy({ id: policyId });
                    await this.policyEngine.accessPolicy(model, owner, 'read');
                    if (!PolicyHelper.isRun(model)) {
                        throw new Error(`Policy is not running`);
                    }

                    filters.policyId = policyId;

                    if (ids && ids.length > 0) {
                        filters.id = { $in: ids };
                    }

                    if (related) {
                        filters.relationships = {
                            $in: related,
                        };
                    }

                    if (schemas) {
                        filters.schema = {
                            $in: schemas,
                        };
                    }

                    if (owners) {
                        filters.owner = {
                            $in: owners,
                        };
                    }

                    let results: any[] = [];

                    const VCloader = new VcDocumentLoader(
                        model.id,
                        model.topicId,
                        model.instanceTopicId,
                        PolicyHelper.isDryRunMode(model)
                    );
                    const vcs = await VCloader.get({
                        ...filters,
                        type: { $ne: DocumentCategoryType.USER_ROLE, }
                    }, VcOtherOptions);

                    const VPloader = new VpDocumentLoader(
                        model.id,
                        model.topicId,
                        model.instanceTopicId,
                        PolicyHelper.isDryRunMode(model)
                    );
                    let vps = await VPloader.get(filters, VpOtherOptions);

                    if (tokens) {
                        vps = vps.filter(vp => {
                            return vp.document.verifiableCredential.find(vc =>
                                vc.credentialSubject.some(subject =>
                                    tokens.some(tokenId => subject.tokenId === tokenId)
                                )
                            )
                        });

                        results = vps;
                    } else {
                        results = [...vcs, ...vps];
                    }

                    const csvData: Map<string, string> = new Map();

                    for (const data of results) {
                        const csv = CompareUtils.objectToCsv(data.document);
                        csvData.set(data.documentFileId.toString(), csv.result());
                    }

                    const zip = await PolicyImportExport.generateProjectData(csvData);
                    const file = await zip.generateAsync({
                        type: 'arraybuffer',
                        compression: 'DEFLATE',
                        compressionOptions: {
                            level: 3,
                        },
                    });

                    return new BinaryMessageResponse(file);
                } catch (error) {
                    return new MessageError(error);
                }
            });

        this.channel.getMessages<any, any>(PolicyEngineEvents.GET_POLICY_OWNERS,
            async (msg: {
                owner: IOwner,
                policyId: string,
            }) => {
                try {
                    const {
                        owner,
                        policyId,
                    } = msg;

                    const filters: any = {};
                    const otherOptions: any = {
                        fields: ['id', 'owner',],
                    };

                    await DatabaseServer.getPolicyCache({
                        id: policyId,
                        userId: owner.creator,
                    });

                    const model = await DatabaseServer.getPolicy({ id: policyId });
                    await this.policyEngine.accessPolicy(model, owner, 'read');
                    if (!PolicyHelper.isRun(model)) {
                        throw new Error(`Policy is not running`);
                    }

                    filters.policyId = policyId;

                    let loader: PolicyDataLoader;
                    otherOptions.fields.push('schema');
                    filters.type = {
                        $ne: DocumentCategoryType.USER_ROLE,
                    };
                    loader = new VcDocumentLoader(
                        model.id,
                        model.topicId,
                        model.instanceTopicId,
                        PolicyHelper.isDryRunMode(model)
                    );

                    const ownerIds = new Set<string>();
                    const vcs = await loader.get(filters, otherOptions);
                    vcs.forEach(item => {
                        ownerIds.add(item.owner);
                    });

                    return new MessageResponse(Array.from(ownerIds));
                } catch (error) {
                    return new MessageError(error);
                }
            });

        this.channel.getMessages<any, any>(PolicyEngineEvents.GET_POLICY_TOKENS,
            async (msg: {
                owner: IOwner,
                policyId: string,
            }) => {
                try {
                    const { policyId } = msg;

                    const policy = await DatabaseServer.getPolicyById(policyId);
                    const tokenIds = ImportExportUtils.findAllTokens(policy.config);

                    return new MessageResponse(tokenIds);
                } catch (error) {
                    return new MessageError(error);
                }
            });
        //#endregion

        //#region Tests
        this.channel.getMessages<any, any>(PolicyEngineEvents.ADD_POLICY_TEST,
            async (msg: { policyId: string, file: any, owner: IOwner }) => {
                try {
                    const { policyId, file, owner } = msg;
                    const policy = await DatabaseServer.getPolicyById(policyId);
                    await this.policyEngine.accessPolicy(policy, owner, 'read');
                    if (PolicyHelper.isPublishMode(policy)) {
                        throw new Error(`Policy is published`);
                    }
                    const buffer = Buffer.from(file.buffer);
                    const recordToImport = await RecordImportExport.parseZipFile(buffer);
                    const test = await DatabaseServer.createPolicyTest(
                        {
                            uuid: GenerateUUIDv4(),
                            name: file.filename.split('.')[0],
                            policyId,
                            owner: owner.creator,
                            status: PolicyTestStatus.New,
                            duration: recordToImport.duration,
                            progress: 0,
                            date: null,
                            result: null,
                            error: null,
                            resultId: null
                        },
                        buffer
                    );
                    return new MessageResponse(test);
                } catch (error) {
                    return new MessageError(error);
                }
            });

        this.channel.getMessages<any, any>(PolicyEngineEvents.GET_POLICY_TEST,
            async (msg: { policyId: string, testId: string, owner: IOwner }) => {
                try {
                    const { policyId, testId, owner } = msg;
                    const policy = await DatabaseServer.getPolicyById(policyId);
                    await this.policyEngine.accessPolicy(policy, owner, 'read');
                    const test = await DatabaseServer.getPolicyTest(policyId, testId);
                    if (!test) {
                        return new MessageError('Policy test does not exist.', 404);
                    }
                    return new MessageResponse(test);
                } catch (error) {
                    return new MessageError(error);
                }
            });

        this.channel.getMessages<any, any>(PolicyEngineEvents.START_POLICY_TEST,
            async (msg: { policyId: string, testId: string, owner: IOwner }) => {
                try {
                    const { policyId, testId, owner } = msg;
                    const policy = await DatabaseServer.getPolicyById(policyId);
                    await this.policyEngine.accessPolicy(policy, owner, 'read');
                    if (!PolicyHelper.isDryRunMode(policy)) {
                        throw new Error(`Policy is not in Dry Run`);
                    }
                    const test = await DatabaseServer.getPolicyTest(policyId, testId);
                    if (!test) {
                        return new MessageError('Policy test does not exist.', 404);
                    }
                    const zip = await DatabaseServer.loadFile(test.file);
                    if (!zip) {
                        return new MessageError('Policy test does not exist.', 404);
                    }
                    const active = await DatabaseServer.getPolicyTestsByStatus(policyId, PolicyTestStatus.Running);
                    if (active.length) {
                        return new MessageError('Policy test is already running.', 500);
                    }

                    await DatabaseServer.clearDryRun(policyId, false);
                    const users = await DatabaseServer.getVirtualUsers(policyId);
                    await DatabaseServer.setVirtualUser(policyId, users[0]?.did);

                    const options = { mode: 'test' };
                    const recordToImport = await RecordImportExport.parseZipFile(Buffer.from(zip));
                    const guardiansService = new GuardiansService();
                    const recordId: string = await guardiansService
                        .sendPolicyMessage(PolicyEvents.RUN_RECORD, policyId, {
                            records: recordToImport.records,
                            results: recordToImport.results,
                            options
                        });
                    if (recordId) {
                        test.resultId = recordId;
                        test.duration = recordToImport.duration;
                        test.date = (new Date()).toISOString();
                        test.status = PolicyTestStatus.Running;
                        test.progress = 0;
                        test.result = null;
                        test.error = null;
                        await DatabaseServer.updatePolicyTest(test);
                    }

                    return new MessageResponse(test);
                } catch (error) {
                    return new MessageError(error);
                }
            });

        this.channel.getMessages<any, any>(PolicyEngineEvents.STOP_POLICY_TEST,
            async (msg: { policyId: string, testId: string, owner: IOwner }) => {
                try {
                    const { policyId, testId, owner } = msg;
                    const policy = await DatabaseServer.getPolicyById(policyId);
                    await this.policyEngine.accessPolicy(policy, owner, 'read');
                    if (!PolicyHelper.isDryRunMode(policy)) {
                        throw new Error(`Policy is not in Dry Run`);
                    }
                    const test = await DatabaseServer.getPolicyTest(policyId, testId);
                    if (test.status !== PolicyTestStatus.Running) {
                        return new MessageError('Policy test not started.', 500);
                    }

                    const guardiansService = new GuardiansService();
                    const result: string = await guardiansService
                        .sendPolicyMessage(PolicyEvents.STOP_RUNNING, policyId, null);
                    if (result) {
                        test.status = PolicyTestStatus.Stopped;
                        test.progress = 0;
                        test.result = null;
                        test.error = null;
                        test.resultId = null;
                        await DatabaseServer.updatePolicyTest(test);
                    }
                    return new MessageResponse(test);
                } catch (error) {
                    return new MessageError(error);
                }
            });

        this.channel.getMessages<any, any>(PolicyEngineEvents.DELETE_POLICY_TEST,
            async (msg: { policyId: string, testId: string, owner: IOwner }) => {
                try {
                    const { policyId, testId, owner } = msg;
                    const policy = await DatabaseServer.getPolicyById(policyId);
                    await this.policyEngine.accessPolicy(policy, owner, 'read');
                    if (PolicyHelper.isPublishMode(policy)) {
                        throw new Error(`Policy is published`);
                    }
                    await DatabaseServer.deletePolicyTest(policyId, testId);
                    return new MessageResponse(true);
                } catch (error) {
                    return new MessageError(error);
                }
            });

        this.channel.getMessages<any, any>(PolicyEngineEvents.GET_POLICY_TEST_DETAILS,
            async (msg: { policyId: string, testId: string, owner: IOwner }) => {
                try {
                    const { policyId, testId, owner } = msg;
                    const policy = await DatabaseServer.getPolicyById(policyId);
                    await this.policyEngine.accessPolicy(policy, owner, 'read');
                    const test = await DatabaseServer.getPolicyTest(policyId, testId);
                    if (!test || !test.result) {
                        return new MessageError('Policy test does not exist.', 404);
                    }
                    const result = await compareResults(test.result.details);
                    return new MessageResponse(result);
                } catch (error) {
                    await logger.error(error, ['GUARDIAN_SERVICE'], msg?.owner?.id);
                    return new MessageError(error);
                }
            });
        //#endregion

        //#region Requests
        this.channel.getMessages<any, any>(PolicyEngineEvents.GET_REMOTE_REQUESTS,
            async (msg: {
                options: {
                    filters: {
                        policyId?: string,
                        status?: string,
                        type?: string
                    },
                    pageIndex: string,
                    pageSize: string
                }, user: IAuthUser
            }) => {
                try {
                    const { options, user } = msg;
                    const {
                        filters,
                        pageIndex,
                        pageSize,
                    } = options;
                    const _filters: any = {
                        status: PolicyActionStatus.NEW,
                        accountId: user.hederaAccountId
                    };
                    if (filters?.policyId) {
                        _filters.policyId = filters.policyId;
                    }
                    if (filters?.status) {
                        _filters.lastStatus = filters.status;
                    }
                    if (filters?.type) {
                        _filters.type = filters.type;
                    }

                    const otherOptions: any = {};
                    const _pageSize = parseInt(pageSize, 10);
                    const _pageIndex = parseInt(pageIndex, 10);
                    if (Number.isInteger(_pageSize) && Number.isInteger(_pageIndex)) {
                        otherOptions.orderBy = { startMessageId: -1 };
                        otherOptions.limit = _pageSize;
                        otherOptions.offset = _pageIndex * _pageSize;
                    } else {
                        otherOptions.orderBy = { startMessageId: -1 };
                        otherOptions.limit = 100;
                    }

                    const em = new DataBaseHelper(PolicyAction);
                    const count = await em.count(_filters);
                    const aggregate: any[] = [{
                        $project: {
                            _id: '$_id',
                            createDate: '$createDate',
                            accountId: '$accountId',
                            type: '$type',
                            documentType: '$document.type',
                            startMessageId: '$startMessageId',
                            policyId: '$policyId',
                            status: '$status',
                            topicId: '$topicId',
                            messageId: '$messageId',
                            blockTag: '$blockTag',
                            index: '$index',
                            loaded: '$loaded',
                        }
                    }, {
                        $match: {
                            accountId: user.hederaAccountId
                        }
                    }, {
                        $sort: { startMessageId: -1 }
                    }, {
                        $group: {
                            _id: '$startMessageId',
                            type: { $last: '$type' },
                            documentType: { $last: '$documentType' },
                            statuses: { $addToSet: '$status' },
                            createDate: { $last: '$createDate' },
                            policyId: { $last: '$policyId' },
                            topicId: { $last: '$topicId' },
                            messageId: { $last: '$messageId' },
                            startMessageId: { $last: '$startMessageId' },
                            blockTag: { $last: '$blockTag' },
                            loaded: { $last: '$loaded' },
                        }
                    }, {
                        $project: {
                            statuses: '$statuses',
                            type: '$type',
                            documentType: '$documentType',
                            status: {
                                $switch: {
                                    branches: [
                                        { case: { $in: ['ERROR', '$statuses'] }, then: 'ERROR' },
                                        { case: { $in: ['CANCELED', '$statuses'] }, then: 'CANCELED' },
                                        { case: { $in: ['REJECTED', '$statuses'] }, then: 'REJECTED' },
                                        { case: { $in: ['COMPLETED', '$statuses'] }, then: 'COMPLETED' },
                                    ],
                                    default: 'NEW'
                                }
                            },
                            policyId: '$policyId',
                            createDate: '$createDate',
                            topicId: '$topicId',
                            messageId: '$messageId',
                            startMessageId: '$startMessageId',
                            blockTag: '$blockTag',
                            loaded: '$loaded'
                        }
                    }];

                    if (filters?.policyId) {
                        aggregate.push({
                            $match: {
                                policyId: filters.policyId,
                            }
                        })
                    }
                    if (filters?.status) {
                        aggregate.push({
                            $match: {
                                status: filters.status,
                            }
                        })
                    }
                    if (filters?.type) {
                        aggregate.push({
                            $match: {
                                type: filters.type,
                            }
                        })
                    }

                    if (otherOptions.orderBy) {
                        aggregate.push({
                            $sort: otherOptions.orderBy
                        })
                    }

                    if (otherOptions.offset) {
                        aggregate.push({
                            $skip: otherOptions.offset
                        })
                    }

                    if (otherOptions.limit) {
                        aggregate.push({
                            $limit: otherOptions.limit
                        })
                    }

                    const items = await em.aggregate(aggregate);

                    const policyIds = new Set<string>();
                    for (const row of items) {
                        policyIds.add(row.policyId);

                        row.document = row.document || {};
                        row.document.type = (await DatabaseServer
                            .getRemoteRequest({ startMessageId: row.startMessageId, status: PolicyActionStatus.NEW }))?.document?.type
                    }

                    const policies = await DatabaseServer.getPolicies({
                        id: { $in: Array.from(policyIds) }
                    });

                    for (const item of items as any) {
                        const policy = policies.find(p => p.id === item.policyId);
                        if (policy) {
                            item.policyName = policy.name;
                            item.policyDescription = policy.description;
                            item.policyVersion = policy.version;
                        }
                    }

                    return new MessageResponse({ items, count });
                } catch (error) {
                    return new MessageError(error);
                }
            });

        this.channel.getMessages<any, any>(PolicyEngineEvents.GET_REMOTE_REQUEST_DOCUMENT,
            async (msg: { options: any, user: IAuthUser }) => {
                try {
                    const { options } = msg;
                    const { filters, startMessageId } = options;
                    const _filters: any = { ...filters };

                    if (startMessageId) {
                        _filters.startMessageId = startMessageId;
                    }

                    const requestDocuments = await DatabaseServer.getRemoteRequests({
                        ..._filters
                    }, { orderBy: { updateDate: -1 } });

                    const requestMap = new Map<string, PolicyAction>();

                    requestDocuments.forEach(element => {
                        if (element && !requestMap.has(element.status)) {
                            requestMap.set(element.status, element);
                        }
                    });

                    const requestDocument: any = requestMap[PolicyActionStatus.ERROR]
                        || requestMap[PolicyActionStatus.CANCELED]
                        || requestMap[PolicyActionStatus.REJECTED]
                        || requestMap[PolicyActionStatus.COMPLETED]
                        || requestDocuments[0];

                    return new MessageResponse(requestDocument);
                } catch (error) {
                    return new MessageError(error);
                }
            });

        this.channel.getMessages<any, any>(PolicyEngineEvents.GET_REMOTE_REQUESTS_COUNT,
            async (msg: { options: any, user: IAuthUser }) => {
                try {
                    const { options, user } = msg;
                    const { filters, policyId } = options;
                    const _filters: any = { ...filters };

                    _filters.accountId = user.hederaAccountId;
                    if (policyId) {
                        _filters.policyId = policyId;
                    }

                    const requestsCount = await DatabaseServer.getRemoteRequestsCount({
                        ..._filters,
                        lastStatus: PolicyActionStatus.NEW,
                        type: PolicyActionType.REQUEST
                    }, {});
                    const actionsCount = await DatabaseServer.getRemoteRequestsCount({
                        ..._filters,
                        lastStatus: PolicyActionStatus.NEW,
                        type: PolicyActionType.ACTION
                    }, {});
                    const delayCount = await DatabaseServer.getRemoteRequestsCount({
                        ..._filters,
                        lastStatus: PolicyActionStatus.COMPLETED,
                        updateDate: { $gt: new Date(Date.now() - 60 * 1000) }
                    }, {});
                    const total = await DatabaseServer.getRemoteRequestsCount({
                        ..._filters
                    }, {});
                    return new MessageResponse({
                        requestsCount,
                        actionsCount,
                        delayCount,
                        total
                    });
                } catch (error) {
                    return new MessageError(error);
                }
            });

        this.channel.getMessages<any, any>(PolicyEngineEvents.APPROVE_REMOTE_REQUEST,
            async (msg: { user: IAuthUser, messageId: string }) => {
                try {
                    const { messageId, user } = msg;

                    const request = await DatabaseServer.getRemoteRequestId(messageId);
                    if (!request) {
                        throw new Error(`Request is not found`);
                    }
                    if (request.accountId !== user.hederaAccountId) {
                        throw new Error(`Request is not found`);
                    }

                    const model = await DatabaseServer.getPolicyById(request.policyId);
                    if (!model) {
                        throw new Error(`Policy is not found`);
                    }

                    const result = await new GuardiansService()
                        .sendPolicyMessage(PolicyEvents.APPROVE_REMOTE_REQUEST, request.policyId, { messageId, user }) as any;
                    return new MessageResponse(result);
                } catch (error) {
                    return new MessageError(error);
                }
            });

        this.channel.getMessages<any, any>(PolicyEngineEvents.REJECT_REMOTE_REQUEST,
            async (msg: { user: IAuthUser, messageId: string }) => {
                try {
                    const { messageId, user } = msg;

                    const request = await DatabaseServer.getRemoteRequestId(messageId);
                    if (!request) {
                        throw new Error(`Request is not found`);
                    }
                    if (request.accountId !== user.hederaAccountId) {
                        throw new Error(`Request is not found`);
                    }

                    const model = await DatabaseServer.getPolicyById(request.policyId);
                    if (!model) {
                        throw new Error(`Policy is not found`);
                    }
                    const result = await new GuardiansService()
                        .sendPolicyMessage(PolicyEvents.REJECT_REMOTE_REQUEST, request.policyId, { messageId, user }) as any;
                    return new MessageResponse(result);
                } catch (error) {
                    return new MessageError(error);
                }
            });

        this.channel.getMessages<any, any>(PolicyEngineEvents.CANCEL_REMOTE_ACTION,
            async (msg: { user: IAuthUser, messageId: string }) => {
                try {
                    const { messageId, user } = msg;

                    const request = await DatabaseServer.getRemoteRequestId(messageId);
                    if (!request) {
                        throw new Error(`Request is not found`);
                    }
                    if (request.accountId !== user.hederaAccountId) {
                        throw new Error(`Request is not found`);
                    }

                    const model = await DatabaseServer.getPolicyById(request.policyId);
                    if (!model) {
                        throw new Error(`Policy is not found`);
                    }
                    const result = await new GuardiansService()
                        .sendPolicyMessage(PolicyEvents.CANCEL_REMOTE_ACTION, request.policyId, { messageId, user }) as any;
                    return new MessageResponse(result);
                } catch (error) {
                    return new MessageError(error);
                }
            });

        this.channel.getMessages<any, any>(PolicyEngineEvents.RELOAD_REMOTE_ACTION,
            async (msg: { user: IAuthUser, messageId: string }) => {
                try {
                    const { messageId, user } = msg;

                    const request = await DatabaseServer.getRemoteRequestId(messageId);
                    if (!request) {
                        throw new Error(`Request is not found`);
                    }
                    if (request.accountId !== user.hederaAccountId) {
                        throw new Error(`Request is not found`);
                    }

                    const model = await DatabaseServer.getPolicyById(request.policyId);
                    if (!model) {
                        throw new Error(`Policy is not found`);
                    }
                    const result = await new GuardiansService()
                        .sendPolicyMessage(PolicyEvents.RELOAD_REMOTE_ACTION, request.policyId, { messageId, user }) as any;
                    return new MessageResponse(result);
                } catch (error) {
                    return new MessageError(error);
                }
            });
        //#endregion

        //#region Comment
        this.channel.getMessages(PolicyEngineEvents.GET_POLICY_USERS,
            async (msg: {
                user: IAuthUser,
                policyId: string,
                documentId: string,
            }) => {
                try {
                    const { user, policyId, documentId } = msg;

                    const policy = await DatabaseServer.getPolicyById(policyId);
                    await this.policyEngine.accessPolicy(policy, new EntityOwner(user), 'execute');
                    const vc = await DatabaseServer.getVCById(documentId);
                    if (!vc || vc.policyId !== policyId) {
                        throw new Error('Document not found.');
                    }

                    const items: any = [];
                    items.push({
                        label: 'All',
                        value: 'all',
                        type: 'all',
                    })
                    if (policy && Array.isArray(policy.policyRoles)) {
                        items.push({
                            label: 'Administrator',
                            value: 'Administrator',
                            type: 'role',
                        })
                        for (const role of policy.policyRoles) {
                            items.push({
                                label: role,
                                value: role,
                                type: 'role',
                            })
                        }
                    }

                    const dryRun = PolicyHelper.isDryRunMode(policy) ? policyId : null;
                    const db = new DatabaseServer(dryRun);
                    const groups: any[] = await db.getPolicyGroups(policyId, {
                        fields: ['username', 'did', 'role']
                    });

                    const policyOwner = await (new Users()).getUserById(policy.owner, user.id);
                    const documentOwner = await (new Users()).getUserById(vc.owner, user.id);
                    groups.unshift({
                        username: policyOwner?.username,
                        did: policyOwner.did,
                        role: 'Administrator',
                    })
                    groups.unshift({
                        username: documentOwner?.username,
                        did: documentOwner.did,
                        role: 'Document Owner',
                    })

                    const users = new Map<string, any>();
                    for (const group of groups) {
                        const item = users.get(group.did) || {
                            label: group.username,
                            value: group.did,
                            roles: [],
                            type: 'user',
                        }
                        item.roles.push(group.role);
                        users.set(group.did, item);
                    }

                    for (const group of users.values()) {
                        items.push(group);
                    }

                    return new MessageResponse(items);
                } catch (error) {
                    await logger.error(error, ['GUARDIAN_SERVICE'], msg?.user?.id);
                    return new MessageError(error);
                }
            });

        this.channel.getMessages(PolicyEngineEvents.GET_DOCUMENT_RELATIONSHIPS,
            async (msg: {
                user: IAuthUser,
                policyId: string,
                documentId: string,
            }) => {
                try {
                    const { user, policyId, documentId } = msg;

                    const policy = await DatabaseServer.getPolicyById(policyId);
                    await this.policyEngine.accessPolicy(policy, new EntityOwner(user), 'execute');
                    const vc = await DatabaseServer.getVCById(documentId);
                    if (!vc || vc.policyId !== policyId) {
                        throw new Error('Document not found.');
                    }

                    const relationships = await PolicyCommentsUtils.findDocumentRelationships(vc);
                    return new MessageResponse(relationships);
                } catch (error) {
                    await logger.error(error, ['GUARDIAN_SERVICE'], msg?.user?.id);
                    return new MessageError(error);
                }
            });

        this.channel.getMessages(PolicyEngineEvents.GET_DOCUMENT_SCHEMAS,
            async (msg: {
                user: IAuthUser,
                policyId: string,
                documentId: string,
            }) => {
                try {
                    const { user, policyId, documentId } = msg;

                    const policy = await DatabaseServer.getPolicyById(policyId);
                    await this.policyEngine.accessPolicy(policy, new EntityOwner(user), 'execute');
                    const vc = await DatabaseServer.getVCById(documentId);
                    if (!vc || vc.policyId !== policyId) {
                        throw new Error('Document not found.');
                    }

                    const schemas = await PolicyCommentsUtils.findDocumentSchemas(vc);
                    return new MessageResponse(schemas);
                } catch (error) {
                    await logger.error(error, ['GUARDIAN_SERVICE'], msg?.user?.id);
                    return new MessageError(error);
                }
            });

        this.channel.getMessages(PolicyEngineEvents.GET_POLICY_DISCUSSIONS,
            async (msg: {
                user: IAuthUser,
                policyId: string,
                documentId: string,
                params?: {
                    search?: string,
                    field?: string,
                    audit?: boolean
                }
            }) => {
                try {
                    const { user, policyId, documentId, params } = msg;

                    const policy = await DatabaseServer.getPolicyById(policyId);
                    await this.policyEngine.accessPolicy(policy, new EntityOwner(user), 'execute');
                    const vc = await DatabaseServer.getVCById(documentId);
                    if (!vc || vc.policyId !== policyId) {
                        throw new Error('Document not found.');
                    }

                    const targets = await PolicyCommentsUtils.getTargets(policyId, documentId);
                    const userRole = await PolicyComponentsUtils.GetUserRole(policy, user);

                    const filters: any = {
                        policyId,
                        $and: [{
                            $or: [{
                                relationshipIds: documentId,
                            }, {
                                targetId: { $in: targets }
                            }]
                        }]
                    }
                    if (!params.audit) {
                        filters.$and.push({
                            $or: [{
                                privacy: 'public'
                            }, {
                                privacy: 'roles',
                                roles: userRole
                            }, {
                                privacy: 'users',
                                users: user.did
                            }, {
                                owner: user.did
                            }]
                        });
                    }
                    if (params?.search) {
                        filters.$and.push({
                            $or: [{
                                name: { $regex: '.*' + params.search + '.*' }
                            }, {
                                fieldName: { $regex: '.*' + params.search + '.*' }
                            }]
                        });
                    }

                    if (params?.field) {
                        const comments = await DatabaseServer.getPolicyComments({
                            policyId,
                            relationshipIds: documentId,
                            fields: params.field
                        }, {
                            fields: [
                                'discussionId',
                                'fields'
                            ] as any
                        });
                        const discussionMap = new Set<string>();
                        for (const comment of comments) {
                            discussionMap.add(comment.discussionId);
                        }
                        const discussionIds = Array
                            .from(discussionMap)
                            .map((id) => DatabaseServer.dbID(id));
                        filters.$and.push({
                            $or: [{
                                field: params.field
                            }, {
                                _id: { $in: discussionIds }
                            }]
                        });
                    }

                    const otherOptions: any = {
                        orderBy: { updateDate: -1 }
                    };

                    const discussions = await DatabaseServer.getPolicyDiscussions(filters, otherOptions);
                    for (const discussion of discussions) {
                        (discussion as any).historyIds = targets;
                    }

                    // const commonDiscussion = await PolicyCommentsUtils.getCommonDiscussion(policy, vc, params.audit);
                    // if (commonDiscussion) {
                    //     discussions = discussions.filter((d)=>d.id === commonDiscussion.id);
                    //     discussions.unshift(commonDiscussion);
                    // }

                    return new MessageResponse(discussions);
                } catch (error) {
                    await logger.error(error, ['GUARDIAN_SERVICE'], msg?.user?.id);
                    return new MessageError(error);
                }
            });

        this.channel.getMessages(PolicyEngineEvents.CREATE_POLICY_DISCUSSION,
            async (msg: {
                user: IAuthUser,
                policyId: string,
                documentId: string,
                data: {
                    name: string,
                    parent: string,
                    field: string,
                    fieldName: string,
                    privacy: string,
                    roles: string[],
                    users: string[],
                    relationships: string[]
                }
            }) => {
                try {
                    const { user, policyId, documentId, data } = msg;

                    const policy = await DatabaseServer.getPolicyById(policyId);
                    await this.policyEngine.accessPolicy(policy, new EntityOwner(user), 'execute');
                    const vc = await DatabaseServer.getVCById(documentId);
                    if (!vc || vc.policyId !== policyId) {
                        throw new Error('Document not found.');
                    }

                    const discussion: any = await PolicyCommentsUtils.createDiscussion(user, policy, vc, data);

                    const messageKey: string = PolicyCommentsUtils.generateKey();

                    const userAccount = await this.users.getHederaAccount(user.did, user.id);
                    const topic = await PolicyCommentsUtils.getTopic(policy);
                    const message = new DiscussionMessage(MessageAction.CreateDiscussion);
                    message.setDocument(discussion);
                    const messageStatus = await (new MessageServer({
                        operatorId: userAccount.hederaAccountId,
                        operatorKey: userAccount.hederaAccountKey,
                        signOptions: userAccount.signOptions,
                        encryptKey: messageKey,
                        dryRun: PolicyCommentsUtils.isDryRun(policy)
                    }))
                        .setTopicObject(topic)
                        .sendMessage(message, {
                            sendToIPFS: true,
                            memo: null,
                            userId: user.id,
                            interception: null
                        });
                    discussion.messageId = messageStatus.getId();

                    const row = await DatabaseServer.createPolicyDiscussion(discussion);

                    await PolicyCommentsUtils.saveKey(policy.owner, row.id, messageKey);

                    return new MessageResponse(row);
                } catch (error) {
                    await logger.error(error, ['GUARDIAN_SERVICE'], msg?.user?.id);
                    return new MessageError(error);
                }
            });

        this.channel.getMessages<any, any>(PolicyEngineEvents.CREATE_POLICY_COMMENT,
            async (msg: {
                user: IAuthUser,
                policyId: string,
                documentId: string,
                discussionId: string,
                data: {
                    recipients?: string[];
                    fields?: string[];
                    text?: string;
                    files?: {
                        name: string;
                        type: string;
                        fileType: string;
                        size: number;
                        link: string;
                        cid: string;
                    }[];
                },
            }): Promise<IMessageResponse<Policy>> => {
                try {
                    const { user, documentId, policyId, discussionId, data } = msg;

                    const policy = await DatabaseServer.getPolicyById(policyId);
                    await this.policyEngine.accessPolicy(policy, new EntityOwner(user), 'execute');

                    const vc = await DatabaseServer.getVCById(documentId);
                    if (!vc) {
                        throw new Error('Document not found.');
                    }

                    if (!discussionId) {
                        throw new Error('Discussion not found.');
                    }
                    const discussion = await DatabaseServer.getPolicyDiscussion({
                        _id: DatabaseServer.dbID(discussionId),
                        policyId,
                        targetId: documentId
                    });

                    const userRole = await PolicyComponentsUtils.GetUserRole(policy, user);
                    if (!PolicyCommentsUtils.accessDiscussion(discussion, user.did, userRole)) {
                        throw new Error('Discussion does not exist.');
                    }

                    const comment: any = await PolicyCommentsUtils
                        .createComment(user, userRole, policy, vc, discussion, data);

                    const userAccount = await this.users.getHederaAccount(user.did, user.id);
                    const messageKey: string = await PolicyCommentsUtils.getKey(policy.owner, discussionId);
                    const topic = await PolicyCommentsUtils.getTopic(policy);
                    const message = new CommentMessage(MessageAction.CreateComment);
                    message.setDocument(comment);
                    const messageStatus = await (new MessageServer({
                        operatorId: userAccount.hederaAccountId,
                        operatorKey: userAccount.hederaAccountKey,
                        signOptions: userAccount.signOptions,
                        encryptKey: messageKey,
                        dryRun: PolicyCommentsUtils.isDryRun(policy)
                    }))
                        .setTopicObject(topic)
                        .sendMessage(message, {
                            sendToIPFS: true,
                            memo: null,
                            userId: user.id,
                            interception: null
                        });
                    comment.messageId = messageStatus.getId();

                    const row = await DatabaseServer.createPolicyComment(comment);
                    discussion.count = await DatabaseServer.getPolicyCommentsCount({
                        policyId,
                        discussionId: discussion.id,
                    })

                    await DatabaseServer.updatePolicyDiscussion(discussion);

                    return new MessageResponse(row);
                } catch (error) {
                    return new MessageError(error);
                }
            });

        this.channel.getMessages<any, any>(PolicyEngineEvents.GET_POLICY_COMMENTS,
            async (msg: {
                user: IAuthUser,
                policyId: string,
                documentId: string,
                discussionId: string,
                params: {
                    search?: string,
                    field?: string,
                    lt?: string,
                    gt?: string,
                    audit?: boolean,
                }
            }): Promise<IMessageResponse<any>> => {
                try {
                    const { user, documentId, policyId, discussionId, params } = msg;
                    const policy = await DatabaseServer.getPolicyById(policyId);
                    await this.policyEngine.accessPolicy(policy, new EntityOwner(user), 'execute');

                    const vc = await DatabaseServer.getVCById(documentId);
                    if (!vc) {
                        throw new Error('Document not found.');
                    }

                    const userRole = await PolicyComponentsUtils.GetUserRole(policy, user);

                    if (!discussionId) {
                        throw new Error('Discussion not found.');
                    }
                    const discussion = await DatabaseServer.getPolicyDiscussion({
                        _id: DatabaseServer.dbID(discussionId),
                        policyId,
                        targetId: documentId
                    });

                    if (!params.audit && !PolicyCommentsUtils.accessDiscussion(discussion, user.did, userRole)) {
                        throw new Error('Discussion does not exist.');
                    }

                    const otherOptions: any = {
                        orderBy: { _id: -1 },
                        limit: 10
                    };

                    const filters: any = {
                        policyId,
                        discussionId
                    };
                    if (params?.search) {
                        filters.$or = [{
                            text: { $regex: '.*' + params.search + '.*' }
                        }, {
                            fieldName: { $regex: '.*' + params.search + '.*' }
                        }, {
                            senderName: { $regex: '.*' + params.search + '.*' }
                        }, {
                            senderRole: { $regex: '.*' + params.search + '.*' }
                        }]
                    }
                    if (params?.field) {
                        filters.field = params.field;
                    }

                    const count = await DatabaseServer.getPolicyCommentsCount(filters, otherOptions);
                    if (params.lt) {
                        filters._id = { $lt: DatabaseServer.dbID(params.lt) }
                    }
                    if (params.gt) {
                        filters._id = { $gt: DatabaseServer.dbID(params.gt) }
                    }
                    const comments = await DatabaseServer.getPolicyComments(filters, otherOptions);

                    for (const comment of comments) {
                        (comment as any).isOwner = comment.sender === user.did;
                    }

                    return new MessageResponse({ comments, count });
                } catch (error) {
                    await logger.error(error, ['GUARDIAN_SERVICE'], msg?.user?.id);
                    return new MessageError(error, error.code);
                }
            });

        this.channel.getMessages(PolicyEngineEvents.GET_POLICY_COMMENT_COUNT,
            async (msg: {
                user: IAuthUser,
                policyId: string,
                documentId: string,
            }) => {
                try {
                    const { user, policyId, documentId } = msg;

                    const policy = await DatabaseServer.getPolicyById(policyId);
                    await this.policyEngine.accessPolicy(policy, new EntityOwner(user), 'execute');
                    const vc = await DatabaseServer.getVCById(documentId);
                    if (!vc || vc.policyId !== policyId) {
                        throw new Error('Document not found.');
                    }

                    const targets = await PolicyCommentsUtils.getTargets(policyId, documentId);
                    const userRole = await PolicyComponentsUtils.GetUserRole(policy, user);
                    const filters: any = {
                        policyId,
                        $and: [{
                            $or: [{
                                relationshipIds: documentId,
                            }, {
                                targetId: { $in: targets }
                            }]
                        }, {
                            $or: [{
                                privacy: 'public'
                            }, {
                                privacy: 'roles',
                                roles: userRole
                            }, {
                                privacy: 'users',
                                users: user.did
                            }, {
                                owner: user.did
                            }]
                        }]
                    };
                    const discussions = await DatabaseServer.getPolicyDiscussions(filters);
                    const discussionIds = discussions.map((d) => d._id.toString());
                    const comments = await DatabaseServer.getPolicyComments({
                        policyId,
                        discussionId: { $in: discussionIds }
                    }, {
                        fields: [
                            'fields'
                        ] as any
                    });

                    const map: { [field: string]: number } = {};
                    for (const item of comments) {
                        if (Array.isArray(item.fields)) {
                            for (const field of item.fields) {
                                map[field] = (map[field] || 0) + 1;
                            }
                        }
                    }

                    return new MessageResponse({
                        fields: map,
                        count: comments.length
                    });
                } catch (error) {
                    await logger.error(error, ['GUARDIAN_SERVICE'], msg?.user?.id);
                    return new MessageError(error);
                }
            });

        this.channel.getMessages(PolicyEngineEvents.IPFS_ADD_FILE,
            async (msg: {
                user: IAuthUser,
                policyId: string,
                documentId: string,
                discussionId: string,
                buffer: ArrayBuffer
            }) => {
                try {
                    const { user, policyId, documentId, discussionId, buffer } = msg;

                    const policy = await DatabaseServer.getPolicyById(policyId);
                    await this.policyEngine.accessPolicy(policy, new EntityOwner(user), 'execute');

                    const vc = await DatabaseServer.getVCById(documentId);
                    if (!vc) {
                        throw new Error('Document not found.');
                    }

                    if (!discussionId) {
                        throw new Error('Discussion not found.');
                    }
                    const discussion = await DatabaseServer.getPolicyDiscussion({
                        _id: DatabaseServer.dbID(discussionId),
                        policyId,
                        targetId: documentId
                    });

                    const userRole = await PolicyComponentsUtils.GetUserRole(policy, user);
                    if (!PolicyCommentsUtils.accessDiscussion(discussion, user.did, userRole)) {
                        throw new Error('Discussion does not exist.');
                    }

                    const encryptKey: string = await PolicyCommentsUtils.getKey(policy.owner, discussionId);
                    const encryptBuffer = await EncryptUtils.encrypt(buffer, encryptKey);

                    if (PolicyCommentsUtils.isDryRun(policy)) {
                        const fileBuffer = Buffer.from(encryptBuffer);
                        const entity = (new DatabaseServer()).create(DryRunFiles, {
                            policyId,
                            file: fileBuffer
                        });
                        await (new DatabaseServer()).save(DryRunFiles, entity)
                        return new MessageResponse({
                            cid: entity.id,
                            url: IPFS.IPFS_PROTOCOL + entity.id
                        });
                    } else {
                        const result = await IPFS.addFile(encryptBuffer, {
                            userId: user.id,
                            interception: null
                        });
                        return new MessageResponse(result);
                    }
                }
                catch (error) {
                    await logger.error(error, ['GUARDIAN_SERVICE'], msg?.user?.id);
                    return new MessageError(error);
                }
            })

        this.channel.getMessages(PolicyEngineEvents.IPFS_GET_FILE,
            async (msg: {
                user: IAuthUser,
                policyId: string,
                documentId: string,
                discussionId: string,
                cid: string,
                responseType: 'json' | 'raw' | 'str'
            }) => {
                try {

                    const { user, policyId, documentId, discussionId, cid, responseType } = msg;

                    const policy = await DatabaseServer.getPolicyById(policyId);
                    await this.policyEngine.accessPolicy(policy, new EntityOwner(user), 'execute');

                    const vc = await DatabaseServer.getVCById(documentId);
                    if (!vc) {
                        throw new Error('Document not found.');
                    }

                    if (!discussionId) {
                        throw new Error('Discussion not found.');
                    }
                    const discussion = await DatabaseServer.getPolicyDiscussion({
                        _id: DatabaseServer.dbID(discussionId),
                        policyId,
                        targetId: documentId
                    });

                    const userRole = await PolicyComponentsUtils.GetUserRole(policy, user);
                    if (!PolicyCommentsUtils.accessDiscussion(discussion, user.did, userRole)) {
                        throw new Error('Discussion does not exist.');
                    }
                    if (!cid) {
                        throw new Error('Invalid cid');
                    }
                    if (!responseType) {
                        throw new Error('Invalid response type');
                    }

                    let encryptBuffer: any;
                    if (policy.status === PolicyStatus.DRY_RUN || policy.status === PolicyStatus.DEMO) {
                        const row = await new DatabaseServer().findOne(DryRunFiles, { id: cid });
                        encryptBuffer = row?.file;
                    } else {
                        encryptBuffer = await IPFS.getFile(cid, responseType, {
                            userId: user?.id,
                            interception: null
                        });
                    }

                    const encryptKey: string = await PolicyCommentsUtils.getKey(policy.owner, discussionId);
                    const buffer = await EncryptUtils.decrypt(encryptBuffer, encryptKey);

                    return new MessageResponse(buffer);
                }
                catch (error) {
                    await logger.error(error, ['GUARDIAN_SERVICE'], msg?.user?.id);
                    return new MessageResponse({ error: error.message });
                }
            })

        this.channel.getMessages(PolicyEngineEvents.GET_POLICY_DISCUSSION_KEY,
            async (msg: {
                user: IAuthUser,
                policyId: string,
                documentId: string,
                discussionId?: string
            }) => {
                try {
                    const { user, policyId, documentId, discussionId } = msg;

                    const policy = await DatabaseServer.getPolicyById(policyId);
                    await this.policyEngine.accessPolicy(policy, new EntityOwner(user), 'execute');

                    const vc = await DatabaseServer.getVCById(documentId);
                    if (!vc) {
                        throw new Error('Document not found.');
                    }

                    const targets = await PolicyCommentsUtils.getTargets(policyId, documentId);

                    let discussions: PolicyDiscussion[];
                    if (discussionId) {
                        const discussion = await DatabaseServer.getPolicyDiscussion({
                            _id: DatabaseServer.dbID(discussionId),
                            policyId,
                            targetId: documentId
                        });
                        if (discussion) {
                            discussions = [discussion];
                        } else {
                            discussions = [];
                        }

                    } else {
                        discussions = await DatabaseServer.getPolicyDiscussions({
                            policyId,
                            targetId: { $in: targets }
                        });
                    }

                    const result: any = [];
                    for (const discussion of discussions) {
                        const encryptKey: string = await PolicyCommentsUtils.getKey(policy.owner, discussion.id?.toString());
                        result.push({ discussion: discussion.messageId, key: encryptKey });
                    }
                    const buffer = Buffer.from(JSON.stringify(result), 'utf-8');

                    return new MessageResponse(buffer);
                }
                catch (error) {
                    await logger.error(error, ['GUARDIAN_SERVICE'], msg?.user?.id);
                    return new MessageError(error);
                }
            })
        //#endregion

        //#region Repository
        this.channel.getMessages(PolicyEngineEvents.GET_POLICY_REPOSITORY_USERS,
            async (msg: {
                user: IAuthUser,
                policyId: string,
            }) => {
                try {
                    const { user, policyId } = msg;

                    const policy = await DatabaseServer.getPolicyById(policyId);
                    await this.policyEngine.accessPolicy(policy, new EntityOwner(user), 'execute');

                    const items: any = [];
                    const dryRun = PolicyHelper.isDryRunMode(policy) ? policyId : null;
                    const db = new DatabaseServer(dryRun);
                    const groups: any[] = await db.getPolicyGroups(policyId, {
                        fields: ['username', 'did', 'role']
                    });

                    const policyOwner = await (new Users()).getUserById(policy.owner, user.id);
                    groups.unshift({
                        username: policyOwner?.username,
                        did: policyOwner.did,
                        role: 'Administrator',
                    })

                    const users = new Map<string, any>();
                    for (const group of groups) {
                        const item = users.get(group.did) || {
                            label: group.username,
                            value: group.did,
                            roles: [],
                            type: 'user',
                        }
                        item.roles.push(group.role);
                        users.set(group.did, item);
                    }

                    for (const group of users.values()) {
                        items.push(group);
                    }

                    return new MessageResponse(items);
                } catch (error) {
                    await logger.error(error, ['GUARDIAN_SERVICE'], msg?.user?.id);
                    return new MessageError(error);
                }
            });

        this.channel.getMessages(PolicyEngineEvents.GET_POLICY_REPOSITORY_DOCUMENTS,
            async (msg: {
                user: IAuthUser,
                policyId: string,
                filters: {
                    type?: string,
                    owner?: string,
                    schema?: string,
                    comments?: boolean,
                    pageIndex?: number | string,
                    pageSize?: number | string
                }
            }) => {
                try {
                    const { user, policyId, filters } = msg;
                    const { type, owner, schema, comments, pageIndex, pageSize } = filters;

                    const policy = await DatabaseServer.getPolicyById(policyId);
                    await this.policyEngine.accessPolicy(policy, new EntityOwner(user), 'execute');

                    const otherOptions: any = {};
                    const _pageSize = parseInt(String(pageSize), 10);
                    const _pageIndex = parseInt(String(pageIndex), 10);
                    if (Number.isInteger(_pageSize) && Number.isInteger(_pageIndex)) {
                        otherOptions.orderBy = { createDate: 'DESC' };
                        otherOptions.limit = _pageSize;
                        otherOptions.offset = _pageIndex * _pageSize;
                    } else {
                        otherOptions.orderBy = { createDate: 'DESC' };
                        otherOptions.limit = 100;
                    }

                    const query: any = {
                        policyId: policy.id?.toString(),
                        messageId: { $exists: true, $ne: null }
                    };
                    if (owner) {
                        query.owner = owner;
                    }
                    if (schema) {
                        query.schema = schema;
                    }

                    if (type === 'VP') {
                        const [documents, count] = await DatabaseServer.getVPsAndCount(query, otherOptions);
                        return new MessageResponse({ documents, count });
                    } else if (type === 'VC') {
                        const [documents, count] = await DatabaseServer.getVCsAndCount(query, otherOptions);
                        if (comments) {
                            for (const document of documents) {
                                (document as any).comments = await DatabaseServer.getPolicyCommentsCount({
                                    policyId,
                                    targetId: document.id
                                });
                            }
                        }
                        return new MessageResponse({ documents, count });
                    } else {
                        return new MessageResponse({ documents: [], count: 0 });
                    }
                } catch (error) {
                    await logger.error(error, ['GUARDIAN_SERVICE'], msg?.user?.id);
                    return new MessageError(error);
                }
            });

        this.channel.getMessages(PolicyEngineEvents.GET_POLICY_REPOSITORY_SCHEMAS,
            async (msg: {
                user: IAuthUser,
                policyId: string
            }) => {
                try {
                    const { user, policyId } = msg;

                    const policy = await DatabaseServer.getPolicyById(policyId);
                    await this.policyEngine.accessPolicy(policy, new EntityOwner(user), 'execute');

                    const schemas = await DatabaseServer.getSchemas({
                        topicId: policy.topicId,
                        status: SchemaStatus.PUBLISHED
                    }, {
                        fields: [
                            'uuid',
                            'name',
                            'version',
                            'iri',
                            'documentURL',
                            'contextURL'
                        ]
                    });
                    return new MessageResponse(schemas);
                } catch (error) {
                    await logger.error(error, ['GUARDIAN_SERVICE'], msg?.user?.id);
                    return new MessageError(error);
                }
            });
        //#endregion
    }
}<|MERGE_RESOLUTION|>--- conflicted
+++ resolved
@@ -53,15 +53,8 @@
     PolicyAvailability,
     PolicyActionType,
     PolicyActionStatus,
-<<<<<<< HEAD
     IgnoreRule,
     SchemaStatus
-=======
-    SchemaCategory,
-    SchemaHelper,
-    SchemaStatus,
-    IgnoreRule
->>>>>>> 1d4773e7
 } from '@guardian/interfaces';
 import { AccountId, PrivateKey } from '@hashgraph/sdk';
 import { NatsConnection } from 'nats';
@@ -76,12 +69,8 @@
 import { PolicyComponentsUtils } from './policy-components-utils.js';
 import { PolicyAccessCode, PolicyEngine } from './policy-engine.js';
 import { IPolicyUser } from './policy-user.js';
-<<<<<<< HEAD
 import { getSchemaCategory, ImportMode, ImportPolicyOptions, importSubTools, PolicyImportExportHelper, previewToolByMessage, SchemaImportExportHelper } from '../helpers/import-helpers/index.js';
 import { PolicyCommentsUtils } from './policy-comments-utils.js';
-=======
-import { getSchemaCategory, ImportMode, ImportPolicyOptions, importSubTools, PolicyImportExportHelper, previewToolByMessage, SchemaImportExportHelper, updateSchemaDefs } from '../helpers/import-helpers/index.js';
->>>>>>> 1d4773e7
 
 /**
  * PolicyEngineChannel
@@ -1711,7 +1700,6 @@
                     }
                     xlsxResult.updateSchemas(false);
                     GenerateBlocks.generate(xlsxResult);
-
                     return new MessageResponse(xlsxResult.toJson());
                 } catch (error) {
                     await logger.error(error, ['GUARDIAN_SERVICE'], msg?.owner?.id);
