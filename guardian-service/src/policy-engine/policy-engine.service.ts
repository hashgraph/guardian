import {
    DocumentCategoryType,
    DocumentType,
    ExternalMessageEvents,
    GenerateUUIDv4,
    IOwner,
    PolicyEngineEvents,
    PolicyEvents,
    PolicyType,
    Schema,
    SchemaField,
    TopicType,
    PolicyTestStatus,
    PolicyHelper
} from '@guardian/interfaces';
import {
    BinaryMessageResponse,
    DatabaseServer,
    findAllEntities,
    GenerateBlocks,
    IAuthUser,
    IMessageResponse,
    JsonToXlsx,
    MessageAction,
    MessageError,
    MessageResponse,
    MessageServer,
    MessageType,
    NatsService, PinoLogger,
    Policy,
    PolicyImportExport,
    PolicyMessage,
    RecordImportExport,
    RunFunctionAsync,
    Schema as SchemaCollection,
    Singleton,
    TopicConfig,
    Users,
    VcHelper,
    XlsxToJson,
} from '@guardian/common';
import { PolicyImportExportHelper } from './helpers/policy-import-export-helper.js';
import { PolicyComponentsUtils } from './policy-components-utils.js';
import { IPolicyUser } from './policy-user.js';
import { emptyNotifier, initNotifier } from '../helpers/notifier.js';
import { PolicyEngine } from './policy-engine.js';
import { AccountId, PrivateKey } from '@hashgraph/sdk';
import { NatsConnection } from 'nats';
import { GuardiansService } from '../helpers/guardians.js';
import { BlockAboutString } from './block-about.js';
import { HashComparator } from '../analytics/index.js';
import { getSchemaCategory, SchemaImportExportHelper, importSubTools, previewToolByMessage } from '../api/helpers/index.js';
import { PolicyDataMigrator } from './helpers/policy-data-migrator.js';
import { Inject } from '../helpers/decorators/inject.js';
import { PolicyDataImportExport } from './helpers/policy-data/policy-data-import-export.js';
import { VpDocumentLoader, VcDocumentLoader, PolicyDataLoader } from './helpers/policy-data/loaders/index.js';
import { compareResults, getDetails } from '../api/record.service.js';

/**
 * PolicyEngineChannel
 */
@Singleton
export class PolicyEngineChannel extends NatsService {
    /**
     * Message queue name
     */
    public messageQueueName = 'policy-engine-queue';

    /**
     * Reply subject
     * @private
     */
    public replySubject = 'policy-engine-reply-' + GenerateUUIDv4();

    /**
     * Register listener
     * @param event
     * @param cb
     */
    registerListener(event: string, cb: Function): void {
        this.getMessages(event, cb);
    }
}

/**
 * Policy engine service
 */

export class PolicyEngineService {
    /**
     * Users helper
     * @private
     */
    @Inject()
    declare private readonly users: Users;

    /**
     * Message broker service
     * @private
     */
    private readonly channel: PolicyEngineChannel;

    /**
     * Policy Engine
     * @private
     */
    private readonly policyEngine: PolicyEngine;

    constructor(cn: NatsConnection, logger: PinoLogger) {
        this.channel = new PolicyEngineChannel();
        this.channel.setConnection(cn)
        this.policyEngine = new PolicyEngine(logger)
    }

    /**
     * Init
     */
    public async init(): Promise<void> {
        await this.channel.init();
    }

    /**
     * Callback fires when block state changed
     * @param uuid {string} - id of block
     * @param user {IPolicyUser} - short user object
     */
    private async stateChangeCb(blocks: string[], user: IPolicyUser) {
        if (!user || !user.did) {
            return;
        }

        await this.channel.publish('update-block', {
            blocks,
            user
        });
    }

    /**
     * Block error callback
     * @param blockType
     * @param message
     * @param user
     * @private
     */
    private async blockErrorCb(blockType: string, message: any, user: IAuthUser) {
        if (!user || !user.did) {
            return;
        }

        await this.channel.publish('block-error', {
            blockType,
            message,
            user
        });
    }

    /**
     * Update user info
     * @param user
     * @param policy
     * @private
     */
    private async updateUserInfo(user: IPolicyUser, policy: Policy) {
        if (!user || !user.did) {
            return;
        }

        const userGroups = await PolicyComponentsUtils.GetGroups(policy.id.toString(), user);

        let userGroup = userGroups.find(g => g.active !== false);
        if (!userGroup) {
            userGroup = userGroups[0];
        }
        const userRole = userGroup ? userGroup.role : 'No role';

        await this.channel.publish('update-user-info', {
            policyId: policy.id.toString(),
            user: {
                did: user.virtual ? policy.owner : user.did,
                role: user.role
            },
            userRole,
            userGroup,
            userGroups
        });
    }

    private async createHashByFile(file: any, logger: PinoLogger): Promise<string> {
        try {
            const compareModel = await HashComparator.createModelByFile(file);
            const hash = HashComparator.createHash(compareModel);
            return hash
        } catch (error) {
            await logger.error(error, ['GUARDIAN_SERVICE, HASH']);
            return null;
        }
    }

    /**
     * Register endpoints for policy engine
     * @private
     */
    public registerListeners(logger: PinoLogger): void {
        PolicyComponentsUtils.BlockUpdateFn = async (...args: any[]) => {
            await this.stateChangeCb.apply(this, args);
        };

        PolicyComponentsUtils.BlockErrorFn = async (...args: any[]) => {
            await this.blockErrorCb.apply(this, args);
        };

        PolicyComponentsUtils.UpdateUserInfoFn = async (...args: any[]) => {
            await this.updateUserInfo.apply(this, args);
        }

        PolicyComponentsUtils.ExternalEventFn = async (...args: any[]) => {
            try {
                this.channel.sendMessage(ExternalMessageEvents.BLOCK_EVENTS, args);
            } catch (error) {
                console.error(error);
            }
        };

        //#region Block endpoints
        this.channel.getMessages(PolicyEvents.BLOCK_UPDATE_BROADCAST,
            (msg: { type: string, data: any[] }) => {
                const { type, data } = msg;
                switch (type) {
                    case 'update': {
                        const [blocks, user] = data;
                        PolicyComponentsUtils.BlockUpdateFn(blocks, user);
                        break;
                    }
                    case 'error': {
                        const [blockType, message, user] = data;
                        PolicyComponentsUtils.BlockErrorFn(blockType, message, user);
                        break;
                    }
                    case 'update-user': {
                        const [user, policy] = data;
                        PolicyComponentsUtils.UpdateUserInfoFn(user, policy);
                        break;
                    }
                    case 'external': {
                        const [event] = data;
                        PolicyComponentsUtils.ExternalEventFn(event);
                        break;
                    }
                    default:
                        throw new Error('Unknown type');
                }
            })

        this.channel.getMessages(PolicyEvents.RECORD_UPDATE_BROADCAST,
            async (msg: {
                id: string,
                type: string,
                policyId: string,
                status: string,
                index: number,
                error: string,
                count: number,
            }) => {
                const policy = await DatabaseServer.getPolicyById(msg.policyId);
                if (policy) {
                    const evert = { ...msg, user: { did: policy.owner } };
                    this.channel.publish('update-record', evert);
                }
            })

        this.channel.getMessages(PolicyEvents.TEST_UPDATE_BROADCAST,
            async (msg: {
                id: string,
                type: string,
                policyId: string,
                status: string,
                index: number,
                error: string,
                count: number,
                result: any
            }) => {
                if (!msg.id) {
                    return;
                }
                const test = await DatabaseServer.getPolicyTestByRecord(msg.id);
                if (test) {
                    const { status, index, count, error, result } = msg;
                    switch (status) {
                        case 'Running': {
                            test.status = PolicyTestStatus.Running;
                            test.progress = Math.floor(index / count * 100);
                            test.result = null;
                            test.error = null;
                            break;
                        }
                        case 'Stopped': {
                            test.result = await getDetails(result);
                            if (test.result?.total === 100) {
                                test.status = PolicyTestStatus.Success;
                            } else {
                                test.status = PolicyTestStatus.Failure;
                            }
                            test.progress = null;
                            test.error = null;
                            test.resultId = null;
                            break;
                        }
                        case 'Error': {
                            test.status = PolicyTestStatus.Failure;
                            test.result = null;
                            test.progress = null;
                            test.error = error;
                            test.resultId = null;
                            break;
                        }
                        case 'Finished': {
                            if (test.status === PolicyTestStatus.Running) {
                                test.status = PolicyTestStatus.Stopped;
                                test.result = null;
                                test.progress = null;
                                test.error = null;
                                test.resultId = null;
                                break;
                            } else {
                                return;
                            }
                        }
                        default: {
                            return;
                        }
                    }
                    await DatabaseServer.updatePolicyTest(test);
                    const evert = {
                        id: test.id,
                        policyId: test.policyId,
                        date: test.date,
                        progress: test.progress,
                        status: test.status,
                        user: { did: test.owner }
                    };
                    this.channel.publish('update-test', evert);
                }
            })

        this.channel.getMessages<any, any>('mrv-data',
            async (msg: any) => {
                // await PolicyComponentsUtils.ReceiveExternalData(msg);
                const policy = await DatabaseServer.getPolicyByTag(msg?.policyTag);
                if (policy) {
                    const policyId = policy.id.toString();
                    await new GuardiansService()
                        .sendPolicyMessage(PolicyEvents.MRV_DATA, policyId, {
                            policyId,
                            data: msg
                        });
                }
                return new MessageResponse({})
            });

        this.channel.getMessages<any, any>(PolicyEngineEvents.POLICY_BLOCKS,
            async (msg: { policyId: string, user: IAuthUser }): Promise<IMessageResponse<any>> => {
                try {
                    const { user, policyId } = msg;
                    const error = new PolicyEngine().getPolicyError(policyId);
                    if (error) {
                        throw new Error(error);
                    }
                    const blockData = await new GuardiansService()
                        .sendPolicyMessage(PolicyEvents.GET_ROOT_BLOCK_DATA, policyId, {
                            user,
                            policyId
                        }) as any;
                    return new MessageResponse(blockData);
                } catch (error) {
                    new Logger().error(error, ['GUARDIAN_SERVICE']);
                    return new MessageError(error);
                }
            });

        this.channel.getMessages<any, any>(PolicyEngineEvents.GET_BLOCK_DATA,
            async (msg: { user: IAuthUser, blockId: string, policyId: string, params: any }): Promise<IMessageResponse<any>> => {
                try {
                    const { user, blockId, policyId, params } = msg;
                    const blockData = await new GuardiansService()
                        .sendPolicyMessage(PolicyEvents.GET_BLOCK_DATA, policyId, {
                            user,
                            blockId,
                            policyId,
                            params
                        }) as any
                    return new MessageResponse(blockData);
                } catch (error) {
                    new Logger().error(error, ['GUARDIAN_SERVICE']);
                    return new MessageError(error);
                }
            });

        this.channel.getMessages<any, any>(PolicyEngineEvents.GET_BLOCK_DATA_BY_TAG,
            async (msg: { user: IAuthUser, tag: string, policyId: string, params: any }): Promise<IMessageResponse<any>> => {
                try {
                    const { user, tag, policyId, params } = msg;
                    const blockData = await new GuardiansService()
                        .sendPolicyMessage(PolicyEvents.GET_BLOCK_DATA_BY_TAG, policyId, {
                            user,
                            tag,
                            policyId,
                            params
                        }) as any
                    return new MessageResponse(blockData);
                } catch (error) {
                    new Logger().error(error, ['GUARDIAN_SERVICE']);
                    return new MessageError(error);
                }
            });

        this.channel.getMessages<any, any>(PolicyEngineEvents.SET_BLOCK_DATA,
            async (msg: { user: IAuthUser, blockId: string, policyId: string, data: any }): Promise<IMessageResponse<any>> => {
                try {
                    const { user, blockId, policyId, data } = msg;
                    const blockData = await new GuardiansService()
                        .sendPolicyMessage(PolicyEvents.SET_BLOCK_DATA, policyId, {
                            user,
                            blockId,
                            policyId,
                            data
                        }) as any;
                    return new MessageResponse(blockData);
                } catch (error) {
                    new Logger().error(error, ['GUARDIAN_SERVICE']);
                    return new MessageError(error);
                }
            });

        this.channel.getMessages<any, any>(PolicyEngineEvents.SET_BLOCK_DATA_BY_TAG,
            async (msg: { user: IAuthUser, tag: string, policyId: string, data: any }): Promise<IMessageResponse<any>> => {
                try {
<<<<<<< HEAD
                    const { model, owner } = msg;
                    let policy = await this.policyEngine.createPolicy(model, owner, emptyNotifier(), logger);
                    policy = await PolicyImportExportHelper.updatePolicyComponents(policy, logger);
                    return new MessageResponse(policy);
=======
                    const { user, tag, policyId, data } = msg;
                    const blockData = await new GuardiansService()
                        .sendPolicyMessage(PolicyEvents.SET_BLOCK_DATA_BY_TAG, policyId, {
                            user,
                            tag,
                            policyId,
                            data
                        }) as any
                    return new MessageResponse(blockData);
>>>>>>> 712ae59d
                } catch (error) {
                    new Logger().error(error, ['GUARDIAN_SERVICE']);
                    return new MessageError(error);
                }
            });

<<<<<<< HEAD
        this.channel.getMessages<any, any>(PolicyEngineEvents.CREATE_POLICIES_ASYNC,
            async (msg: { model: Policy, owner: IOwner, task: any }): Promise<IMessageResponse<any>> => {
                const { model, owner, task } = msg;
                const notifier = await initNotifier(task);
                RunFunctionAsync(async () => {
                    let policy = await this.policyEngine.createPolicy(model, owner, notifier, logger);
                    policy = await PolicyImportExportHelper.updatePolicyComponents(policy, logger);
                    notifier.result(policy.id);
                }, async (error) => {
                    notifier.error(error);
                });
                return new MessageResponse(task);
            });

        this.channel.getMessages<any, any>(PolicyEngineEvents.CLONE_POLICY_ASYNC,
            async (msg: { policyId: string, model: Policy, owner: IOwner, task: any }): Promise<IMessageResponse<any>> => {
                const { policyId, model, owner, task } = msg;
                const notifier = await initNotifier(task);
                RunFunctionAsync(async () => {
                    const result = await this.policyEngine.clonePolicy(policyId, model, owner, notifier, logger);
                    if (result?.errors?.length) {
                        const message = `Failed to clone schemas: ${JSON.stringify(result.errors.map(e => e.name))}`;
                        notifier.error(message);
                        await logger.warn(message, ['GUARDIAN_SERVICE']);
                        return;
                    }
                    notifier.result(result.policy.id);
                }, async (error) => {
                    notifier.error(error);
                });
                return new MessageResponse(task);
            });

        this.channel.getMessages<any, any>(PolicyEngineEvents.DELETE_POLICY_ASYNC,
            async (msg: { policyId: string, owner: IOwner, task: any }): Promise<IMessageResponse<any>> => {
                const { policyId, owner, task } = msg;
                const notifier = await initNotifier(task);
                RunFunctionAsync(async () => {
                    notifier.result(await this.policyEngine.deletePolicy(policyId, owner, notifier, logger));
                }, async (error) => {
                    notifier.error(error);
                });
                return new MessageResponse(task);
=======
        this.channel.getMessages<any, any>(PolicyEngineEvents.BLOCK_BY_TAG,
            async (msg: { user: IAuthUser, tag: string, policyId: string }): Promise<IMessageResponse<any>> => {
                try {
                    const { tag, policyId } = msg;
                    const blockData = await new GuardiansService()
                        .sendPolicyMessage(PolicyEvents.BLOCK_BY_TAG, policyId, {
                            tag,
                            policyId,
                        }) as any
                    return new MessageResponse(blockData);
                } catch (error) {
                    return new MessageError('The policy does not exist, or is not published, or tag was not registered in policy', 404);
                }
>>>>>>> 712ae59d
            });

        this.channel.getMessages<any, any>(PolicyEngineEvents.GET_BLOCK_PARENTS,
            async (msg: { user: IAuthUser, blockId: string, policyId: string }): Promise<IMessageResponse<any>> => {
                try {
<<<<<<< HEAD
                    const { policyId, model, owner } = msg;
                    const policy = await DatabaseServer.getPolicyById(policyId);
                    await this.policyEngine.accessPolicy(policy, owner, 'update');

                    if (policy.status !== PolicyType.DRAFT) {
                        throw new Error('Policy is not in draft status.');
                    }
                    let result = await DatabaseServer.updatePolicyConfig(policyId, model);
                    result = await PolicyImportExportHelper.updatePolicyComponents(result, logger);
                    return new MessageResponse(result);
=======
                    const { blockId, policyId } = msg;
                    const blockData = await new GuardiansService()
                        .sendPolicyMessage(PolicyEvents.GET_BLOCK_PARENTS, policyId, { blockId });
                    return new MessageResponse(blockData);
>>>>>>> 712ae59d
                } catch (error) {
                    await logger.error(error, ['GUARDIAN_SERVICE']);
                    return new MessageError(error);
                }
            });

        this.channel.getMessages<any, any>(PolicyEngineEvents.GET_POLICY_NAVIGATION,
            async (msg: { user: IAuthUser, policyId: string }): Promise<IMessageResponse<any>> => {
                try {
                    const { user, policyId } = msg;

                    const navigationData = await new GuardiansService()
                        .sendPolicyMessage(PolicyEvents.GET_POLICY_NAVIGATION, policyId, {
                            user
                        }) as any;
                    return new MessageResponse(navigationData);
                } catch (error) {
                    new Logger().error(error, ['GUARDIAN_SERVICE']);
                    return new MessageError(error);
                }
            });

        this.channel.getMessages<any, any>(PolicyEngineEvents.GET_POLICY_GROUPS,
            async (msg: { user: IAuthUser, policyId: string }): Promise<IMessageResponse<any>> => {
                try {
                    const { user, policyId } = msg;
                    const blockData = await new GuardiansService()
                        .sendPolicyMessage(PolicyEvents.GET_POLICY_GROUPS, policyId, {
                            user,
                            policyId
                        }) as any;
                    return new MessageResponse(blockData);
                } catch (error) {
                    new Logger().error(error, ['GUARDIAN_SERVICE']);
                    return new MessageError(error);
                }
            });

        this.channel.getMessages<any, any>(PolicyEngineEvents.SELECT_POLICY_GROUP,
            async (msg: { user: IAuthUser, policyId: string, uuid: string }): Promise<IMessageResponse<any>> => {
                try {
                    const { user, policyId, uuid } = msg;
                    const blockData = await new GuardiansService()
                        .sendPolicyMessage(PolicyEvents.SELECT_POLICY_GROUP, policyId, {
                            user,
                            policyId,
                            uuid
                        }) as any;
                    return new MessageResponse(blockData);
                } catch (error) {
                    new Logger().error(error, ['GUARDIAN_SERVICE']);
                    return new MessageError(error);
                }
            });

        this.channel.getMessages<any, any>(PolicyEngineEvents.RECEIVE_EXTERNAL_DATA,
            async (msg: any) => {
                try {
                    const policy = await DatabaseServer.getPolicyByTag(msg?.policyTag);
                    if (policy) {
                        const policyId = policy.id.toString();
                        new GuardiansService().sendPolicyMessage(PolicyEvents.MRV_DATA, policyId, {
                            policyId,
                            data: msg
                        });
                    }
                    return new MessageResponse(true);
                } catch (error) {
                    new Logger().error(error, ['GUARDIAN_SERVICE']);
                    return new MessageError(error);
                }
            });

        this.channel.getMessages<any, any>(PolicyEngineEvents.GET_TAG_BLOCK_MAP,
            async (msg: { policyId: string, owner: IOwner }) => {
                try {
                    const { policyId, owner } = msg;
                    const userPolicy = await DatabaseServer.getPolicyCache({
                        id: policyId,
                        userId: owner.creator
                    });
                    if (userPolicy) {
                        return new MessageResponse(userPolicy.blocks);
                    }

                    const policy = await DatabaseServer.getPolicy({
                        id: policyId,
                        status: {
                            $in: [
                                PolicyType.DRY_RUN,
                                PolicyType.PUBLISH,
                                PolicyType.DISCONTINUED,
                            ],
                        },
                    });
                    await this.policyEngine.accessPolicy(policy, owner, 'read');

                    const blocks =
                        await new GuardiansService().sendPolicyMessage(
                            PolicyEvents.GET_TAG_BLOCK_MAP,
                            policyId,
                            null
                        );
                    return new MessageResponse(blocks);
                } catch (error) {
                    return new MessageError(error);
                }
            });

        this.channel.getMessages<any, any>(PolicyEngineEvents.BLOCK_ABOUT, async () => {
            try {
                return new MessageResponse(BlockAboutString);
            } catch (error) {
                return new MessageError(error);
            }
        });
        //#endregion

        //#region Policy endpoints
        this.channel.getMessages<any, any>(PolicyEngineEvents.GET_POLICY,
            async (msg: {
                options: { filters: any, userDid: string },
                owner: IOwner
            }) => {
                const { options, owner } = msg;
                const { filters, userDid } = options;
                const policy = await DatabaseServer.getPolicy(filters);
                await this.policyEngine.accessPolicy(policy, owner, 'read');
                const result: any = policy;
                if (policy) {
                    await PolicyComponentsUtils.GetPolicyInfo(policy, userDid);
                }
                return new MessageResponse(result);
            });

        this.channel.getMessages<any, any>(PolicyEngineEvents.GET_POLICIES,
            async (msg: { options: any, owner: IOwner }) => {
                try {
                    const { options, owner } = msg;
                    const { filters, pageIndex, pageSize } = options;
                    const _filters: any = { ...filters };
                    const otherOptions: any = {
                        fields: [
                            'id',
                            'uuid',
                            'name',
                            'version',
                            'previousVersion',
                            'description',
                            'status',
                            'creator',
                            'owner',
                            'topicId',
                            'policyTag',
                            'messageId',
                            'codeVersion',
                            'createDate',
                            'instanceTopicId',
                            'tools',
                            'policyGroups',
                            'policyRoles',
                            'discontinuedDate',
                        ]
                    };
                    const _pageSize = parseInt(pageSize, 10);
                    const _pageIndex = parseInt(pageIndex, 10);
                    if (Number.isInteger(_pageSize) && Number.isInteger(_pageIndex)) {
                        otherOptions.orderBy = { createDate: 'DESC' };
                        otherOptions.limit = _pageSize;
                        otherOptions.offset = _pageIndex * _pageSize;
                    } else {
                        otherOptions.orderBy = { createDate: 'DESC' };
                        otherOptions.limit = 100;
                    }
                    await this.policyEngine.addAccessFilters(_filters, owner);
                    const [policies, count] = await DatabaseServer.getPoliciesAndCount(_filters, otherOptions);
                    for (const policy of policies) {
                        await PolicyComponentsUtils.GetPolicyInfo(policy, owner.creator);
                    }
                    return new MessageResponse({ policies, count });
                } catch (error) {
                    return new MessageError(error);
                }
            });

        /**
         * Get policies V2 05.06.2024
         */
        this.channel.getMessages<any, any>(PolicyEngineEvents.GET_POLICIES_V2,
            async (msg: { options: any, owner: IOwner }) => {
                try {
                    const { options, owner } = msg;
                    const { fields, filters, pageIndex, pageSize } = options;
                    const _filters: any = { ...filters };

                    const otherOptions: any = { fields };

                    const _pageSize = parseInt(pageSize, 10);
                    const _pageIndex = parseInt(pageIndex, 10);
                    if (Number.isInteger(_pageSize) && Number.isInteger(_pageIndex)) {
                        otherOptions.orderBy = { createDate: 'DESC' };
                        otherOptions.limit = _pageSize;
                        otherOptions.offset = _pageIndex * _pageSize;
                    } else {
                        otherOptions.orderBy = { createDate: 'DESC' };
                        otherOptions.limit = 100;
                    }
                    await this.policyEngine.addAccessFilters(_filters, owner);

                    const [policies, count] = await DatabaseServer.getPoliciesAndCount(_filters, otherOptions);
                    for (const policy of policies) {
                        await PolicyComponentsUtils.GetPolicyInfo(policy, owner.creator);
                    }
                    return new MessageResponse({ policies, count });
                } catch (error) {
                    return new MessageError(error);
                }
            });

        this.channel.getMessages<any, any>(PolicyEngineEvents.GET_PUBLISH_POLICIES,
            async (): Promise<IMessageResponse<Policy[]>> => {
                try {
                    const publishPolicies = await DatabaseServer.getPublishPolicies();
                    return new MessageResponse(publishPolicies);
                } catch (error) {
                    new Logger().error(error, ['GUARDIAN_SERVICE']);
                    return new MessageError(error);
                }
            });

        this.channel.getMessages<any, any>(PolicyEngineEvents.GET_FIELDS_DESCRIPTIONS,
            async (msg: { policiesData: any[] }): Promise<IMessageResponse<any[]>> => {
                try {
                    const { policiesData } = msg;
                    const policySchemas = [];
                    for (const policy of policiesData) {
                        const policyId = policy.policyId;
                        const topicId = policy.topicId;
                        const dbSchemas = await DatabaseServer.getSchemas({ topicId });
                        const schemas = dbSchemas.map((schema: SchemaCollection) => new Schema(schema));
                        const nonSystemSchemas = schemas.filter(schema => !schema.system);
                        const policyDescriptions: string[] = [];
                        for (const schema of nonSystemSchemas) {
                            const fields = schema?.fields;
                            const descriptions = fields.map((field: SchemaField) => field?.description);
                            policyDescriptions.push(...descriptions);
                        }
                        policySchemas.push({
                            policyId,
                            descriptions: Array.from(new Set(policyDescriptions))
                        });
                    }
                    return new MessageResponse(policySchemas);
                } catch (error) {
                    new Logger().error(error, ['GUARDIAN_SERVICE']);
                    return new MessageError(error);
                }
            });

        this.channel.getMessages<any, any>(PolicyEngineEvents.GET_POLICIES_BY_CATEGORY,
            async (msg: { categoryIds: string[], text: string }): Promise<IMessageResponse<Policy[]>> => {
                try {
                    const { categoryIds, text } = msg;
                    const resultPolicies = await DatabaseServer.getFilteredPolicies(categoryIds, text);
                    return new MessageResponse(resultPolicies);
                } catch (error) {
                    new Logger().error(error, ['GUARDIAN_SERVICE']);
                    return new MessageError(error);
                }
            });

        this.channel.getMessages<any, any>(PolicyEngineEvents.GET_MULTI_POLICY,
            async (msg: { owner: IOwner, policyId: string }) => {
                try {
                    const { owner, policyId } = msg;

                    const policy = await DatabaseServer.getPolicyById(policyId);
                    await this.policyEngine.accessPolicy(policy, owner, 'read');

                    const item = await DatabaseServer.getMultiPolicy(policy.instanceTopicId, owner.creator);
                    if (item) {
                        return new MessageResponse(item);
                    } else {
                        return new MessageResponse({
                            uuid: null,
                            instanceTopicId: policy.instanceTopicId,
                            mainPolicyTopicId: policy.instanceTopicId,
                            synchronizationTopicId: policy.synchronizationTopicId,
                            owner: owner.creator,
                            type: null
                        });
                    }
                } catch (error) {
                    new Logger().error(error, ['GUARDIAN_SERVICE']);
                    return new MessageError(error);
                }
            });

        this.channel.getMessages<any, any>(PolicyEngineEvents.SET_MULTI_POLICY,
            async (msg: { owner: IOwner, policyId: string, data: any }) => {
                try {
                    const { owner, policyId, data } = msg;

                    const policy = await DatabaseServer.getPolicyById(policyId);
                    await this.policyEngine.accessPolicy(policy, owner, 'read');

                    const item = await DatabaseServer.getMultiPolicy(policy.instanceTopicId, owner.creator);
                    const userAccount = await this.users.getHederaAccount(owner.creator);
                    if (item) {
                        return new MessageError(new Error('Policy is already bound'));
                    } else {
                        const root = await this.users.getHederaAccount(policy.creator);
                        const result = await this.policyEngine.createMultiPolicy(policy, userAccount, root, data);
                        return new MessageResponse(result);
                    }
                } catch (error) {
                    new Logger().error(error, ['GUARDIAN_SERVICE']);
                    return new MessageError(error);
                }
            });

        this.channel.getMessages<any, any>(PolicyEngineEvents.GET_TOKENS_MAP,
            async (msg: { owner: IOwner, status: string }) => {
                try {
                    const { owner, status } = msg;
                    const filters: any = {};
                    if (status) {
                        filters.status = status;
                    }
                    await this.policyEngine.addAccessFilters(filters, owner);
                    const policies = await DatabaseServer.getPolicies(filters);
                    const map: any = [];
                    for (const policyObject of policies) {
                        const tokenIds = findAllEntities(policyObject.config, ['tokenId']);
                        map.push({
                            tokenIds,
                            name: policyObject.name,
                            version: policyObject.version,
                            id: policyObject.id,
                            status: policyObject.status
                        });
                    }
                    return new MessageResponse(map);
                } catch (error) {
                    return new MessageError(error);
                }
            });

        this.channel.getMessages<any, any>(PolicyEngineEvents.ACCESS_POLICY,
            async (msg: { policyId: string, owner: IOwner, action: string }) => {
                try {
                    const { policyId, owner, action } = msg;
                    const policy = await DatabaseServer.getPolicyById(policyId);
                    const code = await this.policyEngine.accessPolicyCode(policy, owner);
                    if (code === 1) {
                        return new MessageError('Policy does not exist.', 404);
                    }
                    if (code === 2) {
                        return new MessageError(`Insufficient permissions to ${action} the policy.`, 403);
                    }
                    return new MessageResponse(policy);
                } catch (error: any) {
                    return new MessageError(error, 500);
                }
            });
        //#endregion

        //#region Actions endpoints
        this.channel.getMessages<any, any>(PolicyEngineEvents.CREATE_POLICIES,
            async (msg: { model: Policy, owner: IOwner }): Promise<IMessageResponse<Policy>> => {
                try {
                    const { model, owner } = msg;
                    let policy = await this.policyEngine.createPolicy(model, owner, emptyNotifier());
                    policy = await PolicyImportExportHelper.updatePolicyComponents(policy);
                    return new MessageResponse(policy);
                } catch (error) {
                    return new MessageError(error);
                }
            });

        this.channel.getMessages<any, any>(PolicyEngineEvents.CREATE_POLICIES_ASYNC,
            async (msg: { model: Policy, owner: IOwner, task: any }): Promise<IMessageResponse<any>> => {
                const { model, owner, task } = msg;
                const notifier = await initNotifier(task);
                RunFunctionAsync(async () => {
                    let policy = await this.policyEngine.createPolicy(model, owner, notifier);
                    policy = await PolicyImportExportHelper.updatePolicyComponents(policy);
                    notifier.result(policy.id);
                }, async (error) => {
                    notifier.error(error);
                });
                return new MessageResponse(task);
            });

        this.channel.getMessages<any, any>(PolicyEngineEvents.CLONE_POLICY_ASYNC,
            async (msg: { policyId: string, model: Policy, owner: IOwner, task: any }): Promise<IMessageResponse<any>> => {
                const { policyId, model, owner, task } = msg;
                const notifier = await initNotifier(task);
                RunFunctionAsync(async () => {
                    const result = await this.policyEngine.clonePolicy(policyId, model, owner, notifier);
                    if (result?.errors?.length) {
                        const message = `Failed to clone schemas: ${JSON.stringify(result.errors.map(e => e.name))}`;
                        notifier.error(message);
                        new Logger().warn(message, ['GUARDIAN_SERVICE']);
                        return;
                    }
                    notifier.result(result.policy.id);
                }, async (error) => {
                    notifier.error(error);
                });
                return new MessageResponse(task);
            });

        this.channel.getMessages<any, any>(PolicyEngineEvents.DELETE_POLICY_ASYNC,
            async (msg: { policyId: string, owner: IOwner, task: any }): Promise<IMessageResponse<any>> => {
                const { policyId, owner, task } = msg;
                const notifier = await initNotifier(task);
                RunFunctionAsync(async () => {
                    const policy = await DatabaseServer.getPolicyById(policyId);
                    await this.policyEngine.accessPolicy(policy, owner, 'delete');
                    if (policy.status === PolicyType.DEMO) {
                        notifier.result(await this.policyEngine.deleteDemoPolicy(policy, owner, notifier));
                    } else {
                        notifier.result(await this.policyEngine.deletePolicy(policy, owner, notifier));
                    }
                }, async (error) => {
                    notifier.error(error);
                });
                return new MessageResponse(task);
            });

        this.channel.getMessages<any, any>(PolicyEngineEvents.SAVE_POLICIES,
            async (msg: { policyId: string, model: Policy, owner: IOwner }): Promise<IMessageResponse<Policy>> => {
                try {
                    const { policyId, model, owner } = msg;
                    const policy = await DatabaseServer.getPolicyById(policyId);
                    await this.policyEngine.accessPolicy(policy, owner, 'update');

                    if (policy.status !== PolicyType.DRAFT) {
                        throw new Error('Policy is not in draft status.');
                    }
                    let result = await DatabaseServer.updatePolicyConfig(policyId, model);
                    result = await PolicyImportExportHelper.updatePolicyComponents(result);
                    return new MessageResponse(result);
                } catch (error) {
                    new Logger().error(error, ['GUARDIAN_SERVICE']);
                    return new MessageError(error);
                }
            });

        this.channel.getMessages<any, any>(PolicyEngineEvents.PUBLISH_POLICIES,
            async (msg: { policyId: string, model: any, owner: IOwner }): Promise<IMessageResponse<any>> => {
                try {
                    const { model, policyId, owner } = msg;
                    if (!model || !model.policyVersion) {
                        throw new Error('Policy version in body is empty');
                    }
                    const result = await this.policyEngine.validateAndPublishPolicy(model, policyId, owner, emptyNotifier(), logger);
                    return new MessageResponse({
                        isValid: result.isValid,
                        errors: result.errors,
                    });
                } catch (error) {
                    await logger.error(error, ['GUARDIAN_SERVICE']);
                    return new MessageError(error);
                }
            });

        this.channel.getMessages<any, any>(PolicyEngineEvents.PUBLISH_POLICIES_ASYNC,
            async (msg: { policyId: string, model: any, owner: IOwner, task: any }): Promise<IMessageResponse<any>> => {
                const { model, policyId, owner, task } = msg;
                const notifier = await initNotifier(task);

                RunFunctionAsync(async () => {
                    if (!model || !model.policyVersion) {
                        throw new Error('Policy version in body is empty');
                    }
                    const result = await this.policyEngine.validateAndPublishPolicy(model, policyId, owner, notifier, logger);
                    notifier.result(result);
                }, async (error) => {
                    await logger.error(error, ['GUARDIAN_SERVICE']);
                    notifier.error(error);
                });

                return new MessageResponse(task);
            });

        this.channel.getMessages<any, any>(PolicyEngineEvents.DRY_RUN_POLICIES,
            async (msg: { policyId: string, owner: IOwner }): Promise<IMessageResponse<any>> => {
                try {
                    const { policyId, owner } = msg;

                    const model = await DatabaseServer.getPolicyById(policyId);
                    await this.policyEngine.accessPolicy(model, owner, 'publish');

                    if (!model.config) {
                        throw new Error('The policy is empty');
                    }
                    if (model.status === PolicyType.PUBLISH) {
                        throw new Error(`Policy published`);
                    }
                    if (model.status === PolicyType.DISCONTINUED) {
                        throw new Error(`Policy is discontinued`);
                    }
                    if (model.status === PolicyType.DRY_RUN) {
                        throw new Error(`Policy already in Dry Run`);
                    }
                    if (model.status === PolicyType.PUBLISH_ERROR) {
                        throw new Error(`Failed policy cannot be started in dry run mode`);
                    }
                    if (model.status === PolicyType.DEMO) {
                        throw new Error(`Policy imported in demo mode`);
                    }

                    const errors = await this.policyEngine.validateModel(policyId);
                    const isValid = !errors.blocks.some(block => !block.isValid);
                    if (isValid) {
<<<<<<< HEAD
                        const newPolicy = await this.policyEngine.dryRunPolicy(model, owner, 'Dry Run', logger);
=======
                        const newPolicy = await this.policyEngine.dryRunPolicy(model, owner, 'Dry Run', false);
>>>>>>> 712ae59d
                        await this.policyEngine.generateModel(newPolicy.id.toString());
                    }

                    return new MessageResponse({
                        isValid,
                        errors
                    });
                } catch (error) {
                    await logger.error(error, ['GUARDIAN_SERVICE']);
                    return new MessageError(error);
                }
            });

        this.channel.getMessages<any, any>(PolicyEngineEvents.DISCONTINUE_POLICY,
            async (msg: { policyId: string, owner: IOwner, date: any }): Promise<IMessageResponse<boolean>> => {
                try {
                    const { policyId, owner, date } = msg;

                    const model = await DatabaseServer.getPolicyById(policyId);
                    await this.policyEngine.accessPolicy(model, owner, 'discontinue');

                    if (model.status !== PolicyType.PUBLISH) {
                        throw new Error(`Policy is not published`);
                    }

                    const root = await this.users.getHederaAccount(owner.creator);
                    const messageServer = new MessageServer(root.hederaAccountId, root.hederaAccountKey, root.signOptions);
                    let message: PolicyMessage;
                    if (date) {
                        const _date = new Date(date);
                        _date.setHours(0, 0, 0, 0);
                        const now = new Date();
                        if (_date.getTime() < now.getTime()) {
                            throw new Error('Date must be more than today');
                        }
                        model.discontinuedDate = _date;
                        message = new PolicyMessage(MessageType.Policy, MessageAction.DeferredDiscontinuePolicy);
                    } else {
                        model.status = PolicyType.DISCONTINUED;
                        model.discontinuedDate = new Date();
                        message = new PolicyMessage(MessageType.Policy, MessageAction.DiscontinuePolicy);
                    }
                    message.setDocument(model);
                    const topic = await TopicConfig.fromObject(await DatabaseServer.getTopicById(model.topicId), true);
                    await messageServer
                        .setTopicObject(topic)
                        .sendMessage(message);
                    await DatabaseServer.updatePolicy(model);

                    await new GuardiansService().sendPolicyMessage(PolicyEvents.REFRESH_MODEL, policyId, {});

                    return new MessageResponse(true);
<<<<<<< HEAD
                } catch (error) {
                    await logger.error(error, ['GUARDIAN_SERVICE']);
                    return new MessageError(error);
                }
            });

        this.channel.getMessages<any, any>(PolicyEngineEvents.DRAFT_POLICIES,
            async (msg: { policyId: string, owner: IOwner }): Promise<IMessageResponse<boolean>> => {
                try {
                    const { policyId, owner } = msg;

                    const model = await DatabaseServer.getPolicyById(policyId);
                    await this.policyEngine.accessPolicy(model, owner, 'edit');

                    if (!model.config) {
                        throw new Error('The policy is empty');
                    }
                    if (model.status === PolicyType.PUBLISH) {
                        throw new Error(`Policy published`);
                    }
                    if (model.status === PolicyType.DISCONTINUED) {
                        throw new Error(`Policy is discontinued`);
                    }
                    if (model.status === PolicyType.DRAFT) {
                        throw new Error(`Policy already in draft`);
                    }

                    model.status = PolicyType.DRAFT;
                    model.version = '';

                    let retVal = await DatabaseServer.updatePolicy(model);
                    retVal = await PolicyImportExportHelper.updatePolicyComponents(retVal, logger);

                    await this.policyEngine.destroyModel(model.id.toString());

                    const databaseServer = new DatabaseServer(model.id.toString());
                    await databaseServer.clearDryRun();

                    return new MessageResponse(true);
                } catch (error) {
                    await logger.error(error, ['GUARDIAN_SERVICE']);
                    return new MessageError(error);
                }
            });

        this.channel.getMessages<any, any>(PolicyEngineEvents.VALIDATE_POLICIES,
            async (msg: { policyId: string, model: Policy, owner: IOwner }): Promise<IMessageResponse<any>> => {
                try {
                    const { model } = msg;
                    const results = await this.policyEngine.validateModel(model);
                    return new MessageResponse({
                        results,
                        policy: model
                    });
                } catch (error) {
                    await logger.error(error, ['GUARDIAN_SERVICE']);
                    return new MessageError(error);
                }
            });

        this.channel.getMessages<any, any>(PolicyEngineEvents.POLICY_BLOCKS,
            async (msg: { policyId: string, user: IAuthUser }): Promise<IMessageResponse<any>> => {
                try {
                    const { user, policyId } = msg;

                    const error = new PolicyEngine(logger).getPolicyError(policyId);
                    if (error) {
                        throw new Error(error);
                    }

                    const blockData = await new GuardiansService().sendPolicyMessage(PolicyEvents.GET_ROOT_BLOCK_DATA, policyId, {
                        user,
                        policyId
                    }) as any;
                    return new MessageResponse(blockData);

                } catch (error) {
                    await logger.error(error, ['GUARDIAN_SERVICE']);
                    return new MessageError(error);
                }
            });

        this.channel.getMessages<any, any>(PolicyEngineEvents.GET_PUBLISH_POLICIES,
            async (): Promise<IMessageResponse<Policy[]>> => {
                try {
                    const publishPolicies = await DatabaseServer.getPublishPolicies();
                    return new MessageResponse(publishPolicies);
                } catch (error) {
                    await logger.error(error, ['GUARDIAN_SERVICE']);
                    return new MessageError(error);
                }
            });

        this.channel.getMessages<any, any>(PolicyEngineEvents.GET_FIELDS_DESCRIPTIONS,
            async (msg: { policiesData: any[] }): Promise<IMessageResponse<any[]>> => {
                try {
                    const { policiesData } = msg;
                    const policySchemas = [];

                    for (const policy of policiesData) {
                        const policyId = policy.policyId;
                        const topicId = policy.topicId;

                        const dbSchemas = await DatabaseServer.getSchemas({ topicId });

                        const schemas = dbSchemas.map((schema: SchemaCollection) => new Schema(schema));

                        const nonSystemSchemas = schemas.filter(schema => !schema.system);

                        const policyDescriptions: string[] = [];
                        for (const schema of nonSystemSchemas) {
                            const fields = schema?.fields;
                            const descriptions = fields.map((field: SchemaField) => field?.description);
                            policyDescriptions.push(...descriptions);
                        }
                        policySchemas.push({
                            policyId,
                            descriptions: Array.from(new Set(policyDescriptions))
                        });
                    }

                    return new MessageResponse(policySchemas);
                } catch (error) {
                    await logger.error(error, ['GUARDIAN_SERVICE']);
                    return new MessageError(error);
                }
            });

        this.channel.getMessages<any, any>(PolicyEngineEvents.GET_POLICIES_BY_CATEGORY,
            async (msg: { categoryIds: string[], text: string }): Promise<IMessageResponse<Policy[]>> => {
                try {
                    const { categoryIds, text } = msg;
                    const resultPolicies = await DatabaseServer.getFilteredPolicies(categoryIds, text);
                    return new MessageResponse(resultPolicies);
                } catch (error) {
                    await logger.error(error, ['GUARDIAN_SERVICE']);
                    return new MessageError(error);
                }
            });

        this.channel.getMessages<any, any>(PolicyEngineEvents.GET_BLOCK_DATA,
            async (msg: { user: IAuthUser, blockId: string, policyId: string, params: any }): Promise<IMessageResponse<any>> => {
                try {
                    const {user, blockId, policyId, params} = msg;
                    const blockData = await new GuardiansService().sendPolicyMessage(PolicyEvents.GET_BLOCK_DATA, policyId, {
                        user,
                        blockId,
                        policyId,
                        params
                    }) as any
                    return new MessageResponse(blockData);
                } catch (error) {
                    await logger.error(error, ['GUARDIAN_SERVICE']);
                    return new MessageError(error);
                }
            });

        this.channel.getMessages<any, any>(PolicyEngineEvents.GET_BLOCK_DATA_BY_TAG,
            async (msg: { user: IAuthUser, tag: string, policyId: string, params: any }): Promise<IMessageResponse<any>> => {
                try {
                    const {user, tag, policyId, params} = msg;
                    const blockData = await new GuardiansService().sendPolicyMessage(PolicyEvents.GET_BLOCK_DATA_BY_TAG, policyId, {
                        user,
                        tag,
                        policyId,
                        params
                    }) as any
                    return new MessageResponse(blockData);
                } catch (error) {
                    await logger.error(error, ['GUARDIAN_SERVICE']);
                    return new MessageError(error);
                }
            });

        this.channel.getMessages<any, any>(PolicyEngineEvents.SET_BLOCK_DATA,
            async (msg: { user: IAuthUser, blockId: string, policyId: string, data: any }): Promise<IMessageResponse<any>> => {
                try {
                    const { user, blockId, policyId, data } = msg;

                    const blockData = await new GuardiansService().sendPolicyMessage(PolicyEvents.SET_BLOCK_DATA, policyId, {
                        user,
                        blockId,
                        policyId,
                        data
                    }) as any;
                    return new MessageResponse(blockData);
                } catch (error) {
                    await logger.error(error, ['GUARDIAN_SERVICE']);
                    return new MessageError(error);
                }
            });

        this.channel.getMessages<any, any>(PolicyEngineEvents.SET_BLOCK_DATA_BY_TAG,
            async (msg: { user: IAuthUser, tag: string, policyId: string, data: any }): Promise<IMessageResponse<any>> => {
                try {
                    const { user, tag, policyId, data } = msg;
                    const blockData = await new GuardiansService().sendPolicyMessage(PolicyEvents.SET_BLOCK_DATA_BY_TAG, policyId, {
                        user,
                        tag,
                        policyId,
                        data
                    }) as any
                    return new MessageResponse(blockData);
                } catch (error) {
                    await logger.error(error, ['GUARDIAN_SERVICE']);
                    return new MessageError(error);
                }
            });

        this.channel.getMessages<any, any>(PolicyEngineEvents.BLOCK_BY_TAG,
            async (msg: { user: IAuthUser, tag: string, policyId: string }): Promise<IMessageResponse<any>> => {
                try {
                    const { tag, policyId } = msg;
                    const blockData = await new GuardiansService().sendPolicyMessage(PolicyEvents.BLOCK_BY_TAG, policyId, {
                        tag,
                        policyId,
                    }) as any
                    return new MessageResponse(blockData);
                } catch (error) {
                    return new MessageError('The policy does not exist, or is not published, or tag was not registered in policy', 404);
                }
            });

        this.channel.getMessages<any, any>(PolicyEngineEvents.GET_BLOCK_PARENTS,
            async (msg: { user: IAuthUser, blockId: string, policyId: string }): Promise<IMessageResponse<any>> => {
                try {
                    const { blockId, policyId } = msg;
                    const blockData = await new GuardiansService().sendPolicyMessage(PolicyEvents.GET_BLOCK_PARENTS, policyId, { blockId });
                    return new MessageResponse(blockData);
                } catch (error) {
                    await logger.error(error, ['GUARDIAN_SERVICE']);
                    return new MessageError(error);
                }
            });

        this.channel.getMessages<any, any>(PolicyEngineEvents.GET_POLICY_NAVIGATION,
            async (msg: { user: IAuthUser, policyId: string }): Promise<IMessageResponse<any>> => {
                try {
                    const { user, policyId } = msg;

                    const navigationData = await new GuardiansService().sendPolicyMessage(PolicyEvents.GET_POLICY_NAVIGATION, policyId, {
                        user
                    }) as any;
                    return new MessageResponse(navigationData);
=======
>>>>>>> 712ae59d
                } catch (error) {
                    await logger.error(error, ['GUARDIAN_SERVICE']);
                    return new MessageError(error);
                }
            });

        this.channel.getMessages<any, any>(PolicyEngineEvents.DRAFT_POLICIES,
            async (msg: { policyId: string, owner: IOwner }): Promise<IMessageResponse<boolean>> => {
                try {
                    const { policyId, owner } = msg;

                    const model = await DatabaseServer.getPolicyById(policyId);
                    await this.policyEngine.accessPolicy(model, owner, 'edit');

                    if (!model.config) {
                        throw new Error('The policy is empty');
                    }
                    if (model.status === PolicyType.PUBLISH) {
                        throw new Error(`Policy published`);
                    }
                    if (model.status === PolicyType.DISCONTINUED) {
                        throw new Error(`Policy is discontinued`);
                    }
                    if (model.status === PolicyType.DRAFT) {
                        throw new Error(`Policy already in draft`);
                    }
                    if (model.status === PolicyType.DEMO) {
                        throw new Error(`Policy imported in demo mode`);
                    }

                    model.status = PolicyType.DRAFT;
                    model.version = '';

                    let retVal = await DatabaseServer.updatePolicy(model);
                    retVal = await PolicyImportExportHelper.updatePolicyComponents(retVal);

                    await this.policyEngine.destroyModel(model.id.toString());

                    const databaseServer = new DatabaseServer(model.id.toString());
                    await databaseServer.clear(true);

                    return new MessageResponse(true);
                } catch (error) {
                    await logger.error(error, ['GUARDIAN_SERVICE']);
                    return new MessageError(error);
                }
            });

        this.channel.getMessages<any, any>(PolicyEngineEvents.VALIDATE_POLICIES,
            async (msg: { policyId: string, model: Policy, owner: IOwner }): Promise<IMessageResponse<any>> => {
                try {
                    const { model } = msg;
                    const results = await this.policyEngine.validateModel(model);
                    return new MessageResponse({
                        results,
                        policy: model
                    });
                } catch (error) {
                    await logger.error(error, ['GUARDIAN_SERVICE']);
                    return new MessageError(error);
                }
            });
        //#endregion

        //#region Export endpoints
        this.channel.getMessages<any, any>(PolicyEngineEvents.POLICY_EXPORT_FILE,
            async (msg: { policyId: string, owner: IOwner }): Promise<IMessageResponse<any>> => {
                try {
                    const { policyId, owner } = msg;
                    const policy = await DatabaseServer.getPolicyById(policyId);
                    await this.policyEngine.accessPolicy(policy, owner, 'read');
                    const zip = await PolicyImportExport.generate(policy);
                    const file = await zip.generateAsync({
                        type: 'arraybuffer',
                        compression: 'DEFLATE',
                        compressionOptions: {
                            level: 3,
                        },
                    });
                    console.log('File size: ' + file.byteLength);
                    return new BinaryMessageResponse(file);
                } catch (error) {
                    await logger.error(error, ['GUARDIAN_SERVICE']);
                    return new MessageError(error);
                }
            });

        this.channel.getMessages<any, any>(PolicyEngineEvents.POLICY_EXPORT_MESSAGE,
            async (msg: { policyId: string, owner: IOwner }): Promise<IMessageResponse<any>> => {
                try {
                    const { policyId, owner } = msg;
                    const policy = await DatabaseServer.getPolicyById(policyId);
                    await this.policyEngine.accessPolicy(policy, owner, 'read');
                    return new MessageResponse({
                        id: policy.id,
                        name: policy.name,
                        description: policy.description,
                        version: policy.version,
                        messageId: policy.messageId,
                        owner: policy.owner
                    });
                } catch (error) {
                    await logger.error(error, ['GUARDIAN_SERVICE']);
                    return new MessageError(error);
                }
            });

        this.channel.getMessages<any, any>(PolicyEngineEvents.POLICY_EXPORT_XLSX,
            async (msg: { policyId: string, owner: IOwner }): Promise<IMessageResponse<any>> => {
                try {
                    const { policyId, owner } = msg;
                    const policy = await DatabaseServer.getPolicyById(policyId);
                    await this.policyEngine.accessPolicy(policy, owner, 'read');
                    const { schemas, tools, toolSchemas } = await PolicyImportExport.loadAllSchemas(policy);
                    const buffer = await JsonToXlsx.generate(schemas, tools, toolSchemas);
                    return new BinaryMessageResponse(buffer);
                } catch (error) {
                    await logger.error(error, ['GUARDIAN_SERVICE']);
                    console.error(error);
                    return new MessageError(error);
                }
            });
        //#endregion

        //#region Import endpoints
        this.channel.getMessages<any, any>(PolicyEngineEvents.POLICY_IMPORT_FILE_PREVIEW,
            async (msg: { zip: any, owner: IOwner }): Promise<IMessageResponse<any>> => {
                try {
                    const { zip, owner } = msg;
                    if (!zip) {
                        throw new Error('file in body is empty');
                    }
<<<<<<< HEAD
                    const policyToImport: any = await PolicyImportExport.parseZipFile(Buffer.from(zip.data), true);
                    const hash = await this.createHashByFile(policyToImport, logger);

=======
                    const policyToImport = await PolicyImportExport.parseZipFile(Buffer.from(zip.data), true);
                    const hash = await this.createHashByFile(policyToImport);
>>>>>>> 712ae59d
                    const filters = await this.policyEngine.addAccessFilters({ hash }, owner);
                    const similarPolicies = await DatabaseServer.getListOfPolicies(filters);
                    (policyToImport as any).similar = similarPolicies;
                    return new MessageResponse(policyToImport);
                } catch (error) {
                    await logger.error(error, ['GUARDIAN_SERVICE']);
                    return new MessageError(error);
                }
            });

        this.channel.getMessages<any, any>(PolicyEngineEvents.POLICY_IMPORT_FILE,
            async (msg: {
                zip: any,
                owner: IOwner,
                versionOfTopicId: string,
                metadata: any,
                demo: boolean
            }): Promise<IMessageResponse<boolean>> => {
                try {
                    const { zip, owner, versionOfTopicId, metadata, demo } = msg;
                    if (!zip) {
                        throw new Error('file in body is empty');
                    }
                    await logger.info(`Import policy by file`, ['GUARDIAN_SERVICE']);
                    const policyToImport = await PolicyImportExport.parseZipFile(Buffer.from(zip.data), true);
                    const result = await PolicyImportExportHelper.importPolicy(
                        policyToImport,
                        owner,
                        versionOfTopicId,
<<<<<<< HEAD
                        emptyNotifier(),
                        logger,
                        undefined,
                        metadata
=======
                        null,
                        metadata,
                        demo
>>>>>>> 712ae59d
                    );
                    if (result?.errors?.length) {
                        const message = PolicyImportExportHelper.errorsMessage(result.errors);
                        await logger.warn(message, ['GUARDIAN_SERVICE']);
                        return new MessageError(message);
                    }
                    if (demo) {
                        await this.policyEngine.startDemo(result.policy, owner);
                    }
                    return new MessageResponse(true);
                } catch (error) {
                    await logger.error(error, ['GUARDIAN_SERVICE']);
                    return new MessageError(error);
                }
            });

        this.channel.getMessages<any, any>(PolicyEngineEvents.POLICY_IMPORT_FILE_ASYNC,
            async (msg: {
                zip: any,
                owner: IOwner,
                versionOfTopicId: string,
                metadata: any,
                demo: boolean,
                task: any
            }): Promise<IMessageResponse<any>> => {
                const { zip, owner, versionOfTopicId, task, metadata, demo } = msg;
                const notifier = await initNotifier(task);

                RunFunctionAsync(async () => {
                    if (!zip) {
                        throw new Error('file in body is empty');
                    }
                    await logger.info(`Import policy by file`, ['GUARDIAN_SERVICE']);
                    notifier.start('File parsing');
                    const policyToImport = await PolicyImportExport.parseZipFile(Buffer.from(zip.data), true);
                    notifier.completed();
                    const result = await PolicyImportExportHelper.importPolicy(
                        policyToImport,
                        owner,
                        versionOfTopicId,
                        null,
                        metadata,
                        demo,
                        notifier
                    );
                    if (result?.errors?.length) {
                        const message = PolicyImportExportHelper.errorsMessage(result.errors);
                        notifier.error(message);
                        await logger.warn(message, ['GUARDIAN_SERVICE']);
                        return;
                    }
<<<<<<< HEAD
                    notifier.result({
                        policyId: result.policy.id,
                        errors: result.errors
                    });
                }, async (error) => {
                    await logger.error(error, ['GUARDIAN_SERVICE']);
                    notifier.error(error);
                });

                return new MessageResponse(task);
            });

        this.channel.getMessages<any, any>(PolicyEngineEvents.POLICY_IMPORT_XLSX_FILE_PREVIEW,
            async (msg: { xlsx: any, owner: IOwner }): Promise<IMessageResponse<any>> => {
                try {
                    const { xlsx } = msg;
                    if (!xlsx) {
                        throw new Error('file in body is empty');
                    }
                    const xlsxResult = await XlsxToJson.parse(Buffer.from(xlsx.data));
                    for (const toolId of xlsxResult.getToolIds()) {
                        try {
                            const tool = await previewToolByMessage(toolId.messageId);
                            xlsxResult.updateTool(tool.tool, tool.schemas);
                        } catch (error) {
                            xlsxResult.addErrors([{
                                text: `Failed to load tool (${toolId.messageId})`,
                                worksheet: toolId.worksheet,
                                message: error?.toString()
                            }]);
                        }
                    }
                    xlsxResult.updateSchemas(false);
                    GenerateBlocks.generate(xlsxResult);
                    return new MessageResponse(xlsxResult.toJson());
                } catch (error) {
                    await logger.error(error, ['GUARDIAN_SERVICE']);
                    return new MessageError(error);
                }
            });

        this.channel.getMessages<any, any>(PolicyEngineEvents.POLICY_IMPORT_XLSX,
            async (msg: { xlsx: any, policyId: string, owner: IOwner }): Promise<IMessageResponse<any>> => {
                try {
                    const { xlsx, policyId, owner } = msg;
                    const notifier = emptyNotifier();
                    const policy = await DatabaseServer.getPolicyById(policyId);
                    await this.policyEngine.accessPolicy(policy, owner, 'create');
                    if (!xlsx) {
                        throw new Error('file in body is empty');
                    }
                    const root = await this.users.getHederaAccount(owner.creator);

                    const xlsxResult = await XlsxToJson.parse(Buffer.from(xlsx.data));
                    const { tools, errors } = await importSubTools(root, xlsxResult.getToolIds(), owner, notifier);
                    for (const tool of tools) {
                        const subSchemas = await DatabaseServer.getSchemas({ topicId: tool.topicId });
                        xlsxResult.updateTool(tool, subSchemas);
                    }
                    xlsxResult.updateSchemas(false);
                    xlsxResult.updatePolicy(policy);
                    xlsxResult.addErrors(errors);
                    GenerateBlocks.generate(xlsxResult);
                    const category = await getSchemaCategory(policy.topicId);
                    const result = await importSchemaByFiles(
                        category,
                        owner,
                        xlsxResult.schemas,
                        policy.topicId,
                        notifier,
                        true
                    );
                    await PolicyImportExportHelper.updatePolicyComponents(policy, logger);
                    return new MessageResponse({
                        policyId: policy.id,
                        errors: result.errors
                    });
                } catch (error) {
                    await logger.error(error, ['GUARDIAN_SERVICE']);
                    return new MessageError(error);
                }
            });

        this.channel.getMessages<any, any>(PolicyEngineEvents.POLICY_IMPORT_XLSX_ASYNC,
            async (msg: { xlsx: any, policyId: string, owner: IOwner, task: any }): Promise<IMessageResponse<any>> => {
                const { xlsx, policyId, owner, task } = msg;
                const notifier = await initNotifier(task);

                RunFunctionAsync(async () => {
                    const policy = await DatabaseServer.getPolicyById(policyId);
                    await this.policyEngine.accessPolicy(policy, owner, 'create');
                    if (!xlsx) {
                        throw new Error('file in body is empty');
                    }
                    await logger.info(`Import policy by xlsx`, ['GUARDIAN_SERVICE']);
                    const root = await this.users.getHederaAccount(owner.creator);
                    notifier.start('File parsing');

                    const xlsxResult = await XlsxToJson.parse(Buffer.from(xlsx.data));
                    const { tools, errors } = await importSubTools(root, xlsxResult.getToolIds(), owner, notifier);
                    for (const tool of tools) {
                        const subSchemas = await DatabaseServer.getSchemas({ topicId: tool.topicId });
                        xlsxResult.updateTool(tool, subSchemas);
                    }
                    xlsxResult.updateSchemas(false);
                    xlsxResult.updatePolicy(policy);
                    xlsxResult.addErrors(errors);
                    GenerateBlocks.generate(xlsxResult);
                    const category = await getSchemaCategory(policy.topicId);
                    const result = await importSchemaByFiles(
                        category,
                        owner,
                        xlsxResult.schemas,
                        policy.topicId,
                        notifier,
                        true
                    );
                    await PolicyImportExportHelper.updatePolicyComponents(policy, logger);

=======
                    if (demo) {
                        await this.policyEngine.startDemo(result.policy, owner, notifier);
                    }
>>>>>>> 712ae59d
                    notifier.result({
                        policyId: result.policy.id,
                        errors: result.errors
                    });
                }, async (error) => {
                    await logger.error(error, ['GUARDIAN_SERVICE']);
                    notifier.error(error);
                });
                return new MessageResponse(task);
            });

        this.channel.getMessages<any, any>(PolicyEngineEvents.POLICY_IMPORT_MESSAGE_PREVIEW,
            async (msg: { messageId: string, owner: IOwner }): Promise<IMessageResponse<any>> => {
                try {
                    const { messageId, owner } = msg;
<<<<<<< HEAD
                    const policyToImport = await this.policyEngine.preparePolicyPreviewMessage(messageId, owner, emptyNotifier(), logger);
                    const hash = await this.createHashByFile(policyToImport, logger);

=======
                    const policyToImport = await this.policyEngine
                        .preparePolicyPreviewMessage(messageId, owner, emptyNotifier());
                    const hash = await this.createHashByFile(policyToImport);
>>>>>>> 712ae59d
                    const filters = await this.policyEngine.addAccessFilters({ hash }, owner);
                    const similarPolicies = await DatabaseServer.getListOfPolicies(filters);
                    policyToImport.similar = similarPolicies;
                    return new MessageResponse(policyToImport);
                } catch (error) {
                    await logger.error(error, ['GUARDIAN_SERVICE']);
                    return new MessageError(error);
                }
            });

        this.channel.getMessages<any, any>(PolicyEngineEvents.POLICY_IMPORT_MESSAGE_PREVIEW_ASYNC,
            async (msg: {
                messageId: string,
                owner: IOwner,
                task: any
            }): Promise<IMessageResponse<any>> => {
                const { messageId, owner, task } = msg;
                const notifier = await initNotifier(task);

                RunFunctionAsync(async () => {
<<<<<<< HEAD
                    const policyToImport = await this.policyEngine.preparePolicyPreviewMessage(messageId, owner, notifier, logger);
                    const hash = await this.createHashByFile(policyToImport, logger);

=======
                    const policyToImport = await this.policyEngine.preparePolicyPreviewMessage(messageId, owner, notifier);
                    const hash = await this.createHashByFile(policyToImport);
>>>>>>> 712ae59d
                    const filters = await this.policyEngine.addAccessFilters({ hash }, owner);
                    const similarPolicies = await DatabaseServer.getListOfPolicies(filters);
                    policyToImport.similar = similarPolicies;
                    notifier.result(policyToImport);
                }, async (error) => {
                    await logger.error(error, ['GUARDIAN_SERVICE']);
                    notifier.error(error);
                });
                return new MessageResponse(task);
            });

        this.channel.getMessages<any, any>(PolicyEngineEvents.POLICY_IMPORT_MESSAGE,
            async (msg: {
                messageId: string,
                owner: IOwner,
                versionOfTopicId: string,
                metadata: any,
                demo: boolean
            }): Promise<IMessageResponse<boolean>> => {
                try {
                    const { messageId, owner, versionOfTopicId, metadata, demo } = msg;
                    if (!messageId) {
                        throw new Error('Policy ID in body is empty');
                    }
                    const root = await this.users.getHederaAccount(owner.creator);
<<<<<<< HEAD
                    const result = await this.policyEngine.importPolicyMessage(messageId, owner, root, versionOfTopicId, emptyNotifier(), metadata);
                    if (result?.errors?.length) {
                        const message = PolicyImportExportHelper.errorsMessage(result.errors);
                        await logger.warn(message, ['GUARDIAN_SERVICE']);
                        return new MessageError(message);
=======
                    const result = await this.policyEngine
                        .importPolicyMessage(messageId, owner, root, versionOfTopicId, metadata, demo);
                    if (result?.errors?.length) {
                        const message = PolicyImportExportHelper.errorsMessage(result.errors);
                        new Logger().warn(message, ['GUARDIAN_SERVICE']);
                        return new MessageError(message);
                    }
                    if (demo) {
                        await this.policyEngine.startDemo(result.policy, owner);
                    }
                    return new MessageResponse(true);
                } catch (error) {
                    new Logger().error(error, ['GUARDIAN_SERVICE']);
                    return new MessageError(error);
                }
            });

        this.channel.getMessages<any, any>(PolicyEngineEvents.POLICY_IMPORT_MESSAGE_ASYNC,
            async (msg: {
                messageId: string,
                owner: IOwner,
                versionOfTopicId: string,
                metadata: any,
                demo: boolean,
                task: any
            }): Promise<IMessageResponse<boolean>> => {
                const { messageId, owner, versionOfTopicId, task, metadata, demo } = msg;
                const notifier = await initNotifier(task);

                RunFunctionAsync(async () => {
                    try {
                        if (!messageId) {
                            throw new Error('Policy ID in body is empty');
                        }
                        notifier.start('Resolve Hedera account');
                        const root = await this.users.getHederaAccount(owner.creator);
                        notifier.completed();
                        const result = await this.policyEngine
                            .importPolicyMessage(messageId, owner, root, versionOfTopicId, metadata, demo, notifier);
                        if (result?.errors?.length) {
                            const message = PolicyImportExportHelper.errorsMessage(result.errors);
                            notifier.error(message);
                            new Logger().warn(message, ['GUARDIAN_SERVICE']);
                            return;
                        }
                        if (demo) {
                            await this.policyEngine.startDemo(result.policy, owner, notifier);
                        }
                        notifier.result({
                            policyId: result.policy.id,
                            errors: result.errors
                        });
                    } catch (error) {
                        new Logger().error(error, ['GUARDIAN_SERVICE']);
                        notifier.error(error);
                    }
                });
                return new MessageResponse(task);
            });

        this.channel.getMessages<any, any>(PolicyEngineEvents.POLICY_IMPORT_XLSX_FILE_PREVIEW,
            async (msg: { xlsx: any, owner: IOwner }): Promise<IMessageResponse<any>> => {
                try {
                    const { xlsx } = msg;
                    if (!xlsx) {
                        throw new Error('file in body is empty');
                    }
                    const xlsxResult = await XlsxToJson.parse(Buffer.from(xlsx.data));
                    for (const toolId of xlsxResult.getToolIds()) {
                        try {
                            const tool = await previewToolByMessage(toolId.messageId);
                            xlsxResult.updateTool(tool.tool, tool.schemas);
                        } catch (error) {
                            xlsxResult.addErrors([{
                                text: `Failed to load tool (${toolId.messageId})`,
                                worksheet: toolId.worksheet,
                                message: error?.toString()
                            }]);
                        }
                    }
                    xlsxResult.updateSchemas(false);
                    GenerateBlocks.generate(xlsxResult);
                    return new MessageResponse(xlsxResult.toJson());
                } catch (error) {
                    new Logger().error(error, ['GUARDIAN_SERVICE']);
                    return new MessageError(error);
                }
            });

        this.channel.getMessages<any, any>(PolicyEngineEvents.POLICY_IMPORT_XLSX,
            async (msg: { xlsx: any, policyId: string, owner: IOwner }): Promise<IMessageResponse<any>> => {
                try {
                    const { xlsx, policyId, owner } = msg;
                    const notifier = emptyNotifier();
                    const policy = await DatabaseServer.getPolicyById(policyId);
                    await this.policyEngine.accessPolicy(policy, owner, 'create');
                    if (!xlsx) {
                        throw new Error('file in body is empty');
                    }
                    const root = await this.users.getHederaAccount(owner.creator);
                    const xlsxResult = await XlsxToJson.parse(Buffer.from(xlsx.data));
                    const { tools, errors } = await importSubTools(root, xlsxResult.getToolIds(), owner, notifier);
                    for (const tool of tools) {
                        const subSchemas = await DatabaseServer.getSchemas({ topicId: tool.topicId });
                        xlsxResult.updateTool(tool, subSchemas);
>>>>>>> 712ae59d
                    }
                    xlsxResult.updateSchemas(false);
                    xlsxResult.updatePolicy(policy);
                    xlsxResult.addErrors(errors);
                    GenerateBlocks.generate(xlsxResult);
                    const category = await getSchemaCategory(policy.topicId);
                    const result = await SchemaImportExportHelper.importSchemaByFiles(
                        xlsxResult.schemas,
                        owner,
                        {
                            category,
                            topicId: policy.topicId,
                            skipGenerateId: true
                        },
                        notifier
                    );
                    await PolicyImportExportHelper.updatePolicyComponents(policy);
                    return new MessageResponse({
                        policyId: policy.id,
                        errors: result.errors
                    });
                } catch (error) {
                    await logger.error(error, ['GUARDIAN_SERVICE']);
                    return new MessageError(error);
                }
            });

        this.channel.getMessages<any, any>(PolicyEngineEvents.POLICY_IMPORT_XLSX_ASYNC,
            async (msg: {
                xlsx: any,
                policyId: string,
                owner: IOwner,
                task: any
            }): Promise<IMessageResponse<any>> => {
                const { xlsx, policyId, owner, task } = msg;
                const notifier = await initNotifier(task);

                RunFunctionAsync(async () => {
<<<<<<< HEAD
                    try {
                        if (!messageId) {
                            throw new Error('Policy ID in body is empty');
                        }
                        notifier.start('Resolve Hedera account');
                        const root = await this.users.getHederaAccount(owner.creator);
                        notifier.completed();
                        const result = await this.policyEngine.importPolicyMessage(messageId, owner, root, versionOfTopicId, notifier, metadata);
                        if (result?.errors?.length) {
                            const message = PolicyImportExportHelper.errorsMessage(result.errors);
                            notifier.error(message);
                            await logger.warn(message, ['GUARDIAN_SERVICE']);
                            return;
                        }
                        notifier.result({
                            policyId: result.policy.id,
                            errors: result.errors
                        });
                    } catch (error) {
                        await logger.error(error, ['GUARDIAN_SERVICE']);
                        notifier.error(error);
=======
                    const policy = await DatabaseServer.getPolicyById(policyId);
                    await this.policyEngine.accessPolicy(policy, owner, 'create');
                    if (!xlsx) {
                        throw new Error('file in body is empty');
>>>>>>> 712ae59d
                    }
                    new Logger().info(`Import policy by xlsx`, ['GUARDIAN_SERVICE']);
                    const root = await this.users.getHederaAccount(owner.creator);
                    notifier.start('File parsing');
                    const xlsxResult = await XlsxToJson.parse(Buffer.from(xlsx.data));
                    const { tools, errors } = await importSubTools(root, xlsxResult.getToolIds(), owner, notifier);
                    for (const tool of tools) {
                        const subSchemas = await DatabaseServer.getSchemas({ topicId: tool.topicId });
                        xlsxResult.updateTool(tool, subSchemas);
                    }
<<<<<<< HEAD
                    return new MessageResponse(true);
                } catch (error) {
                    await logger.error(error, ['GUARDIAN_SERVICE']);
                    return new MessageError(error);
                }
=======
                    xlsxResult.updateSchemas(false);
                    xlsxResult.updatePolicy(policy);
                    xlsxResult.addErrors(errors);
                    GenerateBlocks.generate(xlsxResult);
                    const category = await getSchemaCategory(policy.topicId);
                    const result = await SchemaImportExportHelper.importSchemaByFiles(
                        xlsxResult.schemas,
                        owner,
                        {
                            category,
                            topicId: policy.topicId,
                            skipGenerateId: true
                        },
                        notifier
                    );
                    await PolicyImportExportHelper.updatePolicyComponents(policy);
                    notifier.result({
                        policyId: policy.id,
                        errors: result.errors
                    });
                }, async (error) => {
                    new Logger().error(error, ['GUARDIAN_SERVICE']);
                    notifier.error(error);
                });
                return new MessageResponse(task);
>>>>>>> 712ae59d
            });
        //#endregion

        //#region DRY RUN endpoints
        this.channel.getMessages<any, any>(PolicyEngineEvents.GET_VIRTUAL_USERS,
            async (msg: { policyId: string, owner: IOwner }) => {
                try {
                    const { policyId, owner } = msg;
                    const model = await DatabaseServer.getPolicyById(policyId);
                    await this.policyEngine.accessPolicy(model, owner, 'read');
                    if (!PolicyHelper.isDryRunMode(model)) {
                        throw new Error(`Policy is not in Dry Run`);
                    }
                    const users = await DatabaseServer.getVirtualUsers(policyId);
                    return new MessageResponse(users);
                } catch (error) {
                    return new MessageError(error);
                }
            });

        this.channel.getMessages<any, any>(PolicyEngineEvents.CREATE_VIRTUAL_USER,
            async (msg: { policyId: string, owner: IOwner }) => {
                try {
                    const { policyId, owner } = msg;

                    const model = await DatabaseServer.getPolicyById(policyId);
                    await this.policyEngine.accessPolicy(model, owner, 'read');
                    if (!PolicyHelper.isDryRunMode(model)) {
                        throw new Error(`Policy is not in Dry Run`);
                    }

                    const topic = await DatabaseServer.getTopicByType(owner.creator, TopicType.UserTopic);
                    const newPrivateKey = PrivateKey.generate();
                    const newAccountId = new AccountId(Date.now());

                    const vcHelper = new VcHelper();
                    const didObject = await vcHelper.generateNewDid(topic.topicId, newPrivateKey);
                    const did = didObject.getDid();
                    const document = didObject.getDocument();

                    const count = await DatabaseServer.getVirtualUsers(policyId);
                    const username = `Virtual User ${count.length}`;

                    await DatabaseServer.createVirtualUser(
                        policyId,
                        username,
                        did,
                        newAccountId.toString(),
                        newPrivateKey.toString(),
                        false
                    );

                    const instanceDB = new DatabaseServer(policyId);
                    const keys = didObject.getPrivateKeys();
                    const verificationMethods = {};
                    for (const item of keys) {
                        const { id, type, key } = item;
                        verificationMethods[type] = id;
                        await instanceDB.setVirtualKey(did, id, key);
                    }
                    await instanceDB.setVirtualKey(did, did, newPrivateKey.toString());
                    await instanceDB.saveDid({ did, document, verificationMethods });

                    await (new GuardiansService())
                        .sendPolicyMessage(PolicyEvents.CREATE_VIRTUAL_USER, policyId, {
                            did,
                            data: {
                                accountId: newAccountId.toString(),
                                document
                            }
                        });

                    const users = await DatabaseServer.getVirtualUsers(policyId);
                    return new MessageResponse(users);
                } catch (error) {
                    return new MessageError(error);
                }
            });

        this.channel.getMessages<any, any>(PolicyEngineEvents.SET_VIRTUAL_USER,
            async (msg: { policyId: string, virtualDID: string, owner: IOwner }) => {
                try {
                    const { policyId, virtualDID, owner } = msg;

                    const model = await DatabaseServer.getPolicyById(policyId);
                    await this.policyEngine.accessPolicy(model, owner, 'read');
                    if (!PolicyHelper.isDryRunMode(model)) {
                        throw new Error(`Policy is not in Dry Run`);
                    }

                    await DatabaseServer.setVirtualUser(policyId, virtualDID)
                    const users = await DatabaseServer.getVirtualUsers(policyId);

                    await (new GuardiansService())
                        .sendPolicyMessage(PolicyEvents.SET_VIRTUAL_USER, policyId, { did: virtualDID });

                    return new MessageResponse(users);
                } catch (error) {
                    return new MessageError(error);
                }
            });

        this.channel.getMessages<any, any>(PolicyEngineEvents.RESTART_DRY_RUN,
            async (msg: { policyId: string, owner: IOwner }) => {
                try {
                    const { policyId, owner } = msg;
                    const policy = await DatabaseServer.getPolicyById(policyId);
                    await this.policyEngine.accessPolicy(policy, owner, 'read');
                    if (!policy.config) {
                        throw new Error('The policy is empty');
                    }
                    if (!PolicyHelper.isDryRunMode(policy)) {
                        throw new Error(`Policy is not in Dry Run`);
                    }
<<<<<<< HEAD

                    await this.policyEngine.destroyModel(model.id.toString());
                    const databaseServer = new DatabaseServer(model.id.toString());
                    await databaseServer.clearDryRun();

                    const newPolicy = await this.policyEngine.dryRunPolicy(model, owner, 'Dry Run', logger);
                    await this.policyEngine.generateModel(newPolicy.id.toString());

=======
                    await DatabaseServer.clearDryRun(policyId, false);
                    const users = await DatabaseServer.getVirtualUsers(policyId);
                    await DatabaseServer.setVirtualUser(policyId, users[0]?.did);
>>>>>>> 712ae59d
                    const filters = await this.policyEngine.addAccessFilters({}, owner);
                    const policies = (await DatabaseServer.getListOfPolicies(filters));
                    return new MessageResponse({ policies });
                } catch (error) {
<<<<<<< HEAD
                    await logger.error(error, ['GUARDIAN_SERVICE']);
=======
                    new Logger().error(error, ['GUARDIAN_SERVICE']);
                    return new MessageError(error);
                }
            });

        this.channel.getMessages<any, any>(PolicyEngineEvents.GET_VIRTUAL_DOCUMENTS,
            async (msg: {
                policyId: string,
                type: string,
                owner: IOwner,
                pageIndex: string,
                pageSize: string
            }) => {
                try {
                    const { policyId, type, owner, pageIndex, pageSize } = msg;
                    const model = await DatabaseServer.getPolicyById(policyId);
                    await this.policyEngine.accessPolicy(model, owner, 'read');
                    if (!PolicyHelper.isDryRunMode(model)) {
                        throw new Error(`Policy is not in Dry Run`);
                    }
                    const documents = await DatabaseServer
                        .getVirtualDocuments(policyId, type, pageIndex, pageSize);
                    return new MessageResponse(documents);
                } catch (error) {
                    return new MessageError(error);
                }
            });
        //#endregion

        //#region Migrate data endpoints
        this.channel.getMessages<any, any>(PolicyEngineEvents.MIGRATE_DATA,
            async (msg: { migrationConfig: any, owner: IOwner }) => {
                try {
                    const { migrationConfig, owner } = msg;
                    const migrationErrors = await PolicyDataMigrator.migrate(
                        owner.owner,
                        migrationConfig,
                        emptyNotifier()
                    );
                    await this.policyEngine.regenerateModel(
                        migrationConfig.policies.dst
                    );
                    if (migrationErrors.length > 0) {
                        new Logger().warn(
                            migrationErrors
                                .map((error) => `${error.id}: ${error.message}`)
                                .join('\r\n'),
                            ['GUARDIAN_SERVICE']
                        );
                    }
                    return new MessageResponse(migrationErrors);
                } catch (error) {
                    return new MessageError(error);
                }
            });

        this.channel.getMessages<any, any>(PolicyEngineEvents.MIGRATE_DATA_ASYNC,
            async (msg: { migrationConfig: any, owner: IOwner, task: any }) => {
                try {
                    const { migrationConfig, owner, task } = msg;
                    const notifier = await initNotifier(task);
                    RunFunctionAsync(
                        async () => {
                            const migrationErrors =
                                await PolicyDataMigrator.migrate(
                                    owner.owner,
                                    migrationConfig,
                                    notifier
                                );
                            await this.policyEngine.regenerateModel(
                                migrationConfig.policies.dst
                            );
                            if (migrationErrors.length > 0) {
                                new Logger().warn(
                                    migrationErrors
                                        .map(
                                            (error) =>
                                                `${error.id}: ${error.message}`
                                        )
                                        .join('\r\n'),
                                    ['GUARDIAN_SERVICE']
                                );
                            }
                            notifier.result(migrationErrors);
                        },
                        async (error) => {
                            notifier.error(error);
                        }
                    );
                } catch (error) {
                    new Logger().error(error, ['GUARDIAN_SERVICE']);
                    return new MessageError(error);
                }
            });

        this.channel.getMessages<any, any>(PolicyEngineEvents.DOWNLOAD_VIRTUAL_KEYS,
            async (msg: { policyId: string, owner: IOwner }) => {
                try {
                    const { policyId, owner } = msg;
                    const policy = await DatabaseServer.getPolicy({
                        id: policyId,
                        status: {
                            $in: [
                                PolicyType.DRY_RUN,
                                PolicyType.DEMO
                            ]
                        }
                    });
                    await this.policyEngine.accessPolicy(policy, owner, 'read');
                    const zip = await PolicyDataImportExport.exportVirtualKeys(owner, policy.id);
                    const zippedData = await zip.generateAsync({
                        type: 'arraybuffer',
                        compression: 'DEFLATE',
                        compressionOptions: {
                            level: 3,
                        },
                    });
                    return new BinaryMessageResponse(zippedData);
                } catch (error) {
                    return new MessageError(error);
                }
            });

        this.channel.getMessages<any, any>(PolicyEngineEvents.UPLOAD_VIRTUAL_KEYS,
            async (msg: { policyId: string, data: any, owner: IOwner }) => {
                try {
                    const { policyId, data, owner } = msg;
                    const policy = await DatabaseServer.getPolicy({
                        id: policyId,
                        status: {
                            $in: [
                                PolicyType.DRY_RUN,
                                PolicyType.DEMO
                            ]
                        }
                    });
                    await this.policyEngine.accessPolicy(policy, owner, 'read');
                    await PolicyDataImportExport.importVirtualKeys(
                        Buffer.from(data),
                        policy.id
                    );
                    return new MessageResponse(null);
                } catch (error) {
>>>>>>> 712ae59d
                    return new MessageError(error);
                }
            });

        this.channel.getMessages<any, any>(PolicyEngineEvents.DOWNLOAD_POLICY_DATA,
            async (msg: { policyId: string, owner: IOwner }) => {
                try {
                    const { policyId, owner } = msg;
                    const policy = await DatabaseServer.getPolicy({
                        id: policyId,
                        status: {
                            $in: [
                                PolicyType.DRY_RUN,
                                PolicyType.PUBLISH,
                                PolicyType.DISCONTINUED,
                                PolicyType.DEMO
                            ]
                        },
                    });
                    await this.policyEngine.accessPolicy(policy, owner, 'read');
                    const policyDataExportHelper = new PolicyDataImportExport(policy);
                    const zip = await policyDataExportHelper.exportData();
                    const zippedData = await zip.generateAsync({
                        type: 'arraybuffer',
                        compression: 'DEFLATE',
                        compressionOptions: {
                            level: 3,
                        },
                    });
                    return new BinaryMessageResponse(zippedData);
                } catch (error) {
                    return new MessageError(error);
                }
            });

        this.channel.getMessages<any, any>(PolicyEngineEvents.UPLOAD_POLICY_DATA,
            async (msg: { data: any, owner: IOwner }) => {
                try {
                    const { data, owner } = msg;
                    if (!data) {
                        throw new Error('Invalid policy data');
                    }
                    return new MessageResponse(
                        await PolicyDataImportExport.importData(owner.owner, Buffer.from(msg?.data))
                    );
                } catch (error) {
                    return new MessageError(error);
                }
            });

        this.channel.getMessages<any, any>(PolicyEngineEvents.GET_POLICY_DOCUMENTS,
            async (msg: {
                owner: IOwner,
                policyId: string,
                includeDocument: boolean,
                type: DocumentType,
                pageIndex: string,
                pageSize: string
            }) => {
                try {
                    const {
                        owner,
                        policyId,
                        includeDocument,
                        type,
                        pageIndex,
                        pageSize,
                    } = msg;

                    const parsedPageSize = parseInt(pageSize, 10);
                    const parsedPageIndex = parseInt(pageIndex, 10);
                    const paginationNeeded =
                        Number.isInteger(parsedPageSize) &&
                        Number.isInteger(parsedPageIndex);

                    const filters: any = {};
                    const otherOptions: any = {
                        fields: ['id', 'owner'],
                    };
                    if (includeDocument) {
                        otherOptions.fields.push('documentFileId');
                    }
                    if (paginationNeeded) {
                        otherOptions.limit = parsedPageSize;
                        otherOptions.offset = parsedPageIndex * parsedPageSize;
                    }

                    const userPolicy = await DatabaseServer.getPolicyCache({
                        id: policyId,
                        userId: owner.creator,
                    });
                    if (userPolicy) {
                        otherOptions.fields.push('oldId');
                        filters.cachePolicyId = policyId;
                        if (type === DocumentType.VC) {
                            filters.cacheCollection = 'vcs';
                            otherOptions.fields.push('schema');
                            filters.schema = {
                                $ne: null,
                            };
                            filters.type = {
                                $ne: DocumentCategoryType.USER_ROLE,
                            };
                            return new MessageResponse(
                                await DatabaseServer.getAndCountPolicyCacheData(
                                    filters,
                                    otherOptions
                                )
                            );
                        } else if (type === DocumentType.VP) {
                            filters.cacheCollection = 'vps';
                            return new MessageResponse(
                                await DatabaseServer.getAndCountPolicyCacheData(
                                    filters,
                                    otherOptions
                                )
                            );
                        } else {
                            throw new Error(`Unknown type: ${type}`);
                        }
                    }

                    const model = await DatabaseServer.getPolicy({ id: policyId });
                    await this.policyEngine.accessPolicy(model, owner, 'read');
                    if (!PolicyHelper.isRun(model)) {
                        throw new Error(`Policy is not running`);
                    }

                    filters.policyId = policyId;

                    let loader: PolicyDataLoader;
                    if (type === DocumentType.VC) {
                        otherOptions.fields.push('schema');
                        filters.schema = {
                            $ne: null,
                        };
                        filters.type = {
                            $ne: DocumentCategoryType.USER_ROLE,
                        };
                        loader = new VcDocumentLoader(
                            model.id,
                            model.topicId,
                            model.instanceTopicId,
                            PolicyHelper.isDryRunMode(model)
                        );
                    } else if (type === DocumentType.VP) {
                        loader = new VpDocumentLoader(
                            model.id,
                            model.topicId,
                            model.instanceTopicId,
                            PolicyHelper.isDryRunMode(model)
                        );
                    } else {
                        throw new Error(`Unknown type: ${type}`);
                    }
                    return new MessageResponse([
                        await loader.get(filters, otherOptions),
                        await loader.get(filters, null, true),
                    ]);
                } catch (error) {
                    return new MessageError(error);
                }
            });
        //#endregion

        //#region Tests
        this.channel.getMessages<any, any>(PolicyEngineEvents.ADD_POLICY_TEST,
            async (msg: { policyId: string, file: any, owner: IOwner }) => {
                try {
                    const { policyId, file, owner } = msg;
                    const policy = await DatabaseServer.getPolicyById(policyId);
                    await this.policyEngine.accessPolicy(policy, owner, 'read');
                    if (PolicyHelper.isPublishMode(policy)) {
                        throw new Error(`Policy is published`);
                    }
                    const buffer = Buffer.from(file.buffer);
                    const recordToImport = await RecordImportExport.parseZipFile(buffer);
                    const test = await DatabaseServer.createPolicyTest(
                        {
                            uuid: GenerateUUIDv4(),
                            name: file.filename.split('.')[0],
                            policyId,
                            owner: owner.creator,
                            status: PolicyTestStatus.New,
                            duration: recordToImport.duration,
                            progress: 0,
                            date: null,
                            result: null,
                            error: null,
                            resultId: null
                        },
                        buffer
                    );
                    return new MessageResponse(test);
                } catch (error) {
                    return new MessageError(error);
                }
            });

        this.channel.getMessages<any, any>(PolicyEngineEvents.GET_POLICY_TEST,
            async (msg: { policyId: string, testId: string, owner: IOwner }) => {
                try {
                    const { policyId, testId, owner } = msg;
                    const policy = await DatabaseServer.getPolicyById(policyId);
                    await this.policyEngine.accessPolicy(policy, owner, 'read');
                    const test = await DatabaseServer.getPolicyTest(policyId, testId);
                    if (!test) {
                        return new MessageError('Policy test does not exist.', 404);
                    }
                    return new MessageResponse(test);
                } catch (error) {
                    return new MessageError(error);
                }
            });

        this.channel.getMessages<any, any>(PolicyEngineEvents.START_POLICY_TEST,
            async (msg: { policyId: string, testId: string, owner: IOwner }) => {
                try {
                    const { policyId, testId, owner } = msg;
                    const policy = await DatabaseServer.getPolicyById(policyId);
                    await this.policyEngine.accessPolicy(policy, owner, 'read');
                    if (!PolicyHelper.isDryRunMode(policy)) {
                        throw new Error(`Policy is not in Dry Run`);
                    }
                    const test = await DatabaseServer.getPolicyTest(policyId, testId);
                    if (!test) {
                        return new MessageError('Policy test does not exist.', 404);
                    }
                    const zip = await DatabaseServer.loadFile(test.file);
                    if (!zip) {
                        return new MessageError('Policy test does not exist.', 404);
                    }
                    const active = await DatabaseServer.getPolicyTestsByStatus(policyId, PolicyTestStatus.Running);
                    if (active.length) {
                        return new MessageError('Policy test is already running.', 500);
                    }

                    await DatabaseServer.clearDryRun(policyId, false);
                    const users = await DatabaseServer.getVirtualUsers(policyId);
                    await DatabaseServer.setVirtualUser(policyId, users[0]?.did);

                    const options = { mode: 'test' };
                    const recordToImport = await RecordImportExport.parseZipFile(Buffer.from(zip));
                    const guardiansService = new GuardiansService();
                    const recordId: string = await guardiansService
                        .sendPolicyMessage(PolicyEvents.RUN_RECORD, policyId, {
                            records: recordToImport.records,
                            results: recordToImport.results,
                            options
                        });
                    if (recordId) {
                        test.resultId = recordId;
                        test.duration = recordToImport.duration;
                        test.date = (new Date()).toISOString();
                        test.status = PolicyTestStatus.Running;
                        test.progress = 0;
                        test.result = null;
                        test.error = null;
                        await DatabaseServer.updatePolicyTest(test);
                    }

                    return new MessageResponse(test);
                } catch (error) {
                    return new MessageError(error);
                }
            });

        this.channel.getMessages<any, any>(PolicyEngineEvents.STOP_POLICY_TEST,
            async (msg: { policyId: string, testId: string, owner: IOwner }) => {
                try {
<<<<<<< HEAD
                    const { migrationConfig, owner } = msg;
                    const migrationErrors = await PolicyDataMigrator.migrate(
                        owner.owner,
                        migrationConfig,
                        emptyNotifier()
                    );
                    await this.policyEngine.regenerateModel(
                        migrationConfig.policies.dst
                    );
                    if (migrationErrors.length > 0) {
                        await logger.warn(
                            migrationErrors
                                .map((error) => `${error.id}: ${error.message}`)
                                .join('\r\n'),
                            ['GUARDIAN_SERVICE']
                        );
=======
                    const { policyId, testId, owner } = msg;
                    const policy = await DatabaseServer.getPolicyById(policyId);
                    await this.policyEngine.accessPolicy(policy, owner, 'read');
                    if (!PolicyHelper.isDryRunMode(policy)) {
                        throw new Error(`Policy is not in Dry Run`);
                    }
                    const test = await DatabaseServer.getPolicyTest(policyId, testId);
                    if (test.status !== PolicyTestStatus.Running) {
                        return new MessageError('Policy test not started.', 500);
>>>>>>> 712ae59d
                    }

<<<<<<< HEAD
        this.channel.getMessages<any, any>(PolicyEngineEvents.MIGRATE_DATA_ASYNC,
            async (msg: { migrationConfig: any, owner: IOwner, task: any }) => {
                try {
                    const { migrationConfig, owner, task } = msg;
                    const notifier = await initNotifier(task);
                    RunFunctionAsync(
                        async () => {
                            const migrationErrors =
                                await PolicyDataMigrator.migrate(
                                    owner.owner,
                                    migrationConfig,
                                    notifier
                                );
                            await this.policyEngine.regenerateModel(
                                migrationConfig.policies.dst
                            );
                            if (migrationErrors.length > 0) {
                                await logger.warn(
                                    migrationErrors
                                        .map(
                                            (error) =>
                                                `${error.id}: ${error.message}`
                                        )
                                        .join('\r\n'),
                                    ['GUARDIAN_SERVICE']
                                );
                            }
                            notifier.result(migrationErrors);
                        },
                        async (error) => {
                            notifier.error(error);
                        }
                    );
                } catch (error) {
                    await logger.error(error, ['GUARDIAN_SERVICE']);
=======
                    const guardiansService = new GuardiansService();
                    const result: string = await guardiansService
                        .sendPolicyMessage(PolicyEvents.STOP_RUNNING, policyId, null);
                    if (result) {
                        test.status = PolicyTestStatus.Stopped;
                        test.progress = 0;
                        test.result = null;
                        test.error = null;
                        test.resultId = null;
                        await DatabaseServer.updatePolicyTest(test);
                    }
                    return new MessageResponse(test);
                } catch (error) {
>>>>>>> 712ae59d
                    return new MessageError(error);
                }
            });

        this.channel.getMessages<any, any>(PolicyEngineEvents.DELETE_POLICY_TEST,
            async (msg: { policyId: string, testId: string, owner: IOwner }) => {
                try {
                    const { policyId, testId, owner } = msg;
                    const policy = await DatabaseServer.getPolicyById(policyId);
                    await this.policyEngine.accessPolicy(policy, owner, 'read');
                    if (PolicyHelper.isPublishMode(policy)) {
                        throw new Error(`Policy is published`);
                    }
                    await DatabaseServer.deletePolicyTest(policyId, testId);
                    return new MessageResponse(true);
                } catch (error) {
<<<<<<< HEAD
                    await logger.error(error, ['GUARDIAN_SERVICE']);
=======
>>>>>>> 712ae59d
                    return new MessageError(error);
                }
            });

        this.channel.getMessages<any, any>(PolicyEngineEvents.GET_POLICY_TEST_DETAILS,
            async (msg: { policyId: string, testId: string, owner: IOwner }) => {
                try {
                    const { policyId, testId, owner } = msg;
                    const policy = await DatabaseServer.getPolicyById(policyId);
                    await this.policyEngine.accessPolicy(policy, owner, 'read');
                    const test = await DatabaseServer.getPolicyTest(policyId, testId);
                    if (!test || !test.result) {
                        return new MessageError('Policy test does not exist.', 404);
                    }
                    const result = await compareResults(test.result.details);
                    return new MessageResponse(result);
                } catch (error) {
                    await logger.error(error, ['GUARDIAN_SERVICE']);
                    return new MessageError(error);
                }
            });
        //#endregion
    }
}<|MERGE_RESOLUTION|>--- conflicted
+++ resolved
@@ -361,7 +361,7 @@
             async (msg: { policyId: string, user: IAuthUser }): Promise<IMessageResponse<any>> => {
                 try {
                     const { user, policyId } = msg;
-                    const error = new PolicyEngine().getPolicyError(policyId);
+                    const error = new PolicyEngine(logger).getPolicyError(policyId);
                     if (error) {
                         throw new Error(error);
                     }
@@ -372,7 +372,7 @@
                         }) as any;
                     return new MessageResponse(blockData);
                 } catch (error) {
-                    new Logger().error(error, ['GUARDIAN_SERVICE']);
+                    await logger.error(error, ['GUARDIAN_SERVICE']);
                     return new MessageError(error);
                 }
             });
@@ -390,7 +390,7 @@
                         }) as any
                     return new MessageResponse(blockData);
                 } catch (error) {
-                    new Logger().error(error, ['GUARDIAN_SERVICE']);
+                    await logger.error(error, ['GUARDIAN_SERVICE']);
                     return new MessageError(error);
                 }
             });
@@ -408,7 +408,7 @@
                         }) as any
                     return new MessageResponse(blockData);
                 } catch (error) {
-                    new Logger().error(error, ['GUARDIAN_SERVICE']);
+                    await logger.error(error, ['GUARDIAN_SERVICE']);
                     return new MessageError(error);
                 }
             });
@@ -426,7 +426,7 @@
                         }) as any;
                     return new MessageResponse(blockData);
                 } catch (error) {
-                    new Logger().error(error, ['GUARDIAN_SERVICE']);
+                    await logger.error(error, ['GUARDIAN_SERVICE']);
                     return new MessageError(error);
                 }
             });
@@ -434,12 +434,6 @@
         this.channel.getMessages<any, any>(PolicyEngineEvents.SET_BLOCK_DATA_BY_TAG,
             async (msg: { user: IAuthUser, tag: string, policyId: string, data: any }): Promise<IMessageResponse<any>> => {
                 try {
-<<<<<<< HEAD
-                    const { model, owner } = msg;
-                    let policy = await this.policyEngine.createPolicy(model, owner, emptyNotifier(), logger);
-                    policy = await PolicyImportExportHelper.updatePolicyComponents(policy, logger);
-                    return new MessageResponse(policy);
-=======
                     const { user, tag, policyId, data } = msg;
                     const blockData = await new GuardiansService()
                         .sendPolicyMessage(PolicyEvents.SET_BLOCK_DATA_BY_TAG, policyId, {
@@ -449,58 +443,12 @@
                             data
                         }) as any
                     return new MessageResponse(blockData);
->>>>>>> 712ae59d
-                } catch (error) {
-                    new Logger().error(error, ['GUARDIAN_SERVICE']);
-                    return new MessageError(error);
-                }
-            });
-
-<<<<<<< HEAD
-        this.channel.getMessages<any, any>(PolicyEngineEvents.CREATE_POLICIES_ASYNC,
-            async (msg: { model: Policy, owner: IOwner, task: any }): Promise<IMessageResponse<any>> => {
-                const { model, owner, task } = msg;
-                const notifier = await initNotifier(task);
-                RunFunctionAsync(async () => {
-                    let policy = await this.policyEngine.createPolicy(model, owner, notifier, logger);
-                    policy = await PolicyImportExportHelper.updatePolicyComponents(policy, logger);
-                    notifier.result(policy.id);
-                }, async (error) => {
-                    notifier.error(error);
-                });
-                return new MessageResponse(task);
-            });
-
-        this.channel.getMessages<any, any>(PolicyEngineEvents.CLONE_POLICY_ASYNC,
-            async (msg: { policyId: string, model: Policy, owner: IOwner, task: any }): Promise<IMessageResponse<any>> => {
-                const { policyId, model, owner, task } = msg;
-                const notifier = await initNotifier(task);
-                RunFunctionAsync(async () => {
-                    const result = await this.policyEngine.clonePolicy(policyId, model, owner, notifier, logger);
-                    if (result?.errors?.length) {
-                        const message = `Failed to clone schemas: ${JSON.stringify(result.errors.map(e => e.name))}`;
-                        notifier.error(message);
-                        await logger.warn(message, ['GUARDIAN_SERVICE']);
-                        return;
-                    }
-                    notifier.result(result.policy.id);
-                }, async (error) => {
-                    notifier.error(error);
-                });
-                return new MessageResponse(task);
-            });
-
-        this.channel.getMessages<any, any>(PolicyEngineEvents.DELETE_POLICY_ASYNC,
-            async (msg: { policyId: string, owner: IOwner, task: any }): Promise<IMessageResponse<any>> => {
-                const { policyId, owner, task } = msg;
-                const notifier = await initNotifier(task);
-                RunFunctionAsync(async () => {
-                    notifier.result(await this.policyEngine.deletePolicy(policyId, owner, notifier, logger));
-                }, async (error) => {
-                    notifier.error(error);
-                });
-                return new MessageResponse(task);
-=======
+                } catch (error) {
+                    await logger.error(error, ['GUARDIAN_SERVICE']);
+                    return new MessageError(error);
+                }
+            });
+
         this.channel.getMessages<any, any>(PolicyEngineEvents.BLOCK_BY_TAG,
             async (msg: { user: IAuthUser, tag: string, policyId: string }): Promise<IMessageResponse<any>> => {
                 try {
@@ -514,29 +462,15 @@
                 } catch (error) {
                     return new MessageError('The policy does not exist, or is not published, or tag was not registered in policy', 404);
                 }
->>>>>>> 712ae59d
             });
 
         this.channel.getMessages<any, any>(PolicyEngineEvents.GET_BLOCK_PARENTS,
             async (msg: { user: IAuthUser, blockId: string, policyId: string }): Promise<IMessageResponse<any>> => {
                 try {
-<<<<<<< HEAD
-                    const { policyId, model, owner } = msg;
-                    const policy = await DatabaseServer.getPolicyById(policyId);
-                    await this.policyEngine.accessPolicy(policy, owner, 'update');
-
-                    if (policy.status !== PolicyType.DRAFT) {
-                        throw new Error('Policy is not in draft status.');
-                    }
-                    let result = await DatabaseServer.updatePolicyConfig(policyId, model);
-                    result = await PolicyImportExportHelper.updatePolicyComponents(result, logger);
-                    return new MessageResponse(result);
-=======
                     const { blockId, policyId } = msg;
                     const blockData = await new GuardiansService()
                         .sendPolicyMessage(PolicyEvents.GET_BLOCK_PARENTS, policyId, { blockId });
                     return new MessageResponse(blockData);
->>>>>>> 712ae59d
                 } catch (error) {
                     await logger.error(error, ['GUARDIAN_SERVICE']);
                     return new MessageError(error);
@@ -554,7 +488,7 @@
                         }) as any;
                     return new MessageResponse(navigationData);
                 } catch (error) {
-                    new Logger().error(error, ['GUARDIAN_SERVICE']);
+                    await logger.error(error, ['GUARDIAN_SERVICE']);
                     return new MessageError(error);
                 }
             });
@@ -570,7 +504,7 @@
                         }) as any;
                     return new MessageResponse(blockData);
                 } catch (error) {
-                    new Logger().error(error, ['GUARDIAN_SERVICE']);
+                    await logger.error(error, ['GUARDIAN_SERVICE']);
                     return new MessageError(error);
                 }
             });
@@ -587,7 +521,7 @@
                         }) as any;
                     return new MessageResponse(blockData);
                 } catch (error) {
-                    new Logger().error(error, ['GUARDIAN_SERVICE']);
+                    await logger.error(error, ['GUARDIAN_SERVICE']);
                     return new MessageError(error);
                 }
             });
@@ -605,7 +539,7 @@
                     }
                     return new MessageResponse(true);
                 } catch (error) {
-                    new Logger().error(error, ['GUARDIAN_SERVICE']);
+                    await logger.error(error, ['GUARDIAN_SERVICE']);
                     return new MessageError(error);
                 }
             });
@@ -762,7 +696,7 @@
                     const publishPolicies = await DatabaseServer.getPublishPolicies();
                     return new MessageResponse(publishPolicies);
                 } catch (error) {
-                    new Logger().error(error, ['GUARDIAN_SERVICE']);
+                    await logger.error(error, ['GUARDIAN_SERVICE']);
                     return new MessageError(error);
                 }
             });
@@ -791,7 +725,7 @@
                     }
                     return new MessageResponse(policySchemas);
                 } catch (error) {
-                    new Logger().error(error, ['GUARDIAN_SERVICE']);
+                    await logger.error(error, ['GUARDIAN_SERVICE']);
                     return new MessageError(error);
                 }
             });
@@ -803,7 +737,7 @@
                     const resultPolicies = await DatabaseServer.getFilteredPolicies(categoryIds, text);
                     return new MessageResponse(resultPolicies);
                 } catch (error) {
-                    new Logger().error(error, ['GUARDIAN_SERVICE']);
+                    await logger.error(error, ['GUARDIAN_SERVICE']);
                     return new MessageError(error);
                 }
             });
@@ -830,7 +764,7 @@
                         });
                     }
                 } catch (error) {
-                    new Logger().error(error, ['GUARDIAN_SERVICE']);
+                    await logger.error(error, ['GUARDIAN_SERVICE']);
                     return new MessageError(error);
                 }
             });
@@ -853,7 +787,7 @@
                         return new MessageResponse(result);
                     }
                 } catch (error) {
-                    new Logger().error(error, ['GUARDIAN_SERVICE']);
+                    await logger.error(error, ['GUARDIAN_SERVICE']);
                     return new MessageError(error);
                 }
             });
@@ -909,8 +843,8 @@
             async (msg: { model: Policy, owner: IOwner }): Promise<IMessageResponse<Policy>> => {
                 try {
                     const { model, owner } = msg;
-                    let policy = await this.policyEngine.createPolicy(model, owner, emptyNotifier());
-                    policy = await PolicyImportExportHelper.updatePolicyComponents(policy);
+                    let policy = await this.policyEngine.createPolicy(model, owner, emptyNotifier(), logger);
+                    policy = await PolicyImportExportHelper.updatePolicyComponents(policy, logger);
                     return new MessageResponse(policy);
                 } catch (error) {
                     return new MessageError(error);
@@ -922,8 +856,8 @@
                 const { model, owner, task } = msg;
                 const notifier = await initNotifier(task);
                 RunFunctionAsync(async () => {
-                    let policy = await this.policyEngine.createPolicy(model, owner, notifier);
-                    policy = await PolicyImportExportHelper.updatePolicyComponents(policy);
+                    let policy = await this.policyEngine.createPolicy(model, owner, notifier, logger);
+                    policy = await PolicyImportExportHelper.updatePolicyComponents(policy, logger);
                     notifier.result(policy.id);
                 }, async (error) => {
                     notifier.error(error);
@@ -936,11 +870,11 @@
                 const { policyId, model, owner, task } = msg;
                 const notifier = await initNotifier(task);
                 RunFunctionAsync(async () => {
-                    const result = await this.policyEngine.clonePolicy(policyId, model, owner, notifier);
+                    const result = await this.policyEngine.clonePolicy(policyId, model, owner, notifier, logger);
                     if (result?.errors?.length) {
                         const message = `Failed to clone schemas: ${JSON.stringify(result.errors.map(e => e.name))}`;
                         notifier.error(message);
-                        new Logger().warn(message, ['GUARDIAN_SERVICE']);
+                        await logger.warn(message, ['GUARDIAN_SERVICE']);
                         return;
                     }
                     notifier.result(result.policy.id);
@@ -958,9 +892,9 @@
                     const policy = await DatabaseServer.getPolicyById(policyId);
                     await this.policyEngine.accessPolicy(policy, owner, 'delete');
                     if (policy.status === PolicyType.DEMO) {
-                        notifier.result(await this.policyEngine.deleteDemoPolicy(policy, owner, notifier));
+                        notifier.result(await this.policyEngine.deleteDemoPolicy(policy, owner, notifier, logger));
                     } else {
-                        notifier.result(await this.policyEngine.deletePolicy(policy, owner, notifier));
+                        notifier.result(await this.policyEngine.deletePolicy(policy, owner, notifier, logger));
                     }
                 }, async (error) => {
                     notifier.error(error);
@@ -979,10 +913,10 @@
                         throw new Error('Policy is not in draft status.');
                     }
                     let result = await DatabaseServer.updatePolicyConfig(policyId, model);
-                    result = await PolicyImportExportHelper.updatePolicyComponents(result);
+                    result = await PolicyImportExportHelper.updatePolicyComponents(result, logger);
                     return new MessageResponse(result);
                 } catch (error) {
-                    new Logger().error(error, ['GUARDIAN_SERVICE']);
+                    await logger.error(error, ['GUARDIAN_SERVICE']);
                     return new MessageError(error);
                 }
             });
@@ -1054,11 +988,7 @@
                     const errors = await this.policyEngine.validateModel(policyId);
                     const isValid = !errors.blocks.some(block => !block.isValid);
                     if (isValid) {
-<<<<<<< HEAD
-                        const newPolicy = await this.policyEngine.dryRunPolicy(model, owner, 'Dry Run', logger);
-=======
-                        const newPolicy = await this.policyEngine.dryRunPolicy(model, owner, 'Dry Run', false);
->>>>>>> 712ae59d
+                        const newPolicy = await this.policyEngine.dryRunPolicy(model, owner, 'Dry Run', false, logger);
                         await this.policyEngine.generateModel(newPolicy.id.toString());
                     }
 
@@ -1111,7 +1041,6 @@
                     await new GuardiansService().sendPolicyMessage(PolicyEvents.REFRESH_MODEL, policyId, {});
 
                     return new MessageResponse(true);
-<<<<<<< HEAD
                 } catch (error) {
                     await logger.error(error, ['GUARDIAN_SERVICE']);
                     return new MessageError(error);
@@ -1138,261 +1067,15 @@
                     if (model.status === PolicyType.DRAFT) {
                         throw new Error(`Policy already in draft`);
                     }
+                    if (model.status === PolicyType.DEMO) {
+                        throw new Error(`Policy imported in demo mode`);
+                    }
 
                     model.status = PolicyType.DRAFT;
                     model.version = '';
 
                     let retVal = await DatabaseServer.updatePolicy(model);
                     retVal = await PolicyImportExportHelper.updatePolicyComponents(retVal, logger);
-
-                    await this.policyEngine.destroyModel(model.id.toString());
-
-                    const databaseServer = new DatabaseServer(model.id.toString());
-                    await databaseServer.clearDryRun();
-
-                    return new MessageResponse(true);
-                } catch (error) {
-                    await logger.error(error, ['GUARDIAN_SERVICE']);
-                    return new MessageError(error);
-                }
-            });
-
-        this.channel.getMessages<any, any>(PolicyEngineEvents.VALIDATE_POLICIES,
-            async (msg: { policyId: string, model: Policy, owner: IOwner }): Promise<IMessageResponse<any>> => {
-                try {
-                    const { model } = msg;
-                    const results = await this.policyEngine.validateModel(model);
-                    return new MessageResponse({
-                        results,
-                        policy: model
-                    });
-                } catch (error) {
-                    await logger.error(error, ['GUARDIAN_SERVICE']);
-                    return new MessageError(error);
-                }
-            });
-
-        this.channel.getMessages<any, any>(PolicyEngineEvents.POLICY_BLOCKS,
-            async (msg: { policyId: string, user: IAuthUser }): Promise<IMessageResponse<any>> => {
-                try {
-                    const { user, policyId } = msg;
-
-                    const error = new PolicyEngine(logger).getPolicyError(policyId);
-                    if (error) {
-                        throw new Error(error);
-                    }
-
-                    const blockData = await new GuardiansService().sendPolicyMessage(PolicyEvents.GET_ROOT_BLOCK_DATA, policyId, {
-                        user,
-                        policyId
-                    }) as any;
-                    return new MessageResponse(blockData);
-
-                } catch (error) {
-                    await logger.error(error, ['GUARDIAN_SERVICE']);
-                    return new MessageError(error);
-                }
-            });
-
-        this.channel.getMessages<any, any>(PolicyEngineEvents.GET_PUBLISH_POLICIES,
-            async (): Promise<IMessageResponse<Policy[]>> => {
-                try {
-                    const publishPolicies = await DatabaseServer.getPublishPolicies();
-                    return new MessageResponse(publishPolicies);
-                } catch (error) {
-                    await logger.error(error, ['GUARDIAN_SERVICE']);
-                    return new MessageError(error);
-                }
-            });
-
-        this.channel.getMessages<any, any>(PolicyEngineEvents.GET_FIELDS_DESCRIPTIONS,
-            async (msg: { policiesData: any[] }): Promise<IMessageResponse<any[]>> => {
-                try {
-                    const { policiesData } = msg;
-                    const policySchemas = [];
-
-                    for (const policy of policiesData) {
-                        const policyId = policy.policyId;
-                        const topicId = policy.topicId;
-
-                        const dbSchemas = await DatabaseServer.getSchemas({ topicId });
-
-                        const schemas = dbSchemas.map((schema: SchemaCollection) => new Schema(schema));
-
-                        const nonSystemSchemas = schemas.filter(schema => !schema.system);
-
-                        const policyDescriptions: string[] = [];
-                        for (const schema of nonSystemSchemas) {
-                            const fields = schema?.fields;
-                            const descriptions = fields.map((field: SchemaField) => field?.description);
-                            policyDescriptions.push(...descriptions);
-                        }
-                        policySchemas.push({
-                            policyId,
-                            descriptions: Array.from(new Set(policyDescriptions))
-                        });
-                    }
-
-                    return new MessageResponse(policySchemas);
-                } catch (error) {
-                    await logger.error(error, ['GUARDIAN_SERVICE']);
-                    return new MessageError(error);
-                }
-            });
-
-        this.channel.getMessages<any, any>(PolicyEngineEvents.GET_POLICIES_BY_CATEGORY,
-            async (msg: { categoryIds: string[], text: string }): Promise<IMessageResponse<Policy[]>> => {
-                try {
-                    const { categoryIds, text } = msg;
-                    const resultPolicies = await DatabaseServer.getFilteredPolicies(categoryIds, text);
-                    return new MessageResponse(resultPolicies);
-                } catch (error) {
-                    await logger.error(error, ['GUARDIAN_SERVICE']);
-                    return new MessageError(error);
-                }
-            });
-
-        this.channel.getMessages<any, any>(PolicyEngineEvents.GET_BLOCK_DATA,
-            async (msg: { user: IAuthUser, blockId: string, policyId: string, params: any }): Promise<IMessageResponse<any>> => {
-                try {
-                    const {user, blockId, policyId, params} = msg;
-                    const blockData = await new GuardiansService().sendPolicyMessage(PolicyEvents.GET_BLOCK_DATA, policyId, {
-                        user,
-                        blockId,
-                        policyId,
-                        params
-                    }) as any
-                    return new MessageResponse(blockData);
-                } catch (error) {
-                    await logger.error(error, ['GUARDIAN_SERVICE']);
-                    return new MessageError(error);
-                }
-            });
-
-        this.channel.getMessages<any, any>(PolicyEngineEvents.GET_BLOCK_DATA_BY_TAG,
-            async (msg: { user: IAuthUser, tag: string, policyId: string, params: any }): Promise<IMessageResponse<any>> => {
-                try {
-                    const {user, tag, policyId, params} = msg;
-                    const blockData = await new GuardiansService().sendPolicyMessage(PolicyEvents.GET_BLOCK_DATA_BY_TAG, policyId, {
-                        user,
-                        tag,
-                        policyId,
-                        params
-                    }) as any
-                    return new MessageResponse(blockData);
-                } catch (error) {
-                    await logger.error(error, ['GUARDIAN_SERVICE']);
-                    return new MessageError(error);
-                }
-            });
-
-        this.channel.getMessages<any, any>(PolicyEngineEvents.SET_BLOCK_DATA,
-            async (msg: { user: IAuthUser, blockId: string, policyId: string, data: any }): Promise<IMessageResponse<any>> => {
-                try {
-                    const { user, blockId, policyId, data } = msg;
-
-                    const blockData = await new GuardiansService().sendPolicyMessage(PolicyEvents.SET_BLOCK_DATA, policyId, {
-                        user,
-                        blockId,
-                        policyId,
-                        data
-                    }) as any;
-                    return new MessageResponse(blockData);
-                } catch (error) {
-                    await logger.error(error, ['GUARDIAN_SERVICE']);
-                    return new MessageError(error);
-                }
-            });
-
-        this.channel.getMessages<any, any>(PolicyEngineEvents.SET_BLOCK_DATA_BY_TAG,
-            async (msg: { user: IAuthUser, tag: string, policyId: string, data: any }): Promise<IMessageResponse<any>> => {
-                try {
-                    const { user, tag, policyId, data } = msg;
-                    const blockData = await new GuardiansService().sendPolicyMessage(PolicyEvents.SET_BLOCK_DATA_BY_TAG, policyId, {
-                        user,
-                        tag,
-                        policyId,
-                        data
-                    }) as any
-                    return new MessageResponse(blockData);
-                } catch (error) {
-                    await logger.error(error, ['GUARDIAN_SERVICE']);
-                    return new MessageError(error);
-                }
-            });
-
-        this.channel.getMessages<any, any>(PolicyEngineEvents.BLOCK_BY_TAG,
-            async (msg: { user: IAuthUser, tag: string, policyId: string }): Promise<IMessageResponse<any>> => {
-                try {
-                    const { tag, policyId } = msg;
-                    const blockData = await new GuardiansService().sendPolicyMessage(PolicyEvents.BLOCK_BY_TAG, policyId, {
-                        tag,
-                        policyId,
-                    }) as any
-                    return new MessageResponse(blockData);
-                } catch (error) {
-                    return new MessageError('The policy does not exist, or is not published, or tag was not registered in policy', 404);
-                }
-            });
-
-        this.channel.getMessages<any, any>(PolicyEngineEvents.GET_BLOCK_PARENTS,
-            async (msg: { user: IAuthUser, blockId: string, policyId: string }): Promise<IMessageResponse<any>> => {
-                try {
-                    const { blockId, policyId } = msg;
-                    const blockData = await new GuardiansService().sendPolicyMessage(PolicyEvents.GET_BLOCK_PARENTS, policyId, { blockId });
-                    return new MessageResponse(blockData);
-                } catch (error) {
-                    await logger.error(error, ['GUARDIAN_SERVICE']);
-                    return new MessageError(error);
-                }
-            });
-
-        this.channel.getMessages<any, any>(PolicyEngineEvents.GET_POLICY_NAVIGATION,
-            async (msg: { user: IAuthUser, policyId: string }): Promise<IMessageResponse<any>> => {
-                try {
-                    const { user, policyId } = msg;
-
-                    const navigationData = await new GuardiansService().sendPolicyMessage(PolicyEvents.GET_POLICY_NAVIGATION, policyId, {
-                        user
-                    }) as any;
-                    return new MessageResponse(navigationData);
-=======
->>>>>>> 712ae59d
-                } catch (error) {
-                    await logger.error(error, ['GUARDIAN_SERVICE']);
-                    return new MessageError(error);
-                }
-            });
-
-        this.channel.getMessages<any, any>(PolicyEngineEvents.DRAFT_POLICIES,
-            async (msg: { policyId: string, owner: IOwner }): Promise<IMessageResponse<boolean>> => {
-                try {
-                    const { policyId, owner } = msg;
-
-                    const model = await DatabaseServer.getPolicyById(policyId);
-                    await this.policyEngine.accessPolicy(model, owner, 'edit');
-
-                    if (!model.config) {
-                        throw new Error('The policy is empty');
-                    }
-                    if (model.status === PolicyType.PUBLISH) {
-                        throw new Error(`Policy published`);
-                    }
-                    if (model.status === PolicyType.DISCONTINUED) {
-                        throw new Error(`Policy is discontinued`);
-                    }
-                    if (model.status === PolicyType.DRAFT) {
-                        throw new Error(`Policy already in draft`);
-                    }
-                    if (model.status === PolicyType.DEMO) {
-                        throw new Error(`Policy imported in demo mode`);
-                    }
-
-                    model.status = PolicyType.DRAFT;
-                    model.version = '';
-
-                    let retVal = await DatabaseServer.updatePolicy(model);
-                    retVal = await PolicyImportExportHelper.updatePolicyComponents(retVal);
 
                     await this.policyEngine.destroyModel(model.id.toString());
 
@@ -1490,14 +1173,8 @@
                     if (!zip) {
                         throw new Error('file in body is empty');
                     }
-<<<<<<< HEAD
-                    const policyToImport: any = await PolicyImportExport.parseZipFile(Buffer.from(zip.data), true);
+                    const policyToImport = await PolicyImportExport.parseZipFile(Buffer.from(zip.data), true);
                     const hash = await this.createHashByFile(policyToImport, logger);
-
-=======
-                    const policyToImport = await PolicyImportExport.parseZipFile(Buffer.from(zip.data), true);
-                    const hash = await this.createHashByFile(policyToImport);
->>>>>>> 712ae59d
                     const filters = await this.policyEngine.addAccessFilters({ hash }, owner);
                     const similarPolicies = await DatabaseServer.getListOfPolicies(filters);
                     (policyToImport as any).similar = similarPolicies;
@@ -1527,16 +1204,10 @@
                         policyToImport,
                         owner,
                         versionOfTopicId,
-<<<<<<< HEAD
-                        emptyNotifier(),
                         logger,
-                        undefined,
-                        metadata
-=======
                         null,
                         metadata,
                         demo
->>>>>>> 712ae59d
                     );
                     if (result?.errors?.length) {
                         const message = PolicyImportExportHelper.errorsMessage(result.errors);
@@ -1544,7 +1215,7 @@
                         return new MessageError(message);
                     }
                     if (demo) {
-                        await this.policyEngine.startDemo(result.policy, owner);
+                        await this.policyEngine.startDemo(result.policy, owner, logger);
                     }
                     return new MessageResponse(true);
                 } catch (error) {
@@ -1577,6 +1248,7 @@
                         policyToImport,
                         owner,
                         versionOfTopicId,
+                        logger,
                         null,
                         metadata,
                         demo,
@@ -1588,7 +1260,9 @@
                         await logger.warn(message, ['GUARDIAN_SERVICE']);
                         return;
                     }
-<<<<<<< HEAD
+                    if (demo) {
+                        await this.policyEngine.startDemo(result.policy, owner, logger, notifier);
+                    }
                     notifier.result({
                         policyId: result.policy.id,
                         errors: result.errors
@@ -1597,7 +1271,120 @@
                     await logger.error(error, ['GUARDIAN_SERVICE']);
                     notifier.error(error);
                 });
-
+                return new MessageResponse(task);
+            });
+
+        this.channel.getMessages<any, any>(PolicyEngineEvents.POLICY_IMPORT_MESSAGE_PREVIEW,
+            async (msg: { messageId: string, owner: IOwner }): Promise<IMessageResponse<any>> => {
+                try {
+                    const { messageId, owner } = msg;
+                    const policyToImport = await this.policyEngine
+                        .preparePolicyPreviewMessage(messageId, owner, emptyNotifier(), logger);
+                    const hash = await this.createHashByFile(policyToImport, logger);
+                    const filters = await this.policyEngine.addAccessFilters({ hash }, owner);
+                    const similarPolicies = await DatabaseServer.getListOfPolicies(filters);
+                    policyToImport.similar = similarPolicies;
+                    return new MessageResponse(policyToImport);
+                } catch (error) {
+                    await logger.error(error, ['GUARDIAN_SERVICE']);
+                    return new MessageError(error);
+                }
+            });
+
+        this.channel.getMessages<any, any>(PolicyEngineEvents.POLICY_IMPORT_MESSAGE_PREVIEW_ASYNC,
+            async (msg: {
+                messageId: string,
+                owner: IOwner,
+                task: any
+            }): Promise<IMessageResponse<any>> => {
+                const { messageId, owner, task } = msg;
+                const notifier = await initNotifier(task);
+
+                RunFunctionAsync(async () => {
+                    const policyToImport = await this.policyEngine.preparePolicyPreviewMessage(messageId, owner, notifier, logger);
+                    const hash = await this.createHashByFile(policyToImport, logger);
+                    const filters = await this.policyEngine.addAccessFilters({ hash }, owner);
+                    const similarPolicies = await DatabaseServer.getListOfPolicies(filters);
+                    policyToImport.similar = similarPolicies;
+                    notifier.result(policyToImport);
+                }, async (error) => {
+                    await logger.error(error, ['GUARDIAN_SERVICE']);
+                    notifier.error(error);
+                });
+                return new MessageResponse(task);
+            });
+
+        this.channel.getMessages<any, any>(PolicyEngineEvents.POLICY_IMPORT_MESSAGE,
+            async (msg: {
+                messageId: string,
+                owner: IOwner,
+                versionOfTopicId: string,
+                metadata: any,
+                demo: boolean
+            }): Promise<IMessageResponse<boolean>> => {
+                try {
+                    const { messageId, owner, versionOfTopicId, metadata, demo } = msg;
+                    if (!messageId) {
+                        throw new Error('Policy ID in body is empty');
+                    }
+                    const root = await this.users.getHederaAccount(owner.creator);
+                    const result = await this.policyEngine
+                        .importPolicyMessage(messageId, owner, root, versionOfTopicId, logger, metadata, demo);
+                    if (result?.errors?.length) {
+                        const message = PolicyImportExportHelper.errorsMessage(result.errors);
+                        await logger.warn(message, ['GUARDIAN_SERVICE']);
+                        return new MessageError(message);
+                    }
+                    if (demo) {
+                        await this.policyEngine.startDemo(result.policy, owner, logger);
+                    }
+                    return new MessageResponse(true);
+                } catch (error) {
+                    await logger.error(error, ['GUARDIAN_SERVICE']);
+                    return new MessageError(error);
+                }
+            });
+
+        this.channel.getMessages<any, any>(PolicyEngineEvents.POLICY_IMPORT_MESSAGE_ASYNC,
+            async (msg: {
+                messageId: string,
+                owner: IOwner,
+                versionOfTopicId: string,
+                metadata: any,
+                demo: boolean,
+                task: any
+            }): Promise<IMessageResponse<boolean>> => {
+                const { messageId, owner, versionOfTopicId, task, metadata, demo } = msg;
+                const notifier = await initNotifier(task);
+
+                RunFunctionAsync(async () => {
+                    try {
+                        if (!messageId) {
+                            throw new Error('Policy ID in body is empty');
+                        }
+                        notifier.start('Resolve Hedera account');
+                        const root = await this.users.getHederaAccount(owner.creator);
+                        notifier.completed();
+                        const result = await this.policyEngine
+                            .importPolicyMessage(messageId, owner, root, versionOfTopicId, logger, metadata, demo, notifier);
+                        if (result?.errors?.length) {
+                            const message = PolicyImportExportHelper.errorsMessage(result.errors);
+                            notifier.error(message);
+                            await logger.warn(message, ['GUARDIAN_SERVICE']);
+                            return;
+                        }
+                        if (demo) {
+                            await this.policyEngine.startDemo(result.policy, owner, logger, notifier);
+                        }
+                        notifier.result({
+                            policyId: result.policy.id,
+                            errors: result.errors
+                        });
+                    } catch (error) {
+                        await logger.error(error, ['GUARDIAN_SERVICE']);
+                        notifier.error(error);
+                    }
+                });
                 return new MessageResponse(task);
             });
 
@@ -1641,268 +1428,11 @@
                         throw new Error('file in body is empty');
                     }
                     const root = await this.users.getHederaAccount(owner.creator);
-
                     const xlsxResult = await XlsxToJson.parse(Buffer.from(xlsx.data));
                     const { tools, errors } = await importSubTools(root, xlsxResult.getToolIds(), owner, notifier);
                     for (const tool of tools) {
                         const subSchemas = await DatabaseServer.getSchemas({ topicId: tool.topicId });
                         xlsxResult.updateTool(tool, subSchemas);
-                    }
-                    xlsxResult.updateSchemas(false);
-                    xlsxResult.updatePolicy(policy);
-                    xlsxResult.addErrors(errors);
-                    GenerateBlocks.generate(xlsxResult);
-                    const category = await getSchemaCategory(policy.topicId);
-                    const result = await importSchemaByFiles(
-                        category,
-                        owner,
-                        xlsxResult.schemas,
-                        policy.topicId,
-                        notifier,
-                        true
-                    );
-                    await PolicyImportExportHelper.updatePolicyComponents(policy, logger);
-                    return new MessageResponse({
-                        policyId: policy.id,
-                        errors: result.errors
-                    });
-                } catch (error) {
-                    await logger.error(error, ['GUARDIAN_SERVICE']);
-                    return new MessageError(error);
-                }
-            });
-
-        this.channel.getMessages<any, any>(PolicyEngineEvents.POLICY_IMPORT_XLSX_ASYNC,
-            async (msg: { xlsx: any, policyId: string, owner: IOwner, task: any }): Promise<IMessageResponse<any>> => {
-                const { xlsx, policyId, owner, task } = msg;
-                const notifier = await initNotifier(task);
-
-                RunFunctionAsync(async () => {
-                    const policy = await DatabaseServer.getPolicyById(policyId);
-                    await this.policyEngine.accessPolicy(policy, owner, 'create');
-                    if (!xlsx) {
-                        throw new Error('file in body is empty');
-                    }
-                    await logger.info(`Import policy by xlsx`, ['GUARDIAN_SERVICE']);
-                    const root = await this.users.getHederaAccount(owner.creator);
-                    notifier.start('File parsing');
-
-                    const xlsxResult = await XlsxToJson.parse(Buffer.from(xlsx.data));
-                    const { tools, errors } = await importSubTools(root, xlsxResult.getToolIds(), owner, notifier);
-                    for (const tool of tools) {
-                        const subSchemas = await DatabaseServer.getSchemas({ topicId: tool.topicId });
-                        xlsxResult.updateTool(tool, subSchemas);
-                    }
-                    xlsxResult.updateSchemas(false);
-                    xlsxResult.updatePolicy(policy);
-                    xlsxResult.addErrors(errors);
-                    GenerateBlocks.generate(xlsxResult);
-                    const category = await getSchemaCategory(policy.topicId);
-                    const result = await importSchemaByFiles(
-                        category,
-                        owner,
-                        xlsxResult.schemas,
-                        policy.topicId,
-                        notifier,
-                        true
-                    );
-                    await PolicyImportExportHelper.updatePolicyComponents(policy, logger);
-
-=======
-                    if (demo) {
-                        await this.policyEngine.startDemo(result.policy, owner, notifier);
-                    }
->>>>>>> 712ae59d
-                    notifier.result({
-                        policyId: result.policy.id,
-                        errors: result.errors
-                    });
-                }, async (error) => {
-                    await logger.error(error, ['GUARDIAN_SERVICE']);
-                    notifier.error(error);
-                });
-                return new MessageResponse(task);
-            });
-
-        this.channel.getMessages<any, any>(PolicyEngineEvents.POLICY_IMPORT_MESSAGE_PREVIEW,
-            async (msg: { messageId: string, owner: IOwner }): Promise<IMessageResponse<any>> => {
-                try {
-                    const { messageId, owner } = msg;
-<<<<<<< HEAD
-                    const policyToImport = await this.policyEngine.preparePolicyPreviewMessage(messageId, owner, emptyNotifier(), logger);
-                    const hash = await this.createHashByFile(policyToImport, logger);
-
-=======
-                    const policyToImport = await this.policyEngine
-                        .preparePolicyPreviewMessage(messageId, owner, emptyNotifier());
-                    const hash = await this.createHashByFile(policyToImport);
->>>>>>> 712ae59d
-                    const filters = await this.policyEngine.addAccessFilters({ hash }, owner);
-                    const similarPolicies = await DatabaseServer.getListOfPolicies(filters);
-                    policyToImport.similar = similarPolicies;
-                    return new MessageResponse(policyToImport);
-                } catch (error) {
-                    await logger.error(error, ['GUARDIAN_SERVICE']);
-                    return new MessageError(error);
-                }
-            });
-
-        this.channel.getMessages<any, any>(PolicyEngineEvents.POLICY_IMPORT_MESSAGE_PREVIEW_ASYNC,
-            async (msg: {
-                messageId: string,
-                owner: IOwner,
-                task: any
-            }): Promise<IMessageResponse<any>> => {
-                const { messageId, owner, task } = msg;
-                const notifier = await initNotifier(task);
-
-                RunFunctionAsync(async () => {
-<<<<<<< HEAD
-                    const policyToImport = await this.policyEngine.preparePolicyPreviewMessage(messageId, owner, notifier, logger);
-                    const hash = await this.createHashByFile(policyToImport, logger);
-
-=======
-                    const policyToImport = await this.policyEngine.preparePolicyPreviewMessage(messageId, owner, notifier);
-                    const hash = await this.createHashByFile(policyToImport);
->>>>>>> 712ae59d
-                    const filters = await this.policyEngine.addAccessFilters({ hash }, owner);
-                    const similarPolicies = await DatabaseServer.getListOfPolicies(filters);
-                    policyToImport.similar = similarPolicies;
-                    notifier.result(policyToImport);
-                }, async (error) => {
-                    await logger.error(error, ['GUARDIAN_SERVICE']);
-                    notifier.error(error);
-                });
-                return new MessageResponse(task);
-            });
-
-        this.channel.getMessages<any, any>(PolicyEngineEvents.POLICY_IMPORT_MESSAGE,
-            async (msg: {
-                messageId: string,
-                owner: IOwner,
-                versionOfTopicId: string,
-                metadata: any,
-                demo: boolean
-            }): Promise<IMessageResponse<boolean>> => {
-                try {
-                    const { messageId, owner, versionOfTopicId, metadata, demo } = msg;
-                    if (!messageId) {
-                        throw new Error('Policy ID in body is empty');
-                    }
-                    const root = await this.users.getHederaAccount(owner.creator);
-<<<<<<< HEAD
-                    const result = await this.policyEngine.importPolicyMessage(messageId, owner, root, versionOfTopicId, emptyNotifier(), metadata);
-                    if (result?.errors?.length) {
-                        const message = PolicyImportExportHelper.errorsMessage(result.errors);
-                        await logger.warn(message, ['GUARDIAN_SERVICE']);
-                        return new MessageError(message);
-=======
-                    const result = await this.policyEngine
-                        .importPolicyMessage(messageId, owner, root, versionOfTopicId, metadata, demo);
-                    if (result?.errors?.length) {
-                        const message = PolicyImportExportHelper.errorsMessage(result.errors);
-                        new Logger().warn(message, ['GUARDIAN_SERVICE']);
-                        return new MessageError(message);
-                    }
-                    if (demo) {
-                        await this.policyEngine.startDemo(result.policy, owner);
-                    }
-                    return new MessageResponse(true);
-                } catch (error) {
-                    new Logger().error(error, ['GUARDIAN_SERVICE']);
-                    return new MessageError(error);
-                }
-            });
-
-        this.channel.getMessages<any, any>(PolicyEngineEvents.POLICY_IMPORT_MESSAGE_ASYNC,
-            async (msg: {
-                messageId: string,
-                owner: IOwner,
-                versionOfTopicId: string,
-                metadata: any,
-                demo: boolean,
-                task: any
-            }): Promise<IMessageResponse<boolean>> => {
-                const { messageId, owner, versionOfTopicId, task, metadata, demo } = msg;
-                const notifier = await initNotifier(task);
-
-                RunFunctionAsync(async () => {
-                    try {
-                        if (!messageId) {
-                            throw new Error('Policy ID in body is empty');
-                        }
-                        notifier.start('Resolve Hedera account');
-                        const root = await this.users.getHederaAccount(owner.creator);
-                        notifier.completed();
-                        const result = await this.policyEngine
-                            .importPolicyMessage(messageId, owner, root, versionOfTopicId, metadata, demo, notifier);
-                        if (result?.errors?.length) {
-                            const message = PolicyImportExportHelper.errorsMessage(result.errors);
-                            notifier.error(message);
-                            new Logger().warn(message, ['GUARDIAN_SERVICE']);
-                            return;
-                        }
-                        if (demo) {
-                            await this.policyEngine.startDemo(result.policy, owner, notifier);
-                        }
-                        notifier.result({
-                            policyId: result.policy.id,
-                            errors: result.errors
-                        });
-                    } catch (error) {
-                        new Logger().error(error, ['GUARDIAN_SERVICE']);
-                        notifier.error(error);
-                    }
-                });
-                return new MessageResponse(task);
-            });
-
-        this.channel.getMessages<any, any>(PolicyEngineEvents.POLICY_IMPORT_XLSX_FILE_PREVIEW,
-            async (msg: { xlsx: any, owner: IOwner }): Promise<IMessageResponse<any>> => {
-                try {
-                    const { xlsx } = msg;
-                    if (!xlsx) {
-                        throw new Error('file in body is empty');
-                    }
-                    const xlsxResult = await XlsxToJson.parse(Buffer.from(xlsx.data));
-                    for (const toolId of xlsxResult.getToolIds()) {
-                        try {
-                            const tool = await previewToolByMessage(toolId.messageId);
-                            xlsxResult.updateTool(tool.tool, tool.schemas);
-                        } catch (error) {
-                            xlsxResult.addErrors([{
-                                text: `Failed to load tool (${toolId.messageId})`,
-                                worksheet: toolId.worksheet,
-                                message: error?.toString()
-                            }]);
-                        }
-                    }
-                    xlsxResult.updateSchemas(false);
-                    GenerateBlocks.generate(xlsxResult);
-                    return new MessageResponse(xlsxResult.toJson());
-                } catch (error) {
-                    new Logger().error(error, ['GUARDIAN_SERVICE']);
-                    return new MessageError(error);
-                }
-            });
-
-        this.channel.getMessages<any, any>(PolicyEngineEvents.POLICY_IMPORT_XLSX,
-            async (msg: { xlsx: any, policyId: string, owner: IOwner }): Promise<IMessageResponse<any>> => {
-                try {
-                    const { xlsx, policyId, owner } = msg;
-                    const notifier = emptyNotifier();
-                    const policy = await DatabaseServer.getPolicyById(policyId);
-                    await this.policyEngine.accessPolicy(policy, owner, 'create');
-                    if (!xlsx) {
-                        throw new Error('file in body is empty');
-                    }
-                    const root = await this.users.getHederaAccount(owner.creator);
-                    const xlsxResult = await XlsxToJson.parse(Buffer.from(xlsx.data));
-                    const { tools, errors } = await importSubTools(root, xlsxResult.getToolIds(), owner, notifier);
-                    for (const tool of tools) {
-                        const subSchemas = await DatabaseServer.getSchemas({ topicId: tool.topicId });
-                        xlsxResult.updateTool(tool, subSchemas);
->>>>>>> 712ae59d
                     }
                     xlsxResult.updateSchemas(false);
                     xlsxResult.updatePolicy(policy);
@@ -1919,7 +1449,7 @@
                         },
                         notifier
                     );
-                    await PolicyImportExportHelper.updatePolicyComponents(policy);
+                    await PolicyImportExportHelper.updatePolicyComponents(policy, logger);
                     return new MessageResponse({
                         policyId: policy.id,
                         errors: result.errors
@@ -1941,36 +1471,12 @@
                 const notifier = await initNotifier(task);
 
                 RunFunctionAsync(async () => {
-<<<<<<< HEAD
-                    try {
-                        if (!messageId) {
-                            throw new Error('Policy ID in body is empty');
-                        }
-                        notifier.start('Resolve Hedera account');
-                        const root = await this.users.getHederaAccount(owner.creator);
-                        notifier.completed();
-                        const result = await this.policyEngine.importPolicyMessage(messageId, owner, root, versionOfTopicId, notifier, metadata);
-                        if (result?.errors?.length) {
-                            const message = PolicyImportExportHelper.errorsMessage(result.errors);
-                            notifier.error(message);
-                            await logger.warn(message, ['GUARDIAN_SERVICE']);
-                            return;
-                        }
-                        notifier.result({
-                            policyId: result.policy.id,
-                            errors: result.errors
-                        });
-                    } catch (error) {
-                        await logger.error(error, ['GUARDIAN_SERVICE']);
-                        notifier.error(error);
-=======
                     const policy = await DatabaseServer.getPolicyById(policyId);
                     await this.policyEngine.accessPolicy(policy, owner, 'create');
                     if (!xlsx) {
                         throw new Error('file in body is empty');
->>>>>>> 712ae59d
-                    }
-                    new Logger().info(`Import policy by xlsx`, ['GUARDIAN_SERVICE']);
+                    }
+                    await logger.info(`Import policy by xlsx`, ['GUARDIAN_SERVICE']);
                     const root = await this.users.getHederaAccount(owner.creator);
                     notifier.start('File parsing');
                     const xlsxResult = await XlsxToJson.parse(Buffer.from(xlsx.data));
@@ -1979,13 +1485,6 @@
                         const subSchemas = await DatabaseServer.getSchemas({ topicId: tool.topicId });
                         xlsxResult.updateTool(tool, subSchemas);
                     }
-<<<<<<< HEAD
-                    return new MessageResponse(true);
-                } catch (error) {
-                    await logger.error(error, ['GUARDIAN_SERVICE']);
-                    return new MessageError(error);
-                }
-=======
                     xlsxResult.updateSchemas(false);
                     xlsxResult.updatePolicy(policy);
                     xlsxResult.addErrors(errors);
@@ -2001,17 +1500,16 @@
                         },
                         notifier
                     );
-                    await PolicyImportExportHelper.updatePolicyComponents(policy);
+                    await PolicyImportExportHelper.updatePolicyComponents(policy, logger);
                     notifier.result({
                         policyId: policy.id,
                         errors: result.errors
                     });
                 }, async (error) => {
-                    new Logger().error(error, ['GUARDIAN_SERVICE']);
+                    await logger.error(error, ['GUARDIAN_SERVICE']);
                     notifier.error(error);
                 });
                 return new MessageResponse(task);
->>>>>>> 712ae59d
             });
         //#endregion
 
@@ -2126,28 +1624,15 @@
                     if (!PolicyHelper.isDryRunMode(policy)) {
                         throw new Error(`Policy is not in Dry Run`);
                     }
-<<<<<<< HEAD
-
-                    await this.policyEngine.destroyModel(model.id.toString());
-                    const databaseServer = new DatabaseServer(model.id.toString());
-                    await databaseServer.clearDryRun();
-
-                    const newPolicy = await this.policyEngine.dryRunPolicy(model, owner, 'Dry Run', logger);
-                    await this.policyEngine.generateModel(newPolicy.id.toString());
-
-=======
+
                     await DatabaseServer.clearDryRun(policyId, false);
                     const users = await DatabaseServer.getVirtualUsers(policyId);
                     await DatabaseServer.setVirtualUser(policyId, users[0]?.did);
->>>>>>> 712ae59d
                     const filters = await this.policyEngine.addAccessFilters({}, owner);
                     const policies = (await DatabaseServer.getListOfPolicies(filters));
                     return new MessageResponse({ policies });
                 } catch (error) {
-<<<<<<< HEAD
-                    await logger.error(error, ['GUARDIAN_SERVICE']);
-=======
-                    new Logger().error(error, ['GUARDIAN_SERVICE']);
+                    await logger.error(error, ['GUARDIAN_SERVICE']);
                     return new MessageError(error);
                 }
             });
@@ -2190,7 +1675,7 @@
                         migrationConfig.policies.dst
                     );
                     if (migrationErrors.length > 0) {
-                        new Logger().warn(
+                        await logger.warn(
                             migrationErrors
                                 .map((error) => `${error.id}: ${error.message}`)
                                 .join('\r\n'),
@@ -2220,7 +1705,7 @@
                                 migrationConfig.policies.dst
                             );
                             if (migrationErrors.length > 0) {
-                                new Logger().warn(
+                                await logger.warn(
                                     migrationErrors
                                         .map(
                                             (error) =>
@@ -2237,7 +1722,7 @@
                         }
                     );
                 } catch (error) {
-                    new Logger().error(error, ['GUARDIAN_SERVICE']);
+                    await logger.error(error, ['GUARDIAN_SERVICE']);
                     return new MessageError(error);
                 }
             });
@@ -2290,7 +1775,6 @@
                     );
                     return new MessageResponse(null);
                 } catch (error) {
->>>>>>> 712ae59d
                     return new MessageError(error);
                 }
             });
@@ -2561,24 +2045,6 @@
         this.channel.getMessages<any, any>(PolicyEngineEvents.STOP_POLICY_TEST,
             async (msg: { policyId: string, testId: string, owner: IOwner }) => {
                 try {
-<<<<<<< HEAD
-                    const { migrationConfig, owner } = msg;
-                    const migrationErrors = await PolicyDataMigrator.migrate(
-                        owner.owner,
-                        migrationConfig,
-                        emptyNotifier()
-                    );
-                    await this.policyEngine.regenerateModel(
-                        migrationConfig.policies.dst
-                    );
-                    if (migrationErrors.length > 0) {
-                        await logger.warn(
-                            migrationErrors
-                                .map((error) => `${error.id}: ${error.message}`)
-                                .join('\r\n'),
-                            ['GUARDIAN_SERVICE']
-                        );
-=======
                     const { policyId, testId, owner } = msg;
                     const policy = await DatabaseServer.getPolicyById(policyId);
                     await this.policyEngine.accessPolicy(policy, owner, 'read');
@@ -2588,46 +2054,8 @@
                     const test = await DatabaseServer.getPolicyTest(policyId, testId);
                     if (test.status !== PolicyTestStatus.Running) {
                         return new MessageError('Policy test not started.', 500);
->>>>>>> 712ae59d
-                    }
-
-<<<<<<< HEAD
-        this.channel.getMessages<any, any>(PolicyEngineEvents.MIGRATE_DATA_ASYNC,
-            async (msg: { migrationConfig: any, owner: IOwner, task: any }) => {
-                try {
-                    const { migrationConfig, owner, task } = msg;
-                    const notifier = await initNotifier(task);
-                    RunFunctionAsync(
-                        async () => {
-                            const migrationErrors =
-                                await PolicyDataMigrator.migrate(
-                                    owner.owner,
-                                    migrationConfig,
-                                    notifier
-                                );
-                            await this.policyEngine.regenerateModel(
-                                migrationConfig.policies.dst
-                            );
-                            if (migrationErrors.length > 0) {
-                                await logger.warn(
-                                    migrationErrors
-                                        .map(
-                                            (error) =>
-                                                `${error.id}: ${error.message}`
-                                        )
-                                        .join('\r\n'),
-                                    ['GUARDIAN_SERVICE']
-                                );
-                            }
-                            notifier.result(migrationErrors);
-                        },
-                        async (error) => {
-                            notifier.error(error);
-                        }
-                    );
-                } catch (error) {
-                    await logger.error(error, ['GUARDIAN_SERVICE']);
-=======
+                    }
+
                     const guardiansService = new GuardiansService();
                     const result: string = await guardiansService
                         .sendPolicyMessage(PolicyEvents.STOP_RUNNING, policyId, null);
@@ -2641,7 +2069,6 @@
                     }
                     return new MessageResponse(test);
                 } catch (error) {
->>>>>>> 712ae59d
                     return new MessageError(error);
                 }
             });
@@ -2658,10 +2085,6 @@
                     await DatabaseServer.deletePolicyTest(policyId, testId);
                     return new MessageResponse(true);
                 } catch (error) {
-<<<<<<< HEAD
-                    await logger.error(error, ['GUARDIAN_SERVICE']);
-=======
->>>>>>> 712ae59d
                     return new MessageError(error);
                 }
             });
