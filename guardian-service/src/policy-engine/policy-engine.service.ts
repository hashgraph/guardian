import {
    DocumentStatus,
    ExternalMessageEvents,
    GenerateUUIDv4,
    PolicyEngineEvents,
    PolicyEvents,
    PolicyType,
    Schema,
    SchemaCategory,
    SchemaField,
    SchemaHelper,
    TopicType
} from '@guardian/interfaces';
import {
    BinaryMessageResponse,
    DatabaseServer,
    DIDDocument,
    findAllEntities,
    IAuthUser,
    Logger,
    MessageError,
    MessageResponse,
    NatsService,
    Policy,
    PolicyImportExport,
    RunFunctionAsync,
    Singleton,
    Users,
    Schema as SchemaCollection,
<<<<<<< HEAD
    XlsxToJson,
    JsonToXlsx,
    GenerateBlocks
=======
    MessageServer,
    PolicyMessage,
    MessageType,
    MessageAction,
    TopicConfig,
    VpDocument,
    VcDocument,
    DataBaseHelper,
    VcHelper,
    Wallet,
    KeyType,
    VCMessage,
    VPMessage,
    VcDocumentDefinition,
    VpDocumentDefinition
>>>>>>> c701d437
} from '@guardian/common';
import { PolicyImportExportHelper } from './helpers/policy-import-export-helper';
import { PolicyComponentsUtils } from './policy-components-utils';
import { IPolicyUser } from './policy-user';
import { INotifier, emptyNotifier, initNotifier } from '@helpers/notifier';
import { PolicyEngine } from './policy-engine';
import { AccountId, PrivateKey } from '@hashgraph/sdk';
import { NatsConnection } from 'nats';
import { GuardiansService } from '@helpers/guardians';
import { Inject } from '@helpers/decorators/inject';
import { BlockAboutString } from './block-about';
import { HashComparator } from '@analytics';
import { getSchemaCategory, importSchemaByFiles, importSubTools } from '@api/helpers';

/**
 * PolicyEngineChannel
 */
@Singleton
export class PolicyEngineChannel extends NatsService {
    /**
     * Message queue name
     */
    public messageQueueName = 'policy-engine-queue';

    /**
     * Reply subject
     * @private
     */
    public replySubject = 'policy-engine-reply-' + GenerateUUIDv4();

    /**
     * Register listener
     * @param event
     * @param cb
     */
    registerListener(event: string, cb: Function): void {
        this.getMessages(event, cb);
    }
}

/**
 * Policy engine service
 */
export class PolicyEngineService {
    /**
     * Users helper
     * @private
     */
    @Inject()
    private readonly users: Users;

    /**
     * Message broker service
     * @private
     */
    private readonly channel: PolicyEngineChannel;

    /**
     * Policy Engine
     * @private
     */
    private readonly policyEngine: PolicyEngine;

    constructor(cn: NatsConnection) {
        this.channel = new PolicyEngineChannel();
        this.channel.setConnection(cn)
        this.policyEngine = new PolicyEngine()
    }

    /**
     * Init
     */
    public async init(): Promise<void> {
        await this.channel.init();
    }

    /**
     * Get user by username
     * @param username
     */
    private async getUserDid(username: string): Promise<string> {
        const userFull = await this.users.getUser(username);
        return userFull?.did;
    }

    /**
     * Callback fires when block state changed
     * @param uuid {string} - id of block
     * @param user {IPolicyUser} - short user object
     */
    private async stateChangeCb(blocks: string[], user: IPolicyUser) {
        if (!user || !user.did) {
            return;
        }

        await this.channel.publish('update-block', {
            blocks,
            user
        });
    }

    /**
     * Block error callback
     * @param blockType
     * @param message
     * @param user
     * @private
     */
    private async blockErrorCb(blockType: string, message: any, user: IAuthUser) {
        if (!user || !user.did) {
            return;
        }

        await this.channel.publish('block-error', {
            blockType,
            message,
            user
        });
    }

    /**
     * Update user info
     * @param user
     * @param policy
     * @private
     */
    private async updateUserInfo(user: IPolicyUser, policy: Policy) {
        if (!user || !user.did) {
            return;
        }

        const userGroups = await PolicyComponentsUtils.GetGroups(policy.id.toString(), user);

        let userGroup = userGroups.find(g => g.active !== false);
        if (!userGroup) {
            userGroup = userGroups[0];
        }
        const userRole = userGroup ? userGroup.role : 'No role';

        await this.channel.publish('update-user-info', {
            policyId: policy.id.toString(),
            user: {
                did: user.virtual ? policy.owner : user.did,
                role: user.role
            },
            userRole,
            userGroup,
            userGroups
        });
    }

    /**
     * Register endpoints for policy engine
     * @private
     */
    public registerListeners(): void {
        PolicyComponentsUtils.BlockUpdateFn = async (...args: any[]) => {
            await this.stateChangeCb.apply(this, args);
        };

        PolicyComponentsUtils.BlockErrorFn = async (...args: any[]) => {
            await this.blockErrorCb.apply(this, args);
        };

        PolicyComponentsUtils.UpdateUserInfoFn = async (...args: any[]) => {
            await this.updateUserInfo.apply(this, args);
        }

        PolicyComponentsUtils.ExternalEventFn = async (...args: any[]) => {
            try {
                this.channel.sendMessage(ExternalMessageEvents.BLOCK_EVENTS, args);
            } catch (error) {
                console.error(error);
            }
        };

        this.channel.getMessages(PolicyEvents.BLOCK_UPDATE_BROADCAST, (msg: any) => {
            const { type, args } = msg;

            switch (type) {
                case 'update':
                    PolicyComponentsUtils.BlockUpdateFn(args[0], args[1]);
                    break;

                case 'error':
                    PolicyComponentsUtils.BlockErrorFn(args[0], args[1], args[2]);
                    break;

                case 'update-user':
                    PolicyComponentsUtils.UpdateUserInfoFn(args[0], args[1]);
                    break;

                case 'external':
                    PolicyComponentsUtils.ExternalEventFn(args[0]);
                    break;

                default:
                    throw new Error('Unknown type');
            }
        })

        this.channel.getMessages(PolicyEvents.RECORD_UPDATE_BROADCAST, async (msg: any) => {
            const policy = await DatabaseServer.getPolicyById(msg?.policyId);
            if (policy) {
                msg.user = { did: policy.owner };
                this.channel.publish('update-record', msg);
            }
        })

        this.channel.getMessages<any, any>('mrv-data', async (msg) => {
            // await PolicyComponentsUtils.ReceiveExternalData(msg);

            const policy = await DatabaseServer.getPolicyByTag(msg?.policyTag);
            if (policy) {
                const policyId = policy.id.toString();
                await new GuardiansService().sendPolicyMessage(PolicyEvents.MRV_DATA, policyId, {
                    policyId,
                    data: msg
                });
            }

            return new MessageResponse({})
        });

        this.channel.getMessages<any, any>(PolicyEngineEvents.GET_POLICY, async (msg) => {
            const { filters, userDid } = msg;
            const policy = await DatabaseServer.getPolicy(filters);

            const result: any = policy;
            if (policy) {
                await PolicyComponentsUtils.GetPolicyInfo(policy, userDid);
            }

            return new MessageResponse(result);
        });

        this.channel.getMessages<any, any>(PolicyEngineEvents.GET_TOKENS_MAP, async (msg) => {
            try {
                const { owner, status } = msg;
                const filters: any = {};
                if (owner) {
                    filters.owner = owner;
                }
                if (status) {
                    filters.status = status;
                }
                const policies = await DatabaseServer.getPolicies(filters);
                const map: any = [];
                for (const policyObject of policies) {
                    const tokenIds = findAllEntities(policyObject.config, ['tokenId']);
                    map.push({
                        tokenIds,
                        name: policyObject.name,
                        version: policyObject.version,
                        id: policyObject.id,
                        status: policyObject.status
                    });
                }
                return new MessageResponse(map);
            } catch (error) {
                return new MessageError(error);
            }
        });

        this.channel.getMessages<any, any>(PolicyEngineEvents.GET_POLICIES, async (msg) => {
            try {
                const { filters, pageIndex, pageSize, userDid } = msg;
                const filter: any = { ...filters };

                const otherOptions: any = {
                    fields: [
                        'id',
                        'uuid',
                        'name',
                        'version',
                        'previousVersion',
                        'description',
                        'status',
                        'creator',
                        'owner',
                        'topicId',
                        'policyTag',
                        'messageId',
                        'codeVersion',
                        'createDate',
                        'instanceTopicId',
                        'tools',
                        'policyGroups',
                        'policyRoles',
                        'discontinuedDate',
                    ]
                };
                const _pageSize = parseInt(pageSize, 10);
                const _pageIndex = parseInt(pageIndex, 10);
                if (Number.isInteger(_pageSize) && Number.isInteger(_pageIndex)) {
                    otherOptions.orderBy = { createDate: 'DESC' };
                    otherOptions.limit = _pageSize;
                    otherOptions.offset = _pageIndex * _pageSize;
                } else {
                    otherOptions.orderBy = { createDate: 'DESC' };
                    otherOptions.limit = 100;
                }
                const [policies, count] = await DatabaseServer.getPoliciesAndCount(filter, otherOptions);

                for (const policy of policies) {
                    await PolicyComponentsUtils.GetPolicyInfo(policy, userDid);
                }

                return new MessageResponse({ policies, count });
            } catch (error) {
                return new MessageError(error);
            }
        });

        this.channel.getMessages<any, any>(PolicyEngineEvents.CREATE_POLICIES, async (msg) => {
            try {
                const user = msg.user;
                const did = await this.getUserDid(user.username);
                let policy = await this.policyEngine.createPolicy(msg.model, did, emptyNotifier());
                policy = await PolicyImportExportHelper.updatePolicyComponents(policy);
                const policies = await DatabaseServer.getListOfPolicies({ owner: did });
                return new MessageResponse(policies);
            } catch (error) {
                return new MessageError(error);
            }
        });

        this.channel.getMessages<any, any>(PolicyEngineEvents.CREATE_POLICIES_ASYNC, async (msg) => {
            const { model, user, task } = msg;
            const notifier = await initNotifier(task);
            RunFunctionAsync(async () => {
                const did = await this.getUserDid(user.username);
                let policy = await this.policyEngine.createPolicy(model, did, notifier);
                policy = await PolicyImportExportHelper.updatePolicyComponents(policy);
                notifier.result(policy.id);
            }, async (error) => {
                notifier.error(error);
            });
            return new MessageResponse(task);
        });

        this.channel.getMessages<any, any>(PolicyEngineEvents.CLONE_POLICY_ASYNC, async (msg) => {
            const { policyId, model, user, task } = msg;
            const notifier = await initNotifier(task);
            RunFunctionAsync(async () => {
                const result = await this.policyEngine.clonePolicy(policyId, model, user.did, notifier);
                if (result?.errors?.length) {
                    const message = `Failed to clone schemas: ${JSON.stringify(result.errors.map(e => e.name))}`;
                    notifier.error(message);
                    new Logger().warn(message, ['GUARDIAN_SERVICE']);
                    return;
                }
                notifier.result(result.policy.id);
            }, async (error) => {
                notifier.error(error);
            });
            return new MessageResponse(task);
        });

        this.channel.getMessages<any, any>(PolicyEngineEvents.DELETE_POLICY_ASYNC, async (msg) => {
            const { policyId, user, task } = msg;
            const notifier = await initNotifier(task);
            RunFunctionAsync(async () => {
                notifier.result(await this.policyEngine.deletePolicy(policyId, user, notifier));
            }, async (error) => {
                notifier.error(error);
            });
            return new MessageResponse(task);
        });

        this.channel.getMessages<any, any>(PolicyEngineEvents.SAVE_POLICIES, async (msg) => {
            try {
                const { policyId, model, user } = msg;
                const policy = await DatabaseServer.getPolicyById(policyId);
                if (!policy) {
                    throw new Error('Policy does not exist.');
                }
                if (policy.owner !== user.did) {
                    throw new Error('Insufficient permissions to update the policy.');
                }
                if (policy.status !== PolicyType.DRAFT) {
                    throw new Error('Policy is not in draft status.');
                }
                let result = await DatabaseServer.updatePolicyConfig(policyId, model);
                result = await PolicyImportExportHelper.updatePolicyComponents(result);
                return new MessageResponse(result);
            } catch (error) {
                new Logger().error(error, ['GUARDIAN_SERVICE']);
                return new MessageError(error);
            }
        });

        this.channel.getMessages<any, any>(PolicyEngineEvents.PUBLISH_POLICIES, async (msg) => {
            try {
                if (!msg.model || !msg.model.policyVersion) {
                    throw new Error('Policy version in body is empty');
                }

                const { model, policyId, user } = msg;
                const owner = await this.getUserDid(user.username);

                const result = await this.policyEngine.validateAndPublishPolicy(model, policyId, owner, emptyNotifier());
                const policies = (await DatabaseServer.getListOfPolicies({ owner }));

                return new MessageResponse({
                    policies,
                    isValid: result.isValid,
                    errors: result.errors,
                });
            } catch (error) {
                new Logger().error(error, ['GUARDIAN_SERVICE']);
                return new MessageError(error);
            }
        });

        this.channel.getMessages<any, any>(PolicyEngineEvents.PUBLISH_POLICIES_ASYNC, async (msg) => {
            const { model, policyId, user, task } = msg;
            const notifier = await initNotifier(task);

            RunFunctionAsync(async () => {
                if (!model || !model.policyVersion) {
                    throw new Error('Policy version in body is empty');
                }

                notifier.start('Resolve Hedera account');
                const owner = await this.getUserDid(user.username);
                notifier.completed();
                const result = await this.policyEngine.validateAndPublishPolicy(model, policyId, owner, notifier);
                notifier.result(result);
            }, async (error) => {
                new Logger().error(error, ['GUARDIAN_SERVICE']);
                notifier.error(error);
            });

            return new MessageResponse(task);
        });

        this.channel.getMessages<any, any>(PolicyEngineEvents.DRY_RUN_POLICIES, async (msg) => {
            try {
                const policyId: string = msg.policyId;
                const user = msg.user;

                const model = await DatabaseServer.getPolicyById(policyId);
                if (!model) {
                    throw new Error('Unknown policy');
                }
                if (!model.config) {
                    throw new Error('The policy is empty');
                }
                if (model.status === PolicyType.PUBLISH) {
                    throw new Error(`Policy published`);
                }
                if (model.status === PolicyType.DISCONTINUED) {
                    throw new Error(`Policy is discontinued`);
                }
                if (model.status === PolicyType.DRY_RUN) {
                    throw new Error(`Policy already in Dry Run`);
                }
                if (model.status === PolicyType.PUBLISH_ERROR) {
                    throw new Error(`Failed policy cannot be started in dry run mode`);
                }

                const owner = await this.getUserDid(user.username);

                const errors = await this.policyEngine.validateModel(policyId);
                const isValid = !errors.blocks.some(block => !block.isValid);

                if (isValid) {
                    const newPolicy = await this.policyEngine.dryRunPolicy(model, owner, 'Dry Run');
                    await this.policyEngine.generateModel(newPolicy.id.toString());
                }

                const policies = (await DatabaseServer.getListOfPolicies({ owner }));

                return new MessageResponse({
                    policies,
                    isValid,
                    errors
                });
            } catch (error) {
                new Logger().error(error, ['GUARDIAN_SERVICE']);
                return new MessageError(error);
            }
        });

        this.channel.getMessages<any, any>(PolicyEngineEvents.DISCONTINUE_POLICY, async (msg) => {
            try {
                const policyId: string = msg.policyId;
                const user = msg.user;

                const model = await DatabaseServer.getPolicyById(policyId);
                if (!model) {
                    throw new Error('Unknown policy');
                }
                if (model.status !== PolicyType.PUBLISH) {
                    throw new Error(`Policy is not published`);
                }

                const owner = await this.getUserDid(user.username);
                if (model.owner !== owner) {
                    throw new Error(`Invalid policy owner`);
                }

                const root = await this.users.getHederaAccount(owner);
                const messageServer = new MessageServer(root.hederaAccountId, root.hederaAccountKey);
                let message: PolicyMessage;
                if (msg.date) {
                    const date = new Date(msg.date);
                    model.discontinuedDate = date;
                    message = new PolicyMessage(MessageType.Policy, MessageAction.DefferedDiscontinuePolicy);
                } else {
                    model.status = PolicyType.DISCONTINUED;
                    model.discontinuedDate = new Date();
                    message = new PolicyMessage(MessageType.Policy, MessageAction.DiscontinuePolicy);
                }
                message.setDocument(model);
                const topic = await TopicConfig.fromObject(await DatabaseServer.getTopicById(model.topicId), true);
                await messageServer
                    .setTopicObject(topic)
                    .sendMessage(message);
                await DatabaseServer.updatePolicy(model);

                await new GuardiansService().sendPolicyMessage(PolicyEvents.REFRESH_MODEL, policyId, {});
                const policies = (await DatabaseServer.getListOfPolicies({ owner }));
                return new MessageResponse(policies);
            } catch (error) {
                new Logger().error(error, ['GUARDIAN_SERVICE']);
                return new MessageError(error);
            }
        });

        this.channel.getMessages<any, any>(PolicyEngineEvents.DRAFT_POLICIES, async (msg) => {
            try {
                const policyId = msg.policyId;
                const user = msg.user;

                const model = await DatabaseServer.getPolicyById(policyId);
                if (!model) {
                    throw new Error('Unknown policy');
                }
                if (!model.config) {
                    throw new Error('The policy is empty');
                }
                if (model.status === PolicyType.PUBLISH) {
                    throw new Error(`Policy published`);
                }
                if (model.status === PolicyType.DISCONTINUED) {
                    throw new Error(`Policy is discontinued`);
                }
                if (model.status === PolicyType.DRAFT) {
                    throw new Error(`Policy already in draft`);
                }

                const owner = await this.getUserDid(user.username);

                model.status = PolicyType.DRAFT;
                model.version = '';

                let retVal = await DatabaseServer.updatePolicy(model);
                retVal = await PolicyImportExportHelper.updatePolicyComponents(retVal);

                await this.policyEngine.destroyModel(model.id.toString());

                const databaseServer = new DatabaseServer(model.id.toString());
                await databaseServer.clearDryRun();

                const policies = (await DatabaseServer.getListOfPolicies({ owner }));

                return new MessageResponse({
                    policies
                });
            } catch (error) {
                new Logger().error(error, ['GUARDIAN_SERVICE']);
                return new MessageError(error);
            }
        });

        this.channel.getMessages<any, any>(PolicyEngineEvents.VALIDATE_POLICIES, async (msg) => {
            try {
                const policy = msg.model as Policy;
                const results = await this.policyEngine.validateModel(policy);
                return new MessageResponse({
                    results,
                    policy
                });
            } catch (error) {
                new Logger().error(error, ['GUARDIAN_SERVICE']);
                return new MessageError(error);
            }
        });

        this.channel.getMessages<any, any>(PolicyEngineEvents.POLICY_BLOCKS, async (msg) => {
            try {
                const { user, policyId } = msg;

                const error = new PolicyEngine().getPolicyError(policyId);
                if (error) {
                    throw new Error(error);
                }

                const blockData = await new GuardiansService().sendPolicyMessage(PolicyEvents.GET_ROOT_BLOCK_DATA, policyId, {
                    user,
                    policyId
                }) as any;
                return new MessageResponse(blockData);

            } catch (error) {
                new Logger().error(error, ['GUARDIAN_SERVICE']);
                return new MessageError(error);
            }
        });

        this.channel.getMessages<any, any>(PolicyEngineEvents.GET_PUBLISH_POLICIES, async () => {
            try {
                const publishPolicies = await DatabaseServer.getPublishPolicies();
                return new MessageResponse(publishPolicies);
            } catch (error) {
                new Logger().error(error, ['GUARDIAN_SERVICE']);
                return new MessageError(error);
            }
        });

        this.channel.getMessages<any, any>(PolicyEngineEvents.GET_FIELDS_DESCRIPTIONS, async (msg) => {
            try {
                const policiesData = msg.policiesData;
                const policySchemas = [];

                for (const policy of policiesData) {
                    const policyId = policy.policyId;
                    const topicId = policy.topicId;

                    const dbSchemas = await DatabaseServer.getSchemas({ topicId });

                    const schemas = dbSchemas.map((schema: SchemaCollection) => new Schema(schema));

                    const nonSystemSchemas = schemas.filter(schema => !schema.system);

                    const policyDescriptions: string[] = [];
                    for (const schema of nonSystemSchemas) {
                        const fields = schema?.fields;
                        const descriptions = fields.map((field: SchemaField) => field?.description);
                        policyDescriptions.push(...descriptions);
                    }
                    policySchemas.push({
                        policyId,
                        descriptions: Array.from(new Set(policyDescriptions))
                    });
                }

                return new MessageResponse(policySchemas);
            } catch (error) {
                new Logger().error(error, ['GUARDIAN_SERVICE']);
                return new MessageError(error);
            }
        });

        this.channel.getMessages<any, any>(PolicyEngineEvents.GET_POLICIES_BY_CATEGORY, async (msg) => {
            try {
                const resultPolicies = await DatabaseServer.getFilteredPolicies(msg.categoryIds, msg.text);
                return new MessageResponse(resultPolicies);
            } catch (error) {
                new Logger().error(error, ['GUARDIAN_SERVICE']);
                return new MessageError(error);
            }
        });

        this.channel.getMessages<any, any>(PolicyEngineEvents.GET_BLOCK_DATA, async (msg) => {
            try {
                const { user, blockId, policyId } = msg;

                const blockData = await new GuardiansService().sendPolicyMessage(PolicyEvents.GET_BLOCK_DATA, policyId, {
                    user,
                    blockId,
                    policyId
                }) as any
                return new MessageResponse(blockData);
            } catch (error) {
                new Logger().error(error, ['GUARDIAN_SERVICE']);
                return new MessageError(error);
            }
        });

        this.channel.getMessages<any, any>(PolicyEngineEvents.GET_BLOCK_DATA_BY_TAG, async (msg) => {
            try {
                const { user, tag, policyId } = msg;

                const blockData = await new GuardiansService().sendPolicyMessage(PolicyEvents.GET_BLOCK_DATA_BY_TAG, policyId, {
                    user,
                    tag,
                    policyId
                }) as any
                return new MessageResponse(blockData);
            } catch (error) {
                new Logger().error(error, ['GUARDIAN_SERVICE']);
                return new MessageError(error);
            }
        });

        this.channel.getMessages<any, any>(PolicyEngineEvents.SET_BLOCK_DATA, async (msg) => {
            try {
                const { user, blockId, policyId, data } = msg;

                const blockData = await new GuardiansService().sendPolicyMessage(PolicyEvents.SET_BLOCK_DATA, policyId, {
                    user,
                    blockId,
                    policyId,
                    data
                }) as any;
                return new MessageResponse(blockData);
            } catch (error) {
                new Logger().error(error, ['GUARDIAN_SERVICE']);
                return new MessageError(error);
            }
        });

        this.channel.getMessages<any, any>(PolicyEngineEvents.SET_BLOCK_DATA_BY_TAG, async (msg) => {
            try {
                const { user, tag, policyId, data } = msg;

                const blockData = await new GuardiansService().sendPolicyMessage(PolicyEvents.SET_BLOCK_DATA_BY_TAG, policyId, {
                    user,
                    tag,
                    policyId,
                    data
                }) as any
                return new MessageResponse(blockData);
            } catch (error) {
                new Logger().error(error, ['GUARDIAN_SERVICE']);
                return new MessageError(error);
            }
        });

        this.channel.getMessages<any, any>(PolicyEngineEvents.BLOCK_BY_TAG, async (msg) => {
            try {
                const { tag, policyId } = msg;

                const blockData = await new GuardiansService().sendPolicyMessage(PolicyEvents.BLOCK_BY_TAG, policyId, {
                    tag,
                    policyId,
                }) as any

                return new MessageResponse(blockData);
            } catch (error) {
                return new MessageError('The policy does not exist, or is not published, or tag was not registered in policy', 404);
            }
        });

        this.channel.getMessages<any, any>(PolicyEngineEvents.GET_BLOCK_PARENTS, async (msg) => {
            try {
                const { blockId, policyId } = msg;

                const blockData = await new GuardiansService().sendPolicyMessage(PolicyEvents.GET_BLOCK_PARENTS, policyId, {
                    blockId
                }) as any;
                return new MessageResponse(blockData);
            } catch (error) {
                new Logger().error(error, ['GUARDIAN_SERVICE']);
                return new MessageError(error);
            }
        });

        this.channel.getMessages<any, any>(PolicyEngineEvents.GET_POLICY_NAVIGATION, async (msg) => {
            try {
                const { user, policyId } = msg;

                const navigationData = await new GuardiansService().sendPolicyMessage(PolicyEvents.GET_POLICY_NAVIGATION, policyId, {
                    user
                }) as any;
                return new MessageResponse(navigationData);
            } catch (error) {
                new Logger().error(error, ['GUARDIAN_SERVICE']);
                return new MessageError(error);
            }
        });

        this.channel.getMessages<any, any>(PolicyEngineEvents.GET_POLICY_GROUPS, async (msg) => {
            try {
                const { user, policyId } = msg;

                const blockData = await new GuardiansService().sendPolicyMessage(PolicyEvents.GET_POLICY_GROUPS, policyId, {
                    user,
                    policyId
                }) as any;
                return new MessageResponse(blockData);
            } catch (error) {
                new Logger().error(error, ['GUARDIAN_SERVICE']);
                return new MessageError(error);
            }
        });

        this.channel.getMessages<any, any>(PolicyEngineEvents.SELECT_POLICY_GROUP, async (msg) => {
            try {
                const { user, policyId, uuid } = msg;

                const blockData = await new GuardiansService().sendPolicyMessage(PolicyEvents.SELECT_POLICY_GROUP, policyId, {
                    user,
                    policyId,
                    uuid
                }) as any;
                return new MessageResponse(blockData);

            } catch (error) {
                new Logger().error(error, ['GUARDIAN_SERVICE']);
                return new MessageError(error);
            }
        });

        this.channel.getMessages<any, any>(PolicyEngineEvents.POLICY_EXPORT_FILE, async (msg) => {
            try {
                const { policyId } = msg;
                const policy = await DatabaseServer.getPolicyById(policyId);
                if (!policy) {
                    throw new Error(`Cannot export policy ${policyId}`);
                }
                const zip = await PolicyImportExport.generate(policy);
                const file = await zip.generateAsync({
                    type: 'arraybuffer',
                    compression: 'DEFLATE',
                    compressionOptions: {
                        level: 3,
                    },
                });
                console.log('File size: ' + file.byteLength);
                return new BinaryMessageResponse(file);
            } catch (error) {
                new Logger().error(error, ['GUARDIAN_SERVICE']);
                console.error(error);
                return new MessageError(error);
            }
        });

        this.channel.getMessages<any, any>(PolicyEngineEvents.POLICY_EXPORT_MESSAGE, async (msg) => {
            try {
                const { policyId } = msg;
                const policy = await DatabaseServer.getPolicyById(policyId);
                if (!policy) {
                    throw new Error(`Cannot export policy ${policyId}`);
                }
                return new MessageResponse({
                    id: policy.id,
                    name: policy.name,
                    description: policy.description,
                    version: policy.version,
                    messageId: policy.messageId,
                    owner: policy.owner
                });
            } catch (error) {
                new Logger().error(error, ['GUARDIAN_SERVICE']);
                return new MessageError(error);
            }
        });

        this.channel.getMessages<any, any>(PolicyEngineEvents.POLICY_EXPORT_XLSX, async (msg) => {
            try {
                const { policyId } = msg;
                const policy = await DatabaseServer.getPolicyById(policyId);
                const components = await PolicyImportExport.loadPolicyComponents(policy);
                const schemas = components.schemas;
                const tools = components.tools;
                const toolSchemas = [];
                for (const tool of tools) {
                    const _schemas = await DatabaseServer.getSchemas({ topicId: tool.topicId });
                    for (const schemas of _schemas) {
                        toolSchemas.push(schemas);
                    }
                }
                const buffer = await JsonToXlsx.generate(schemas, tools, toolSchemas);
                return new BinaryMessageResponse(buffer);
            } catch (error) {
                new Logger().error(error, ['GUARDIAN_SERVICE']);
                console.error(error);
                return new MessageError(error);
            }
        });

        this.channel.getMessages<any, any>(PolicyEngineEvents.POLICY_IMPORT_FILE_PREVIEW, async (msg) => {
            try {
                const { zip, user } = msg;
                if (!zip) {
                    throw new Error('file in body is empty');
                }
                const owner = await this.getUserDid(user.username);
                const policyToImport: any = await PolicyImportExport.parseZipFile(Buffer.from(zip.data), true);
                const compareModel = await HashComparator.createModelByFile(policyToImport);
                const hash = HashComparator.createHash(compareModel);
                const similarPolicies = await DatabaseServer.getListOfPolicies({ owner, hash });
                policyToImport.similar = similarPolicies;
                return new MessageResponse(policyToImport);
            } catch (error) {
                new Logger().error(error, ['GUARDIAN_SERVICE']);
                return new MessageError(error);
            }
        });

        this.channel.getMessages<any, any>(PolicyEngineEvents.POLICY_IMPORT_FILE, async (msg) => {
            try {
                const { zip, user, versionOfTopicId } = msg;
                if (!zip) {
                    throw new Error('file in body is empty');
                }
                new Logger().info(`Import policy by file`, ['GUARDIAN_SERVICE']);
                const did = await this.getUserDid(user.username);
                const policyToImport = await PolicyImportExport.parseZipFile(Buffer.from(zip.data), true);
                const result = await PolicyImportExportHelper.importPolicy(policyToImport, did, versionOfTopicId, emptyNotifier());
                if (result?.errors?.length) {
                    const message = PolicyImportExportHelper.errorsMessage(result.errors);
                    new Logger().warn(message, ['GUARDIAN_SERVICE']);
                    return new MessageError(message);
                }
                const policies = await DatabaseServer.getListOfPolicies({ owner: did });
                return new MessageResponse(policies);
            } catch (error) {
                new Logger().error(error, ['GUARDIAN_SERVICE']);
                return new MessageError(error);
            }
        });

        this.channel.getMessages<any, any>(PolicyEngineEvents.POLICY_IMPORT_FILE_ASYNC, async (msg) => {
            const { zip, user, versionOfTopicId, task } = msg;
            const notifier = await initNotifier(task);

            RunFunctionAsync(async () => {
                if (!zip) {
                    throw new Error('file in body is empty');
                }
                new Logger().info(`Import policy by file`, ['GUARDIAN_SERVICE']);
                const did = await this.getUserDid(user.username);
                notifier.start('File parsing');
                const policyToImport = await PolicyImportExport.parseZipFile(Buffer.from(zip.data), true);
                notifier.completed();
                const result = await PolicyImportExportHelper.importPolicy(policyToImport, did, versionOfTopicId, notifier);
                if (result?.errors?.length) {
                    const message = PolicyImportExportHelper.errorsMessage(result.errors);
                    notifier.error(message);
                    new Logger().warn(message, ['GUARDIAN_SERVICE']);
                    return;
                }
                notifier.result({
                    policyId: result.policy.id,
                    errors: result.errors
                });
            }, async (error) => {
                new Logger().error(error, ['GUARDIAN_SERVICE']);
                notifier.error(error);
            });

            return new MessageResponse(task);
        });

        this.channel.getMessages<any, any>(PolicyEngineEvents.POLICY_IMPORT_XLSX_FILE_PREVIEW, async (msg) => {
            try {
                const { xlsx } = msg;
                if (!xlsx) {
                    throw new Error('file in body is empty');
                }
                const result = await XlsxToJson.parse(Buffer.from(xlsx.data));
                result.updateSchemas(true);
                return new MessageResponse(result.toJson());
            } catch (error) {
                new Logger().error(error, ['GUARDIAN_SERVICE']);
                return new MessageError(error);
            }
        });

        this.channel.getMessages<any, any>(PolicyEngineEvents.POLICY_IMPORT_XLSX, async (msg) => {
            try {
                const { xlsx, policyId, user } = msg;
                const notifier = emptyNotifier();
                const policy = await DatabaseServer.getPolicyById(policyId);
                if (!xlsx) {
                    throw new Error('file in body is empty');
                }
                if (!policy) {
                    throw new Error('Unknown policy');
                }
                const owner = await this.getUserDid(user.username);
                const root = await this.users.getHederaAccount(owner);
                
                const xlsxResult = await XlsxToJson.parse(Buffer.from(xlsx.data));
                const { tools, errors } = await importSubTools(root, xlsxResult.getToolIds(), notifier);
                for (const tool of tools) {
                    const subSchemas = await DatabaseServer.getSchemas({ topicId: tool.topicId });
                    xlsxResult.updateTool(tool, subSchemas);
                }
                xlsxResult.updateSchemas(false);
                xlsxResult.updatePolicy(policy);
                xlsxResult.addErrors(errors);
                GenerateBlocks.generate(xlsxResult);
                const category = await getSchemaCategory(policy.topicId);
                const result = await importSchemaByFiles(
                    category,
                    owner,
                    xlsxResult.schemas,
                    policy.topicId,
                    notifier,
                    true
                );
                await PolicyImportExportHelper.updatePolicyComponents(policy);

                return new MessageResponse({
                    policyId: policy.id,
                    errors: result.errors
                });
            } catch (error) {
                new Logger().error(error, ['GUARDIAN_SERVICE']);
                return new MessageError(error);
            }
        });

        this.channel.getMessages<any, any>(PolicyEngineEvents.POLICY_IMPORT_XLSX_ASYNC, async (msg) => {
            const { xlsx, policyId, user, task } = msg;
            const notifier = await initNotifier(task);

            RunFunctionAsync(async () => {
                const policy = await DatabaseServer.getPolicyById(policyId);

                if (!xlsx) {
                    throw new Error('file in body is empty');
                }
                if (!policy) {
                    throw new Error('Unknown policy');
                }

                new Logger().info(`Import policy by xlsx`, ['GUARDIAN_SERVICE']);
                const owner = await this.getUserDid(user.username);
                const root = await this.users.getHederaAccount(owner);
                notifier.start('File parsing');

                const xlsxResult = await XlsxToJson.parse(Buffer.from(xlsx.data));
                const { tools, errors } = await importSubTools(root, xlsxResult.getToolIds(), notifier);
                for (const tool of tools) {
                    const subSchemas = await DatabaseServer.getSchemas({ topicId: tool.topicId });
                    xlsxResult.updateTool(tool, subSchemas);
                }
                xlsxResult.updateSchemas(false);
                xlsxResult.updatePolicy(policy);
                xlsxResult.addErrors(errors);
                GenerateBlocks.generate(xlsxResult);
                const category = await getSchemaCategory(policy.topicId);
                const result = await importSchemaByFiles(
                    category,
                    owner,
                    xlsxResult.schemas,
                    policy.topicId,
                    notifier,
                    true
                );
                await PolicyImportExportHelper.updatePolicyComponents(policy);

                notifier.result({
                    policyId: policy.id,
                    errors: result.errors
                });
            }, async (error) => {
                new Logger().error(error, ['GUARDIAN_SERVICE']);
                notifier.error(error);
            });

            return new MessageResponse(task);
        });

        this.channel.getMessages<any, any>(PolicyEngineEvents.POLICY_IMPORT_MESSAGE_PREVIEW, async (msg) => {
            try {
                const { messageId, user } = msg;
                const owner = await this.getUserDid(user.username);
                const policyToImport = await this.policyEngine.preparePolicyPreviewMessage(messageId, user, emptyNotifier());
                const compareModel = await HashComparator.createModelByFile(policyToImport);
                const hash = HashComparator.createHash(compareModel);
                const similarPolicies = await DatabaseServer.getListOfPolicies({ owner, hash });
                policyToImport.similar = similarPolicies;
                return new MessageResponse(policyToImport);
            } catch (error) {
                new Logger().error(error, ['GUARDIAN_SERVICE']);
                return new MessageError(error);
            }
        });

        this.channel.getMessages<any, any>(PolicyEngineEvents.POLICY_IMPORT_MESSAGE_PREVIEW_ASYNC, async (msg) => {
            const { messageId, user, task } = msg;
            const notifier = await initNotifier(task);

            RunFunctionAsync(async () => {
                const owner = await this.getUserDid(user.username);
                const policyToImport = await this.policyEngine.preparePolicyPreviewMessage(messageId, user, notifier);
                const compareModel = await HashComparator.createModelByFile(policyToImport);
                const hash = HashComparator.createHash(compareModel);
                const similarPolicies = await DatabaseServer.getListOfPolicies({ owner, hash });
                policyToImport.similar = similarPolicies;
                notifier.result(policyToImport);
            }, async (error) => {
                new Logger().error(error, ['GUARDIAN_SERVICE']);
                notifier.error(error);
            });

            return new MessageResponse(task);
        });

        this.channel.getMessages<any, any>(PolicyEngineEvents.POLICY_IMPORT_MESSAGE, async (msg) => {
            try {
                const { messageId, user, versionOfTopicId } = msg;
                const did = await this.getUserDid(user.username);
                if (!messageId) {
                    throw new Error('Policy ID in body is empty');
                }

                const root = await this.users.getHederaAccount(did);

                const result = await this.policyEngine.importPolicyMessage(messageId, did, root, versionOfTopicId, emptyNotifier());
                if (result?.errors?.length) {
                    const message = PolicyImportExportHelper.errorsMessage(result.errors);
                    new Logger().warn(message, ['GUARDIAN_SERVICE']);
                    return new MessageError(message);
                }

                const policies = await DatabaseServer.getListOfPolicies({ owner: did });
                return new MessageResponse(policies);
            } catch (error) {
                new Logger().error(error, ['GUARDIAN_SERVICE']);
                return new MessageError(error);
            }
        });

        this.channel.getMessages<any, any>(PolicyEngineEvents.POLICY_IMPORT_MESSAGE_ASYNC, async (msg) => {
            const { messageId, user, versionOfTopicId, task } = msg;
            const notifier = await initNotifier(task);

            RunFunctionAsync(async () => {
                try {
                    if (!messageId) {
                        throw new Error('Policy ID in body is empty');
                    }
                    notifier.start('Resolve Hedera account');
                    const did = await this.getUserDid(user.username);
                    const root = await this.users.getHederaAccount(did);
                    notifier.completed();
                    const result = await this.policyEngine.importPolicyMessage(messageId, did, root, versionOfTopicId, notifier);
                    if (result?.errors?.length) {
                        const message = PolicyImportExportHelper.errorsMessage(result.errors);
                        notifier.error(message);
                        new Logger().warn(message, ['GUARDIAN_SERVICE']);
                        return;
                    }
                    notifier.result({
                        policyId: result.policy.id,
                        errors: result.errors
                    });
                } catch (error) {
                    new Logger().error(error, ['GUARDIAN_SERVICE']);
                    notifier.error(error);
                }
            });

            return new MessageResponse(task);
        });

        this.channel.getMessages<any, any>(PolicyEngineEvents.RECEIVE_EXTERNAL_DATA, async (msg) => {
            try {
                const policy = await DatabaseServer.getPolicyByTag(msg?.policyTag);
                if (policy) {
                    const policyId = policy.id.toString();

                    new GuardiansService().sendPolicyMessage(PolicyEvents.MRV_DATA, policyId, {
                        policyId,
                        data: msg
                    });
                }
                return new MessageResponse(true);
            } catch (error) {
                new Logger().error(error, ['GUARDIAN_SERVICE']);
                return new MessageError(error);
            }
        });

        this.channel.getMessages<any, any>(PolicyEngineEvents.BLOCK_ABOUT, async (msg) => {
            try {
                return new MessageResponse(BlockAboutString);
            } catch (error) {
                return new MessageError(error);
            }
        });

        this.channel.getMessages<any, any>(PolicyEngineEvents.GET_VIRTUAL_USERS, async (msg) => {
            try {
                const { policyId } = msg;

                const model = await DatabaseServer.getPolicyById(policyId);
                if (!model) {
                    throw new Error('Unknown policy');
                }
                if (model.status !== PolicyType.DRY_RUN) {
                    throw new Error(`Policy is not in Dry Run`);
                }

                const users = await DatabaseServer.getVirtualUsers(policyId);
                return new MessageResponse(users);
            } catch (error) {
                return new MessageError(error);
            }
        });

        this.channel.getMessages<any, any>(PolicyEngineEvents.CREATE_VIRTUAL_USER, async (msg) => {
            try {
                const { policyId, owner } = msg;

                const model = await DatabaseServer.getPolicyById(policyId);
                if (!model) {
                    throw new Error('Unknown policy');
                }
                if (model.status !== PolicyType.DRY_RUN) {
                    throw new Error(`Policy is not in Dry Run`);
                }

                const topic = await DatabaseServer.getTopicByType(owner, TopicType.UserTopic);
                const newPrivateKey = PrivateKey.generate();
                const newAccountId = new AccountId(Date.now());
                const didObject = await DIDDocument.create(newPrivateKey, topic.topicId);
                const did = didObject.getDid();
                const document = didObject.getDocument();

                const count = await DatabaseServer.getVirtualUsers(policyId);
                const username = `Virtual User ${count.length}`;
                await DatabaseServer.createVirtualUser(
                    policyId,
                    username,
                    did,
                    newAccountId.toString(),
                    newPrivateKey.toString()
                );

                const db = new DatabaseServer(policyId);
                await db.saveDid({ did, document });

                await (new GuardiansService())
                    .sendPolicyMessage(PolicyEvents.CREATE_VIRTUAL_USER, policyId, {
                        did,
                        data: {
                            accountId: newAccountId.toString(),
                            document
                        }
                    });

                const users = await DatabaseServer.getVirtualUsers(policyId);
                return new MessageResponse(users);
            } catch (error) {
                return new MessageError(error);
            }
        });

        this.channel.getMessages<any, any>(PolicyEngineEvents.SET_VIRTUAL_USER, async (msg) => {
            try {
                const { policyId, did } = msg;

                const model = await DatabaseServer.getPolicyById(policyId);
                if (!model) {
                    throw new Error('Unknown policy');
                }
                if (model.status !== PolicyType.DRY_RUN) {
                    throw new Error(`Policy is not in Dry Run`);
                }

                await DatabaseServer.setVirtualUser(policyId, did)
                const users = await DatabaseServer.getVirtualUsers(policyId);

                await (new GuardiansService())
                    .sendPolicyMessage(PolicyEvents.SET_VIRTUAL_USER, policyId, { did });

                return new MessageResponse(users);
            } catch (error) {
                return new MessageError(error);
            }
        });

        this.channel.getMessages<any, any>(PolicyEngineEvents.RESTART_DRY_RUN, async (msg) => {
            try {
                const policyId = msg.policyId;
                const user = msg.user;
                const owner = await this.getUserDid(user.username);

                const model = await DatabaseServer.getPolicyById(policyId);
                if (!model) {
                    throw new Error('Unknown policy');
                }
                if (!model.config) {
                    throw new Error('The policy is empty');
                }
                if (model.status !== PolicyType.DRY_RUN) {
                    throw new Error(`Policy is not in Dry Run`);
                }

                await this.policyEngine.destroyModel(model.id.toString());
                const databaseServer = new DatabaseServer(model.id.toString());
                await databaseServer.clearDryRun();

                const newPolicy = await this.policyEngine.dryRunPolicy(model, owner, 'Dry Run');
                await this.policyEngine.generateModel(newPolicy.id.toString());

                const policies = (await DatabaseServer.getListOfPolicies({ owner }));
                return new MessageResponse({
                    policies
                });
            } catch (error) {
                new Logger().error(error, ['GUARDIAN_SERVICE']);
                return new MessageError(error);
            }
        });

        this.channel.getMessages<any, any>(PolicyEngineEvents.GET_VIRTUAL_DOCUMENTS, async (msg) => {
            try {
                const { policyId, type, pageIndex, pageSize } = msg;

                const model = await DatabaseServer.getPolicyById(policyId);
                if (!model) {
                    throw new Error('Unknown policy');
                }
                if (model.status !== PolicyType.DRY_RUN) {
                    throw new Error(`Policy is not in Dry Run`);
                }

                const documents = await DatabaseServer.getVirtualDocuments(policyId, type, pageIndex, pageSize);
                return new MessageResponse(documents);
            } catch (error) {
                return new MessageError(error);
            }
        });

        this.channel.getMessages<any, any>(PolicyEngineEvents.GET_POLICY_DOCUMENTS, async (msg) => {
            try {
                const { owner, policyId, includeDocument, type, pageIndex, pageSize } = msg;

                const model = await DatabaseServer.getPolicyById(policyId);
                if (!model) {
                    throw new Error('Unknown policy');
                }
                if (![PolicyType.DISCONTINUED, PolicyType.PUBLISH].includes(model.status)) {
                    throw new Error(`Policy isn't published`);
                }
                if (model.owner !== owner) {
                    throw new Error(`You are not policy owner`);
                }

                const documents = await DatabaseServer.getDocuments(policyId, includeDocument, type, pageIndex, pageSize);
                return new MessageResponse(documents);
            } catch (error) {
                return new MessageError(error);
            }
        });

        async function migratePolicyData(msg: any, notifier?: INotifier) {
            const {
                owner,
                migrationConfig
            } = msg;

            const {
                policies,
                vcs,
                vps,
                schemas, groups, roles
            } = migrationConfig;

            const { src, dst } = policies;

            const databaseServer = new DatabaseServer();

            const srcModel = await DatabaseServer.getPolicy({
                id: src,
                owner
            });
            if (!srcModel) {
                throw new Error(`Can't find source policy`);
            }

            const dstModel = await DatabaseServer.getPolicy({
                id: dst,
                owner
            });
            if (!dstModel) {
                throw new Error(`Can't find destination policy`);
            }

            const srcVCs = await new DataBaseHelper(VcDocument).find({
                policyId: src,
                id: { $in: vcs }
            });
            const srcVPs = await new DataBaseHelper(VpDocument).find( {
                policyId: src,
                id: { $in: vps }
            });

            const srcSystemSchemas = await DatabaseServer.getSchemas({
                category: SchemaCategory.SYSTEM,
                topicId: srcModel.topicId
            });
            const dstSystemSchemas = await DatabaseServer.getSchemas({
                category: SchemaCategory.SYSTEM,
                topicId: dstModel.topicId
            });
            for (const schema of srcSystemSchemas) {
                const dstSchema = dstSystemSchemas.find(item => item.entity === schema.entity);
                if (dstSchema) {
                    schemas[schema.iri] = dstSchema.iri;
                }
            }

            const publishedDocuments = new Map<
                string,
                VcDocument | VpDocument
            >();
            const errors = [];

            const republishDocument = async (
                doc: VcDocument | VpDocument & { group?: string }
            ) => {
                if (!doc) {
                    return doc;
                }
                doc.relationships = doc.relationships || [];
                for (let i = 0; i < doc.relationships.length; i++) {
                    const relationship = doc.relationships[i];
                    let republishedDocument =
                        publishedDocuments.get(relationship);
                    if (!republishedDocument) {
                        const rs = srcVCs.find(
                            (item) => item.messageId === relationship
                        );
                        if (!rs) {
                            if (doc instanceof VcDocument) {
                                doc.relationships.splice(i, 1);
                                i--;
                            }
                            continue;
                        }
                        republishedDocument = await republishDocument(
                            rs
                        );
                    }
                    if (republishedDocument) {
                        doc.relationships[i] =
                            republishedDocument.messageId;
                    } else {
                        if (doc instanceof VcDocument) {
                            doc.relationships.splice(i, 1);
                            i--;
                        }
                        continue;
                    }
                }

                if (publishedDocuments.has(doc.messageId)) {
                    return doc;
                }

                if (doc.messageId) {
                    publishedDocuments.set(doc.messageId, doc);
                }

                const root = await new Users().getUserById(owner);
                const rootKey = await new Wallet().getKey(
                    root.walletToken,
                    KeyType.KEY,
                    owner
                );
                const topic = await TopicConfig.fromObject(
                    await DatabaseServer.getTopicById(
                        dstModel.instanceTopicId
                    ),
                    true
                );

                let userRole;
                if (doc.group) {
                    const srcGroup = await databaseServer.getGroupByID(src, doc.group);
                    const dstUserGroup = await databaseServer.getGroupsByUser(dst, doc.owner);
                    userRole = dstUserGroup.find(item =>
                        item.groupName === groups[srcGroup.groupName]
                        || item.role === roles[srcGroup.role]
                    );
                    if (userRole) {
                        doc.group = userRole.uuid;
                    }
                }

                if (doc instanceof VcDocument) {
                    let vc: VcDocumentDefinition;
                    const schema: SchemaCollection = await DatabaseServer.getSchema({
                        topicId: dstModel.topicId,
                        iri: schemas[doc.schema],
                    });
                    if (doc.schema !== schema.iri) {
                        notifier?.info(`Resigning VC ${doc.id}`);

                        const _vcHelper = new VcHelper();
                        const credentialSubject = SchemaHelper.updateObjectContext(
                            new Schema(schema),
                            doc.document.credentialSubject[0]
                        );
                        const res = await _vcHelper.verifySubject(
                            credentialSubject
                        );
                        if (!res.ok) {
                            errors.push({
                                error: res.error.type,
                                id: doc.id
                            });
                            return;
                        }
                        vc = await _vcHelper.createVcDocument(
                            credentialSubject,
                            { did: root.did, key: rootKey },
                            { uuid: doc.document.id }
                        );
                        doc.hash = vc.toCredentialHash();
                        doc.document = vc.toJsonTree();
                        doc.schema = schema.iri;
                    } else {
                        vc = VcDocumentDefinition.fromJsonTree(doc.document);
                    }
                    doc.policyId = dst;

                    if (doc.messageId) {
                        notifier?.info(`Publishing VC ${doc.id}`);

                        const messageServer = new MessageServer(
                            root.hederaAccountId,
                            rootKey
                        );
                        const vcMessage = new VCMessage(
                            MessageAction.MigrateVC
                        );
                        vcMessage.setDocument(vc);
                        vcMessage.setDocumentStatus(
                            doc.option?.status || DocumentStatus.NEW
                        );
                        vcMessage.setRelationships([...doc.relationships, doc.messageId]);
                        if (userRole && schema.category === SchemaCategory.POLICY) {
                            vcMessage.setUser(userRole.messageId);
                        }
                        const message = vcMessage;
                        const vcMessageResult = await messageServer
                            .setTopicObject(topic)
                            .sendMessage(message, true);
                        doc.messageId = vcMessageResult.getId();
                        doc.topicId = vcMessageResult.getTopicId();
                        doc.messageHash = vcMessageResult.toHash();
                    }
                }

                if (doc instanceof VpDocument) {
                    // tslint:disable-next-line:no-shadowed-variable
                    const vcs = doc.document.verifiableCredential.map(
                        (item) =>
                            VcDocumentDefinition.fromJsonTree(item)
                    );
                    let vpChanged = false;
                    // tslint:disable-next-line:prefer-for-of
                    for (let i = 0; i < doc.relationships.length; i++) {
                        const relationship = doc.relationships[i];
                        // tslint:disable-next-line:no-shadowed-variable
                        const vc = publishedDocuments.get(relationship);
                        if (vc && vc instanceof VcDocument) {
                            for (let j = 0; j < vcs.length; j++) {
                                const element = vcs[j];
                                const vcDef = VcDocumentDefinition.fromJsonTree(vc.document);
                                if (
                                    (element.getId() === vcDef.getId()) &&
                                    (element.toCredentialHash() !==
                                    vcDef.toCredentialHash())
                                ) {
                                    vpChanged = true;
                                    vcs[j] = vcDef
                                }
                            }
                        }
                    }

                    let vp;
                    if (vpChanged) {
                        notifier?.info(`Resigning VP ${doc.id}`);
                        const _vcHelper = new VcHelper();
                        vp = await _vcHelper.createVpDocument(
                            vcs,
                            { did: root.did, key: rootKey },
                            { uuid: doc.document.id }
                        );
                        doc.hash = vp.toCredentialHash();
                        doc.document = vp.toJsonTree() as any;
                    } else {
                        vp = VpDocumentDefinition.fromJsonTree(doc.document);
                    }

                    doc.policyId = dst;
                    if (doc.messageId) {
                        notifier?.info(`Publishing VP ${doc.id}`);
                        const messageServer = new MessageServer(
                            root.hederaAccountId,
                            rootKey
                        );
                        const vpMessage = new VPMessage(
                            MessageAction.MigrateVP
                        );
                        vpMessage.setDocument(vp);
                        vpMessage.setRelationships([...doc.relationships, doc.messageId]);
                        const vpMessageResult = await messageServer
                            .setTopicObject(topic)
                            .sendMessage(vpMessage);
                        const vpMessageId = vpMessageResult.getId();
                        doc.messageId = vpMessageId;
                        doc.topicId = vpMessageResult.getTopicId();
                        doc.messageHash = vpMessageResult.toHash();
                    }
                }

                if (doc.messageId) {
                    publishedDocuments.set(doc.messageId, doc);
                }

                return doc;
            };

            notifier?.start(`Migrate ${srcVCs.length} VC documents`);
            for (const vc of srcVCs as VcDocument[]) {
                const doc = await republishDocument(vc);
                // const documentStates = await databaseServer.getDocumentStates({
                //     documentId: doc.id
                // });
                if (doc) {
                    delete doc.id;
                    delete doc._id;
                }
                // doc = await databaseServer.saveVC(doc as any);
                // await Promise.all(documentStates.map(async docState => {
                //     delete docState.id;
                //     delete docState._id;
                //     docState.documentId = doc.id;
                //     return await databaseServer.saveDocumentState(docState)
                // }));
            }
            notifier?.completedAndStart(`Save migrated VC documents`);
            await new DataBaseHelper(VcDocument).save(srcVCs);

            notifier?.completedAndStart(`Migrate ${srcVPs.length} VP documents`);
            for (const vp of srcVPs as VpDocument[]) {
                const doc = await republishDocument(vp);
                delete doc.id;
                delete doc._id;
            }
            notifier?.completedAndStart(`Save migrated VP documents`);
            await new DataBaseHelper(VpDocument).save(srcVPs);

            return errors;
        }

        this.channel.getMessages<any, any>(
            PolicyEngineEvents.MIGRATE_DATA,
            async (msg) => {
                try {
                    const migrationErrors = await migratePolicyData(msg);
                    if (migrationErrors.length > 0) {
                        new Logger().warn(migrationErrors.map((error) => `${error.id}: ${error.error}`).join('\r\n'), ['GUARDIAN_SERVICE']);
                    }
                    return new MessageResponse(migrationErrors);
                } catch (error) {
                    return new MessageError(error);
                }
            }
        );

        this.channel.getMessages<any, any>(PolicyEngineEvents.MIGRATE_DATA_ASYNC, async (msg) => {
            try {
                const { task } = msg;
                const notifier = await initNotifier(task);
                RunFunctionAsync(async () => {
                    const migrationErrors = await migratePolicyData(msg, notifier);
                    if (migrationErrors.length > 0) {
                        new Logger().warn(migrationErrors.map((error) => `${error.id}: ${error.error}`).join('\r\n'), ['GUARDIAN_SERVICE']);
                    }
                    notifier.result(migrationErrors);
                }, async (error) => {
                    notifier.error(error);
                });
            } catch (error) {
                new Logger().error(error, ['GUARDIAN_SERVICE']);
                return new MessageError(error);
            }
        });

        this.channel.getMessages<any, any>(PolicyEngineEvents.GET_MULTI_POLICY, async (msg) => {
            try {
                const { user, policyId } = msg;

                const policy = await DatabaseServer.getPolicyById(policyId);

                const userDID = await this.getUserDid(user.username);
                const item = await DatabaseServer.getMultiPolicy(policy.instanceTopicId, userDID);
                if (item) {
                    return new MessageResponse(item);
                } else {
                    return new MessageResponse({
                        uuid: null,
                        instanceTopicId: policy.instanceTopicId,
                        mainPolicyTopicId: policy.instanceTopicId,
                        synchronizationTopicId: policy.synchronizationTopicId,
                        owner: userDID,
                        type: null
                    });
                }
            } catch (error) {
                new Logger().error(error, ['GUARDIAN_SERVICE']);
                return new MessageError(error);
            }
        });

        this.channel.getMessages<any, any>(PolicyEngineEvents.SET_MULTI_POLICY, async (msg) => {
            try {
                const { user, policyId, data } = msg;

                const policy = await DatabaseServer.getPolicyById(policyId);
                const userDID = await this.getUserDid(user.username);
                const item = await DatabaseServer.getMultiPolicy(policy.instanceTopicId, userDID);
                const userAccount = await this.users.getHederaAccount(userDID);
                if (item) {
                    return new MessageError(new Error('Policy is already bound'));
                } else {
                    const root = await this.users.getHederaAccount(policy.owner);
                    const result = await this.policyEngine.createMultiPolicy(policy, userAccount, root, data);
                    return new MessageResponse(result);
                }
            } catch (error) {
                new Logger().error(error, ['GUARDIAN_SERVICE']);
                return new MessageError(error);
            }
        });
    }
}<|MERGE_RESOLUTION|>--- conflicted
+++ resolved
@@ -27,11 +27,6 @@
     Singleton,
     Users,
     Schema as SchemaCollection,
-<<<<<<< HEAD
-    XlsxToJson,
-    JsonToXlsx,
-    GenerateBlocks
-=======
     MessageServer,
     PolicyMessage,
     MessageType,
@@ -46,8 +41,10 @@
     VCMessage,
     VPMessage,
     VcDocumentDefinition,
-    VpDocumentDefinition
->>>>>>> c701d437
+    VpDocumentDefinition,
+    XlsxToJson,
+    JsonToXlsx,
+    GenerateBlocks
 } from '@guardian/common';
 import { PolicyImportExportHelper } from './helpers/policy-import-export-helper';
 import { PolicyComponentsUtils } from './policy-components-utils';
@@ -910,8 +907,8 @@
                 const toolSchemas = [];
                 for (const tool of tools) {
                     const _schemas = await DatabaseServer.getSchemas({ topicId: tool.topicId });
-                    for (const schemas of _schemas) {
-                        toolSchemas.push(schemas);
+                    for (const schema of _schemas) {
+                        toolSchemas.push(schema);
                     }
                 }
                 const buffer = await JsonToXlsx.generate(schemas, tools, toolSchemas);
@@ -1025,7 +1022,7 @@
                 }
                 const owner = await this.getUserDid(user.username);
                 const root = await this.users.getHederaAccount(owner);
-                
+
                 const xlsxResult = await XlsxToJson.parse(Buffer.from(xlsx.data));
                 const { tools, errors } = await importSubTools(root, xlsxResult.getToolIds(), notifier);
                 for (const tool of tools) {
@@ -1432,7 +1429,7 @@
                 policyId: src,
                 id: { $in: vcs }
             });
-            const srcVPs = await new DataBaseHelper(VpDocument).find( {
+            const srcVPs = await new DataBaseHelper(VpDocument).find({
                 policyId: src,
                 id: { $in: vps }
             });
@@ -1614,7 +1611,7 @@
                                 if (
                                     (element.getId() === vcDef.getId()) &&
                                     (element.toCredentialHash() !==
-                                    vcDef.toCredentialHash())
+                                        vcDef.toCredentialHash())
                                 ) {
                                     vpChanged = true;
                                     vcs[j] = vcDef
