import { BlockType, ConfigType, GenerateUUIDv4, IOwner, IRootConfig, ModuleStatus, PolicyTestStatus, PolicyToolMetadata, PolicyType, SchemaCategory, SchemaEntity, TagType, TopicType } from '@guardian/interfaces';
import { DataBaseHelper, DatabaseServer, IPolicyComponents, Logger, MessageAction, MessageServer, MessageType, Policy, PolicyMessage, PolicyTool, RecordImportExport, regenerateIds, replaceAllEntities, replaceAllVariables, replaceArtifactProperties, Schema, SchemaFields, Tag, Token, Topic, TopicConfig, TopicHelper, Users } from '@guardian/common';
import { ImportArtifactResult, ImportTokenMap, ImportTokenResult, ImportToolMap, ImportToolResults, ImportSchemaMap, ImportSchemaResult, importArtifactsByFiles, importSubTools, importTokensByFiles, publishSystemSchemas, importTag, SchemaImportExportHelper } from '../../api/helpers/index.js';
import { PolicyConverterUtils } from '../policy-converter-utils.js';
<<<<<<< HEAD
import { INotifier } from '../../helpers/notifier.js';
import { DataBaseHelper, DatabaseServer, IPolicyComponents, MessageAction, MessageServer, MessageType, PinoLogger, Policy, PolicyMessage, regenerateIds, replaceAllEntities, replaceAllVariables, replaceArtifactProperties, Schema, SchemaFields, Topic, TopicConfig, TopicHelper, Users } from '@guardian/common';
import { importTag } from '../../api/helpers/tag-import-export-helper.js';
import { SchemaImportResult } from '../../api/helpers/schema-helper.js';
=======
import { INotifier, emptyNotifier } from '../../helpers/notifier.js';
>>>>>>> 712ae59d
import { HashComparator, PolicyLoader } from '../../analytics/index.js';

export interface ImportPolicyError {
    /**
     * Entity type
     */
    type?: string;
    /**
     * Schema uuid
     */
    uuid?: string;
    /**
     * Schema name
     */
    name?: string;
    /**
     * Error message
     */
    error?: string;
}

export interface ImportPolicyResult {
    /**
     * New Policy
     */
    policy: Policy,
    /**
     * Errors
     */
    errors: ImportPolicyError[]
}

export interface ImportTestResult {
    /**
<<<<<<< HEAD
     * Import policy
     * @param policyToImport
     * @param policyOwner
     * @param versionOfTopicId
     * @param notifier
     * @param logger
     * @param additionalPolicyConfig
     * @param metadata
     *
     * @returns Policies by owner
     */
    public static async importPolicy(
        policyToImport: IPolicyComponents,
        user: IOwner,
        versionOfTopicId: string,
        notifier: INotifier,
        logger: PinoLogger,
        additionalPolicyConfig?: Partial<Policy>,
        metadata?: PolicyToolMetadata,
    ): Promise<{
        /**
         * New Policy
         */
        policy: Policy,
        /**
         * Errors
         */
        errors: any[]
    }> {
        const {
            policy,
            tokens,
            schemas,
            artifacts,
            tags,
            tools
        } = policyToImport;
=======
     * New schema uuid
     */
    testsMap: Map<string, string>;
    /**
     * Errors
     */
    errors: any[];
    /**
     * Errors
     */
    files: [any, Buffer][];
}

export class PolicyImport {
    private readonly demo: boolean;
    private readonly notifier: INotifier;

    private root: IRootConfig;
    private owner: IOwner;
    private topicHelper: TopicHelper;
    private messageServer: MessageServer;
    private parentTopic: TopicConfig;
    private topicRow: TopicConfig;
    private toolsResult: ImportToolResults;
    private toolsMapping: ImportToolMap[]
    private tokensResult: ImportTokenResult;
    private tokenMapping: ImportTokenMap[];
    private artifactsResult: ImportArtifactResult;
    private artifactsMapping: Map<string, string>;
    private schemasResult: ImportSchemaResult;
    private schemasMapping: ImportSchemaMap[];
    private testsResult: ImportTestResult;
    // tslint:disable-next-line:no-unused-variable
    private testsMapping: Map<string, string>;
    // tslint:disable-next-line:no-unused-variable
    private topicId: string;

    constructor(demo: boolean, notifier: INotifier) {
        this.demo = demo;
        this.notifier = notifier;
    }
>>>>>>> 712ae59d

    private async resolveAccount(user: IOwner): Promise<IRootConfig> {
        this.notifier.start('Resolve Hedera account');
        const users = new Users();
        this.root = await users.getHederaAccount(user.creator);
        this.topicHelper = new TopicHelper(
            this.root.hederaAccountId,
            this.root.hederaAccountKey,
            this.root.signOptions
        );
        this.messageServer = new MessageServer(
            this.root.hederaAccountId,
            this.root.hederaAccountKey,
            this.root.signOptions
        );
        this.owner = user;
        return this.root;
    }

    private async dataPreparation(
        policy: Policy,
        user: IOwner,
        additionalPolicyConfig: Partial<Policy> | null
    ): Promise<Policy> {
        delete policy._id;
        delete policy.id;
        delete policy.messageId;
        delete policy.version;
        delete policy.previousVersion;
        delete policy.createDate;
        policy.uuid = GenerateUUIDv4();
        policy.creator = user.creator;
        policy.owner = user.owner;
        policy.status = this.demo ? PolicyType.DEMO : PolicyType.DRAFT;
        policy.instanceTopicId = null;
        policy.synchronizationTopicId = null;
        policy.name = additionalPolicyConfig?.name || policy.name;
        policy.topicDescription = additionalPolicyConfig?.topicDescription || policy.topicDescription;
        policy.description = additionalPolicyConfig?.description || policy.description;
        policy.policyTag = additionalPolicyConfig?.policyTag || 'Tag_' + Date.now();
        return policy;
    }

    private async createPolicyTopic(policy: Policy, versionOfTopicId: string, user: IOwner) {
        this.notifier.completedAndStart('Resolve topic');
        this.parentTopic = await TopicConfig.fromObject(
            await DatabaseServer.getTopicByType(user.creator, TopicType.UserTopic), true
        );

        if (this.demo) {
            this.topicRow = new TopicConfig({
                type: TopicType.PolicyTopic,
                name: policy.name || TopicType.PolicyTopic,
                description: policy.topicDescription || TopicType.PolicyTopic,
                owner: user.creator,
                policyId: null,
                policyUUID: null,
                topicId: `0.0.${Date.now()}${(Math.random()*1000).toFixed(0)}`
            }, null, null);
            await DatabaseServer.saveTopic(this.topicRow.toObject());
        } else if (versionOfTopicId) {
            this.topicRow = await TopicConfig.fromObject(
                await DatabaseServer.getTopicById(versionOfTopicId), true
            );
            this.notifier.completedAndStart('Skip publishing policy in Hedera');
        } else {
            this.notifier.completedAndStart('Publish Policy in Hedera');
            const message = new PolicyMessage(MessageType.Policy, MessageAction.CreatePolicy);
            message.setDocument(policy);
            const createPolicyMessage = await this.messageServer
                .setTopicObject(this.parentTopic)
                .sendMessage(message);

            this.notifier.completedAndStart('Create policy topic');
            this.topicRow = await this.topicHelper.create({
                type: TopicType.PolicyTopic,
                name: policy.name || TopicType.PolicyTopic,
                description: policy.topicDescription || TopicType.PolicyTopic,
                owner: user.creator,
                policyId: null,
                policyUUID: null
            });
            await this.topicRow.saveKeys();
            await DatabaseServer.saveTopic(this.topicRow.toObject());

            this.notifier.completedAndStart('Link topic and policy');
            await this.topicHelper.twoWayLink(
                this.topicRow,
                this.parentTopic,
                createPolicyMessage.getId(),
                this.owner.id
            );
        }

        policy.topicId = this.topicRow.topicId;
        this.topicId = policy.topicId;
    }

    private async publishSystemSchemas(versionOfTopicId: string, user: IOwner) {
        if (this.demo) {
            const systemSchemas = await PolicyImportExportHelper.getSystemSchemas();
            this.schemasResult = await SchemaImportExportHelper.importSystemSchema(
                systemSchemas,
                user,
                {
                    category: SchemaCategory.POLICY,
                    topicId: this.topicRow.topicId,
                    skipGenerateId: false,
                    demo: this.demo
                },
                this.notifier
            );
        } else if (versionOfTopicId) {
            this.notifier.completedAndStart('Skip publishing schemas');
        } else {
            this.notifier.completedAndStart('Publishing schemas');
            const systemSchemas = await PolicyImportExportHelper.getSystemSchemas();
            this.notifier.info(`Found ${systemSchemas.length} schemas`);
            this.messageServer.setTopicObject(this.topicRow);
            await publishSystemSchemas(systemSchemas, this.messageServer, user, this.notifier);
        }
    }

    private async importTools(
        tools: PolicyTool[],
        metadata: PolicyToolMetadata | null,
        user: IOwner
    ) {
        this.notifier.completedAndStart('Import tools');
        this.notifier.sub(true);

        this.toolsMapping = [];
        if (metadata?.tools) {
            for (const tool of tools) {
                if (
                    metadata.tools[tool.messageId] &&
                    tool.messageId !== metadata.tools[tool.messageId]
                ) {
                    this.toolsMapping.push({
                        oldMessageId: tool.messageId,
                        messageId: metadata.tools[tool.messageId],
                        oldHash: tool.hash,
                    });
                    tool.messageId = metadata.tools[tool.messageId];
                }
            }
        }

        this.toolsResult = await importSubTools(this.root, tools, user, this.notifier);

        for (const toolMapping of this.toolsMapping) {
            const toolByMessageId = this.toolsResult.tools.find((tool) => tool.messageId === toolMapping.messageId);
            toolMapping.newHash = toolByMessageId?.hash;
        }

        this.notifier.sub(false);
    }

    private async importTokens(tokens: Token[], user: IOwner) {
        this.tokensResult = await importTokensByFiles(user, tokens, this.notifier);
        this.tokenMapping = this.tokensResult.tokenMap;
    }

    private async importSchemas(schemas: Schema[], user: IOwner) {
        const topicIds = this.toolsResult.tools.map((tool) => tool.topicId);
        const toolsSchemas = (await DatabaseServer.getSchemas(
            {
                category: SchemaCategory.TOOL,
                topicId: { $in: topicIds }
            },
            {
                fields: ['name', 'iri'],
            }
        )) as { name: string; iri: string }[];
        this.schemasResult = await SchemaImportExportHelper.importSchemaByFiles(
            schemas,
            user,
            {
                category: SchemaCategory.POLICY,
                topicId: this.topicRow.topicId,
                skipGenerateId: false,
                outerSchemas: toolsSchemas,
                demo: this.demo
            },
            this.notifier
        );
        this.schemasMapping = this.schemasResult.schemasMap;
    }

    private async importArtifacts(artifacts: any[], user: IOwner) {
        this.artifactsResult = await importArtifactsByFiles(user, artifacts, this.notifier);
        this.artifactsMapping = this.artifactsResult.artifactsMap;
    }

    private async importTests(tests: any[], user: IOwner) {
        this.notifier.completedAndStart('Import tests');

        const testsMap = new Map<string, string>();
        const errors: any[] = [];
        const files: [any, Buffer][] = [];
        for (const test of tests) {
            const oldUUID = test.uuid;
            const newUUID = GenerateUUIDv4();
            try {
                const recordToImport = await RecordImportExport.parseZipFile(test.data);
                files.push([{
                    uuid: newUUID,
                    owner: user.creator,
                    status: PolicyTestStatus.New,
                    duration: recordToImport.duration,
                    progress: 0,
                    date: null,
                    result: null,
                    error: null,
                    resultId: null,
                }, test.data])
                testsMap.set(oldUUID, newUUID);
            } catch (error) {
                errors.push({
                    type: 'test',
                    uuid: oldUUID,
                    name: oldUUID,
                    error: error.toString(),
                })
            }
        }

        this.testsResult = { testsMap, errors, files };
        this.testsMapping = testsMap;
    }

    private async updateUUIDs(policy: Policy): Promise<Policy> {
        await PolicyImportExportHelper.replaceConfig(
            policy,
            this.schemasMapping,
            this.artifactsMapping,
            this.tokenMapping,
            this.toolsMapping
        );
        return policy;
    }

    private async savePolicy(policy: Policy): Promise<Policy> {
        this.notifier.completedAndStart('Saving policy in DB');
        const model = new DataBaseHelper(Policy).create(policy as Policy);
        return await new DataBaseHelper(Policy).save(model);
    }

    private async saveTopic(policy: Policy) {
        this.notifier.completedAndStart('Saving topic in DB');
        const row = await new DataBaseHelper(Topic).findOne({ topicId: this.topicRow.topicId })
        row.policyId = policy.id.toString();
        row.policyUUID = policy.uuid;
        await new DataBaseHelper(Topic).update(row);
    }

    private async saveArtifacts(policy: Policy) {
        this.notifier.completedAndStart('Saving artifacts in DB');
        for (const addedArtifact of this.artifactsResult.artifacts) {
            addedArtifact.policyId = policy.id;
            await DatabaseServer.saveArtifact(addedArtifact);
        }
    }

    private async saveTests(policy: Policy) {
        this.notifier.completedAndStart('Saving tests in DB');
        for (const [test, data] of this.testsResult.files) {
            test.policyId = policy.id;
            await DatabaseServer.createPolicyTest(test, data);
        }
    }

    private async saveHash(policy: Policy) {
        this.notifier.completedAndStart('Updating hash');
        await PolicyImportExportHelper.updatePolicyComponents(policy);
    }

    private async setSuggestionsConfig(policy: Policy, user: IOwner) {
        const suggestionsConfig = await DatabaseServer.getSuggestionsConfig(user.creator);
        if (!suggestionsConfig) {
            await DatabaseServer.setSuggestionsConfig({
                user: user.creator,
                items: [
                    {
                        id: policy.id,
                        type: ConfigType.POLICY,
                        index: 0,
                    },
                ],
            });
        }
    }

    private async importTags(policy: Policy, tags: Tag[]) {
        this.notifier.completedAndStart('Import tags');
        if (!tags || !tags.length) {
            return;
        }

<<<<<<< HEAD
        notifier.completedAndStart('Updating hash');
        await PolicyImportExportHelper.updatePolicyComponents(result, logger);
=======
        const policyTags = tags.filter((t: any) => t.entity === TagType.Policy);
        const tokenTags = tags.filter((t: any) => t.entity === TagType.Token);
        const schemaTags = tags.filter((t: any) => t.entity === TagType.Schema);
        await importTag(policyTags, policy.id.toString());
        const tokenIdMap: Map<string, string> = new Map();
        for (const item of this.tokenMapping) {
            tokenIdMap.set(item.oldID, item.newID);
            tokenIdMap.set(item.oldTokenID, item.newID);
        }
        await importTag(tokenTags, tokenIdMap);
        const schemaIdMap: Map<string, string> = new Map();
        for (const item of this.schemasMapping) {
            schemaIdMap.set(item.oldID, item.newID);
            schemaIdMap.set(item.oldMessageID, item.newID);
        }
        await importTag(schemaTags, schemaIdMap);
        this.notifier.completed();
    }
>>>>>>> 712ae59d

    private async getErrors(): Promise<ImportPolicyError[]> {
        const errors: ImportPolicyError[] = [];
        if (this.schemasResult.errors) {
            for (const error of this.schemasResult.errors) {
                errors.push(error);
            }
        }
        if (this.toolsResult.errors) {
            for (const error of this.toolsResult.errors) {
                errors.push(error);
            }
        }
        if (this.testsResult.errors) {
            for (const error of this.testsResult.errors) {
                errors.push(error);
            }
        }
        return errors;
    }

    public async import(
        policyComponents: IPolicyComponents,
        user: IOwner,
        versionOfTopicId: string,
        additionalPolicyConfig: Partial<Policy> | null,
        metadata: PolicyToolMetadata | null,
    ): Promise<ImportPolicyResult> {
        const { policy, tokens, schemas, artifacts, tags, tools, tests } = policyComponents;
        await this.resolveAccount(user);
        await this.dataPreparation(policy, user, additionalPolicyConfig);
        await this.createPolicyTopic(policy, versionOfTopicId, user);
        await this.publishSystemSchemas(versionOfTopicId, user);
        await this.importTools(tools, metadata, user);
        await this.importTokens(tokens, user);
        await this.importSchemas(schemas, user);
        await this.importArtifacts(artifacts, user);
        await this.importTests(tests, user);
        await this.updateUUIDs(policy);

        const row = await this.savePolicy(policy);
        await this.saveTopic(row);
        await this.saveArtifacts(row);
        await this.saveTests(row);
        await this.saveHash(row);
        await this.setSuggestionsConfig(row, user);
        await this.importTags(row, tags);

        const errors = await this.getErrors();
        return { policy: row, errors };
    }
}

/**
 * Policy import export helper
 */
export class PolicyImportExportHelper {
    /**
     * Get system schemas
     *
     * @returns Array of schemas
     */
    public static async getSystemSchemas(): Promise<Schema[]> {
        const schemas = await Promise.all([
            DatabaseServer.getSystemSchema(SchemaEntity.POLICY),
            DatabaseServer.getSystemSchema(SchemaEntity.MINT_TOKEN),
            DatabaseServer.getSystemSchema(SchemaEntity.MINT_NFTOKEN),
            DatabaseServer.getSystemSchema(SchemaEntity.WIPE_TOKEN),
            DatabaseServer.getSystemSchema(SchemaEntity.ISSUER),
            DatabaseServer.getSystemSchema(SchemaEntity.USER_ROLE),
            DatabaseServer.getSystemSchema(SchemaEntity.CHUNK),
            DatabaseServer.getSystemSchema(SchemaEntity.ACTIVITY_IMPACT),
            DatabaseServer.getSystemSchema(SchemaEntity.TOKEN_DATA_SOURCE)
        ]);

        for (const schema of schemas) {
            if (!schema) {
                throw new Error('One of system schemas is not exist');
            }
        }
        return schemas;
    }

    /**
     * Import policy
     * @param policyToImport
     * @param user
     * @param versionOfTopicId
     * @param additionalPolicyConfig
     * @param metadata
     * @param demo
     * @param notifier
     *
     * @returns import result
     */
    public static async importPolicy(
        policyToImport: IPolicyComponents,
        user: IOwner,
        versionOfTopicId: string,
        additionalPolicyConfig: Partial<Policy> = null,
        metadata: PolicyToolMetadata = null,
        demo: boolean = false,
        notifier: INotifier = emptyNotifier()
    ): Promise<ImportPolicyResult> {
        const helper = new PolicyImport(demo, notifier);
        return helper.import(
            policyToImport,
            user,
            versionOfTopicId,
            additionalPolicyConfig,
            metadata
        )
    }

    /**
     * Replace config
     * @param policy
     * @param schemasMap
     */
    public static async replaceConfig(
        policy: Policy,
        schemasMap: ImportSchemaMap[],
        artifactsMap: Map<string, string>,
        tokenMap: any[],
        tools: { oldMessageId: string, messageId: string, oldHash: string, newHash?: string }[]
    ) {
        if (await new DataBaseHelper(Policy).findOne({ name: policy.name })) {
            policy.name = policy.name + '_' + Date.now();
        }

        for (const item of schemasMap) {
            replaceAllEntities(policy.config, SchemaFields, item.oldIRI, item.newIRI);
            replaceAllVariables(policy.config, 'Schema', item.oldIRI, item.newIRI);

            if (policy.projectSchema === item.oldIRI) {
                policy.projectSchema = item.newIRI
            }
        }

        for (const item of tokenMap) {
            replaceAllEntities(policy.config, ['tokenId'], item.oldTokenID, item.newTokenID);
            replaceAllVariables(policy.config, 'Token', item.oldTokenID, item.newTokenID);
        }

        for (const item of tools) {
            if (!item.newHash || !item.messageId) {
                continue;
            }
            replaceAllEntities(policy.config, ['messageId'], item.oldMessageId, item.messageId);
            replaceAllEntities(policy.config, ['hash'], item.oldHash, item.newHash);
        }

        // compatibility with older versions
        policy = PolicyConverterUtils.PolicyConverter(policy);
        policy.codeVersion = PolicyConverterUtils.VERSION;
        regenerateIds(policy.config);

        replaceArtifactProperties(policy.config, 'uuid', artifactsMap);
    }

    /**
     * Convert errors to string
     * @param errors
     */
    public static errorsMessage(errors: ImportPolicyError[]): string {
        const schemas: string[] = [];
        const tools: string[] = [];
        const others: string[] = []
        for (const e of errors) {
            if (e.type === 'schema') {
                schemas.push(e.name);
            } else if (e.type === 'tool') {
                tools.push(e.name);
            } else {
                others.push(e.name);
            }
        }
        let message: string = 'Failed to import components:';
        if (schemas.length) {
            message += ` schemas: ${JSON.stringify(schemas)};`
        }
        if (tools.length) {
            message += ` tools: ${JSON.stringify(tools)};`
        }
        if (others.length) {
            message += ` others: ${JSON.stringify(others)};`
        }
        return message;
    }

    public static findTools(block: any, result: Set<string>) {
        if (!block) {
            return;
        }
        if (block.blockType === BlockType.Tool) {
            if (block.messageId && typeof block.messageId === 'string') {
                result.add(block.messageId);
            }
        } else {
            if (Array.isArray(block.children)) {
                for (const child of block.children) {
                    PolicyImportExportHelper.findTools(child, result);
                }
            }
        }
    }

    /**
     * Update policy components
     * @param policy
     * @param logger
     */
    public static async updatePolicyComponents(policy: Policy, logger: PinoLogger): Promise<Policy> {
        try {
            const raw = await PolicyLoader.load(policy.id.toString());
            const compareModel = await PolicyLoader.create(raw, HashComparator.options);
            const { hash, hashMap } = await HashComparator.createHashMap(compareModel);
            policy.hash = hash;
            policy.hashMap = hashMap;
        } catch (error) {
            await logger.error(error, ['GUARDIAN_SERVICE, HASH']);
        }
        const toolIds = new Set<string>()
        PolicyImportExportHelper.findTools(policy.config, toolIds);
        const tools = await DatabaseServer.getTools({
            status: ModuleStatus.PUBLISHED,
            messageId: { $in: Array.from(toolIds.values()) }
        }, { fields: ['name', 'topicId', 'messageId', 'tools'] });
        const list = [];
        for (const row of tools) {
            list.push({
                name: row.name,
                topicId: row.topicId,
                messageId: row.messageId
            })
            if (row.tools) {
                for (const subTool of row.tools) {
                    list.push(subTool);
                }
            }
        }
        policy.tools = list;
        policy = await DatabaseServer.updatePolicy(policy);

        return policy;
    }
}<|MERGE_RESOLUTION|>--- conflicted
+++ resolved
@@ -1,15 +1,15 @@
 import { BlockType, ConfigType, GenerateUUIDv4, IOwner, IRootConfig, ModuleStatus, PolicyTestStatus, PolicyToolMetadata, PolicyType, SchemaCategory, SchemaEntity, TagType, TopicType } from '@guardian/interfaces';
-import { DataBaseHelper, DatabaseServer, IPolicyComponents, Logger, MessageAction, MessageServer, MessageType, Policy, PolicyMessage, PolicyTool, RecordImportExport, regenerateIds, replaceAllEntities, replaceAllVariables, replaceArtifactProperties, Schema, SchemaFields, Tag, Token, Topic, TopicConfig, TopicHelper, Users } from '@guardian/common';
+import { DataBaseHelper, DatabaseServer, IPolicyComponents, PinoLogger, MessageAction, MessageServer, MessageType, Policy, PolicyMessage, PolicyTool, RecordImportExport, regenerateIds, replaceAllEntities, replaceAllVariables, replaceArtifactProperties, Schema, SchemaFields, Tag, Token, Topic, TopicConfig, TopicHelper, Users } from '@guardian/common';
 import { ImportArtifactResult, ImportTokenMap, ImportTokenResult, ImportToolMap, ImportToolResults, ImportSchemaMap, ImportSchemaResult, importArtifactsByFiles, importSubTools, importTokensByFiles, publishSystemSchemas, importTag, SchemaImportExportHelper } from '../../api/helpers/index.js';
 import { PolicyConverterUtils } from '../policy-converter-utils.js';
-<<<<<<< HEAD
-import { INotifier } from '../../helpers/notifier.js';
-import { DataBaseHelper, DatabaseServer, IPolicyComponents, MessageAction, MessageServer, MessageType, PinoLogger, Policy, PolicyMessage, regenerateIds, replaceAllEntities, replaceAllVariables, replaceArtifactProperties, Schema, SchemaFields, Topic, TopicConfig, TopicHelper, Users } from '@guardian/common';
-import { importTag } from '../../api/helpers/tag-import-export-helper.js';
-import { SchemaImportResult } from '../../api/helpers/schema-helper.js';
-=======
+// <<<<<<< HEAD
+// import { INotifier } from '../../helpers/notifier.js';
+// import { DataBaseHelper, DatabaseServer, IPolicyComponents, MessageAction, MessageServer, MessageType, PinoLogger, Policy, PolicyMessage, regenerateIds, replaceAllEntities, replaceAllVariables, replaceArtifactProperties, Schema, SchemaFields, Topic, TopicConfig, TopicHelper, Users } from '@guardian/common';
+// import { importTag } from '../../api/helpers/tag-import-export-helper.js';
+// import { SchemaImportResult } from '../../api/helpers/schema-helper.js';
+// =======
 import { INotifier, emptyNotifier } from '../../helpers/notifier.js';
->>>>>>> 712ae59d
+// >>>>>>> develop
 import { HashComparator, PolicyLoader } from '../../analytics/index.js';
 
 export interface ImportPolicyError {
@@ -44,45 +44,6 @@
 
 export interface ImportTestResult {
     /**
-<<<<<<< HEAD
-     * Import policy
-     * @param policyToImport
-     * @param policyOwner
-     * @param versionOfTopicId
-     * @param notifier
-     * @param logger
-     * @param additionalPolicyConfig
-     * @param metadata
-     *
-     * @returns Policies by owner
-     */
-    public static async importPolicy(
-        policyToImport: IPolicyComponents,
-        user: IOwner,
-        versionOfTopicId: string,
-        notifier: INotifier,
-        logger: PinoLogger,
-        additionalPolicyConfig?: Partial<Policy>,
-        metadata?: PolicyToolMetadata,
-    ): Promise<{
-        /**
-         * New Policy
-         */
-        policy: Policy,
-        /**
-         * Errors
-         */
-        errors: any[]
-    }> {
-        const {
-            policy,
-            tokens,
-            schemas,
-            artifacts,
-            tags,
-            tools
-        } = policyToImport;
-=======
      * New schema uuid
      */
     testsMap: Map<string, string>;
@@ -124,7 +85,6 @@
         this.demo = demo;
         this.notifier = notifier;
     }
->>>>>>> 712ae59d
 
     private async resolveAccount(user: IOwner): Promise<IRootConfig> {
         this.notifier.start('Resolve Hedera account');
@@ -397,9 +357,9 @@
         }
     }
 
-    private async saveHash(policy: Policy) {
+    private async saveHash(policy: Policy, logger: PinoLogger) {
         this.notifier.completedAndStart('Updating hash');
-        await PolicyImportExportHelper.updatePolicyComponents(policy);
+        await PolicyImportExportHelper.updatePolicyComponents(policy, logger);
     }
 
     private async setSuggestionsConfig(policy: Policy, user: IOwner) {
@@ -424,10 +384,6 @@
             return;
         }
 
-<<<<<<< HEAD
-        notifier.completedAndStart('Updating hash');
-        await PolicyImportExportHelper.updatePolicyComponents(result, logger);
-=======
         const policyTags = tags.filter((t: any) => t.entity === TagType.Policy);
         const tokenTags = tags.filter((t: any) => t.entity === TagType.Token);
         const schemaTags = tags.filter((t: any) => t.entity === TagType.Schema);
@@ -446,7 +402,6 @@
         await importTag(schemaTags, schemaIdMap);
         this.notifier.completed();
     }
->>>>>>> 712ae59d
 
     private async getErrors(): Promise<ImportPolicyError[]> {
         const errors: ImportPolicyError[] = [];
@@ -474,6 +429,7 @@
         versionOfTopicId: string,
         additionalPolicyConfig: Partial<Policy> | null,
         metadata: PolicyToolMetadata | null,
+        logger: PinoLogger,
     ): Promise<ImportPolicyResult> {
         const { policy, tokens, schemas, artifacts, tags, tools, tests } = policyComponents;
         await this.resolveAccount(user);
@@ -491,7 +447,7 @@
         await this.saveTopic(row);
         await this.saveArtifacts(row);
         await this.saveTests(row);
-        await this.saveHash(row);
+        await this.saveHash(row, logger);
         await this.setSuggestionsConfig(row, user);
         await this.importTags(row, tags);
 
@@ -539,6 +495,7 @@
      * @param metadata
      * @param demo
      * @param notifier
+     * @param logger
      *
      * @returns import result
      */
@@ -546,10 +503,11 @@
         policyToImport: IPolicyComponents,
         user: IOwner,
         versionOfTopicId: string,
+        logger: PinoLogger,
         additionalPolicyConfig: Partial<Policy> = null,
         metadata: PolicyToolMetadata = null,
         demo: boolean = false,
-        notifier: INotifier = emptyNotifier()
+        notifier: INotifier = emptyNotifier(),
     ): Promise<ImportPolicyResult> {
         const helper = new PolicyImport(demo, notifier);
         return helper.import(
@@ -557,7 +515,8 @@
             user,
             versionOfTopicId,
             additionalPolicyConfig,
-            metadata
+            metadata,
+            logger
         )
     }
 
