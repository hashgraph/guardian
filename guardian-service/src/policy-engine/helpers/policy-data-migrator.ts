import {
    AggregateVC,
    BaseEntity,
    BlockState,
    Contract,
    ContractMessage,
    DatabaseServer,
    DidDocument,
    DocumentState,
    IAuthUser,
    KeyType,
    MessageAction,
    MessageServer,
    MintRequest,
    MintTransaction,
    MultiDocuments,
    PolicyRoles,
    RetirePool,
    RoleMessage,
    SplitDocuments,
    Token,
    Topic,
    TopicConfig,
    TopicHelper,
    Users,
    VCMessage,
    VPMessage,
    VcDocument,
    VcDocumentDefinition,
    VcHelper,
    VpDocument,
    VpDocumentDefinition,
    Wallet,
    Workers,
    findAllEntities, PolicyCache,
} from '@guardian/common';
import {
    ContractAPI,
    ContractType,
    DocumentStatus,
    MigrationConfig,
    Schema,
    SchemaCategory,
    SchemaHelper,
    TopicType,
    ISignOptions,
    PolicyHelper,
} from '@guardian/interfaces';
import { INotifier } from '../../helpers/notifier.js';
import {
    BlockStateLoader,
    RolesLoader,
    DidLoader,
    MintRequestLoader,
    AggregateVCLoader,
    MintTransactionLoader,
    DocumentStateLoader,
    VcDocumentLoader,
    VpDocumentLoader,
    SplitDocumentLoader,
    MultiSignDocumentLoader,
    TokensLoader,
    RetirePoolLoader
} from './policy-data/loaders/index.js';
import { createHederaToken } from '../../api/token.service.js';
import { createContract } from '../../api/helpers/contract-api.js';
<<<<<<< HEAD
import { setPoolContract } from '../../api/contract.service.js';
import { FilterObject, FilterQuery } from '@mikro-orm/core';
=======
import { getContractVersion, setPoolContract } from '../../api/contract.service.js';
>>>>>>> 48c6618c

/**
 * Document error
 */
export interface DocumentError {
    id?: string;
    message?: string;
}

/**
 * Policy data migrator
 */
export class PolicyDataMigrator {
    /**
     * Vc message identifiers mapping
     */
    private readonly vcMessageIds: Map<string, VcDocument> = new Map();

    /**
     * VP identifiers mapping
     */
    private readonly vpIds = new Map<string, string>();

    /**
     * VC identifiers mapping
     */
    private readonly vcIds = new Map<string, any>();

    /**
     * Created tokens
     */
    private readonly _createdTokens = new Map<string, any>();

    /**
     * Created wipe contract identifier
     */
    private _createdWipeContractId;

    /**
     * Database server instance
     */
    private readonly _db!: DatabaseServer;

    /**
     * Message server instance
     */
    private readonly _ms!: MessageServer;

    private constructor(
        private readonly _root: IAuthUser,
        private readonly _rootKey: string,
        private readonly _signOptions: ISignOptions,
        private readonly _users: Users,
        private readonly _owner: string,
        private readonly _policyId: string,
        private readonly _policyTopicId: string,
        private readonly _policyInstanceTopic: TopicConfig,
        private readonly _oldPolicyOwner: string,
        private readonly _oldPolicyTopicId: string,
        private readonly _oldUserTopicId: string,
        private readonly _userTopic: Topic,
        private readonly _roles: any,
        private readonly _groups: any,
        private readonly _schemas: any,
        private readonly _blocks: any,
        private readonly _tokens: any,
        private readonly _tokensMap: any,
        private readonly _editedVCs: any,
        private readonly _dids: DidDocument[],
        private readonly _dryRunId?: string,
        private readonly _notifier?: INotifier
    ) {
        this._db = new DatabaseServer(_dryRunId);
        this._ms = new MessageServer(
            _root.hederaAccountId,
            _rootKey,
            _signOptions,
            _dryRunId,
        );
        for (const [oldTokenId, newTokenId] of Object.entries(
            this._tokensMap
        )) {
            this._createdTokens.set(oldTokenId, newTokenId);
        }
    }

    /**
     * Migrate policy data
     * @param owner Owner
     * @param migrationConfig Migration config
     * @param notifier Notifier
     * @returns Migration errors
     */
    static async migrate(
        owner: string,
        migrationConfig: MigrationConfig,
        notifier?: INotifier
    ) {
        try {
            const {
                policies,
                vcs,
                vps,
                schemas,
                groups,
                roles,
                tokens,
                tokensMap,
                blocks,
                editedVCs,
                migrateState,
                migrateRetirePools,
                retireContractId,
            } = migrationConfig;
            const { src, dst } = policies;
            const users = new Users();
            const userTopic = await DatabaseServer.getTopicByType(
                owner,
                TopicType.UserTopic
            );
            let policyUsers;
            let policyRoles;
            let policyStates;
            let oldUserTopic;
            let srcModel;
            let srcSystemSchemas;
            let srcVCs;
            let srcRoleVcs;
            let srcVPs;
            let srcDids;
            let srcMintRequests;
            let srcMintTransactions;
            let srcMultiDocuments;
            let srcAggregateVCs;
            let srcSplitDocuments;
            let srcDocumentStates;
            let srcTokens;
            let srcRetirePools;

            const userPolicy = await DatabaseServer.getPolicyCache({
                id: src,
                userId: owner,
            });
            if (userPolicy) {
                srcModel = userPolicy.policy;
                oldUserTopic = userPolicy.userTopic.topicId;
                policyUsers = userPolicy.users;
                policyRoles = await DatabaseServer.getPolicyCacheData({
                    cacheCollection: 'roles',
                    cachePolicyId: userPolicy.id,
                } as FilterObject<PolicyCache>);
                policyStates = await DatabaseServer.getPolicyCacheData({
                    cacheCollection: 'states',
                    cachePolicyId: userPolicy.id,
                } as FilterObject<PolicyCache>);
                srcSystemSchemas = await DatabaseServer.getPolicyCacheData({
                    cacheCollection: 'schemas',
                    cachePolicyId: userPolicy.id,
                    category: SchemaCategory.SYSTEM,
                } as FilterObject<PolicyCache>);
                srcVCs = await DatabaseServer.getPolicyCacheData({
                    cacheCollection: 'vcs',
                    cachePolicyId: userPolicy.id,
                    oldId: { $in: vcs },
                } as FilterObject<PolicyCache>);
                srcRoleVcs = await DatabaseServer.getPolicyCacheData({
                    cacheCollection: 'vcs',
                    cachePolicyId: userPolicy.id,
                    schema: '#UserRole',
                } as FilterObject<PolicyCache>);
                srcVPs = await DatabaseServer.getPolicyCacheData({
                    cacheCollection: 'vps',
                    cachePolicyId: userPolicy.id,
                    oldId: { $in: vps },
                } as FilterObject<PolicyCache>);
                srcDids = await DatabaseServer.getPolicyCacheData({
                    cacheCollection: 'dids',
                    cachePolicyId: userPolicy.id,
                } as FilterObject<PolicyCache>);
                srcMintRequests = await DatabaseServer.getPolicyCacheData({
                    cacheCollection: 'mintRequests',
                    cachePolicyId: userPolicy.id,
                    vpMessageId: { $in: srcVPs.map((item) => item.messageId) },
                } as FilterObject<PolicyCache>);
                srcMintTransactions = await DatabaseServer.getPolicyCacheData({
                    cacheCollection: 'mintTransactions',
                    cachePolicyId: userPolicy.id,
                    mintRequestId: {
                        $in: srcMintRequests.map((item) => item.id),
                    },
                } as FilterObject<PolicyCache>);
                srcMultiDocuments = await DatabaseServer.getPolicyCacheData({
                    cacheCollection: 'multiDocuments',
                    cachePolicyId: userPolicy.id,
                    documentId: { $in: vcs },
                } as FilterObject<PolicyCache>);
                srcAggregateVCs = await DatabaseServer.getPolicyCacheData({
                    cacheCollection: 'aggregateVCs',
                    cachePolicyId: userPolicy.id,
                } as FilterObject<PolicyCache>);
                srcSplitDocuments = await DatabaseServer.getPolicyCacheData({
                    cacheCollection: 'splitDocuments',
                    cachePolicyId: userPolicy.id,
                } as FilterObject<PolicyCache>);
                srcDocumentStates = await DatabaseServer.getPolicyCacheData({
                    cacheCollection: 'documentStates',
                    cachePolicyId: userPolicy.id,
                    documentId: { $in: vcs },
                } as FilterObject<PolicyCache>);
                srcTokens = await DatabaseServer.getPolicyCacheData({
                    cacheCollection: 'tokens',
                    cachePolicyId: userPolicy.id,
                } as FilterObject<PolicyCache>);
                srcRetirePools = await DatabaseServer.getPolicyCacheData({
                    cacheCollection: 'retirePools',
                    cachePolicyId: userPolicy.id,
                } as FilterObject<PolicyCache>);
            } else {
                srcModel = await DatabaseServer.getPolicy({
                    id: src,
                    owner,
                });
                if (!srcModel) {
                    throw new Error(`Can't find source policy`);
                }
                const srcModelDryRun = PolicyHelper.isDryRunMode(srcModel);
                policyUsers = await users.getUsersBySrId(owner);
                policyRoles = await new RolesLoader(
                    srcModel.id,
                    srcModel.topicId,
                    srcModel.instanceTopicId,
                    srcModelDryRun
                ).get();
                policyStates = await new BlockStateLoader(
                    srcModel.id,
                    srcModel.topicId,
                    srcModel.instanceTopicId,
                    srcModelDryRun
                ).get();
                srcSystemSchemas = await DatabaseServer.getSchemas({
                    category: SchemaCategory.SYSTEM,
                    topicId: srcModel.topicId,
                });
                srcVCs = await new VcDocumentLoader(
                    srcModel.id,
                    srcModel.topicId,
                    srcModel.instanceTopicId,
                    srcModelDryRun
                ).get({
                    id: { $in: vcs },
                });
                srcRoleVcs = await new VcDocumentLoader(
                    srcModel.id,
                    srcModel.topicId,
                    srcModel.instanceTopicId,
                    srcModelDryRun
                ).get({
                    schema: '#UserRole',
                });
                srcVPs = await await new VpDocumentLoader(
                    srcModel.id,
                    srcModel.topicId,
                    srcModel.instanceTopicId,
                    srcModelDryRun
                ).get({
                    id: { $in: vps },
                });
                srcDids = await new DidLoader(
                    srcModel.id,
                    srcModel.topicId,
                    srcModel.instanceTopicId,
                    srcModelDryRun
                ).get();
                srcMintRequests = await new MintRequestLoader(
                    srcModel.id,
                    srcModel.topicId,
                    srcModel.instanceTopicId,
                    srcModelDryRun
                ).get(srcVPs.map((item) => item.messageId));
                srcMintTransactions = await new MintTransactionLoader(
                    srcModel.id,
                    srcModel.topicId,
                    srcModel.instanceTopicId,
                    srcModelDryRun
                ).get(srcMintRequests.map((item) => item.id));
                srcMultiDocuments = await new MultiSignDocumentLoader(
                    srcModel.id,
                    srcModel.topicId,
                    srcModel.instanceTopicId,
                    srcModelDryRun
                ).get(vcs);
                srcAggregateVCs = await new AggregateVCLoader(
                    srcModel.id,
                    srcModel.topicId,
                    srcModel.instanceTopicId,
                    srcModelDryRun
                ).get();
                srcSplitDocuments = await new SplitDocumentLoader(
                    srcModel.id,
                    srcModel.topicId,
                    srcModel.instanceTopicId,
                    srcModelDryRun
                ).get();
                srcDocumentStates = await new DocumentStateLoader(
                    srcModel.id,
                    srcModel.topicId,
                    srcModel.instanceTopicId,
                    srcModelDryRun
                ).get(vcs);
                srcTokens = await new TokensLoader(
                    srcModel.id,
                    srcModel.topicId,
                    srcModel.instanceTopicId,
                    srcModelDryRun
                ).get();
                const policyTokens = findAllEntities(srcModel.config, [
                    'tokenId',
                ]);
                srcRetirePools = await new RetirePoolLoader(
                    srcModel.id,
                    srcModel.topicId,
                    srcModel.instanceTopicId,
                    srcModelDryRun
                ).get(
                    srcTokens.map((token) => token.tokenId).concat(policyTokens)
                );
            }

            const dstModel = await DatabaseServer.getPolicy({
                id: dst,
                owner,
            });
            if (!dstModel) {
                throw new Error(`Can't find destination policy`);
            }
            const dstModelDryRun = PolicyHelper.isDryRunMode(dstModel);
            const dstSystemSchemas = await DatabaseServer.getSchemas({
                category: SchemaCategory.SYSTEM,
                topicId: dstModel.topicId,
            });
            for (const schema of srcSystemSchemas) {
                const dstSchema = dstSystemSchemas.find(
                    (item) => item.entity === schema.entity
                );
                if (dstSchema) {
                    schemas[schema.iri] = dstSchema.iri;
                }
            }

            const wallet = new Wallet();
            const root = await users.getUserById(owner);
            const rootKey = await wallet.getKey(
                root.walletToken,
                KeyType.KEY,
                owner
            );
            const signOptions = await wallet.getUserSignOptions(root);

            const instanceTopicConfig = await TopicConfig.fromObject(
                await new DatabaseServer(dstModelDryRun ? dstModel.id : undefined)
                    .getTopic({
                        topicId: dstModel.instanceTopicId,
                    })
            );

            const policyDataMigrator = new PolicyDataMigrator(
                root,
                rootKey,
                signOptions,
                users,
                owner,
                dst,
                dstModel.topicId,
                instanceTopicConfig,
                srcModel.owner,
                srcModel.topicId,
                oldUserTopic || userTopic.topicId,
                userTopic,
                roles,
                groups,
                schemas,
                blocks || {},
                tokens || {},
                tokensMap || {},
                editedVCs || {},
                srcDids,
                dstModelDryRun ? dstModel.id : null,
                notifier
            );
            const migrationErrors = await policyDataMigrator._migrateData(
                srcVCs,
                srcVPs,
                policyUsers,
                srcRoleVcs,
                policyRoles,
                policyStates,
                srcMintRequests,
                srcMintTransactions,
                srcMultiDocuments,
                srcAggregateVCs,
                srcSplitDocuments,
                srcDocumentStates,
                srcTokens,
                srcRetirePools,
                migrateState,
                migrateRetirePools,
                retireContractId
            );

            return migrationErrors;
        } catch (error) {
            console.log(error);
            throw error;
        }
    }

    /**
     * Migrate policy data
     * @param vcs VCs
     * @param vps VPs
     * @param users Users
     * @param roleVcs Role VCs
     * @param roles Roles
     * @param states States
     * @param mintRequests Mint requests
     * @param mintTransactions Mint transactions
     * @param multiSignDocuments Multi sign documents
     * @param aggregateVCs Aggregate VCs
     * @param splitDocuments Split documents
     * @param documentStates Document states
     * @param migrateState Migrate state
     * @returns Migration errors
     */
    private async _migrateData(
        vcs: VcDocument[],
        vps: VpDocument[],
        users: {
            username: string;
            did: string;
            hederaAccountId: string;
            hederaAccountKey?: string;
        }[],
        roleVcs: VcDocument[],
        roles: PolicyRoles[],
        states: BlockState[],
        mintRequests: MintRequest[],
        mintTransactions: MintTransaction[],
        multiSignDocuments: MultiDocuments[],
        aggregateVCs: AggregateVC[],
        splitDocuments: SplitDocuments[],
        documentStates: DocumentState[],
        dynamicTokens: Token[],
        retirePools: RetirePool[],
        migrateState = false,
        migrateRetirePools = false,
        retireContractId?: string
    ) {
        const errors = new Array<DocumentError>();
        this._notifier?.start(`Migrate policy state`);
        if (migrateState) {
            if (this._dryRunId) {
                await this._createVirtualUsers(users);
            }
            await this._migratePolicyRoles(roles);
            await this._migrateDocument(
                roleVcs,
                this._migrateRoleVc.bind(this),
                this._db.saveVC.bind(this._db),
                errors
            );
            await this._migratePolicyStates(states);
        } else {
            this._notifier?.info('Migrate policy state skipped');
        }
        this._notifier?.completedAndStart(`Migrate ${vcs.length} VC documents`);
        await this._migrateDocument(
            vcs,
            (vc: VcDocument) =>
                this._migrateVcDocument(vc, vcs, roles, dynamicTokens, errors),
            this._db.saveVC.bind(this._db),
            errors
        );
        if (migrateState) {
            await this._migrateDocument(
                multiSignDocuments,
                this._migrateMultiSignDocument.bind(this),
                this._db.setMultiSigDocument.bind(this._db),
                errors
            );
            await this._migrateDocument(
                documentStates,
                this._migrateDocumentState.bind(this),
                this._db.saveDocumentState.bind(this._db),
                errors
            );
            await this._migrateDocument(
                aggregateVCs,
                this._migrateAggregateVC.bind(this),
                async (doc) => {
                    await this._db.createAggregateDocuments(
                        doc as any,
                        doc.blockId
                    );
                },
                errors
            );
            await this._migrateDocument(
                splitDocuments,
                this._migrateSplitDocument.bind(this),
                async (doc) => {
                    await this._db.setResidue(doc as any);
                },
                errors
            );
        }
        this._notifier?.completedAndStart(`Migrate ${vps.length} VP documents`);
        await this._migrateDocument(
            vps,
            this._migrateVpDocument.bind(this),
            this._db.saveVP.bind(this._db),
            errors
        );
        await this._migrateMintRequests(mintRequests, mintTransactions);

        if (migrateRetirePools && migrateState) {
            await this.migrateTokenPools(retireContractId, retirePools, errors);
        }
        return errors;
    }

    /**
     * Migrate token pools
     * @param contractId Contract identifier
     * @param pools Pools
     * @param errors Errors
     */
    async migrateTokenPools(
        contractId: string,
        pools: RetirePool[],
        errors: DocumentError[]
    ) {
        if (!contractId) {
            return;
        }
        for (const pool of pools) {
            try {
                await setPoolContract(
                    new Workers(),
                    contractId,
                    this._root.hederaAccountId,
                    this._rootKey,
                    this.replacePoolTokens(pool.tokens),
                    pool.immediately
                );
            } catch (error) {
                errors.push({
                    id: pool.id,
                    message: error?.toString(),
                });
            }
        }
    }

    /**
     * Replace pool tokens
     * @param tokens Tokens
     * @returns Replaces tokens
     */
    replacePoolTokens(tokens: { token: string }[]) {
        const result = [];
        for (const token of tokens) {
            const newTokenId =
                this._tokensMap.get(token.token) ||
                this._createdTokens.get(token.token);
            if (!newTokenId) {
                continue;
            }
            result.push(Object.assign(token, { token: newTokenId }));
        }

        return result;
    }

    /**
     * Migrate tokens
     * @param dynamicTokens Dynamic tokens
     * @param tokenTemplates Token templates
     */
    async migrateTokenTemplates(
        dynamicTokens: Token[],
        tokenTemplates: { [key: string]: string }
    ) {
        const result: any = {};

        const dataBaseServer = new DatabaseServer();

        for (const [tokenTemplate, tokenId] of Object.entries(tokenTemplates)) {
            const newTokenTemplate = this._tokens[tokenTemplate];
            if (!newTokenTemplate) {
                continue;
            }

            const existingToken = await DatabaseServer.getTokenById(tokenId);
            if (existingToken) {
                result[newTokenTemplate] = tokenId;
                delete existingToken._id;
                delete existingToken.id;
                existingToken.policyId = this._policyId;
                await dataBaseServer.save(Token, existingToken);
                continue;
            }
            const tokenConfig = dynamicTokens.find(
                (item) => item.tokenId === tokenId
            );
            if (!tokenConfig) {
                continue;
            }

            tokenConfig.wipeContractId = await this.createWipeContract(
                tokenConfig.wipeContractId
            );

            const tokenObject = await createHederaToken(
                tokenConfig,
                Object.assign(this._root, {
                    hederaAccountKey: this._rootKey,
                }) as any
            );
            tokenObject.policyId = this._policyId;
            await dataBaseServer.save(Token, tokenObject);
            result[newTokenTemplate] = tokenObject.tokenId;
            this._createdTokens.set(tokenId, tokenObject.tokenId);
        }
        return result;
    }

    /**
     * Create wipe contract
     * @param wipeContractId Wipe contract identifier
     * @returns Wipe contract identifier
     */
    async createWipeContract(wipeContractId: string) {
        const dataBaseServer = new DatabaseServer();

        const existingWipeContract = await dataBaseServer.findOne(
            Contract,
            {
                type: ContractType.WIPE,
                wipeContractId,
                owner: this._owner,
            } as FilterQuery<Contract>
        );
        if (existingWipeContract) {
            return wipeContractId;
        }

        if (this._createdWipeContractId) {
            return this._createdWipeContractId;
        }

        const topicHelper = new TopicHelper(
            this._root.hederaAccountId,
            this._rootKey,
            this._signOptions,
            this._dryRunId
        );
        const topic = await topicHelper.create(
            {
                type: TopicType.ContractTopic,
                name: TopicType.ContractTopic,
                description: TopicType.ContractTopic,
                owner: this._owner,
                policyId: null,
                policyUUID: null,
            },
            {
                admin: true,
                submit: false,
            }
        );

        const [contractId, log] = await createContract(
            ContractAPI.CREATE_CONTRACT,
            new Workers(),
            ContractType.WIPE,
            this._root.hederaAccountId,
            this._rootKey,
            topic.topicId
        );

        await topic.saveKeys();
        await DatabaseServer.saveTopic(topic.toObject());

<<<<<<< HEAD
        const contract = await dataBaseServer.save(Contract, {
=======
        const version = await getContractVersion(
            log
        );
        const contract = await new DataBaseHelper(Contract).save({
>>>>>>> 48c6618c
            contractId,
            owner: this._owner,
            description: `Migration ${this._policyId} wipe contract`,
            permissions: (version === '1.0.0' ? 15 : 7),
            type: ContractType.WIPE,
            topicId: topic.topicId,
            wipeContractIds: [],
            wipeTokenIds: [],
            version,
        });

        const contractMessage = new ContractMessage(
            MessageAction.CreateContract
        );
        contractMessage.setDocument(contract);
        await this._ms.setTopicObject(topic).sendMessage(contractMessage);

        this._createdWipeContractId = contract.contractId;
        return this._createdWipeContractId;
    }

    /**
     * Migrate document state
     * @param documentState Document state
     * @returns Document state
     */
    private async _migrateDocumentState(documentState: DocumentState) {
        const vc = this.vcIds.get(documentState.documentId);
        if (!vc) {
            return null;
        }
        documentState.documentId = vc.id;
        return documentState;
    }

    /**
     * Migrate split document
     * @param doc Split document
     * @returns Split document
     */
    private async _migrateSplitDocument(doc: SplitDocuments) {
        if (!this._blocks[doc.blockId]) {
            return null;
        }

        doc.userId = await this._replaceDidTopicId(doc.userId);
        doc.policyId = this._policyId;

        const _vcHelper = new VcHelper();
        const didDocument = await _vcHelper.loadDidDocument(this._owner);
        const svc = await _vcHelper.issueVerifiableCredential(
            VcDocumentDefinition.fromJsonTree(doc.document),
            didDocument,
            null
        );

        doc.document = svc.toJsonTree();

        return doc;
    }

    /**
     * Migrate aggregate VC
     * @param doc Aggregate VC
     * @returns Aggregate VC
     */
    async _migrateAggregateVC(doc: AggregateVC) {
        if (!this._blocks[doc.blockId]) {
            return null;
        }
        const vc = this.vcIds.get(doc.sourceDocumentId.toString());
        if (!vc) {
            return null;
        }
        doc.blockId = this._blocks[doc.blockId];
        doc.sourceDocumentId = doc._id;
        return Object.assign(doc, vc);
    }

    /**
     * Migrate multi sign document
     * @param doc Multi document
     * @returns Multi document
     */
    async _migrateMultiSignDocument(doc: MultiDocuments) {
        doc.userId = await this._replaceDidTopicId(doc.userId);
        doc.did = await this._replaceDidTopicId(doc.did);

        const vc = this.vcIds.get(doc.documentId);
        if (!vc) {
            return null;
        }

        doc.documentId = vc.id;

        const _vcHelper = new VcHelper();
        const didDocument = await _vcHelper.loadDidDocument(this._owner);
        const svc = await _vcHelper.issueVerifiableCredential(
            VcDocumentDefinition.fromJsonTree(doc.document),
            didDocument,
            null
        );

        doc.document = svc.toJsonTree();
        return doc;
    }

    /**
     * Migrate DID document
     * @param did did
     * @returns did
     */
    private async _migrateDidDocument(did: string) {
        const didObj = this._dids.find((item) => item.did === did);
        if (!didObj) {
            return did;
        }
        const existingDid = await this._db.getDidDocument(didObj.did);
        if (existingDid) {
            return did;
        }
        this._notifier?.info(`Migrating DID ${did}`);
        await this._db.saveDid(didObj);
        return did;
    }

    /**
     * Migrate document wrapper
     * @param documents Documents
     * @param migrateFn Migrate function
     * @param saveFn Save function
     * @param errors Errors
     */
    private async _migrateDocument<T extends BaseEntity>(
        documents: T[],
        migrateFn: (document: T) => Promise<T>,
        saveFn: (document: Partial<T>) => Promise<T | void>,
        errors: DocumentError[]
    ) {
        const notEmptyDocuments = (documents as any[]).filter((item) => !!item);
        for (const document of notEmptyDocuments) {
            try {
                const newDocument = await migrateFn(document);
                if (!newDocument) {
                    continue;
                }
                delete newDocument.id;
                delete newDocument._id;
                delete newDocument.createDate;
                delete newDocument.updateDate;
                await saveFn(newDocument);
            } catch (error) {
                console.log(error);
                errors.push({
                    id: document?.id,
                    message: error?.toString(),
                });
            }
        }
    }

    /**
     * Create virtual users
     * @param users Users
     */
    private async _createVirtualUsers(
        users: {
            username: string;
            did: string;
            hederaAccountId: string;
        }[]
    ) {
        for (const user of users) {
            user.did = await this._replaceDidTopicId(user.did);
            if (user.did === this._owner) {
                continue;
            }

            await DatabaseServer.createVirtualUser(
                this._policyId,
                user.username,
                user.did,
                user.hederaAccountId,
                null,
                false
            );
        }
    }

    /**
     * Migrate role vc
     * @param doc VC
     * @returns VC
     */
    private async _migrateRoleVc(doc: VcDocument) {
        if (!doc) {
            return doc;
        }

        doc.owner = await this._replaceDidTopicId(doc.owner);

        let role;
        if (doc.group) {
            const groups = await this._db.getGroupsByUser(
                this._policyId,
                doc.owner
            );
            role = groups.find((group) => group.uuid === doc.group);
            doc.group = role?.uuid;
        }

        let vc: VcDocumentDefinition;
        const schema = await DatabaseServer.getSchema({
            topicId: this._policyTopicId,
            iri: this._schemas[doc.schema],
        });
        if (
            doc.schema !== schema.iri ||
            this._policyTopicId !== this._oldPolicyTopicId
        ) {
            this._notifier?.info(`Resigning VC ${doc.id}`);
            const _vcHelper = new VcHelper();
            const didDocument = await _vcHelper.loadDidDocument(this._owner);
            const credentialSubject = SchemaHelper.updateObjectContext(
                new Schema(schema),
                doc.document.credentialSubject[0]
            );
            const res = await _vcHelper.verifySubject(credentialSubject);
            if (!res.ok) {
                throw new Error(res.error.type);
            }
            vc = await _vcHelper.createVerifiableCredential(
                credentialSubject,
                didDocument,
                null,
                { uuid: role?.uuid }
            );
            doc.hash = vc.toCredentialHash();
            doc.document = vc.toJsonTree();
            doc.schema = schema.iri;
        } else {
            vc = VcDocumentDefinition.fromJsonTree(doc.document);
        }
        doc.policyId = this._policyId;

        if (doc.messageId) {
            this._notifier?.info(`Publishing VC ${doc.id}`);

            const vcMessage = new RoleMessage(MessageAction.MigrateVC);
            vcMessage.setDocument(vc);
            if (role) {
                vcMessage.setRole(role);
            }
            const relationships = [doc.messageId];
            if (doc.relationships) {
                relationships.push(...doc.relationships);
            }
            vcMessage.setRelationships(relationships);
            if (role) {
                vcMessage.setUser(role.messageId);
            }
            const message = vcMessage;
            const vcMessageResult = await this._ms
                .setTopicObject(this._policyInstanceTopic)
                .sendMessage(message, true);
            doc.messageId = vcMessageResult.getId();
            doc.topicId = vcMessageResult.getTopicId();
            doc.messageHash = vcMessageResult.toHash();
            this.vcMessageIds.set(doc.messageId, doc);
            if (role) {
                role.messageId = this.vcMessageIds.get(
                    role.messageId
                ).messageId;
                await this._db.setUserInGroup(role);
            }
        }

        return doc;
    }

    /**
     * Migrate policy states
     * @param states States
     */
    private async _migratePolicyStates(states: BlockState[]) {
        for (const state of states) {
            const data = JSON.parse(state.blockState);
            if (data.state) {
                const dataKeys = Object.keys(data);
                for (const key of dataKeys) {
                    const newKey = await this._replaceDidTopicId(key);
                    data[newKey] = data[key];
                    if (data[newKey] !== data[key]) {
                        delete data[key];
                    }
                }
            }

            await this._db.saveBlockState(
                this._policyId,
                this._blocks[state.blockId],
                data
            );
        }
    }

    /**
     * Migrate policy roles
     * @param roles Roles
     */
    private async _migratePolicyRoles(roles: PolicyRoles[]) {
        for (const role of roles) {
            role.owner = await this._replaceDidTopicId(role.owner);
            role.did = await this._replaceDidTopicId(role.did);
            if (role.role) {
                role.role = this._roles[role.role];
            }
            if (role.groupName) {
                role.groupName = this._groups[role.groupName];
            }
            if (role.username && !this._dryRunId) {
                const newUser = await this._users.getUserById(role.did);
                if (newUser) {
                    role.username = newUser.username;
                }
            }
            if (role.policyId) {
                role.policyId = this._policyId;
            }

            delete role.id;
            delete role._id;

            await this._db.setUserInGroup(role);
        }
    }

    /**
     * Replace did topic identifier
     * @param did did
     * @returns did
     */
    private async _replaceDidTopicId(did: string) {
        if (!did) {
            return did;
        }

        if (did === this._oldPolicyOwner) {
            return this._owner;
        }

        const didParts = did.split('_');
        if (didParts[1] === this._oldUserTopicId) {
            didParts[1] = this._userTopic.topicId;
        }

        return await this._migrateDidDocument(did);
    }

    /**
     * Migrate VP document
     * @param doc VP
     * @returns VP
     */
    private async _migrateVpDocument(doc: VpDocument & { group: string }) {
        doc.owner = await this._replaceDidTopicId(doc.owner);
        if (doc.group) {
            const srcGroup = await this._db.getGroupByID(
                this._policyId,
                doc.group
            );
            const dstUserGroup = await this._db.getGroupsByUser(
                this._policyId,
                doc.owner
            );
            const userRole = dstUserGroup.find(
                (item) =>
                    item.groupName === this._groups[srcGroup.groupName] ||
                    item.role === this._roles[srcGroup.role]
            );
            doc.group = userRole ? userRole.uuid : null;
        }

        // tslint:disable-next-line:no-shadowed-variable
        const vcs = doc.document.verifiableCredential.map((item) =>
            VcDocumentDefinition.fromJsonTree(item)
        );
        let vpChanged = false;
        // tslint:disable-next-line:prefer-for-of
        for (let i = 0; i < doc.relationships.length; i++) {
            const relationship = doc.relationships[i];
            // tslint:disable-next-line:no-shadowed-variable
            const vc = this.vcMessageIds.get(relationship);
            if (vc) {
                for (let j = 0; j < vcs.length; j++) {
                    const element = vcs[j];
                    const vcDef = VcDocumentDefinition.fromJsonTree(
                        vc.document
                    );
                    if (
                        element.getId() === vcDef.getId() &&
                        element.toCredentialHash() !== vcDef.toCredentialHash()
                    ) {
                        vpChanged = true;
                        vcs[j] = vcDef;
                    }
                }
            }
        }

        let vp;
        if (vpChanged || this._oldPolicyOwner !== this._owner) {
            this._notifier?.info(`Resigning VP ${doc.id}`);
            const _vcHelper = new VcHelper();
            const didDocument = await _vcHelper.loadDidDocument(this._owner);
            vp = await _vcHelper.createVerifiablePresentation(
                vcs,
                didDocument,
                null,
                { uuid: doc.document.id }
            );
            doc.hash = vp.toCredentialHash();
            doc.document = vp.toJsonTree() as any;
        } else {
            vp = VpDocumentDefinition.fromJsonTree(doc.document);
        }

        doc.policyId = this._policyId;
        if (doc.messageId) {
            this._notifier?.info(`Publishing VP ${doc.id}`);
            const vpMessage = new VPMessage(MessageAction.MigrateVP);
            vpMessage.setDocument(vp);
            vpMessage.setUser(null);
            vpMessage.setRelationships([...doc.relationships, doc.messageId]);
            const vpMessageResult = await this._ms
                .setTopicObject(this._policyInstanceTopic)
                .sendMessage(vpMessage);
            const vpMessageId = vpMessageResult.getId();
            this.vpIds.set(doc.messageId, vpMessageId);
            doc.messageId = vpMessageId;
            doc.topicId = vpMessageResult.getTopicId();
            doc.messageHash = vpMessageResult.toHash();
        }

        return doc;
    }

    /**
     * Migrate mint requests
     * @param mintRequests Mint requests
     * @param mintTransactions Mint transactions
     */
    private async _migrateMintRequests(
        mintRequests: MintRequest[],
        mintTransactions: MintTransaction[]
    ) {
        const mintRequestsMapping = new Map<string, string>();
        for (const mintRequest of mintRequests) {
            const newVpMessageId = this.vpIds.get(mintRequest.vpMessageId);
            if (!newVpMessageId) {
                continue;
            }
            mintRequest.vpMessageId = newVpMessageId;
            const oldMintRequestId = mintRequest.id;
            delete mintRequest.id;
            delete mintRequest._id;
            const newMintRequest = await this._db.saveMintRequest(mintRequest);
            mintRequestsMapping.set(oldMintRequestId, newMintRequest.id);
        }
        for (const mintTransaction of mintTransactions) {
            const newMintRequestId = mintRequestsMapping.get(
                mintTransaction.mintRequestId
            );
            if (!newMintRequestId) {
                continue;
            }
            mintTransaction.mintRequestId = newMintRequestId;
            delete mintTransaction.id;
            delete mintTransaction._id;
            await this._db.saveMintTransaction(mintTransaction);
        }
    }

    /**
     * Migrate VC document
     * @param doc VC
     * @param vcs VCs
     * @param roles Roles
     * @param errors Errors
     * @returns VC
     */
    private async _migrateVcDocument(
        doc: VcDocument,
        vcs: VcDocument[],
        roles: PolicyRoles[],
        tokens: Token[],
        errors: DocumentError[]
    ) {
        if (!doc) {
            return doc;
        }

        doc.relationships = doc.relationships || [];
        for (let i = 0; i < doc.relationships.length; i++) {
            const relationship = doc.relationships[i];
            let republishedDocument = this.vcMessageIds.get(relationship);
            if (republishedDocument) {
                doc.relationships[i] = republishedDocument.messageId;
            } else {
                const rs = vcs.find((item) => item.messageId === relationship);
                try {
                    republishedDocument = await this._migrateVcDocument(
                        rs,
                        vcs,
                        roles,
                        tokens,
                        errors
                    );
                    doc.relationships[i] = republishedDocument.messageId;
                } catch (error) {
                    doc.relationships.splice(i, 1);
                    i--;
                }
            }
        }

        if (this.vcMessageIds.has(doc.messageId)) {
            return doc;
        }

        if (doc.messageId) {
            this.vcMessageIds.set(doc.messageId, doc);
        }

        const oldDocOwner = doc.owner;
        doc.owner = await this._replaceDidTopicId(doc.owner);
        doc.assignedTo = await this._replaceDidTopicId(doc.assignedTo);

        let role;
        if (doc.group) {
            const srcGroup = roles.find(
                (item) => item.uuid === doc.group && item.did === oldDocOwner
            );
            const groups = await this._db.getGroupsByUser(
                this._policyId,
                doc.owner
            );
            role = groups.find(
                (item) =>
                    item.groupName === this._groups[srcGroup.groupName] ||
                    item.role === this._roles[srcGroup.role]
            );
            doc.group = role?.uuid;
        }

        if (doc.assignedToGroup) {
            const srcGroup = roles.find(
                (item) =>
                    item.uuid === doc.assignedToGroup &&
                    item.did === oldDocOwner
            );
            const groups = await this._db.getGroupsByUser(
                this._policyId,
                doc.owner
            );
            role = groups.find(
                (item) => item.groupName === this._groups[srcGroup.groupName]
            );
            doc.assignedToGroup = role?.uuid;
        }

        let vc: VcDocumentDefinition;
        const schema = await DatabaseServer.getSchema({
            topicId: this._policyTopicId,
            iri: this._schemas[doc.schema],
        });
        if (
            this._editedVCs[doc.id] ||
            doc.schema !== schema.iri ||
            this._policyTopicId !== this._oldPolicyTopicId
        ) {
            this._notifier?.info(`Resigning VC ${doc.id}`);

            const _vcHelper = new VcHelper();
            const didDocument = await _vcHelper.loadDidDocument(this._owner);
            const credentialSubject = SchemaHelper.updateObjectContext(
                new Schema(schema),
                this._editedVCs[doc.id] || doc.document.credentialSubject[0]
            );
            const res = await _vcHelper.verifySubject(credentialSubject);
            if (!res.ok) {
                throw new Error(res.error.type);
            }
            vc = await _vcHelper.createVerifiableCredential(
                credentialSubject,
                didDocument,
                null,
                {
                    uuid: await this._replaceDidTopicId(doc.document.id),
                }
            );
            doc.hash = vc.toCredentialHash();
            doc.document = vc.toJsonTree();
            doc.schema = schema.iri;
        } else {
            vc = VcDocumentDefinition.fromJsonTree(doc.document);
        }
        doc.policyId = this._policyId;

        if (doc.messageId) {
            this._notifier?.info(`Publishing VC ${doc.id}`);

            const vcMessage = new VCMessage(MessageAction.MigrateVC);
            vcMessage.setDocument(vc);
            vcMessage.setDocumentStatus(
                doc.option?.status || DocumentStatus.NEW
            );
            vcMessage.setRelationships([...doc.relationships, doc.messageId]);
            if (role && schema.category === SchemaCategory.POLICY) {
                vcMessage.setUser(role.messageId);
            }
            const message = vcMessage;
            const vcMessageResult = await this._ms
                .setTopicObject(this._policyInstanceTopic)
                .sendMessage(message, true);
            doc.messageId = vcMessageResult.getId();
            doc.topicId = vcMessageResult.getTopicId();
            doc.messageHash = vcMessageResult.toHash();
            this.vcMessageIds.set(doc.messageId, doc);
        }

        this.vcIds.set(doc.id, doc);

        if (doc.tokens) {
            doc.tokens = await this.migrateTokenTemplates(tokens, doc.tokens);
        }

        return doc;
    }
}<|MERGE_RESOLUTION|>--- conflicted
+++ resolved
@@ -64,12 +64,7 @@
 } from './policy-data/loaders/index.js';
 import { createHederaToken } from '../../api/token.service.js';
 import { createContract } from '../../api/helpers/contract-api.js';
-<<<<<<< HEAD
-import { setPoolContract } from '../../api/contract.service.js';
-import { FilterObject, FilterQuery } from '@mikro-orm/core';
-=======
 import { getContractVersion, setPoolContract } from '../../api/contract.service.js';
->>>>>>> 48c6618c
 
 /**
  * Document error
@@ -220,73 +215,73 @@
                 policyRoles = await DatabaseServer.getPolicyCacheData({
                     cacheCollection: 'roles',
                     cachePolicyId: userPolicy.id,
-                } as FilterObject<PolicyCache>);
+                } as Partial<PolicyCache>);
                 policyStates = await DatabaseServer.getPolicyCacheData({
                     cacheCollection: 'states',
                     cachePolicyId: userPolicy.id,
-                } as FilterObject<PolicyCache>);
+                } as Partial<PolicyCache>);
                 srcSystemSchemas = await DatabaseServer.getPolicyCacheData({
                     cacheCollection: 'schemas',
                     cachePolicyId: userPolicy.id,
                     category: SchemaCategory.SYSTEM,
-                } as FilterObject<PolicyCache>);
+                } as Partial<PolicyCache>);
                 srcVCs = await DatabaseServer.getPolicyCacheData({
                     cacheCollection: 'vcs',
                     cachePolicyId: userPolicy.id,
                     oldId: { $in: vcs },
-                } as FilterObject<PolicyCache>);
+                } as Partial<PolicyCache>);
                 srcRoleVcs = await DatabaseServer.getPolicyCacheData({
                     cacheCollection: 'vcs',
                     cachePolicyId: userPolicy.id,
                     schema: '#UserRole',
-                } as FilterObject<PolicyCache>);
+                } as Partial<PolicyCache>);
                 srcVPs = await DatabaseServer.getPolicyCacheData({
                     cacheCollection: 'vps',
                     cachePolicyId: userPolicy.id,
                     oldId: { $in: vps },
-                } as FilterObject<PolicyCache>);
+                } as Partial<PolicyCache>);
                 srcDids = await DatabaseServer.getPolicyCacheData({
                     cacheCollection: 'dids',
                     cachePolicyId: userPolicy.id,
-                } as FilterObject<PolicyCache>);
+                } as Partial<PolicyCache>);
                 srcMintRequests = await DatabaseServer.getPolicyCacheData({
                     cacheCollection: 'mintRequests',
                     cachePolicyId: userPolicy.id,
                     vpMessageId: { $in: srcVPs.map((item) => item.messageId) },
-                } as FilterObject<PolicyCache>);
+                } as Partial<PolicyCache>);
                 srcMintTransactions = await DatabaseServer.getPolicyCacheData({
                     cacheCollection: 'mintTransactions',
                     cachePolicyId: userPolicy.id,
                     mintRequestId: {
                         $in: srcMintRequests.map((item) => item.id),
                     },
-                } as FilterObject<PolicyCache>);
+                } as Partial<PolicyCache>);
                 srcMultiDocuments = await DatabaseServer.getPolicyCacheData({
                     cacheCollection: 'multiDocuments',
                     cachePolicyId: userPolicy.id,
                     documentId: { $in: vcs },
-                } as FilterObject<PolicyCache>);
+                } as Partial<PolicyCache>);
                 srcAggregateVCs = await DatabaseServer.getPolicyCacheData({
                     cacheCollection: 'aggregateVCs',
                     cachePolicyId: userPolicy.id,
-                } as FilterObject<PolicyCache>);
+                } as Partial<PolicyCache>);
                 srcSplitDocuments = await DatabaseServer.getPolicyCacheData({
                     cacheCollection: 'splitDocuments',
                     cachePolicyId: userPolicy.id,
-                } as FilterObject<PolicyCache>);
+                } as Partial<PolicyCache>);
                 srcDocumentStates = await DatabaseServer.getPolicyCacheData({
                     cacheCollection: 'documentStates',
                     cachePolicyId: userPolicy.id,
                     documentId: { $in: vcs },
-                } as FilterObject<PolicyCache>);
+                } as Partial<PolicyCache>);
                 srcTokens = await DatabaseServer.getPolicyCacheData({
                     cacheCollection: 'tokens',
                     cachePolicyId: userPolicy.id,
-                } as FilterObject<PolicyCache>);
+                } as Partial<PolicyCache>);
                 srcRetirePools = await DatabaseServer.getPolicyCacheData({
                     cacheCollection: 'retirePools',
                     cachePolicyId: userPolicy.id,
-                } as FilterObject<PolicyCache>);
+                } as Partial<PolicyCache>);
             } else {
                 srcModel = await DatabaseServer.getPolicy({
                     id: src,
@@ -720,7 +715,7 @@
                 type: ContractType.WIPE,
                 wipeContractId,
                 owner: this._owner,
-            } as FilterQuery<Contract>
+            } as Partial<Contract>
         );
         if (existingWipeContract) {
             return wipeContractId;
@@ -763,14 +758,14 @@
         await topic.saveKeys();
         await DatabaseServer.saveTopic(topic.toObject());
 
-<<<<<<< HEAD
-        const contract = await dataBaseServer.save(Contract, {
-=======
+// <<<<<<< HEAD
+//         const contract = await dataBaseServer.save(Contract, {
+// =======
         const version = await getContractVersion(
             log
         );
-        const contract = await new DataBaseHelper(Contract).save({
->>>>>>> 48c6618c
+        const contract = await dataBaseServer.save(Contract, {
+// >>>>>>> develop
             contractId,
             owner: this._owner,
             description: `Migration ${this._policyId} wipe contract`,
