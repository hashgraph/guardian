import { EventBlock } from '@policy-engine/helpers/decorators';
import { IAuthUser } from '@auth/auth.interface';
import { Inject } from '@helpers/decorators/inject';
import { PolicyComponentsUtils } from '../policy-components-utils';
import { getMongoRepository } from 'typeorm';
import { Policy } from '@entity/policy';
import { Users } from '@helpers/users';
import { KeyType, Wallet } from '@helpers/wallet';
import { PolicyValidationResultsContainer } from '@policy-engine/policy-validation-results-container';
<<<<<<< HEAD
import { Schema } from 'interfaces';
import { Schema as SchemaEntity } from '@entity/schema'
=======
import { Schema, SchemaStatus, UserType } from 'interfaces';
>>>>>>> 30171d2c
import { findOptions } from '@policy-engine/helpers/find-options';
import { IPolicyAddonBlock, IPolicyInterfaceBlock } from '@policy-engine/policy-engine.interface';
import { DidDocument as DidDocumentCollection } from '@entity/did-document';
import { DidDocumentBase } from '@hedera-modules';
import { PrivateKey } from '@hashgraph/sdk';

/**
 * Document action clock with UI
 */
@EventBlock({
    blockType: 'interfaceActionBlock',
    commonBlock: false,
})
export class InterfaceDocumentActionBlock {
    @Inject()
    private users: Users;

    @Inject()
    private wallet: Wallet;

    async getData(user: IAuthUser): Promise<any> {
        const ref = PolicyComponentsUtils.GetBlockRef(this);

        const data: any = {
            id: ref.uuid,
            blockType: ref.blockType,
            type: ref.options.type,
            uiMetaData: ref.options.uiMetaData,
            user: ref.options.user
        }

        if (ref.options.type == 'selector') {
            data.field = ref.options.field;
        }

        if (ref.options.type == 'dropdown') {
            let documents: any[] = await this.getSources(user);
            data.name = ref.options.name;
            data.value = ref.options.value;
            data.field = ref.options.field;
            data.options = documents.map((e) => {
                return {
                    name: findOptions(e, ref.options.name),
                    value: findOptions(e, ref.options.value),
                }
            });
        }
        return data;
    }

    async setData(user: IAuthUser, document: any): Promise<any> {
        const ref = PolicyComponentsUtils.GetBlockRef<IPolicyInterfaceBlock>(this);
        let state: any = { data: document };

        if (ref.options.type == 'selector') {
            const option = this.findOptions(document, ref.options.field, ref.options.uiMetaData.options);
            if (option) {
                const ownerDid = option.user === UserType.CURRENT 
                    ? user.did 
                    : document.owner;
                const block = PolicyComponentsUtils.GetBlockByTag(ref.policyId, option.bindBlock) as any;
                const owner = await this.users.getUserById(ownerDid);
                await ref.runTarget(owner, state, block);
            }
            return;
        }

        if (ref.options.type == 'download') {
            const sensorDid = document.document.credentialSubject[0].id;
            const policy = await getMongoRepository(Policy).findOne(ref.policyId);
            const userFull = await this.users.getUserById(document.owner);
            const hederaAccountId = userFull.hederaAccountId;
            const userDID = userFull.did;
            const hederaAccountKey = await this.wallet.getKey(userFull.walletToken, KeyType.KEY, userDID);
            const sensorKey = await this.wallet.getKey(userFull.walletToken, KeyType.KEY, sensorDid);
            const schemaObject = await getMongoRepository(SchemaEntity).findOne({ iri: ref.options.schema });
            const schema = new Schema(schemaObject);
            const didDocument = DidDocumentBase.createByPrivateKey(sensorDid, PrivateKey.fromString(sensorKey));
            return {
                fileName: ref.options.filename || `${sensorDid}.config.json`,
                body: {
                    'url': ref.options.targetUrl || process.env.MRV_ADDRESS,
                    'topic': policy.topicId,
                    'hederaAccountId': hederaAccountId,
                    'hederaAccountKey': hederaAccountKey,
                    'installer': userDID,
                    'did': sensorDid,
                    'key': sensorKey,
                    'type': schema.type,
                    'schema': schema.context,
                    'context': {
                        'type': schema.type,
                        '@context': [schema.contextURL]
                    },
                    'didDocument': didDocument.getPrivateDidDocument(),
                    'policyId': ref.policyId,
                    'policyTag': policy.policyTag
                }
            }
        }

        if (ref.options.type == 'dropdown') {
            if (ref.options.bindBlock) {
                const block = PolicyComponentsUtils.GetBlockByTag(ref.policyId, ref.options.bindBlock) as any;
                const owner = await this.users.getUserById(document.owner);
                await ref.runTarget(owner, state, block);
                return;
            }
        }
    }

    public async validate(resultsContainer: PolicyValidationResultsContainer): Promise<void> {
        const ref = PolicyComponentsUtils.GetBlockRef(this);
        try {
            if (!ref.options.type) {
                resultsContainer.addBlockError(ref.uuid, 'Option "type" does not set');
            } else {
                switch (ref.options.type) {
                    case 'selector':
                        if (!ref.options.uiMetaData || (typeof ref.options.uiMetaData !== 'object')) {
                            resultsContainer.addBlockError(ref.uuid, 'Option "uiMetaData" does not set');
                        } else {
                            if (!ref.options.field) {
                                resultsContainer.addBlockError(ref.uuid, 'Option "field" does not set');
                            }
                            if (!ref.options.uiMetaData.options) {
                                resultsContainer.addBlockError(ref.uuid, 'Option "uiMetaData.options" does not set');
                            }
                            if (Array.isArray(ref.options.uiMetaData.options)) {
                                for (let tag of ref.options.uiMetaData.options.map(i => i.bindBlock)) {
                                    if (tag && !resultsContainer.isTagExist(tag)) {
                                        resultsContainer.addBlockError(ref.uuid, `Tag "${tag}" does not exist`);
                                    }
                                }
                            } else {
                                resultsContainer.addBlockError(ref.uuid, 'Option "uiMetaData.options" must be an array');
                            }
                        }
                        break;

                    case 'download':
                        // if (!ref.options.filename) {
                        //     resultsContainer.addBlockError(ref.uuid, 'Option "filename" does not set');
                        // }

                        if (!ref.options.targetUrl) {
                            resultsContainer.addBlockError(ref.uuid, 'Option "targetUrl" does not set');
                        }

                        if (!ref.options.schema) {
                            resultsContainer.addBlockError(ref.uuid, 'Option "schema" does not set');
                            break;
                        }
                        if (typeof ref.options.schema !== 'string') {
                            resultsContainer.addBlockError(ref.uuid, 'Option "schema" must be a string');
                            break;
                        }

                        const schema = await getMongoRepository(SchemaEntity).findOne({ iri: ref.options.schema });
                        if (!schema) {
                            resultsContainer.addBlockError(ref.uuid, `Schema with id "${ref.options.schema}" does not exist`);
                            break;
                        }
                        break;

                    case 'dropdown':
                        if (!ref.options.name) {
                            resultsContainer.addBlockError(ref.uuid, 'Option "name" does not set');
                            break;
                        }
                        if (!ref.options.value) {
                            resultsContainer.addBlockError(ref.uuid, 'Option "value" does not set');
                            break;
                        }
                        break;

                    default:
                        resultsContainer.addBlockError(ref.uuid, 'Option "type" must be a "selector|download|dropdown"');
                }
            }
        } catch (error) {
            resultsContainer.addBlockError(ref.uuid, `Unhandled exception ${error.message}`);
        }
    }

    private async getSources(user: IAuthUser): Promise<any[]> {
        const ref = PolicyComponentsUtils.GetBlockRef<IPolicyInterfaceBlock>(this);
        let data = [];
        for (let child of ref.children) {
            if (child.blockClassName === 'SourceAddon') {
                data = data.concat(await PolicyComponentsUtils.GetBlockRef<IPolicyAddonBlock>(child).getFromSource(user))
            }
        }
        return data;
    }

    private findOptions(document: any, field: any, options: any[]) {
        let value: any = null;
        if (document && field) {
            const keys = field.split('.');
            value = document;
            for (let i = 0; i < keys.length; i++) {
                const key = keys[i];
                value = value[key];
            }
        }
        return options.find(e => e.value == value);
    }
}<|MERGE_RESOLUTION|>--- conflicted
+++ resolved
@@ -7,12 +7,8 @@
 import { Users } from '@helpers/users';
 import { KeyType, Wallet } from '@helpers/wallet';
 import { PolicyValidationResultsContainer } from '@policy-engine/policy-validation-results-container';
-<<<<<<< HEAD
 import { Schema } from 'interfaces';
 import { Schema as SchemaEntity } from '@entity/schema'
-=======
-import { Schema, SchemaStatus, UserType } from 'interfaces';
->>>>>>> 30171d2c
 import { findOptions } from '@policy-engine/helpers/find-options';
 import { IPolicyAddonBlock, IPolicyInterfaceBlock } from '@policy-engine/policy-engine.interface';
 import { DidDocument as DidDocumentCollection } from '@entity/did-document';
@@ -41,7 +37,7 @@
             blockType: ref.blockType,
             type: ref.options.type,
             uiMetaData: ref.options.uiMetaData,
-            user: ref.options.user
+	    user: ref.options.user
         }
 
         if (ref.options.type == 'selector') {
@@ -65,14 +61,15 @@
 
     async setData(user: IAuthUser, document: any): Promise<any> {
         const ref = PolicyComponentsUtils.GetBlockRef<IPolicyInterfaceBlock>(this);
+
         let state: any = { data: document };
 
         if (ref.options.type == 'selector') {
+            const ownerDid = option.user === UserType.CURRENT 
+                    ? user.did 
+                    : document.owner;
             const option = this.findOptions(document, ref.options.field, ref.options.uiMetaData.options);
             if (option) {
-                const ownerDid = option.user === UserType.CURRENT 
-                    ? user.did 
-                    : document.owner;
                 const block = PolicyComponentsUtils.GetBlockByTag(ref.policyId, option.bindBlock) as any;
                 const owner = await this.users.getUserById(ownerDid);
                 await ref.runTarget(owner, state, block);
