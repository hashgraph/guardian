--- conflicted
+++ resolved
@@ -145,17 +145,10 @@
         const vpMessageId = vpMessageResult.getId();
         const vpDocument = PolicyUtils.createVP(ref, user, vp);
         vpDocument.type = DataTypes.MINT;
-<<<<<<< HEAD
-        vpDocument.messageId = vpMessageId;
-        vpDocument.topicId = vpMessageResult.getTopicId();
-
-        const savedVp = await ref.databaseServer.saveVP(vpDocument);
-=======
         vcDocument.messageId = vpMessageId;
         vcDocument.topicId = vpMessageResult.getTopicId();
 
         const savedVp = await ref.databaseServer.saveVP(vcDocument);
->>>>>>> 0d0ce9e5
 
         await PolicyUtils.mint(
             ref,
