--- conflicted
+++ resolved
@@ -1,31 +1,18 @@
 import { Inject } from '@helpers/decorators/inject';
-<<<<<<< HEAD
-import { Guardians } from '@helpers/guardians';
 import { KeyType, Wallet } from '@helpers/wallet';
 import { BlockActionError } from '@policy-engine/errors';
 import { PolicyComponentsUtils } from '../policy-components-utils';
-import { DidDocumentStatus, Schema, SchemaStatus, TopicType } from 'interfaces';
-=======
-import { VcHelper } from '@helpers/vcHelper';
-import { KeyType, Wallet } from '@helpers/wallet';
-import { BlockActionError } from '@policy-engine/errors';
-import { PolicyComponentsUtils } from '../policy-components-utils';
-import { Schema } from 'interfaces';
-import { HederaHelper, HederaUtils } from 'vc-modules';
->>>>>>> 60c6a70a
+import { DidDocumentStatus, Schema, TopicType } from 'interfaces';
 import { IAuthUser } from '@auth/auth.interface';
 import { EventBlock } from '../helpers/decorators/event-block';
 import { PolicyValidationResultsContainer } from '@policy-engine/policy-validation-results-container';
 import { StateField } from '@policy-engine/helpers/decorators';
-<<<<<<< HEAD
 import { DIDDocument, DIDMessage, HederaUtils, MessageAction, MessageServer } from 'hedera-modules';
 import { VcHelper } from '@helpers/vcHelper';
-=======
 import { getMongoRepository } from 'typeorm';
-import { RootConfig } from '@entity/root-config';
-import { DidDocument } from '@entity/did-document';
-import { getDIDOperation } from '@helpers/utils';
->>>>>>> 60c6a70a
+import { Schema as SchemaCollection  } from '@entity/schema';
+import { DidDocument as DidDocumentCollection  } from '@entity/did-document';
+import { Topic } from '@entity/topic';
 
 @EventBlock({
     blockType: 'requestVcDocumentBlock',
@@ -33,7 +20,7 @@
 })
 export class RequestVcDocumentBlock {
     @StateField()
-    state: { [key: string]: any } = {active: true};
+    state: { [key: string]: any } = { active: true };
 
     @Inject()
     private wallet: Wallet;
@@ -75,7 +62,9 @@
         const ref = PolicyComponentsUtils.GetBlockRef(this);
 
         if (!this.schema) {
-            const schema = await getMongoRepository(Schema).findOne({iri: ref.options.schema});
+            const schema = await getMongoRepository(SchemaCollection).findOne({
+                iri: ref.options.schema
+            });
             this.schema = schema ? new Schema(schema) : null;
         }
         if (!this.schema) {
@@ -144,7 +133,7 @@
 
             await this.changeActive(user, true);
 
-            await ref.runNext(user, {data: item});
+            await ref.runNext(user, { data: item });
         } catch (error) {
             await this.changeActive(user, true);
             throw new BlockActionError(error, ref.blockType, ref.uuid);
@@ -161,8 +150,10 @@
             }
             if (idType == 'DID') {
                 const ref = PolicyComponentsUtils.GetBlockRef(this);
-<<<<<<< HEAD
-                const topic = await this.guardians.getTopic(TopicType.RootPolicyTopic, ref.policyOwner);
+                const topic = await getMongoRepository(Topic).findOne({ 
+                    owner: ref.policyOwner, 
+                    type: TopicType.RootPolicyTopic 
+                });
                 const didObject = DIDDocument.create(null, topic.topicId);
 
                 const did = didObject.getDid();
@@ -176,39 +167,15 @@
                 client.setSubmitKey(topic.key);
                 await client.sendMessage(topic.topicId, message);
 
-                await this.guardians.setDidDocument({ did: did, document: document });
-                await this.guardians.setDidDocument({ did: did, operation: DidDocumentStatus.CREATE });
+                const doc = await getMongoRepository(DidDocumentCollection).findOne({
+                    did: did, 
+                    document: document,
+                    status: DidDocumentStatus.CREATE
+                });
+                await getMongoRepository(DidDocumentCollection).save(doc);
+
                 await this.wallet.setKey(user.walletToken, KeyType.KEY, did, key);
                 return did;
-=======
-                const rootConfid = await getMongoRepository(RootConfig).findOne({did: ref.policyOwner});
-                const hederaHelper = HederaHelper
-                    .setOperator(userHederaAccount, userHederaKey)
-                    .setAddressBook(rootConfid.addressBook, rootConfid.didTopic, rootConfid.vcTopic);
-
-                // did generation
-                const newDid = await hederaHelper.DID.createDid();
-                const DID = newDid.did;
-                const DIDDocument = newDid.document;
-                const key = newDid.key;
-                const hcsDid = newDid.hcsDid;
-
-                const message = await hederaHelper.DID.createDidTransaction(hcsDid)
-                const did = message.getDid();
-                const operation = message.getOperation();
-
-                let doc: DidDocument;
-                doc = getMongoRepository(DidDocument).create({did: DID, document: DIDDocument});
-                await getMongoRepository(DidDocument).save(doc);
-
-                doc = await getMongoRepository(DidDocument).findOne({did});
-                doc.status = getDIDOperation(operation);
-                await getMongoRepository(DidDocument).save(doc);
-
-                await this.wallet.setKey(user.walletToken, KeyType.KEY, DID, key);
-
-                return DID;
->>>>>>> 60c6a70a
             }
             if (idType == 'OWNER') {
                 return user.did;
@@ -231,13 +198,13 @@
             resultsContainer.addBlockError(ref.uuid, 'Option "schema" must be a string');
             return;
         }
-        const schema = await getMongoRepository(Schema).findOne({iri: ref.options.schema});
+        const schema = await getMongoRepository(SchemaCollection).findOne({iri: ref.options.schema});
         if (!schema) {
             resultsContainer.addBlockError(ref.uuid, `Schema with id "${ref.options.schema}" does not exist`);
             return;
         }
         if (ref.options.presetSchema) {
-            const presetSchema = await getMongoRepository(Schema).findOne({iri: ref.options.presetSchema});
+            const presetSchema = await getMongoRepository(SchemaCollection).findOne({iri: ref.options.presetSchema});
             if (!presetSchema) {
                 resultsContainer.addBlockError(ref.uuid, `Schema with id "${ref.options.presetSchema}" does not exist`);
                 return;
