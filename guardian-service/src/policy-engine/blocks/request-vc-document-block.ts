--- conflicted
+++ resolved
@@ -4,7 +4,7 @@
 import { BlockActionError } from '@policy-engine/errors';
 import { PolicyValidationResultsContainer } from '@policy-engine/policy-validation-results-container';
 import { ActionCallback, StateField } from '@policy-engine/helpers/decorators';
-import { IPolicyRequestBlock, IPolicyValidatorBlock } from '@policy-engine/policy-engine.interface';
+import { AnyBlockType, IPolicyRequestBlock, IPolicyValidatorBlock } from '@policy-engine/policy-engine.interface';
 import { PolicyInputEventType, PolicyOutputEventType } from '@policy-engine/interfaces';
 import { ChildrenType, ControlType } from '@policy-engine/interfaces/block-about';
 import { EventBlock } from '@policy-engine/helpers/decorators/event-block';
@@ -174,48 +174,13 @@
 
     /**
      * Get Relationships
+     * @param ref
      * @param policyId
      * @param refId
      */
-    async getRelationships(policyId: string, refId: any): Promise<VcDocumentCollection> {
-        const ref = PolicyComponentsUtils.GetBlockRef<IPolicyRequestBlock>(this);
+    private async getRelationships(ref: AnyBlockType, refId: any): Promise<VcDocumentCollection> {
         try {
-<<<<<<< HEAD
-            if (refId) {
-                let documentRef: any = null;
-                if (typeof (refId) === 'string') {
-                    documentRef = await ref.databaseServer.getVcDocument({
-                        where: {
-                            'policyId': { $eq: policyId },
-                            'document.credentialSubject.id': { $eq: refId }
-                        }
-                    });
-                } else if (typeof (refId) === 'object') {
-                    if (refId.id) {
-                        documentRef = await ref.databaseServer.getVcDocument(refId.id);
-                        if (documentRef && documentRef.policyId !== policyId) {
-                            documentRef = null;
-                        }
-                    } else {
-                        const id = PolicyUtils.getSubjectId(documentRef);
-                        documentRef = await ref.databaseServer.getVcDocument({
-                            where: {
-                                'policyId': { $eq: policyId },
-                                'document.credentialSubject.id': { $eq: id }
-                            }
-                        });
-                    }
-                }
-                if (!documentRef) {
-                    throw new Error('Invalid relationships');
-                }
-                return documentRef;
-            } else {
-                return null;
-            }
-=======
-            return await PolicyUtils.getRelationships(policyId, refId);
->>>>>>> 8a51b885
+            return await PolicyUtils.getRelationships(ref, ref.policyId, refId);
         } catch (error) {
             const ref = PolicyComponentsUtils.GetBlockRef(this);
             ref.error(error.message);
@@ -250,7 +215,7 @@
             const hederaAccount = await PolicyUtils.getHederaAccount(ref, user.did);
 
             const document = _data.document;
-            const documentRef = await this.getRelationships(ref.policyId, _data.ref);
+            const documentRef = await this.getRelationships(ref, _data.ref);
 
             const credentialSubject = document;
             const schemaIRI = ref.options.schema;
