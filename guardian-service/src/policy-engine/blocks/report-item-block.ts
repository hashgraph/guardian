--- conflicted
+++ resolved
@@ -3,13 +3,8 @@
 import { findOptions, getVCIssuer } from '@helpers/utils';
 import { ReportItem } from '@policy-engine/helpers/decorators';
 import { PolicyComponentsUtils } from '../policy-components-utils';
-<<<<<<< HEAD
 import { IPolicyReportItemBlock } from '@policy-engine/policy-engine.interface';
-import { IReportItem } from 'interfaces';
-=======
-import { IPolicyReportItemBlock } from "@policy-engine/policy-engine.interface";
-import { IconType, IReportItem } from "interfaces";
->>>>>>> 642c4a64
+import { IconType, IReportItem } from 'interfaces';
 import { BlockActionError } from '@policy-engine/errors';
 import { getMongoRepository } from 'typeorm';
 import { VcDocument } from '@entity/vc-document';
@@ -58,19 +53,19 @@
                 }
                 switch (filter.type) {
                     case 'equal':
-                        expr = {$eq: expr};
+                        expr = { $eq: expr };
                         break;
 
                     case 'not_equal':
-                        expr = {$ne: expr};
+                        expr = { $ne: expr };
                         break;
 
                     case 'in':
-                        expr = {$in: expr.split(',')};
+                        expr = { $in: expr.split(',') };
                         break;
 
                     case 'not_in':
-                        expr = {$nin: expr.split(',')};
+                        expr = { $nin: expr.split(',') };
                         break;
 
                     default:
