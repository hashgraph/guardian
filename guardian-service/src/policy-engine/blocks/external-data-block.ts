import { ActionCallback, ExternalData } from '@policy-engine/helpers/decorators';
import { DocumentSignature, DocumentStatus, Schema } from '@guardian/interfaces';
import { PolicyValidationResultsContainer } from '@policy-engine/policy-validation-results-container';
import { PolicyComponentsUtils } from '@policy-engine/policy-components-utils';
import { VcDocument } from '@hedera-modules';
import { VcHelper } from '@helpers/vc-helper';
import { CatchErrors } from '@policy-engine/helpers/decorators/catch-errors';
import { PolicyOutputEventType } from '@policy-engine/interfaces';
import { ChildrenType, ControlType } from '@policy-engine/interfaces/block-about';
<<<<<<< HEAD
import { IPolicyValidatorBlock } from '@policy-engine/policy-engine.interface';
import { BlockActionError } from '@policy-engine/errors';
import { IPolicyUser } from '@policy-engine/policy-user';
=======
import { AnyBlockType, IPolicyValidatorBlock } from '@policy-engine/policy-engine.interface';
import { IAuthUser } from '@guardian/common';
import { BlockActionError } from '@policy-engine/errors';
import { PolicyUtils } from '@policy-engine/helpers/utils';
import { Inject } from '@helpers/decorators/inject';
import { Users } from '@helpers/users';
import { VcDocument as VcDocumentCollection } from '@entity/vc-document';
>>>>>>> 8a51b885

/**
 * External data block
 */
@ExternalData({
    blockType: 'externalDataBlock',
    commonBlock: false,
    about: {
        label: 'External Data',
        title: `Add 'External Data' Block`,
        post: true,
        get: false,
        children: ChildrenType.None,
        control: ControlType.Server,
        input: null,
        output: [
            PolicyOutputEventType.RunEvent,
            PolicyOutputEventType.RefreshEvent
        ],
        defaultEvent: true
    }
})
export class ExternalDataBlock {
    /**
     * Users helper
     * @private
     */
    @Inject()
    private readonly users: Users;

    /**
     * Schema
     * @private
     */
    private schema: Schema | null;

    /**
     * Get Validators
     */
    protected getValidators(): IPolicyValidatorBlock[] {
        const ref = PolicyComponentsUtils.GetBlockRef(this);
        const validators: IPolicyValidatorBlock[] = [];
        for (const child of ref.children) {
            if (child.blockClassName === 'ValidatorBlock') {
                validators.push(child as IPolicyValidatorBlock);
            }
        }
        return validators;
    }

    /**
     * Validate Documents
     * @param user
     * @param state
     */
    protected async validateDocuments(user: IPolicyUser, state: any): Promise<boolean> {
        const validators = this.getValidators();
        for (const validator of validators) {
            const valid = await validator.run({
                type: null,
                inputType: null,
                outputType: null,
                policyId: null,
                source: null,
                sourceId: null,
                target: null,
                targetId: null,
                user,
                data: state
            });
            if (!valid) {
                return false;
            }
        }
        return true;
    }

    /**
     * Get Relationships
     * @param policyId
     * @param refId
     */
    async getRelationships(policyId: string, refId: any): Promise<VcDocumentCollection> {
        try {
            return await PolicyUtils.getRelationships(policyId, refId);
        } catch (error) {
            const ref = PolicyComponentsUtils.GetBlockRef(this);
            ref.error(error.message);
            throw new BlockActionError('Invalid relationships', ref.blockType, ref.uuid);
        }
    }

    /**
     * Get Schema
     */
    async getSchema(): Promise<Schema> {
        const ref = PolicyComponentsUtils.GetBlockRef<AnyBlockType>(this);
        if (!ref.options.schema) {
            return null;
        }
        if (!this.schema) {
            const schema = await getMongoRepository(SchemaCollection).findOne({
                iri: ref.options.schema,
                topicId: ref.topicId
            });
            this.schema = schema ? new Schema(schema) : null;
            if (!this.schema) {
                throw new BlockActionError('Waiting for schema', ref.blockType, ref.uuid);
            }
        }
        return this.schema;
    }

    /**
     * Receive external data callback
     * @param data
     */
    @ActionCallback({
        output: [PolicyOutputEventType.RunEvent, PolicyOutputEventType.RefreshEvent]
    })
    @CatchErrors()
    async receiveData(data: any) {
        const ref = PolicyComponentsUtils.GetBlockRef<AnyBlockType>(this);
        let verify: boolean;
        try {
            const VCHelper = new VcHelper();
            const res = await VCHelper.verifySchema(data.document);
            verify = res.ok;
            if (verify) {
                verify = await VCHelper.verifyVC(data.document);
            }
        } catch (error) {
            ref.error(`Verify VC: ${error.message}`)
            verify = false;
        }
        const docOwner = await this.users.getUserById(data.owner);

        const documentRef = await this.getRelationships(ref.policyId, data.ref);

        const schema = await this.getSchema();
        const vc = VcDocument.fromJsonTree(data.document);
<<<<<<< HEAD
        const doc = ref.databaseServer.createVCRecord(
=======
        const accounts = PolicyUtils.getHederaAccounts(vc, docOwner.hederaAccountId, schema);

        const doc = PolicyUtils.createVCRecord(
>>>>>>> 8a51b885
            ref.policyId,
            ref.tag,
            ref.options.entityType,
            vc,
            {
                owner: data.owner,
                hederaStatus: DocumentStatus.NEW,
                signature: (verify ?
                    DocumentSignature.VERIFIED :
                    DocumentSignature.INVALID),
                schema: ref.options.schema,
                accounts
            },
            documentRef
        );

        const state = { data: doc };

        const valid = await this.validateDocuments(null, state);
        if (!valid) {
            throw new BlockActionError('Invalid document', ref.blockType, ref.uuid);
        }

        ref.triggerEvents(PolicyOutputEventType.RunEvent, null, state);
        ref.triggerEvents(PolicyOutputEventType.RefreshEvent, null, state);
    }

    /**
     * Validate block options
     * @param resultsContainer
     */
    public async validate(resultsContainer: PolicyValidationResultsContainer): Promise<void> {
        const ref = PolicyComponentsUtils.GetBlockRef(this);
        try {
            if (ref.options.schema) {
                if (typeof ref.options.schema !== 'string') {
                    resultsContainer.addBlockError(ref.uuid, 'Option "schema" must be a string');
                    return;
                }

                const schema = await ref.databaseServer.getSchemaByIRI(ref.options.schema, ref.topicId);
                if (!schema) {
                    resultsContainer.addBlockError(ref.uuid, `Schema with id "${ref.options.schema}" does not exist`);
                    return;
                }
            }
        } catch (error) {
            resultsContainer.addBlockError(ref.uuid, `Unhandled exception ${error.message}`);
        }
    }
}<|MERGE_RESOLUTION|>--- conflicted
+++ resolved
@@ -7,19 +7,11 @@
 import { CatchErrors } from '@policy-engine/helpers/decorators/catch-errors';
 import { PolicyOutputEventType } from '@policy-engine/interfaces';
 import { ChildrenType, ControlType } from '@policy-engine/interfaces/block-about';
-<<<<<<< HEAD
-import { IPolicyValidatorBlock } from '@policy-engine/policy-engine.interface';
+import { AnyBlockType, IPolicyValidatorBlock } from '@policy-engine/policy-engine.interface';
 import { BlockActionError } from '@policy-engine/errors';
 import { IPolicyUser } from '@policy-engine/policy-user';
-=======
-import { AnyBlockType, IPolicyValidatorBlock } from '@policy-engine/policy-engine.interface';
-import { IAuthUser } from '@guardian/common';
-import { BlockActionError } from '@policy-engine/errors';
 import { PolicyUtils } from '@policy-engine/helpers/utils';
-import { Inject } from '@helpers/decorators/inject';
-import { Users } from '@helpers/users';
 import { VcDocument as VcDocumentCollection } from '@entity/vc-document';
->>>>>>> 8a51b885
 
 /**
  * External data block
@@ -43,12 +35,6 @@
     }
 })
 export class ExternalDataBlock {
-    /**
-     * Users helper
-     * @private
-     */
-    @Inject()
-    private readonly users: Users;
 
     /**
      * Schema
@@ -99,12 +85,13 @@
 
     /**
      * Get Relationships
+     * @param ref
      * @param policyId
      * @param refId
      */
-    async getRelationships(policyId: string, refId: any): Promise<VcDocumentCollection> {
+    private async getRelationships(ref: AnyBlockType, refId: any): Promise<VcDocumentCollection> {
         try {
-            return await PolicyUtils.getRelationships(policyId, refId);
+            return await PolicyUtils.getRelationships(ref, ref.policyId, refId);
         } catch (error) {
             const ref = PolicyComponentsUtils.GetBlockRef(this);
             ref.error(error.message);
@@ -115,16 +102,13 @@
     /**
      * Get Schema
      */
-    async getSchema(): Promise<Schema> {
+    private async getSchema(): Promise<Schema> {
         const ref = PolicyComponentsUtils.GetBlockRef<AnyBlockType>(this);
         if (!ref.options.schema) {
             return null;
         }
         if (!this.schema) {
-            const schema = await getMongoRepository(SchemaCollection).findOne({
-                iri: ref.options.schema,
-                topicId: ref.topicId
-            });
+            const schema = await ref.databaseServer.getSchemaByIRI(ref.options.schema, ref.topicId);
             this.schema = schema ? new Schema(schema) : null;
             if (!this.schema) {
                 throw new BlockActionError('Waiting for schema', ref.blockType, ref.uuid);
@@ -155,19 +139,15 @@
             ref.error(`Verify VC: ${error.message}`)
             verify = false;
         }
-        const docOwner = await this.users.getUserById(data.owner);
-
-        const documentRef = await this.getRelationships(ref.policyId, data.ref);
+
+        const docOwner = await PolicyUtils.getHederaAccount(ref, data.owner);
+
+        const documentRef = await this.getRelationships(ref, data.ref);
 
         const schema = await this.getSchema();
         const vc = VcDocument.fromJsonTree(data.document);
-<<<<<<< HEAD
+        const accounts = PolicyUtils.getHederaAccounts(vc, docOwner.hederaAccountId, schema);
         const doc = ref.databaseServer.createVCRecord(
-=======
-        const accounts = PolicyUtils.getHederaAccounts(vc, docOwner.hederaAccountId, schema);
-
-        const doc = PolicyUtils.createVCRecord(
->>>>>>> 8a51b885
             ref.policyId,
             ref.tag,
             ref.options.entityType,
