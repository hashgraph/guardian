import {
    AccessType,
    AssignedEntityType,
    EntityStatus,
    GenerateUUIDv4,
    IOwner,
    IRootConfig,
    ModelHelper,
    NotificationAction,
    PolicyEvents,
    PolicyStatus,
    Schema,
    SchemaEntity,
    SchemaHelper,
    SchemaStatus,
    TopicType,
    PolicyAvailability,
    SchemaCategory,
    LocationType,
<<<<<<< HEAD
    ModuleStatus
=======
    IgnoreRule
>>>>>>> 4cf002fd
} from '@guardian/interfaces';
import {
    Artifact,
    DatabaseServer,
    findAllEntities,
    FormulaImportExport,
    getArtifactType,
    INotificationStep,
    IPolicyComponents,
    MessageAction,
    MessageServer,
    MessageType,
    MultiPolicy,
    NatsService,
    NotificationHelper, PinoLogger,
    Policy,
    PolicyImportExport,
    PolicyMessage,
    replaceAllEntities,
    replaceAllVariables,
    replaceArtifactProperties,
    Schema as SchemaCollection,
    SchemaFields,
    Singleton,
    SynchronizationMessage,
    Token,
    TokenMessage,
    Topic,
    TopicConfig,
    TopicHelper,
    Users,
    VcHelper,
} from '@guardian/common';
import {
    deleteDemoSchema,
    deleteSchema,
    findAndDryRunSchema,
    ImportMode,
    ImportPolicyOptions,
    importTag,
    PolicyImportExportHelper,
    publishPolicyTags,
    publishSchemasPackage,
    publishSystemSchemasPackage
} from '../helpers/import-helpers/index.js';
import { PolicyConverterUtils } from '../helpers/import-helpers/policy/policy-converter-utils.js';
import { ISerializedErrors } from './policy-validation-results-container.js';
import { PolicyServiceChannelsContainer } from '../helpers/policy-service-channels-container.js';
import { PolicyValidator } from '../policy-engine/block-validators/index.js';
import { createHederaToken } from '../api/token.service.js';
import { GuardiansService } from '../helpers/guardians.js';
import { AISuggestionsService } from '../helpers/ai-suggestions.js';
import { publishFormula } from '../api/helpers/formulas-helpers.js';
import { FilterObject } from '@mikro-orm/core';

/**
 * Result of publishing
 */
interface IPublishResult {
    /**
     * Policy Id
     */
    policyId: string;
    /**
     * Is policy valid
     */
    isValid: boolean;
    /**
     * Errors of validation
     */
    errors: ISerializedErrors;
}

export enum PolicyAccessCode {
    AVAILABLE = 0,
    NOT_EXIST = 1,
    UNAVAILABLE = 2
}

/**
 * Policy engine service
 */
@Singleton
export class PolicyEngine extends NatsService {
    constructor(private readonly logger: PinoLogger) {
        super();
    }

    /**
     * Run ready event
     * @param policyId
     * @param data
     * @param logger
     * @param error
     */
    public static runReadyEvent(policyId: string, data: any, logger: PinoLogger, error?: any): void {
        new PolicyEngine(logger).runReadyEvent(policyId, data, error);
    }

    /**
     * Message queue name
     */
    public messageQueueName = 'policy-service-queue';

    /**
     * Reply subject
     * @private
     */
    public replySubject = 'policy-service-reply-' + GenerateUUIDv4();

    /**
     * Users helper
     * @private
     */
    // @Inject()
    private users: Users;

    /**
     * Policy ready callbacks
     * @private
     */
    private readonly policyReadyCallbacks: Map<string, (data: any, error?: any) => void> = new Map();

    /**
     * Policy initialization errors container
     * @private
     */
    private readonly policyInitializationErrors: Map<string, string> = new Map();

    /**
     * Initialization
     */
    public async init(): Promise<void> {
        await super.init();
        this.users = new Users()

        this.subscribe(PolicyEvents.POLICY_READY, (msg: any) => {
            PolicyEngine.runReadyEvent(msg.policyId, msg.data, this.logger, msg.error);
        });

        const policies = await DatabaseServer.getPolicies({
            status: {
                $in: [
                    PolicyStatus.PUBLISH,
                    PolicyStatus.DRY_RUN,
                    PolicyStatus.DISCONTINUED,
                    PolicyStatus.DEMO,
                    PolicyStatus.VIEW,
                ]
            }
        });
        await Promise.all(policies.map(async (policy) => {
            try {
                await this.generateModel(policy.id.toString());
            } catch (error) {
                await this.logger.error(error, ['GUARDIAN_SERVICE'], policy.ownerId);
            }
        }));
    }

    /**
     * Run ready event
     * @param policyId
     * @param data
     * @param error
     */
    private runReadyEvent(policyId: string, data?: any, error?: any): void {
        if (this.policyReadyCallbacks.has(policyId)) {
            this.policyReadyCallbacks.get(policyId)(data, error);
        }
    }

    /**
     * Check access
     * @param policy
     * @param user
     */
    public async accessPolicyCode(policy: Policy, user: IOwner): Promise<PolicyAccessCode> {
        if (!policy) {
            //Policy does not exist
            return PolicyAccessCode.NOT_EXIST;
        }
        if (policy.locationType === LocationType.REMOTE) {
            if (policy.status === PolicyStatus.VIEW) {
                return PolicyAccessCode.AVAILABLE;
            } else {
                return PolicyAccessCode.UNAVAILABLE;
            }
        }
        if (user.owner !== policy.owner) {
            //Insufficient permissions
            return PolicyAccessCode.UNAVAILABLE;
        }
        if (user.creator === policy.creator) {
            return PolicyAccessCode.AVAILABLE;
        }
        const published = (policy.status === PolicyStatus.PUBLISH || policy.status === PolicyStatus.DISCONTINUED);
        const assigned = await DatabaseServer.getAssignedEntity(AssignedEntityType.Policy, policy.id, user.creator);

        switch (user.access) {
            case AccessType.ALL: {
                return PolicyAccessCode.AVAILABLE;
            }
            case AccessType.ASSIGNED_OR_PUBLISHED: {
                return (published || assigned) ? PolicyAccessCode.AVAILABLE : PolicyAccessCode.UNAVAILABLE;
            }
            case AccessType.PUBLISHED: {
                return (published) ? PolicyAccessCode.AVAILABLE : PolicyAccessCode.UNAVAILABLE;
            }
            case AccessType.ASSIGNED: {
                return (assigned) ? PolicyAccessCode.AVAILABLE : PolicyAccessCode.UNAVAILABLE;
            }
            case AccessType.ASSIGNED_AND_PUBLISHED: {
                return (published && assigned) ? PolicyAccessCode.AVAILABLE : PolicyAccessCode.UNAVAILABLE;
            }
            case AccessType.NONE: {
                //Insufficient permissions
                return PolicyAccessCode.UNAVAILABLE;
            }
            default: {
                //Insufficient permissions
                return PolicyAccessCode.UNAVAILABLE;
            }
        }
    }

    /**
     * Check access
     * @param policy
     * @param user
     */
    public async accessPolicy(policy: Policy, user: IOwner, action: string): Promise<boolean> {
        const code = await this.accessPolicyCode(policy, user);
        if (code === PolicyAccessCode.NOT_EXIST) {
            throw new Error('Policy does not exist.');
        }
        if (code === PolicyAccessCode.UNAVAILABLE) {
            throw new Error(`Insufficient permissions to ${action} the policy.`);
        }
        return true;
    }

    /**
     * Check access
     * @param filters
     * @param user
     */
    public async addAccessFilters(filters: { [field: string]: any }, user: IOwner): Promise<any> {
        const subFilters: any = {};
        subFilters.owner = user.owner;
        switch (user.access) {
            case AccessType.ALL: {
                break;
            }
            case AccessType.ASSIGNED_OR_PUBLISHED: {
                const assigned = await DatabaseServer.getAssignedEntities(user.creator, AssignedEntityType.Policy);
                const assignedMap = assigned.map((e) => e.entityId);
                subFilters.$or = [
                    { status: { $in: [PolicyStatus.PUBLISH, PolicyStatus.DISCONTINUED] } },
                    { id: { $in: assignedMap } }
                ];
                break;
            }
            case AccessType.PUBLISHED: {
                subFilters.status = { $in: [PolicyStatus.PUBLISH, PolicyStatus.DISCONTINUED] };
                break;
            }
            case AccessType.ASSIGNED: {
                const assigned = await DatabaseServer.getAssignedEntities(user.creator, AssignedEntityType.Policy);
                const assignedMap = assigned.map((e) => e.entityId);
                subFilters.id = { $in: assignedMap };
                break;
            }
            case AccessType.ASSIGNED_AND_PUBLISHED: {
                const assigned = await DatabaseServer.getAssignedEntities(user.creator, AssignedEntityType.Policy);
                const assignedMap = assigned.map((e) => e.entityId);
                subFilters.id = { $in: assignedMap };
                subFilters.status = { $in: [PolicyStatus.PUBLISH, PolicyStatus.DISCONTINUED] };
                break;
            }
            case AccessType.NONE: {
                subFilters.id = { $in: [] };
                break;
            }
            default: {
                subFilters.id = { $in: [] };
                break;
            }
        }
        filters.$or = [{
            locationType: { $eq: LocationType.REMOTE },
            status: PolicyStatus.VIEW
        }, subFilters]
    }

    /**
     * Check location type
     * @param filters
     * @param type
     */
    public async addLocationFilters(filters: { [field: string]: any }, type: LocationType): Promise<any> {
        if (type === LocationType.REMOTE) {
            filters.locationType = { $eq: LocationType.REMOTE }
        } else {
            filters.locationType = { $ne: LocationType.REMOTE }
        }
    }

    /**
     * Setup policy schemas
     * @param schemaIris Schema iris
     * @param policyTopicId Policy topic identifier
     */
    public async setupPolicySchemas(
        schemaIris: string[],
        policyTopicId: string,
        owner: IOwner
    ) {
        if (!Array.isArray(schemaIris)) {
            return;
        }
        const schemas = await DatabaseServer.getSchemas({
            iri: { $in: schemaIris },
            topicId: { $eq: 'draft' },
            owner: owner.owner
        });
        // const users = new Users();
        for (const schema of schemas) {
            // const topic = await TopicConfig.fromObject(
            //     await DatabaseServer.getTopicById(policyTopicId),
            //     true,
            //     owner.id
            // );
            // const root = await users.getHederaAccount(owner.creator, owner.id);
            schema.topicId = policyTopicId;
            const dependencySchemas = await DatabaseServer.getSchemas({
                $and: [
                    { iri: { $in: schema.defs } },
                    { iri: { $nin: schemaIris } },
                    { topicId: 'draft' },
                    { owner: owner.owner },
                ],
            } as FilterObject<SchemaCollection>);
            for (const dependencySchema of dependencySchemas) {
                dependencySchema.topicId = policyTopicId;
                // await sendSchemaMessage(owner, root, topic, MessageAction.CreateSchema, dependencySchema);
            }
            await DatabaseServer.updateSchemas(dependencySchemas);
            // await sendSchemaMessage(owner, root, topic, MessageAction.CreateSchema, schema);
        }
        await DatabaseServer.updateSchemas(schemas);
    }

    /**
     * Create policy
     * @param data
     * @param owner
     * @param notifier
     * @param logger
     */
    // tslint:disable-next-line:completed-docs
    public async createPolicy(
        data: Policy & { policySchemas?: string[] },
        user: IOwner,
        notifier: INotificationStep,
        logger: PinoLogger
    ): Promise<Policy> {
        // <-- Steps
        const STEP_RESOLVE_ACCOUNT = 'Resolve Hedera account';
        const STEP_RESOLVE_TOPIC = 'Resolve topic';
        const STEP_IMPORT_ARTIFACTS = 'Import Artifacts';
        const STEP_IMPORT_TAGS = 'Import tags';
        const STEP_SAVE = 'Save';
        const STEP_UPDATE_HASH = 'Update hash';
        // Steps -->

        notifier.addStep(STEP_RESOLVE_ACCOUNT);
        notifier.addStep(STEP_RESOLVE_TOPIC);
        notifier.addStep(STEP_IMPORT_ARTIFACTS);
        notifier.addStep(STEP_IMPORT_TAGS);
        notifier.addStep(STEP_SAVE);
        notifier.addStep(STEP_UPDATE_HASH);
        notifier.start();

        logger.info('Create Policy', ['GUARDIAN_SERVICE'], user.id);
        if (data) {
            delete data._id;
            delete data.id;
            delete data.status;
            delete data.owner;
            delete data.version;
            delete data.messageId;
        }
        const model = DatabaseServer.createPolicy(data);
        model.creator = user.creator;
        model.owner = user.owner;
        model.codeVersion = PolicyConverterUtils.VERSION;

        let artifacts = [];
        let tags = [];
        if (model.uuid) {
            const old = await DatabaseServer.getPolicy({
                uuid: model.uuid,
                version: model.previousVersion
            });
            await this.accessPolicy(old, user, 'create');
            artifacts = await DatabaseServer.getArtifacts({
                policyId: old.id
            });
            tags = await DatabaseServer.getTags({
                localTarget: old.id
            });
        } else {
            delete model.previousVersion;
            delete model.topicId;
        }

        let newTopic: Topic;
        notifier.startStep(STEP_RESOLVE_ACCOUNT);
        const root = await this.users.getHederaAccount(user.owner, user.id);
        notifier.completeStep(STEP_RESOLVE_ACCOUNT);

        notifier.startStep(STEP_RESOLVE_TOPIC);
        if (!model.topicId) {
            const step = notifier.getStep(STEP_RESOLVE_TOPIC);

            // <-- Steps
            const STEP_CREATE_POLICY_TOPIC = 'Create policy topic';
            const STEP_CREATE_POLICY_MESSAGE = 'Create policy message';
            const STEP_PUBLISH_SYSTEM_SCHEMAS = 'Publish system schemas';
            // Steps -->

            step.addStep(STEP_CREATE_POLICY_TOPIC);
            step.addStep(STEP_CREATE_POLICY_MESSAGE);
            step.addStep(STEP_PUBLISH_SYSTEM_SCHEMAS);
            step.start();

            step.startStep(STEP_CREATE_POLICY_TOPIC);
            logger.info('Create Policy: Create New Topic', ['GUARDIAN_SERVICE'], user.id);
            const parent = await TopicConfig.fromObject(
                await DatabaseServer.getTopicByType(user.owner, TopicType.UserTopic), true, user.id
            );
            const topicHelper = new TopicHelper(root.hederaAccountId, root.hederaAccountKey, root.signOptions);
            const topic = await topicHelper.create({
                type: TopicType.PolicyTopic,
                name: model.name || TopicType.PolicyTopic,
                description: model.topicDescription || TopicType.PolicyTopic,
                owner: user.owner,
                policyId: null,
                policyUUID: null
            }, user.id);
            await topic.saveKeys(user.id);

            model.topicId = topic.topicId;
            step.completeStep(STEP_CREATE_POLICY_TOPIC);

            step.startStep(STEP_CREATE_POLICY_MESSAGE);
            const messageServer = new MessageServer({
                operatorId: root.hederaAccountId,
                operatorKey: root.hederaAccountKey,
                signOptions: root.signOptions
            });
            const message = new PolicyMessage(MessageType.Policy, MessageAction.CreatePolicy);
            message.setDocument(model);
            const messageStatus = await messageServer
                .setTopicObject(parent)
                .sendMessage(message, {
                    sendToIPFS: true,
                    memo: null,
                    userId: user.id,
                    interception: null
                });

            await topicHelper.twoWayLink(topic, parent, messageStatus.getId(), user.id);
            messageServer.setTopicObject(topic);
            step.completeStep(STEP_CREATE_POLICY_MESSAGE);

            step.startStep(STEP_PUBLISH_SYSTEM_SCHEMAS);
            const systemSchemas = await PolicyImportExportHelper.getSystemSchemas();
            /*await publishSystemSchemas(
                systemSchemas,
                messageServer,
                user,
                step.getStep(STEP_PUBLISH_SYSTEM_SCHEMAS)
            );*/
            await publishSystemSchemasPackage({
                name: model.name,
                version: model.version,
                schemas: systemSchemas,
                owner: user,
                server: messageServer,
                notifier
            })
            step.completeStep(STEP_PUBLISH_SYSTEM_SCHEMAS);

            newTopic = await DatabaseServer.saveTopic(topic.toObject());
            step.complete();
        }
        notifier.completeStep(STEP_RESOLVE_TOPIC);

        notifier.startStep(STEP_IMPORT_ARTIFACTS);
        const artifactsMap = new Map<string, string>();
        const addedArtifacts = [];
        for (const artifact of artifacts) {
            artifact.data = await DatabaseServer.getArtifactFileByUUID(artifact.uuid);
            delete artifact._id;
            delete artifact.id;
            const newArtifactUUID = GenerateUUIDv4();
            artifactsMap.set(artifact.uuid, newArtifactUUID);
            artifact.owner = model.owner;
            artifact.uuid = newArtifactUUID;
            artifact.type = getArtifactType(artifact.extention);
            addedArtifacts.push(await DatabaseServer.saveArtifact(artifact));
            await DatabaseServer.saveArtifactFile(newArtifactUUID, artifact.data);
        }
        replaceArtifactProperties(model.config, 'uuid', artifactsMap);
        notifier.completeStep(STEP_IMPORT_ARTIFACTS);

        notifier.startStep(STEP_IMPORT_TAGS);
        await importTag(tags, model.id.toString());
        notifier.completeStep(STEP_IMPORT_TAGS);

        notifier.startStep(STEP_SAVE);
        let policy = await DatabaseServer.updatePolicy(model);

        if (newTopic) {
            newTopic.policyId = policy.id.toString();
            newTopic.policyUUID = policy.uuid;
            await DatabaseServer.updateTopic(newTopic);
        }

        const artifactObjects = []
        for (const addedArtifact of addedArtifacts) {
            addedArtifact.policyId = policy.id;
            artifactObjects.push(addedArtifact);
        }

        await DatabaseServer.saveArtifacts(artifactObjects);
        notifier.completeStep(STEP_SAVE);

        notifier.startStep(STEP_UPDATE_HASH);
        policy = await PolicyImportExportHelper.updatePolicyComponents(policy, logger, user.id);
        notifier.completeStep(STEP_UPDATE_HASH);

        notifier.complete();
        return policy;
    }

    /**
     * Clone policy
     * @param policyId
     * @param data
     * @param owner
     * @param notifier
     * @param logger
     */
    public async clonePolicy(
        policyId: string,
        data: any,
        user: IOwner,
        notifier: INotificationStep,
        logger: PinoLogger,
        userId: string | null
    ): Promise<{
        /**
         * New Policy
         */
        policy: Policy;
        /**
         * Errors
         */
        errors: any[];
    }> {
        await logger.info('Create Policy', ['GUARDIAN_SERVICE'], user.id);

        const policy = await DatabaseServer.getPolicyById(policyId);
        await this.accessPolicy(policy, user, 'create');

        const schemas = await DatabaseServer.getSchemas({
            topicId: policy.topicId,
            readonly: false
        });

        const systemSchemas = await DatabaseServer.getSchemas({
            topicId: policy.topicId,
            readonly: true,
            category: SchemaCategory.SYSTEM
        });

        const tokenIds = findAllEntities(policy.config, ['tokenId']);
        const tokens = await DatabaseServer.getTokens({
            tokenId: { $in: tokenIds }
        });

        const artifacts: any = await DatabaseServer.getArtifacts({ policyId: policy.id });

        for (const artifact of artifacts) {
            artifact.data = await DatabaseServer.getArtifactFileByUUID(artifact.uuid);
        }

        const tags = await DatabaseServer.getTags({ localTarget: policyId });

        const tools = [];

        const dataToCreate: IPolicyComponents = {
            policy,
            schemas,
            systemSchemas,
            tokens,
            artifacts,
            tools,
            tags,
            tests: [],
            formulas: []
        };
        return await PolicyImportExportHelper.importPolicy(
            ImportMode.COMMON,
            (new ImportPolicyOptions(logger))
                .setComponents(dataToCreate)
                .setUser(user)
                .setAdditionalPolicy(data),
            notifier,
            userId
        );
    }

    /**
     * Delete policy
     * @param policyId Policy ID
     * @param owner User
     * @param notifier Notifier
     * @param logger Notifier
     * @returns Result
     */
    public async deleteDemoPolicy(
        policyToDelete: Policy,
        user: IOwner,
        notifier: INotificationStep,
        logger: PinoLogger
    ): Promise<boolean> {
        // <-- Steps
        const STEP_DELETE_INSTANCE = 'Delete policy instance';
        const STEP_DELETE_SCHEMAS = 'Delete schemas';
        const STEP_DELETE_ARTIFACTS = 'Delete artifacts';
        const STEP_DELETE_TESTS = 'Delete tests';
        const STEP_DELETE_POLICY = 'Delete policy from DB';
        // Steps -->

        notifier.addStep(STEP_DELETE_INSTANCE);
        notifier.addStep(STEP_DELETE_SCHEMAS);
        notifier.addStep(STEP_DELETE_ARTIFACTS);
        notifier.addStep(STEP_DELETE_TESTS);
        notifier.addStep(STEP_DELETE_POLICY);
        notifier.start();

        await logger.info('Delete Policy', ['GUARDIAN_SERVICE'], user.id);

        if ((policyToDelete.status !== PolicyStatus.DEMO)) {
            throw new Error('Policy is not in demo status');
        }

        notifier.startStep(STEP_DELETE_INSTANCE);
        await this.destroyModel(policyToDelete.id.toString(), user.id);
        const databaseServer = new DatabaseServer(policyToDelete.id.toString());
        await databaseServer.clear(true);
        notifier.completeStep(STEP_DELETE_INSTANCE);

        notifier.startStep(STEP_DELETE_SCHEMAS);
        const schemasToDelete = await DatabaseServer.getSchemas({
            topicId: policyToDelete.topicId
        });
        for (const schema of schemasToDelete) {
            const step = notifier.addStep(`Delete schema ${schema.name}`);
            step.setId(schema.id);
            step.minimize(true);
        }
        for (const schema of schemasToDelete) {
            await deleteDemoSchema(
                schema.id,
                user,
                notifier.getStepById(schema.id)
            );
        }
        notifier.completeStep(STEP_DELETE_SCHEMAS);

        notifier.startStep(STEP_DELETE_ARTIFACTS);
        const artifactsToDelete = await new DatabaseServer().find(Artifact, {
            policyId: policyToDelete.id
        });
        for (const artifact of artifactsToDelete) {
            await DatabaseServer.removeArtifact(artifact);
        }
        notifier.completeStep(STEP_DELETE_ARTIFACTS);

        notifier.startStep(STEP_DELETE_TESTS);
        await DatabaseServer.deletePolicyTests(policyToDelete.id);
        notifier.completeStep(STEP_DELETE_TESTS);

        notifier.startStep(STEP_DELETE_POLICY);
        await DatabaseServer.deletePolicy(policyToDelete.id);
        notifier.completeStep(STEP_DELETE_POLICY);

        notifier.complete();
        return true;
    }

    /**
     * Delete policy
     * @param policyId Policy ID
     * @param owner User
     * @param notifier Notifier
     * @param logger Notifier
     *
     * @returns Result
     */
    public async deletePolicy(
        policyToDelete: Policy,
        user: IOwner,
        notifier: INotificationStep,
        logger: PinoLogger
    ): Promise<boolean> {
        // <-- Steps
        const STEP_DELETE_SCHEMAS = 'Delete schemas';
        const STEP_DELETE_ARTIFACTS = 'Delete artifacts';
        const STEP_DELETE_TESTS = 'Delete tests';
        const STEP_DELETE_POLICY_MESSAGE = 'Publishing delete policy message';
        const STEP_DELETE_POLICY = 'Delete policy from DB';
        // Steps -->

        notifier.addStep(STEP_DELETE_SCHEMAS);
        notifier.addStep(STEP_DELETE_ARTIFACTS);
        notifier.addStep(STEP_DELETE_TESTS);
        notifier.addStep(STEP_DELETE_POLICY_MESSAGE);
        notifier.addStep(STEP_DELETE_POLICY);
        notifier.start();

        logger.info('Delete Policy', ['GUARDIAN_SERVICE'], user.id);

        if ((policyToDelete.status !== PolicyStatus.DRAFT)) {
            throw new Error('Policy is not in draft status');
        }

        notifier.startStep(STEP_DELETE_SCHEMAS);
        const schemasToDelete = await DatabaseServer.getSchemas({
            topicId: policyToDelete.topicId,
            readonly: false
        });
        for (const schema of schemasToDelete) {
            if (schema.status === SchemaStatus.DRAFT) {
                const step = notifier.addStep(`Delete schema ${schema.name}`);
                step.setId(schema.id);
                step.minimize(true);
            }
        }
        for (const schema of schemasToDelete) {
            if (schema.status === SchemaStatus.DRAFT) {
                await deleteSchema(
                    schema.id,
                    user,
                    notifier.getStepById(schema.id)
                );
            }
        }
        notifier.completeStep(STEP_DELETE_SCHEMAS);

        notifier.startStep(STEP_DELETE_ARTIFACTS);
        const artifactsToDelete = await new DatabaseServer().find(Artifact, {
            policyId: policyToDelete.id
        });
        for (const artifact of artifactsToDelete) {
            await DatabaseServer.removeArtifact(artifact);
        }
        notifier.completeStep(STEP_DELETE_ARTIFACTS);

        notifier.startStep(STEP_DELETE_TESTS);
        await DatabaseServer.deletePolicyTests(policyToDelete.id);
        notifier.completeStep(STEP_DELETE_TESTS);

        notifier.startStep(STEP_DELETE_POLICY_MESSAGE);
        const topic = await TopicConfig.fromObject(await DatabaseServer.getTopicById(policyToDelete.topicId), true, user.id);
        const users = new Users();
        const root = await users.getHederaAccount(user.creator, user.id);
        const messageServer = new MessageServer({
            operatorId: root.hederaAccountId,
            operatorKey: root.hederaAccountKey,
            signOptions: root.signOptions
        });
        const message = new PolicyMessage(MessageType.Policy, MessageAction.DeletePolicy);
        message.setDocument(policyToDelete);
        await messageServer.setTopicObject(topic)
            .sendMessage(message, {
                sendToIPFS: true,
                memo: null,
                userId: user.id,
                interception: null
            });
        notifier.completeStep(STEP_DELETE_POLICY_MESSAGE);

        notifier.startStep(STEP_DELETE_POLICY);
        await DatabaseServer.deletePolicy(policyToDelete.id);
        notifier.completeStep(STEP_DELETE_POLICY);

        notifier.complete();
        return true;
    }

    /**
     * Policy schemas
     * @param model
     * @param user
     * @param root
     * @param notifier
     */
    public async publishSchemas(
        model: Policy,
        owner: IOwner,
        root: IRootConfig,
        server: MessageServer,
        notifier: INotificationStep,
        schemaMap: Map<string, string>,
        userId: string | null
    ): Promise<Policy> {
        const schemas = await DatabaseServer.getSchemas({ topicId: model.topicId });
        await publishSchemasPackage({
            name: model.name,
            version: model.version,
            type: MessageAction.PublishSchemas,
            schemas,
            owner,
            server,
            schemaMap,
            notifier
        })

        // notifier.setEstimate(schemas.length);
        // let num: number = 0;
        // for (const row of schemas) {
        //     const step = notifier.addStep(`${row.name || '-'}`);
        //     step.setId(row.id);
        //     step.minimize(true);
        //     num++;
        // }
        // for (const row of schemas) {
        //     const step = notifier.getStepById(row.id);
        //     const schema = await incrementSchemaVersion(row.topicId, row.iri, user);
        //     if (!schema || schema.status === SchemaStatus.PUBLISHED) {
        //         step.skip();
        //         continue;
        //     }
        //     step.start();
        //     await findAndPublishSchema(
        //         schema.id,
        //         schema.version,
        //         user,
        //         root,
        //         step,
        //         schemaMap,
        //         userId
        //     );
        //     step.complete();
        // }

        return model;
    }

    /**
     * Policy Formulas
     * @param model
     * @param user
     * @param root
     * @param notifier
     */
    public async publishFormulas(
        model: Policy,
        user: IOwner,
        root: IRootConfig,
        notifier: INotificationStep,
        schemaMap: Map<string, string>
    ): Promise<Policy> {

        const formulas = await DatabaseServer.getFormulas({ policyTopicId: model.topicId });
        notifier.setEstimate(formulas.length);
        notifier.start();

        let num: number = 0;
        let skipped: number = 0;
        for (const formula of formulas) {
            const step = notifier.addStep(`${formula.name || '-'}`);
            if (formula.status === EntityStatus.PUBLISHED) {
                skipped++;
                step.skip();
                continue;
            }

            for (const [oldId, newId] of schemaMap.entries()) {
                FormulaImportExport.replaceIds(formula.config, oldId, newId);
            }

            await publishFormula(
                formula,
                user,
                root,
                step
            );
            num++;
        }

        notifier.complete();
        return model;
    }

    /**
     * Policy Formulas
     * @param model
     * @param user
     * @param root
     * @param notifier
     */
    public async updateSchemaId(
        model: Policy,
        schemaMap: Map<string, string>
    ): Promise<Policy> {
        for (const [oldId, newId] of schemaMap.entries()) {
            replaceAllEntities(model.config, SchemaFields, oldId, newId);
            replaceAllVariables(model.config, 'Schema', oldId, newId);

            if (model.projectSchema === oldId) {
                model.projectSchema = newId;
            }
        }
        return model;
    }

    /**
     * Dry run Policy schemas
     * @param model
     * @param user
     */
    public async dryRunSchemas(
        model: Policy,
        user: IOwner
    ): Promise<Policy> {
        const schemas = await DatabaseServer.getSchemas({ topicId: model.topicId });
        for (const schema of schemas) {
            if (schema.status === SchemaStatus.PUBLISHED) {
                continue;
            }
            await findAndDryRunSchema(schema, schema.version, user);
        }
        return model;
    }

    /**
     * Publish policy
     * @param model
     * @param user
     * @param version
     * @param notifier
     * @param logger
     */
    public async publishPolicy(
        model: Policy,
        user: IOwner,
        version: string,
        availability: PolicyAvailability,
        notifier: INotificationStep,
        logger: PinoLogger,
        userId: string | null
    ): Promise<Policy> {
        // <-- Steps
        const STEP_RESOLVE_ACCOUNT = 'Resolve Hedera account';
        const STEP_RESOLVE_TOPIC = 'Resolve topic';
        const STEP_PUBLISH_SCHEMAS = 'Publish schemas';
        const STEP_PUBLISH_FORMULAS = 'Publish formulas';
        const STEP_PUBLISH_TOKENS = 'Publish Tokens';
        const STEP_CREATE_INSTANCE_TOPIC = 'Create instance topic';
        const STEP_CREATE_SYNC_TOPIC = 'Create synchronization topic';
        const STEP_CREATE_RESTORE_TOPIC = 'Create restore topic';
        const STEP_CREATE_ACTION_TOPIC = 'Create actions topic';
        const STEP_PUBLISH_POLICY = 'Publish policy';
        const STEP_PUBLISH_MESSAGE = 'Publish message';
        const STEP_PUBLISH_TAGS = 'Publish tags';
        const STEP_SAVE = 'Save';
        // Steps -->

        notifier.addStep(STEP_RESOLVE_ACCOUNT, 2);
        notifier.addStep(STEP_RESOLVE_TOPIC, 4);
        notifier.addStep(STEP_PUBLISH_SCHEMAS, 50);
        notifier.addStep(STEP_PUBLISH_FORMULAS, 5);
        notifier.addStep(STEP_PUBLISH_TOKENS, 5);
        notifier.addStep(STEP_CREATE_INSTANCE_TOPIC, 2);
        notifier.addStep(STEP_CREATE_SYNC_TOPIC, 2);
        notifier.addStep(STEP_CREATE_RESTORE_TOPIC, 2);
        notifier.addStep(STEP_CREATE_ACTION_TOPIC, 2);
        notifier.addStep(STEP_PUBLISH_POLICY, 20);
        notifier.addStep(STEP_PUBLISH_MESSAGE, 4);
        notifier.addStep(STEP_PUBLISH_TAGS, 4);
        notifier.addStep(STEP_SAVE, 2);
        notifier.start();

        notifier.startStep(STEP_RESOLVE_ACCOUNT);
        await logger.info('Publish Policy', ['GUARDIAN_SERVICE'], user.id);
        const root = await this.users.getHederaAccount(user.creator, user.id);
        notifier.completeStep(STEP_RESOLVE_ACCOUNT);

        notifier.startStep(STEP_RESOLVE_TOPIC);
        model.version = version;
        model.availability = availability;

        const topic = await TopicConfig.fromObject(await DatabaseServer.getTopicById(model.topicId), true, user.id);
        const messageServer = new MessageServer({
            operatorId: root.hederaAccountId,
            operatorKey: root.hederaAccountKey,
            signOptions: root.signOptions
        }).setTopicObject(topic);
        notifier.completeStep(STEP_RESOLVE_TOPIC);

        notifier.startStep(STEP_PUBLISH_SCHEMAS);
        const schemaMap = new Map<string, string>();
        try {
            model = await this.publishSchemas(
                model,
                user,
                root,
                messageServer,
                notifier.getStep(STEP_PUBLISH_SCHEMAS),
                schemaMap,
                userId
            );
        } catch (error) {
            model.status = PolicyStatus.PUBLISH_ERROR;
            model.version = '';
            model.hash = '';
            model = await DatabaseServer.updatePolicy(model);
            throw error;
        }
        notifier.completeStep(STEP_PUBLISH_SCHEMAS);

        try {
            model = await this.updateSchemaId(model, schemaMap);
        } catch (error) {
            model.status = PolicyStatus.PUBLISH_ERROR;
            model.version = '';
            model.hash = '';
            model = await DatabaseServer.updatePolicy(model);
            throw error;
        }

        notifier.startStep(STEP_PUBLISH_FORMULAS);
        try {
            model = await this.publishFormulas(
                model,
                user,
                root,
                notifier.getStep(STEP_PUBLISH_FORMULAS),
                schemaMap
            );
        } catch (error) {
            model.status = PolicyStatus.PUBLISH_ERROR;
            model.version = '';
            model.hash = '';
            model = await DatabaseServer.updatePolicy(model);
            throw error;
        }
        notifier.completeStep(STEP_PUBLISH_FORMULAS);

        try {
            this.regenerateIds(model.config);

            notifier.startStep(STEP_PUBLISH_TOKENS);
            const tokenIds = findAllEntities(model.config, ['tokenId']);
            const tokens = await DatabaseServer.getTokens({ tokenId: { $in: tokenIds }, owner: model.owner });

            for (const token of tokens) {
                let _token = token;
                if (token.draftToken) {
                    const oldId = token.tokenId;
                    const newToken = await createHederaToken({ ...token, changeSupply: true }, root, user.id);

                    _token = await new DatabaseServer().update(Token, token?.id, newToken);

                    replaceAllEntities(model.config, ['tokenId'], oldId, newToken.tokenId);
                    replaceAllVariables(model.config, 'Token', oldId, newToken.tokenId);

                    model = await DatabaseServer.updatePolicy(model);
                }

                const tokenMessage = new TokenMessage(MessageAction.UseToken);
                tokenMessage.setDocument(_token);
                await messageServer
                    .sendMessage(tokenMessage, {
                        sendToIPFS: true,
                        memo: null,
                        userId: user.id,
                        interception: user.id
                    });
            }
            const topicHelper = new TopicHelper(root.hederaAccountId, root.hederaAccountKey, root.signOptions);
            notifier.completeStep(STEP_PUBLISH_TOKENS);

            const createInstanceTopic = async () => {
                notifier.startStep(STEP_CREATE_INSTANCE_TOPIC);
                rootTopic = await topicHelper.create({
                    type: TopicType.InstancePolicyTopic,
                    name: model.name || TopicType.InstancePolicyTopic,
                    description: model.topicDescription || TopicType.InstancePolicyTopic,
                    owner: user.creator,
                    policyId: model.id.toString(),
                    policyUUID: model.uuid
                }, user.id, {
                    admin: model.availability !== PolicyAvailability.PUBLIC,
                    submit: model.availability !== PolicyAvailability.PUBLIC
                });
                await rootTopic.saveKeys();
                await DatabaseServer.saveTopic(rootTopic.toObject());
                model.instanceTopicId = rootTopic.topicId;
                notifier.completeStep(STEP_CREATE_INSTANCE_TOPIC);
            }

            let rootTopic;
            if (model.status === PolicyStatus.PUBLISH_ERROR) {
                if (model.instanceTopicId) {
                    const topicEntity = await DatabaseServer.getTopicById(model.instanceTopicId);
                    rootTopic = await TopicConfig.fromObject(topicEntity, false, user.id);
                }
                if (!rootTopic) {
                    await createInstanceTopic();
                } else {
                    notifier.skipStep(STEP_CREATE_INSTANCE_TOPIC);
                }
            } else {
                await createInstanceTopic();
            }

            const createSynchronizationTopic = async () => {
                notifier.startStep(STEP_CREATE_SYNC_TOPIC);
                const synchronizationTopic = await topicHelper.create({
                    type: TopicType.SynchronizationTopic,
                    name: model.name || TopicType.SynchronizationTopic,
                    description: model.topicDescription || TopicType.SynchronizationTopic,
                    owner: user.creator,
                    policyId: model.id.toString(),
                    policyUUID: model.uuid
                }, user.id, { admin: true, submit: false });
                await synchronizationTopic.saveKeys(user.id);
                await DatabaseServer.saveTopic(synchronizationTopic.toObject());
                model.synchronizationTopicId = synchronizationTopic.topicId;
                notifier.completeStep(STEP_CREATE_SYNC_TOPIC);
            }
            if (model.status === PolicyStatus.PUBLISH_ERROR) {
                if (!!model.synchronizationTopicId) {
                    await createSynchronizationTopic();
                } else {
                    notifier.skipStep(STEP_CREATE_SYNC_TOPIC);
                }
            } else {
                await createSynchronizationTopic();
            }

            const createDiffTopic = async () => {
                notifier.startStep(STEP_CREATE_RESTORE_TOPIC);
                const diffTopic = await topicHelper.create({
                    type: TopicType.RestoreTopic,
                    name: TopicType.RestoreTopic,
                    description: TopicType.RestoreTopic,
                    owner: user.owner,
                    policyId: model.id.toString(),
                    policyUUID: model.uuid
                }, user.id, { admin: true, submit: true });
                await diffTopic.saveKeys(user.id);
                await DatabaseServer.saveTopic(diffTopic.toObject());
                model.restoreTopicId = diffTopic.topicId;
                notifier.completeStep(STEP_CREATE_RESTORE_TOPIC);
            }
            if (model.availability === PolicyAvailability.PUBLIC) {
                if (model.status === PolicyStatus.PUBLISH_ERROR) {
                    if (!!model.restoreTopicId) {
                        await createDiffTopic();
                    } else {
                        notifier.skipStep(STEP_CREATE_RESTORE_TOPIC);
                    }
                } else {
                    await createDiffTopic();
                }
            } else {
                notifier.skipStep(STEP_CREATE_RESTORE_TOPIC);
            }

            const createActionsTopic = async () => {
                notifier.startStep(STEP_CREATE_ACTION_TOPIC);
                const actionsTopic = await topicHelper.create({
                    type: TopicType.ActionsTopic,
                    name: TopicType.ActionsTopic,
                    description: TopicType.ActionsTopic,
                    owner: user.owner,
                    policyId: model.id.toString(),
                    policyUUID: model.uuid
                }, user.id, { admin: true, submit: false });
                await actionsTopic.saveKeys(user.id);
                await DatabaseServer.saveTopic(actionsTopic.toObject());
                model.actionsTopicId = actionsTopic.topicId;
                notifier.completeStep(STEP_CREATE_ACTION_TOPIC);
            }
            if (model.availability === PolicyAvailability.PUBLIC) {
                if (model.status === PolicyStatus.PUBLISH_ERROR) {
                    if (!!model.actionsTopicId) {
                        await createActionsTopic();
                    } else {
                        notifier.skipStep(STEP_CREATE_ACTION_TOPIC);
                    }
                } else {
                    await createActionsTopic();
                }
            } else {
                notifier.skipStep(STEP_CREATE_ACTION_TOPIC);
            }

            const configToPublish = structuredClone(model.config);
            this.cleanHeadersRecursive(configToPublish, ['httpRequestBlock']);

            const modelToPublish = Object.assign(Object.create(Object.getPrototypeOf(model)), model);
            modelToPublish.config = configToPublish;

            const zip = await PolicyImportExport.generate(modelToPublish);
            const buffer = await zip.generateAsync({
                type: 'arraybuffer',
                compression: 'DEFLATE',
                compressionOptions: {
                    level: 3
                }
            });

            notifier.startStep(STEP_PUBLISH_POLICY);
            const message = new PolicyMessage(MessageType.InstancePolicy, MessageAction.PublishPolicy);
            message.setDocument(model, buffer);
            const result = await messageServer
                .sendMessage(message, {
                    sendToIPFS: true,
                    memo: null,
                    userId: user.id,
                    interception: user.id
                });
            model.messageId = result.getId();

            await topicHelper.twoWayLink(rootTopic, topic, result.getId(), user.id);
            notifier.completeStep(STEP_PUBLISH_POLICY);

            notifier.startStep(STEP_PUBLISH_MESSAGE);
            const messageId = result.getId();
            const url = result.getUrl();
            const policySchema = await DatabaseServer.getSchemaByType(model.topicId, SchemaEntity.POLICY);
            const vcHelper = new VcHelper();
            let credentialSubject: any = {
                id: messageId,
                name: model.name || '',
                description: model.description || '',
                topicDescription: model.topicDescription || '',
                version: model.version || '',
                policyTag: model.policyTag || '',
                owner: model.owner || '',
                cid: url.cid || '',
                url: url.url || '',
                uuid: model.uuid || '',
                operation: 'PUBLISH'
            }
            if (policySchema) {
                const schemaObject = new Schema(policySchema);
                credentialSubject = SchemaHelper.updateObjectContext(schemaObject, credentialSubject);
            }

            const didDocument = await vcHelper.loadDidDocument(user.creator, user.id);
            const vc = await vcHelper.createVerifiableCredential(credentialSubject, didDocument, null, null);
            await DatabaseServer.saveVC({
                hash: vc.toCredentialHash(),
                owner: user.creator,
                document: vc.toJsonTree(),
                type: SchemaEntity.POLICY,
                policyId: `${model.id}`
            });
            notifier.completeStep(STEP_PUBLISH_MESSAGE);

            logger.info('Published Policy', ['GUARDIAN_SERVICE'], user.id);
        } catch (error) {
            model.status = PolicyStatus.PUBLISH_ERROR;
            model.version = '';
            model.hash = '';
            model = await DatabaseServer.updatePolicy(model);
            throw error
        }

        notifier.startStep(STEP_PUBLISH_TAGS);
        try {
            await publishPolicyTags(model, user, root, user.id);
        } catch (error) {
            logger.error(error, ['GUARDIAN_SERVICE, TAGS'], user.id);
        }
        notifier.completeStep(STEP_PUBLISH_TAGS);

        notifier.startStep(STEP_SAVE);
        model.status = PolicyStatus.PUBLISH;
        let retVal = await DatabaseServer.updatePolicy(model);
        retVal = await PolicyImportExportHelper.updatePolicyComponents(retVal, logger, user.id);
        notifier.completeStep(STEP_SAVE);

        notifier.complete();
        return retVal
    }

    /**
     * Dry Run policy
     * @param model
     * @param user
     * @param version
     * @param demo
     * @param logger
     */
    public async dryRunPolicy(
        model: Policy,
        user: IOwner,
        version: string,
        demo: boolean,
        logger: PinoLogger
    ): Promise<Policy> {
        if (demo) {
            logger.info('Demo Policy', ['GUARDIAN_SERVICE'], user.id);
        } else {
            logger.info('Dry-run Policy', ['GUARDIAN_SERVICE'], user.id);
        }

        const dryRunId = model.id.toString();
        const databaseServer = new DatabaseServer(dryRunId);

        // Create Services
        const [root, topic] = await Promise.all([
            this.users.getHederaAccount(user.owner, user.id),
            TopicConfig.fromObject(
                await DatabaseServer.getTopicById(model.topicId), !demo, user.id
            )
        ]);

        const messageServer = new MessageServer({
            operatorId: root.hederaAccountId,
            operatorKey: root.hederaAccountKey,
            signOptions: root.signOptions,
            dryRun: dryRunId
        }).setTopicObject(topic);
        const topicHelper = new TopicHelper(root.hederaAccountId, root.hederaAccountKey, root.signOptions, dryRunId);

        //'Publish' policy schemas
        model = await this.dryRunSchemas(model, user);
        model.status = demo ? PolicyStatus.DEMO : PolicyStatus.DRY_RUN;
        model.version = version;

        const savepointsCount = await DatabaseServer.getSavepointsCount(dryRunId);
        if (demo || savepointsCount === 0) {
            this.regenerateIds(model.config);
        }

        //Create instance topic
        const rootTopic = await topicHelper.create({
            type: TopicType.InstancePolicyTopic,
            name: model.name || TopicType.InstancePolicyTopic,
            description: model.topicDescription || TopicType.InstancePolicyTopic,
            owner: user.owner,
            policyId: dryRunId,
            policyUUID: model.uuid
        }, user.id);
        await rootTopic.saveKeys(user.id);
        await databaseServer.saveTopic(rootTopic.toObject());

        model.instanceTopicId = rootTopic.topicId;

        //Send Message
        const zip = await PolicyImportExport.generate(model);
        const buffer = await zip.generateAsync({
            type: 'arraybuffer',
            compression: 'DEFLATE',
            compressionOptions: { level: 3 }
        });
        const message = new PolicyMessage(MessageType.InstancePolicy, MessageAction.PublishPolicy);
        message.setDocument(model, buffer);
        const result = await messageServer.sendMessage(message, {
            sendToIPFS: true,
            memo: null,
            userId: user.id,
            interception: null
        });

        // Link topic and message
        await topicHelper.twoWayLink(rootTopic, topic, result.getId(), user.id);

        //Create Policy VC
        const messageId = result.getId();
        const url = result.getUrl();
        let credentialSubject: any = {
            id: messageId,
            name: model.name || '',
            description: model.description || '',
            topicDescription: model.topicDescription || '',
            version: model.version || '',
            policyTag: model.policyTag || '',
            owner: model.owner || '',
            cid: url.cid || '',
            url: url.url || '',
            uuid: model.uuid || '',
            operation: 'PUBLISH'
        };
        const policySchema = await DatabaseServer.getSchemaByType(model.topicId, SchemaEntity.POLICY);
        if (policySchema) {
            const schemaObject = new Schema(policySchema);
            credentialSubject = SchemaHelper.updateObjectContext(schemaObject, credentialSubject);
        }
        const vcHelper = new VcHelper();
        const didDocument = await vcHelper.loadDidDocument(user.owner, user.id);
        const vc = await vcHelper.createVerifiableCredential(credentialSubject, didDocument, null, null);
        await databaseServer.saveVC({
            hash: vc.toCredentialHash(),
            owner: user.owner,
            document: vc.toJsonTree(),
            type: SchemaEntity.POLICY,
            policyId: `${model.id}`
        });

        //Create default user
        await databaseServer.createVirtualUser(
            'Administrator',
            root.did,
            root.hederaAccountId,
            root.hederaAccountKey,
            true
        );

        let [, retVal] = await Promise.all([
            //Update dry-run table (mark readonly rows)
            DatabaseServer.setSystemMode(dryRunId, true),
            //Update Policy hash and status
            DatabaseServer.updatePolicy(model)
        ]);

        retVal = await PolicyImportExportHelper.updatePolicyComponents(retVal, logger, user.id);

        logger.info('Run Policy', ['GUARDIAN_SERVICE'], user.id);
        return retVal;
    }

    private cleanHeadersRecursive(currentBlock: any, blocks: any[]): void {
        if (blocks.includes(currentBlock.blockType) && Array.isArray(currentBlock.headers)) {
            currentBlock.headers = currentBlock.headers.map(header => {
                if (!header.included) {
                    delete header.value;
                }
                return header
            });
        }

        if (Array.isArray(currentBlock.children)) {
            for (const child of currentBlock.children) {
                this.cleanHeadersRecursive(child, blocks);
            }
        }
    }

    /**
     * Validate and publish policy
     * @param options
     * @param policyId
     * @param owner
     * @param notifier
     * @param logger
     */
    public async validateAndPublishPolicy(
        options: {
            policyVersion: string,
            policyAvailability?: PolicyAvailability
        },
        policyId: string,
        owner: IOwner,
        notifier: INotificationStep,
        logger: PinoLogger,
        userId: string | null
    ): Promise<IPublishResult> {
        // <-- Steps
        const STEP_FIND_POLICY = 'Find policy';
        const STEP_VALIDATE_POLICY = 'Validate policy';
        const STEP_PUBLISH_POLICY = 'Publish policy';
        const STEP_RUN_POLICY = 'Run policy';
        // Steps -->

        notifier.addStep(STEP_FIND_POLICY, 1);
        notifier.addStep(STEP_VALIDATE_POLICY, 5);
        notifier.addStep(STEP_PUBLISH_POLICY, 90);
        notifier.addStep(STEP_RUN_POLICY, 4);
        notifier.start();

        const version = options.policyVersion;
        const availability = options.policyAvailability || PolicyAvailability.PRIVATE;

        notifier.startStep(STEP_FIND_POLICY);
        const policy = await DatabaseServer.getPolicyById(policyId);

        await this.accessPolicy(policy, owner, 'read');

        if (!policy.config) {
            throw new Error('The policy is empty');
        }
        if (policy.status === PolicyStatus.PUBLISH) {
            throw new Error(`Policy already published`);
        }
        if (policy.status === PolicyStatus.DISCONTINUED) {
            throw new Error(`Policy is discontinued`);
        }
        if (policy.status === PolicyStatus.DEMO) {
            throw new Error(`Policy imported in demo mode`);
        }
        if (policy.status === PolicyStatus.VIEW) {
            throw new Error(`Policy imported in view mode`);
        }
        if (!ModelHelper.checkVersionFormat(version)) {
            throw new Error('Invalid version format');
        }
        if (ModelHelper.versionCompare(version, policy.previousVersion) <= 0) {
            throw new Error('Version must be greater than ' + policy.previousVersion);
        }

        if (policy.tools?.length > 0) {
            const toolMessageIds = policy.tools.map((toolData: any) => toolData.messageId);
            const tools = await DatabaseServer.getTools({
                messageId: { $in: toolMessageIds}
            });
            const toolNotPublished = tools.find(tool => tool.status !== ModuleStatus.PUBLISHED);

            if (toolNotPublished) {
                throw new Error('Policy has tools that are not published');
            }
        }

        const countModels = await DatabaseServer.getPolicyCount({
            version,
            topicId: policy.topicId,
            owner: owner.owner
        });
        if (countModels > 0) {
            throw new Error('Policy with current version already was published');
        }
        notifier.completeStep(STEP_FIND_POLICY);

        notifier.startStep(STEP_VALIDATE_POLICY);
        const errors = await this.validateModel(policyId);
        const isValid = !errors.blocks.some(block => !block.isValid);
        notifier.completeStep(STEP_VALIDATE_POLICY);

        if (isValid) {
            notifier.startStep(STEP_PUBLISH_POLICY);
            if (policy.status === PolicyStatus.DRY_RUN) {
                await this.destroyModel(policyId, owner.id);
                await DatabaseServer.clearDryRun(policy.id.toString(), true);
            }
            const newPolicy = await this.publishPolicy(
                policy,
                owner,
                version,
                availability,
                notifier.getStep(STEP_PUBLISH_POLICY),
                logger,
                userId
            );
            notifier.completeStep(STEP_PUBLISH_POLICY);

            if (newPolicy.status === PolicyStatus.PUBLISH) {
                new AISuggestionsService().rebuildAIVector().then();
            }

            notifier.startStep(STEP_RUN_POLICY);
            await this.generateModel(newPolicy.id.toString());
            const users = await new Users().getUsersBySrId(owner.owner, owner.id);
            notifier.completeStep(STEP_RUN_POLICY);

            await Promise.all(
                users.map(
                    async (user) =>
                        await NotificationHelper.info(
                            'Policy published',
                            'New policy published',
                            user.id,
                            NotificationAction.POLICY_VIEW,
                            newPolicy.id.toString()
                        )
                )
            );

            notifier.complete();
            return {
                policyId: newPolicy.id.toString(),
                isValid,
                errors
            };
        } else {
            notifier.complete();
            return {
                policyId: policy.id.toString(),
                isValid,
                errors
            };
        }
    }

    /**
     * Prepare policy for preview by message
     * @param messageId
     * @param user
     * @param notifier
     * @param logger
     */
    public async preparePolicyPreviewMessage(
        messageId: string,
        user: IOwner,
        notifier: INotificationStep,
        logger: PinoLogger,
        userId: string | null
    ): Promise<any> {
        // <-- Steps
        const STEP_RESOLVE_ACCOUNT = 'Resolve Hedera account';
        const STEP_LOAD_FILE = 'Load policy files';
        const STEP_PARSE_FILE = 'Parse policy files';
        // Steps -->

        notifier.addStep(STEP_RESOLVE_ACCOUNT);
        notifier.addStep(STEP_LOAD_FILE);
        notifier.addStep(STEP_PARSE_FILE);
        notifier.start();

        notifier.startStep(STEP_RESOLVE_ACCOUNT);
        if (!messageId) {
            throw new Error('Policy ID in body is empty');
        }

        await logger.info(`Import policy by message`, ['GUARDIAN_SERVICE'], userId);

        const root = await this.users.getHederaAccount(user.creator, userId);

        const messageServer = new MessageServer({
            operatorId: root.hederaAccountId,
            operatorKey: root.hederaAccountKey,
            signOptions: root.signOptions
        });
        const message = await messageServer
            .getMessage<PolicyMessage>({
                messageId,
                loadIPFS: true,
                userId,
                interception: null
            });
        if (message.type !== MessageType.InstancePolicy) {
            throw new Error('Invalid Message Type');
        }

        if (!message.document) {
            throw new Error('file in body is empty');
        }
        notifier.completeStep(STEP_RESOLVE_ACCOUNT);

        notifier.startStep(STEP_LOAD_FILE);
        const newVersions: any = [];
        if (message.version) {
            const anotherVersions = await messageServer.getMessages<PolicyMessage>(
                message.getTopicId(), userId, MessageType.InstancePolicy, MessageAction.PublishPolicy
            );
            for (const element of anotherVersions) {
                if (element.version && ModelHelper.versionCompare(element.version, message.version) === 1) {
                    newVersions.push({
                        messageId: element.getId(),
                        version: element.version
                    });
                }
            }
        }
        notifier.completeStep(STEP_LOAD_FILE);

        notifier.startStep(STEP_PARSE_FILE);
        const policyToImport: any = await PolicyImportExport.parseZipFile(message.document, true);
        if (newVersions.length !== 0) {
            policyToImport.newVersions = newVersions.reverse();
        }
        notifier.completeStep(STEP_PARSE_FILE);

        notifier.complete();
        return policyToImport;
    }

    /**
     * Destroy Model
     * @param policyId
     * @param policyOwnerId
     */
    public async destroyModel(policyId: string, policyOwnerId: string | null): Promise<void> {
        PolicyServiceChannelsContainer.deletePolicyServiceChannel(policyId);
        new GuardiansService().sendPolicyMessage(PolicyEvents.DELETE_POLICY, policyId, { policyOwnerId });
    }

    /**
     * Generate Model
     * @param policyId
     */
    public async generateModel(policyId: string): Promise<any> {
        const policy = await DatabaseServer.getPolicyById(policyId);
        if (!policy || (typeof policy !== 'object')) {
            throw new Error('Policy was not exist');
        }

        const exist = await new GuardiansService().checkIfPolicyAlive(policyId);

        if (!exist) {
            let confirmed: boolean;

            try {
                const r = await this.sendMessageWithTimeout<any>(PolicyEvents.GENERATE_POLICY, 1000, {
                    policyId,
                    skipRegistration: false,
                    policyOwnerId: policy.ownerId,
                });
                confirmed = r.confirmed;
            } catch (e) {
                confirmed = false
                console.error(e.message);
            }

            if (confirmed) {
                return new Promise((resolve, reject) => {
                    this.policyReadyCallbacks.set(policyId, (data, error) => {
                        if (error) {
                            this.policyInitializationErrors.set(policyId, error);
                            reject(new Error(error));
                        }
                        resolve(data);
                        this.policyReadyCallbacks.delete(policyId);
                    })
                });
            } else {
                await new Promise(resolve => setTimeout(resolve, 10000));

                return this.generateModel(policyId);
            }
        } else {
            return Promise.resolve();
        }
    }

    /**
     * Regenerate policy model
     * @param policyId Policy identifier
     * @param userId
     */
    public async regenerateModel(policyId: string, userId: string | null): Promise<any> {
        await this.destroyModel(policyId, userId);
        return await this.generateModel(policyId);
    }

    /**
     * Validate Model
     * @param policy
     * @param isDruRun
     * @param ignoreRules
     */
    public async validateModel(policy: Policy | string, isDruRun: boolean = false, ignoreRules?: ReadonlyArray<IgnoreRule>): Promise<ISerializedErrors> {
        let policyId: string;
        if (typeof policy === 'string') {
            policyId = policy
            policy = await DatabaseServer.getPolicyById(policyId);
        } else {
            if (!policy.id) {
                policy.id = GenerateUUIDv4();
            }
            policyId = policy.id.toString();
        }
        const policyValidator = new PolicyValidator(policy, isDruRun, ignoreRules);
        await policyValidator.build(policy);
        await policyValidator.validate();
        return policyValidator.getSerializedErrors();
    }

    /**
     * Create Multi Policy
     * @param policy
     * @param userAccount
     * @param data
     */
    public async createMultiPolicy(
        policy: Policy,
        userAccount: IRootConfig,
        root: IRootConfig,
        data: any,
    ): Promise<MultiPolicy> {

        const multipleConfig = DatabaseServer.createMultiPolicy({
            uuid: GenerateUUIDv4(),
            instanceTopicId: policy.instanceTopicId,
            mainPolicyTopicId: data.mainPolicyTopicId,
            synchronizationTopicId: data.synchronizationTopicId,
            owner: userAccount.did,
            user: userAccount.hederaAccountId,
            policyOwner: root.hederaAccountId,
            type: data.mainPolicyTopicId === policy.instanceTopicId ? 'Main' : 'Sub',
        } as MultiPolicy);

        const message = new SynchronizationMessage(MessageAction.CreateMultiPolicy);
        message.setDocument(multipleConfig);
        const messageServer = new MessageServer({
            operatorId: userAccount.hederaAccountId,
            operatorKey: userAccount.hederaAccountKey,
            signOptions: userAccount.signOptions
        });
        const topic = new TopicConfig({ topicId: multipleConfig.synchronizationTopicId }, null, null);
        await messageServer
            .setTopicObject(topic)
            .sendMessage(message, {
                sendToIPFS: true,
                memo: null,
                userId: policy.ownerId,
                interception: null
            });

        return await DatabaseServer.saveMultiPolicy(multipleConfig);
    }

    /**
     * Regenerate IDs
     * @param block
     */
    public regenerateIds(block: any) {
        block.id = GenerateUUIDv4();
        if (Array.isArray(block.children)) {
            for (const child of block.children) {
                this.regenerateIds(child);
            }
        }
    }

    /**
     * Get policy errors
     * @param policyId
     */
    public getPolicyError(policyId: string): string | null {
        if (this.policyInitializationErrors.has(policyId)) {
            return this.policyInitializationErrors.get(policyId)
        }
        return null;
    }

    public async startDemo(
        policy: Policy,
        owner: IOwner,
        logger: PinoLogger,
        notifier: INotificationStep,
    ): Promise<void> {
        // <-- Steps
        const STEP_VALIDATE_POLICY = 'Validate policy';
        const STEP_RUN_POLICY = 'Run policy';
        // Steps -->

        notifier.addStep(STEP_VALIDATE_POLICY);
        notifier.addStep(STEP_RUN_POLICY);
        notifier.start();

        notifier.startStep(STEP_VALIDATE_POLICY);
        const blockErrors = await this.validateModel(policy.id);
        const errors = blockErrors.blocks
            .filter((block) => !block.isValid && block.errors)
            .map((block) => {
                return {
                    type: 'Block',
                    uuid: block.id,
                    name: block.name,
                    error: JSON.stringify(block.errors)
                }
            })
        if (errors.length) {
            const message = PolicyImportExportHelper.errorsMessage(errors);
            throw new Error(message);
        }

        const model = await DatabaseServer.getPolicyById(policy.id);
        notifier.completeStep(STEP_VALIDATE_POLICY);

        notifier.startStep(STEP_RUN_POLICY);
        const newPolicy = await this.dryRunPolicy(model, owner, 'Demo', true, logger);
        await this.generateModel(newPolicy.id.toString());
        notifier.completeStep(STEP_RUN_POLICY);
        notifier.complete();
    }

    public async startView(
        policy: Policy,
        owner: IOwner,
        logger: PinoLogger,
        notifier: INotificationStep,
    ): Promise<void> {
        // <-- Steps
        const STEP_VALIDATE_POLICY = 'Validate policy';
        const STEP_RUN_POLICY = 'Run policy';
        // Steps -->

        notifier.addStep(STEP_VALIDATE_POLICY);
        notifier.addStep(STEP_RUN_POLICY);
        notifier.start();

        notifier.startStep(STEP_VALIDATE_POLICY);
        const blockErrors = await this.validateModel(policy.id);
        const errors = blockErrors.blocks
            .filter((block) => !block.isValid && block.errors)
            .map((block) => {
                return {
                    type: 'Block',
                    uuid: block.id,
                    name: block.name,
                    error: JSON.stringify(block.errors)
                }
            })
        if (errors.length) {
            const message = PolicyImportExportHelper.errorsMessage(errors);
            throw new Error(message);
        }
        notifier.completeStep(STEP_VALIDATE_POLICY);

        notifier.startStep(STEP_RUN_POLICY);
        await this.generateModel(policy.id.toString());
        notifier.completeStep(STEP_RUN_POLICY);
        notifier.complete();
    }
}<|MERGE_RESOLUTION|>--- conflicted
+++ resolved
@@ -17,11 +17,8 @@
     PolicyAvailability,
     SchemaCategory,
     LocationType,
-<<<<<<< HEAD
+    IgnoreRule,
     ModuleStatus
-=======
-    IgnoreRule
->>>>>>> 4cf002fd
 } from '@guardian/interfaces';
 import {
     Artifact,
