--- conflicted
+++ resolved
@@ -1,7 +1,4 @@
-<<<<<<< HEAD
-=======
 import { AccessType, AssignedEntityType, EntityStatus, GenerateUUIDv4, IOwner, IRootConfig, ModelHelper, NotificationAction, PolicyEvents, PolicyToolMetadata, PolicyType, Schema, SchemaEntity, SchemaHelper, SchemaStatus, TagType, TopicType } from '@guardian/interfaces';
->>>>>>> fbb336ed
 import {
     Artifact,
     DatabaseServer,
@@ -14,15 +11,13 @@
     MessageType,
     MultiPolicy,
     NatsService,
-    NotificationHelper,
-    PinoLogger,
+    NotificationHelper, PinoLogger,
     Policy,
     PolicyImportExport,
     PolicyMessage,
     replaceAllEntities,
     replaceAllVariables,
-    replaceArtifactProperties,
-    Schema as SchemaCollection,
+    replaceArtifactProperties, Schema as SchemaCollection,
     SchemaFields,
     Singleton,
     SynchronizationMessage,
@@ -33,28 +28,23 @@
     TopicConfig,
     TopicHelper,
     Users,
-    VcHelper
+    VcHelper,
 } from '@guardian/common';
-import { AccessType, AssignedEntityType, GenerateUUIDv4, IOwner, IRootConfig, ModelHelper, NotificationAction, PolicyEvents, PolicyToolMetadata, PolicyType, Schema, SchemaEntity, SchemaHelper, SchemaStatus, TagType, TopicType } from '@guardian/interfaces';
-import { FilterObject } from '@mikro-orm/core';
-import { deleteDemoSchema, deleteSchema, incrementSchemaVersion, sendSchemaMessage } from '../api/helpers/schema-helper.js';
-import { findAndDryRunSchema, findAndPublishSchema, publishSystemSchemas } from '../api/helpers/schema-publish-helper.js';
-import { importTag } from '../api/helpers/tag-import-export-helper.js';
-import { publishPolicyTags } from '../api/tag.service.js';
-import { createHederaToken } from '../api/token.service.js';
-import { AISuggestionsService } from '../helpers/ai-suggestions.js';
-<<<<<<< HEAD
-import { GuardiansService } from '../helpers/guardians.js';
+import { PolicyImportExportHelper } from './helpers/policy-import-export-helper.js';
+import { PolicyConverterUtils } from './policy-converter-utils.js';
 import { emptyNotifier, INotifier } from '../helpers/notifier.js';
+import { ISerializedErrors } from './policy-validation-results-container.js';
 import { PolicyServiceChannelsContainer } from '../helpers/policy-service-channels-container.js';
 import { PolicyValidator } from '../policy-engine/block-validators/index.js';
-import { PolicyImportExportHelper } from './helpers/policy-import-export-helper.js';
-import { PolicyConverterUtils } from './policy-converter-utils.js';
-import { ISerializedErrors } from './policy-validation-results-container.js';
-=======
+import { publishPolicyTags } from '../api/tag.service.js';
+import { importTag } from '../api/helpers/tag-import-export-helper.js';
+import { createHederaToken } from '../api/token.service.js';
+import { GuardiansService } from '../helpers/guardians.js';
+import { findAndDryRunSchema, findAndPublishSchema, publishSystemSchemas } from '../api/helpers/schema-publish-helper.js';
+import { deleteDemoSchema, deleteSchema, incrementSchemaVersion, sendSchemaMessage } from '../api/helpers/schema-helper.js';
+import { AISuggestionsService } from '../helpers/ai-suggestions.js';
 import { FilterObject } from '@mikro-orm/core';
 import { publishFormula } from '../api/helpers/formulas-helpers.js';
->>>>>>> fbb336ed
 
 /**
  * Result of publishing
@@ -79,6 +69,10 @@
  */
 @Singleton
 export class PolicyEngine extends NatsService {
+    constructor(private readonly logger: PinoLogger) {
+        super();
+    }
+
     /**
      * Run ready event
      * @param policyId
@@ -91,37 +85,34 @@
     }
 
     /**
+     * Message queue name
+     */
+    public messageQueueName = 'policy-service-queue';
+
+    /**
+     * Reply subject
+     * @private
+     */
+    public replySubject = 'policy-service-reply-' + GenerateUUIDv4();
+
+    /**
      * Users helper
      * @private
      */
     // @Inject()
     private users: Users;
+
     /**
      * Policy ready callbacks
      * @private
      */
     private readonly policyReadyCallbacks: Map<string, (data: any, error?: any) => void> = new Map();
+
     /**
      * Policy initialization errors container
      * @private
      */
     private readonly policyInitializationErrors: Map<string, string> = new Map();
-
-    constructor(private readonly logger: PinoLogger) {
-        super();
-    }
-
-    /**
-     * Run ready event
-     * @param policyId
-     * @param data
-     * @param error
-     */
-    private runReadyEvent(policyId: string, data?: any, error?: any): void {
-        if (this.policyReadyCallbacks.has(policyId)) {
-            this.policyReadyCallbacks.get(policyId)(data, error);
-        }
-    }
 
     /**
      * Initialization
@@ -154,14 +145,16 @@
     }
 
     /**
-     * Message queue name
-     */
-    public messageQueueName = 'policy-service-queue';
-    /**
-     * Reply subject
-     * @private
-     */
-    public replySubject = 'policy-service-reply-' + GenerateUUIDv4();
+     * Run ready event
+     * @param policyId
+     * @param data
+     * @param error
+     */
+    private runReadyEvent(policyId: string, data?: any, error?: any): void {
+        if (this.policyReadyCallbacks.has(policyId)) {
+            this.policyReadyCallbacks.get(policyId)(data, error);
+        }
+    }
 
     /**
      * Check access
@@ -1267,7 +1260,7 @@
                     });
                 }
             }
-
+            ;
         }
 
         // const tagMessages = await messageServer.getMessages<TagMessage>(message.policyTopicId, MessageType.Tag, MessageAction.PublishTag);
