import {
    AccessType,
    AssignedEntityType,
    EntityStatus,
    GenerateUUIDv4,
    IOwner,
    IRootConfig,
    ModelHelper,
    NotificationAction,
    PolicyEvents,
    PolicyStatus,
    Schema,
    SchemaEntity,
    SchemaHelper,
    SchemaStatus,
    TopicType,
    PolicyAvailability,
    SchemaCategory,
    LocationType
} from '@guardian/interfaces';
import {
    Artifact,
    DatabaseServer,
    findAllEntities,
    FormulaImportExport,
    getArtifactType,
    IPolicyComponents,
    MessageAction,
    MessageServer,
    MessageType,
    MultiPolicy,
    NatsService,
    NotificationHelper, PinoLogger,
    Policy,
    PolicyImportExport,
    PolicyMessage,
    replaceAllEntities,
    replaceAllVariables,
    replaceArtifactProperties,
    Schema as SchemaCollection,
    SchemaFields,
    Singleton,
    SynchronizationMessage,
    Token,
    TokenMessage,
    Topic,
    TopicConfig,
    TopicHelper,
    Users,
    VcHelper,
} from '@guardian/common';
import {
    deleteDemoSchema,
    deleteSchema,
    findAndDryRunSchema,
    findAndPublishSchema,
    ImportMode,
    ImportPolicyOptions,
    importTag,
    incrementSchemaVersion,
    PolicyImportExportHelper,
    publishPolicyTags,
    publishSystemSchemas,
    sendSchemaMessage
} from '../helpers/import-helpers/index.js';
import { PolicyConverterUtils } from '../helpers/import-helpers/policy/policy-converter-utils.js';
import { emptyNotifier, INotifier } from '../helpers/notifier.js';
import { ISerializedErrors } from './policy-validation-results-container.js';
import { PolicyServiceChannelsContainer } from '../helpers/policy-service-channels-container.js';
import { PolicyValidator } from '../policy-engine/block-validators/index.js';
import { createHederaToken } from '../api/token.service.js';
import { GuardiansService } from '../helpers/guardians.js';
import { AISuggestionsService } from '../helpers/ai-suggestions.js';
import { publishFormula } from '../api/helpers/formulas-helpers.js';
import { FilterObject } from '@mikro-orm/core';

/**
 * Result of publishing
 */
interface IPublishResult {
    /**
     * Policy Id
     */
    policyId: string;
    /**
     * Is policy valid
     */
    isValid: boolean;
    /**
     * Errors of validation
     */
    errors: ISerializedErrors;
}

export enum PolicyAccessCode {
    AVAILABLE = 0,
    NOT_EXIST = 1,
    UNAVAILABLE = 2
}

/**
 * Policy engine service
 */
@Singleton
export class PolicyEngine extends NatsService {
    constructor(private readonly logger: PinoLogger) {
        super();
    }

    /**
     * Run ready event
     * @param policyId
     * @param data
     * @param logger
     * @param error
     */
    public static runReadyEvent(policyId: string, data: any, logger: PinoLogger, error?: any): void {
        new PolicyEngine(logger).runReadyEvent(policyId, data, error);
    }

    /**
     * Message queue name
     */
    public messageQueueName = 'policy-service-queue';

    /**
     * Reply subject
     * @private
     */
    public replySubject = 'policy-service-reply-' + GenerateUUIDv4();

    /**
     * Users helper
     * @private
     */
    // @Inject()
    private users: Users;

    /**
     * Policy ready callbacks
     * @private
     */
    private readonly policyReadyCallbacks: Map<string, (data: any, error?: any) => void> = new Map();

    /**
     * Policy initialization errors container
     * @private
     */
    private readonly policyInitializationErrors: Map<string, string> = new Map();

    /**
     * Initialization
     */
    public async init(): Promise<void> {
        await super.init();
        this.users = new Users()

        this.subscribe(PolicyEvents.POLICY_READY, (msg: any) => {
            PolicyEngine.runReadyEvent(msg.policyId, msg.data, this.logger, msg.error);
        });

        const policies = await DatabaseServer.getPolicies({
            status: {
                $in: [
                    PolicyStatus.PUBLISH,
                    PolicyStatus.DRY_RUN,
                    PolicyStatus.DISCONTINUED,
                    PolicyStatus.DEMO,
                    PolicyStatus.VIEW,
                ]
            }
        });
        await Promise.all(policies.map(async (policy) => {
            try {
                await this.generateModel(policy.id.toString());
            } catch (error) {
                await this.logger.error(error, ['GUARDIAN_SERVICE']);
            }
        }));
    }

    /**
     * Run ready event
     * @param policyId
     * @param data
     * @param error
     */
    private runReadyEvent(policyId: string, data?: any, error?: any): void {
        if (this.policyReadyCallbacks.has(policyId)) {
            this.policyReadyCallbacks.get(policyId)(data, error);
        }
    }

    /**
     * Check access
     * @param policy
     * @param user
     */
    public async accessPolicyCode(policy: Policy, user: IOwner): Promise<PolicyAccessCode> {
        if (!policy) {
            //Policy does not exist
            return PolicyAccessCode.NOT_EXIST;
        }
        if (policy.locationType === LocationType.REMOTE) {
            if (policy.status === PolicyStatus.VIEW) {
                return PolicyAccessCode.AVAILABLE;
            } else {
                return PolicyAccessCode.UNAVAILABLE;
            }
        }
        if (user.owner !== policy.owner) {
            //Insufficient permissions
            return PolicyAccessCode.UNAVAILABLE;
        }
        if (user.creator === policy.creator) {
            return PolicyAccessCode.AVAILABLE;
        }
        const published = (policy.status === PolicyStatus.PUBLISH || policy.status === PolicyStatus.DISCONTINUED);
        const assigned = await DatabaseServer.getAssignedEntity(AssignedEntityType.Policy, policy.id, user.creator);

        switch (user.access) {
            case AccessType.ALL: {
                return PolicyAccessCode.AVAILABLE;
            }
            case AccessType.ASSIGNED_OR_PUBLISHED: {
                return (published || assigned) ? PolicyAccessCode.AVAILABLE : PolicyAccessCode.UNAVAILABLE;
            }
            case AccessType.PUBLISHED: {
                return (published) ? PolicyAccessCode.AVAILABLE : PolicyAccessCode.UNAVAILABLE;
            }
            case AccessType.ASSIGNED: {
                return (assigned) ? PolicyAccessCode.AVAILABLE : PolicyAccessCode.UNAVAILABLE;
            }
            case AccessType.ASSIGNED_AND_PUBLISHED: {
                return (published && assigned) ? PolicyAccessCode.AVAILABLE : PolicyAccessCode.UNAVAILABLE;
            }
            case AccessType.NONE: {
                //Insufficient permissions
                return PolicyAccessCode.UNAVAILABLE;
            }
            default: {
                //Insufficient permissions
                return PolicyAccessCode.UNAVAILABLE;
            }
        }
    }

    /**
     * Check access
     * @param policy
     * @param user
     */
    public async accessPolicy(policy: Policy, user: IOwner, action: string): Promise<boolean> {
        const code = await this.accessPolicyCode(policy, user);
        if (code === PolicyAccessCode.NOT_EXIST) {
            throw new Error('Policy does not exist.');
        }
        if (code === PolicyAccessCode.UNAVAILABLE) {
            console.debug('-- 2', policy)
            throw new Error(`Insufficient permissions to ${action} the policy.`);
        }
        return true;
    }

    /**
     * Check access
     * @param filters
     * @param user
     */
    public async addAccessFilters(filters: { [field: string]: any }, user: IOwner): Promise<any> {
        const subFilters: any = {};
        subFilters.owner = user.owner;
        switch (user.access) {
            case AccessType.ALL: {
                break;
            }
            case AccessType.ASSIGNED_OR_PUBLISHED: {
                const assigned = await DatabaseServer.getAssignedEntities(user.creator, AssignedEntityType.Policy);
                const assignedMap = assigned.map((e) => e.entityId);
                subFilters.$or = [
                    { status: { $in: [PolicyStatus.PUBLISH, PolicyStatus.DISCONTINUED] } },
                    { id: { $in: assignedMap } }
                ];
                break;
            }
            case AccessType.PUBLISHED: {
                subFilters.status = { $in: [PolicyStatus.PUBLISH, PolicyStatus.DISCONTINUED] };
                break;
            }
            case AccessType.ASSIGNED: {
                const assigned = await DatabaseServer.getAssignedEntities(user.creator, AssignedEntityType.Policy);
                const assignedMap = assigned.map((e) => e.entityId);
                subFilters.id = { $in: assignedMap };
                break;
            }
            case AccessType.ASSIGNED_AND_PUBLISHED: {
                const assigned = await DatabaseServer.getAssignedEntities(user.creator, AssignedEntityType.Policy);
                const assignedMap = assigned.map((e) => e.entityId);
                subFilters.id = { $in: assignedMap };
                subFilters.status = { $in: [PolicyStatus.PUBLISH, PolicyStatus.DISCONTINUED] };
                break;
            }
            case AccessType.NONE: {
                subFilters.id = { $in: [] };
                break;
            }
            default: {
                subFilters.id = { $in: [] };
                break;
            }
        }
        filters.$or = [{
            locationType: { $eq: LocationType.REMOTE },
            status: PolicyStatus.VIEW
        }, subFilters]
    }

    /**
     * Check location type
     * @param filters
     * @param type
     */
    public async addLocationFilters(filters: { [field: string]: any }, type: LocationType): Promise<any> {
        if (type === LocationType.REMOTE) {
            filters.locationType = { $eq: LocationType.REMOTE }
        } else {
            filters.locationType = { $ne: LocationType.REMOTE }
        }
    }

    /**
     * Setup policy schemas
     * @param schemaIris Schema iris
     * @param policyTopicId Policy topic identifier
     */
    public async setupPolicySchemas(
        schemaIris: string[],
        policyTopicId: string,
        owner: IOwner
    ) {
        if (!Array.isArray(schemaIris)) {
            return;
        }
        const schemas = await DatabaseServer.getSchemas({
            iri: { $in: schemaIris },
            topicId: { $eq: 'draft' },
            owner: owner.owner
        });
        const users = new Users();
        for (const schema of schemas) {
            schema.topicId = policyTopicId;
            const topic = await TopicConfig.fromObject(
                await DatabaseServer.getTopicById(policyTopicId),
                true
            );
            const root = await users.getHederaAccount(owner.creator);
            const dependencySchemas = await DatabaseServer.getSchemas({
                $and: [
                    { iri: { $in: schema.defs } },
                    { iri: { $nin: schemaIris } },
                    { topicId: 'draft' },
                    { owner: owner.owner },
                ],
            } as FilterObject<SchemaCollection>);
            for (const dependencySchema of dependencySchemas) {
                dependencySchema.topicId = policyTopicId;
                await sendSchemaMessage(
                    owner,
                    root,
                    topic,
                    MessageAction.CreateSchema,
                    dependencySchema
                );
            }
            await DatabaseServer.updateSchemas(dependencySchemas);
            await sendSchemaMessage(
                owner,
                root,
                topic,
                MessageAction.CreateSchema,
                schema
            );
        }
        await DatabaseServer.updateSchemas(schemas);
    }

    /**
     * Create policy
     * @param data
     * @param owner
     * @param notifier
     * @param logger
     */
    // tslint:disable-next-line:completed-docs
    public async createPolicy(
        data: Policy & { policySchemas?: string[] },
        user: IOwner,
        notifier: INotifier,
        logger: PinoLogger
    ): Promise<Policy> {
        logger.info('Create Policy', ['GUARDIAN_SERVICE']);
        notifier.start('Save in DB');
        if (data) {
            delete data._id;
            delete data.id;
            delete data.status;
            delete data.owner;
            delete data.version;
            delete data.messageId;
        }
        const model = DatabaseServer.createPolicy(data);
        model.creator = user.creator;
        model.owner = user.owner;
        model.codeVersion = PolicyConverterUtils.VERSION;

        let artifacts = [];
        let tags = [];
        if (model.uuid) {
            const old = await DatabaseServer.getPolicy({
                uuid: model.uuid,
                version: model.previousVersion
            });
            await this.accessPolicy(old, user, 'create');
            artifacts = await DatabaseServer.getArtifacts({
                policyId: old.id
            });
            tags = await DatabaseServer.getTags({
                localTarget: old.id
            });
        } else {
            delete model.previousVersion;
            delete model.topicId;
        }

        let newTopic: Topic;
        notifier.completedAndStart('Resolve Hedera account');
        const root = await this.users.getHederaAccount(user.owner);
        notifier.completed();
        if (!model.topicId) {
            notifier.start('Create topic');
            logger.info('Create Policy: Create New Topic', ['GUARDIAN_SERVICE']);
            const parent = await TopicConfig.fromObject(
                await DatabaseServer.getTopicByType(user.owner, TopicType.UserTopic), true
            );
            const topicHelper = new TopicHelper(root.hederaAccountId, root.hederaAccountKey, root.signOptions);
            const topic = await topicHelper.create({
                type: TopicType.PolicyTopic,
                name: model.name || TopicType.PolicyTopic,
                description: model.topicDescription || TopicType.PolicyTopic,
                owner: user.owner,
                policyId: null,
                policyUUID: null
            });
            await topic.saveKeys();

            model.topicId = topic.topicId;

            notifier.completedAndStart('Create policy in Hedera');
            const messageServer = new MessageServer(root.hederaAccountId, root.hederaAccountKey, root.signOptions);
            const message = new PolicyMessage(MessageType.Policy, MessageAction.CreatePolicy);
            message.setDocument(model);
            const messageStatus = await messageServer
                .setTopicObject(parent)
                .sendMessage(message);

            notifier.completedAndStart('Link topic and policy');
            await topicHelper.twoWayLink(topic, parent, messageStatus.getId());

            notifier.completedAndStart('Publish schemas');
            const systemSchemas = await PolicyImportExportHelper.getSystemSchemas();

            notifier.info(`Found ${systemSchemas.length} schemas`);
            messageServer.setTopicObject(topic);

            await publishSystemSchemas(systemSchemas, messageServer, user, notifier);

            newTopic = await DatabaseServer.saveTopic(topic.toObject());
            notifier.completed();
        }

        notifier.start('Create Artifacts');
        const artifactsMap = new Map<string, string>();
        const addedArtifacts = [];
        for (const artifact of artifacts) {
            artifact.data = await DatabaseServer.getArtifactFileByUUID(artifact.uuid);
            delete artifact._id;
            delete artifact.id;
            const newArtifactUUID = GenerateUUIDv4();
            artifactsMap.set(artifact.uuid, newArtifactUUID);
            artifact.owner = model.owner;
            artifact.uuid = newArtifactUUID;
            artifact.type = getArtifactType(artifact.extention);
            addedArtifacts.push(await DatabaseServer.saveArtifact(artifact));
            await DatabaseServer.saveArtifactFile(newArtifactUUID, artifact.data);
        }
        replaceArtifactProperties(model.config, 'uuid', artifactsMap);

        notifier.start('Create tags');

        await importTag(tags, model.id.toString());

        notifier.completedAndStart('Saving in DB');
        let policy = await DatabaseServer.updatePolicy(model);

        if (newTopic) {
            newTopic.policyId = policy.id.toString();
            newTopic.policyUUID = policy.uuid;
            await DatabaseServer.updateTopic(newTopic);
        }

        const artifactObjects = []

        for (const addedArtifact of addedArtifacts) {
            addedArtifact.policyId = policy.id;

            artifactObjects.push(addedArtifact);
        }

        await DatabaseServer.saveArtifacts(artifactObjects);

        notifier.completedAndStart('Updating hash');
        policy = await PolicyImportExportHelper.updatePolicyComponents(policy, logger);

        notifier.completed();
        return policy;
    }

    /**
     * Clone policy
     * @param policyId
     * @param data
     * @param owner
     * @param notifier
     * @param logger
     */
    public async clonePolicy(
        policyId: string,
        data: any,
        user: IOwner,
        notifier: INotifier,
        logger: PinoLogger
    ): Promise<{
        /**
         * New Policy
         */
        policy: Policy;
        /**
         * Errors
         */
        errors: any[];
    }> {
        await logger.info('Create Policy', ['GUARDIAN_SERVICE']);

        const policy = await DatabaseServer.getPolicyById(policyId);
        await this.accessPolicy(policy, user, 'create');

        const schemas = await DatabaseServer.getSchemas({
            topicId: policy.topicId,
            readonly: false
        });

        const systemSchemas = await DatabaseServer.getSchemas({
            topicId: policy.topicId,
            readonly: true,
            category: SchemaCategory.SYSTEM
        });

        const tokenIds = findAllEntities(policy.config, ['tokenId']);
        const tokens = await DatabaseServer.getTokens({
            tokenId: { $in: tokenIds }
        });

        const artifacts: any = await DatabaseServer.getArtifacts({ policyId: policy.id });

        for (const artifact of artifacts) {
            artifact.data = await DatabaseServer.getArtifactFileByUUID(artifact.uuid);
        }

        const tags = await DatabaseServer.getTags({ localTarget: policyId });

        const tools = [];

        const dataToCreate: IPolicyComponents = {
            policy,
            schemas,
            systemSchemas,
            tokens,
            artifacts,
            tools,
            tags,
            tests: [],
            formulas: []
        };
        return await PolicyImportExportHelper.importPolicy(
            ImportMode.COMMON,
            (new ImportPolicyOptions(logger))
                .setComponents(dataToCreate)
                .setUser(user)
                .setAdditionalPolicy(data),
            notifier
        );
    }

    /**
     * Delete policy
     * @param policyId Policy ID
     * @param owner User
     * @param notifier Notifier
     * @param logger Notifier
     * @returns Result
     */
    public async deleteDemoPolicy(
        policyToDelete: Policy,
        user: IOwner,
        notifier: INotifier,
        logger: PinoLogger
    ): Promise<boolean> {
        await logger.info('Delete Policy', ['GUARDIAN_SERVICE']);

        if ((policyToDelete.status !== PolicyStatus.DEMO)) {
            throw new Error('Policy is not in demo status');
        }

        notifier.start('Delete policy instance');
        await this.destroyModel(policyToDelete.id.toString());
        const databaseServer = new DatabaseServer(policyToDelete.id.toString());
        await databaseServer.clear(true);

        notifier.start('Delete schemas');
        const schemasToDelete = await DatabaseServer.getSchemas({
            topicId: policyToDelete.topicId
        });
        for (const schema of schemasToDelete) {
            await deleteDemoSchema(schema.id, user, notifier);
        }

        notifier.completedAndStart('Delete artifacts');
        const artifactsToDelete = await new DatabaseServer().find(Artifact, {
            policyId: policyToDelete.id
        });
        for (const artifact of artifactsToDelete) {
            await DatabaseServer.removeArtifact(artifact);
        }

        notifier.completedAndStart('Delete tests');
        await DatabaseServer.deletePolicyTests(policyToDelete.id);

        notifier.completedAndStart('Delete policy from DB');
        await DatabaseServer.deletePolicy(policyToDelete.id);

        notifier.completed();
        return true;
    }

    /**
     * Delete policy
     * @param policyId Policy ID
     * @param owner User
     * @param notifier Notifier
     * @param logger Notifier
     *
     * @returns Result
     */
    public async deletePolicy(
        policyToDelete: Policy,
        user: IOwner,
        notifier: INotifier,
        logger: PinoLogger
    ): Promise<boolean> {
        logger.info('Delete Policy', ['GUARDIAN_SERVICE']);

        if ((policyToDelete.status !== PolicyStatus.DRAFT)) {
            throw new Error('Policy is not in draft status');
        }

        notifier.start('Delete schemas');
        const schemasToDelete = await DatabaseServer.getSchemas({
            topicId: policyToDelete.topicId,
            readonly: false
        });
        for (const schema of schemasToDelete) {
            if (schema.status === SchemaStatus.DRAFT) {
                await deleteSchema(schema.id, user, notifier);
            }
        }
        notifier.completedAndStart('Delete artifacts');

        const artifactsToDelete = await new DatabaseServer().find(Artifact, {
            policyId: policyToDelete.id
        });
        for (const artifact of artifactsToDelete) {
            await DatabaseServer.removeArtifact(artifact);
        }

        notifier.completedAndStart('Delete tests');
        await DatabaseServer.deletePolicyTests(policyToDelete.id);

        notifier.completedAndStart('Publishing delete policy message');
        const topic = await TopicConfig.fromObject(await DatabaseServer.getTopicById(policyToDelete.topicId), true);
        const users = new Users();
        const root = await users.getHederaAccount(user.creator);
        const messageServer = new MessageServer(root.hederaAccountId, root.hederaAccountKey, root.signOptions);
        const message = new PolicyMessage(MessageType.Policy, MessageAction.DeletePolicy);
        message.setDocument(policyToDelete);
        await messageServer.setTopicObject(topic)
            .sendMessage(message);

        notifier.completedAndStart('Delete policy from DB');
        await DatabaseServer.deletePolicy(policyToDelete.id);
        notifier.completed();
        return true;
    }

    /**
     * Policy schemas
     * @param model
     * @param user
     * @param root
     * @param notifier
     */
    public async publishSchemas(
        model: Policy,
        user: IOwner,
        root: IRootConfig,
        notifier: INotifier,
        schemaMap: Map<string, string>
    ): Promise<Policy> {
        const schemas = await DatabaseServer.getSchemas({ topicId: model.topicId });
        notifier.info(`Found ${schemas.length} schemas`);
        const schemaIRIs = schemas.map(s => s.iri);
        let num: number = 0;
        let skipped: number = 0;
        for (const schemaIRI of schemaIRIs) {
            const schema = await incrementSchemaVersion(schemaIRI, user);
            if (!schema || schema.status === SchemaStatus.PUBLISHED) {
                skipped++;
                continue;
            }
            const newSchema = await findAndPublishSchema(
                schema.id,
                schema.version,
                user,
                root,
                emptyNotifier(),
                schemaMap
            );
            const name = newSchema.name;
            num++;
            notifier.info(`Schema ${num} (${name || '-'}) published`);
        }

        if (skipped) {
            notifier.info(`Skip published ${skipped}`);
        }
        return model;
    }

    /**
     * Policy Formulas
     * @param model
     * @param user
     * @param root
     * @param notifier
     */
    public async publishFormulas(
        model: Policy,
        user: IOwner,
        root: IRootConfig,
        notifier: INotifier,
        schemaMap: Map<string, string>
    ): Promise<Policy> {
        const formulas = await DatabaseServer.getFormulas({ policyTopicId: model.topicId });
        notifier.info(`Found ${formulas.length} formulas`);

        let num: number = 0;
        let skipped: number = 0;
        for (const formula of formulas) {
            if (formula.status === EntityStatus.PUBLISHED) {
                skipped++;
                continue;
            }

            for (const [oldId, newId] of schemaMap.entries()) {
                FormulaImportExport.replaceIds(formula.config, oldId, newId);
            }

            const newFormula = await publishFormula(
                formula,
                user,
                root,
                emptyNotifier()
            );

            const name = newFormula.name;
            num++;
            notifier.info(`Formula ${num} (${name || '-'}) published`);
        }

        if (skipped) {
            notifier.info(`Skip published ${skipped}`);
        }
        return model;
    }

    /**
     * Policy Formulas
     * @param model
     * @param user
     * @param root
     * @param notifier
     */
    public async updateSchemaId(
        model: Policy,
        schemaMap: Map<string, string>
    ): Promise<Policy> {
        for (const [oldId, newId] of schemaMap.entries()) {
            replaceAllEntities(model.config, SchemaFields, oldId, newId);
            replaceAllVariables(model.config, 'Schema', oldId, newId);

            if (model.projectSchema === oldId) {
                model.projectSchema = newId;
            }
        }
        return model;
    }

    /**
     * Dry run Policy schemas
     * @param model
     * @param user
     */
    public async dryRunSchemas(
        model: Policy,
        user: IOwner
    ): Promise<Policy> {
        const schemas = await DatabaseServer.getSchemas({ topicId: model.topicId });
        for (const schema of schemas) {
            if (schema.status === SchemaStatus.PUBLISHED) {
                continue;
            }
            await findAndDryRunSchema(schema, schema.version, user);
        }
        return model;
    }

    /**
     * Publish policy
     * @param model
     * @param user
     * @param version
     * @param notifier
     * @param logger
     */
    public async publishPolicy(
        model: Policy,
        user: IOwner,
        version: string,
        availability: PolicyAvailability,
        notifier: INotifier,
        logger: PinoLogger
    ): Promise<Policy> {
        await logger.info('Publish Policy', ['GUARDIAN_SERVICE']);
        notifier.start('Resolve Hedera account');
        const root = await this.users.getHederaAccount(user.creator);

        notifier.completedAndStart('Find topic');

        model.version = version;
        model.availability = availability;

        const topic = await TopicConfig.fromObject(await DatabaseServer.getTopicById(model.topicId), true);
        const messageServer = new MessageServer(root.hederaAccountId, root.hederaAccountKey, root.signOptions)
            .setTopicObject(topic);

        const schemaMap = new Map<string, string>();
        notifier.completedAndStart('Publish schemas');
        try {
            model = await this.publishSchemas(model, user, root, notifier, schemaMap);
        } catch (error) {
            model.status = PolicyStatus.PUBLISH_ERROR;
            model.version = '';
            model.hash = '';
            model = await DatabaseServer.updatePolicy(model);
            throw error;
        }

        notifier.completedAndStart('Update UUID');
        try {
            model = await this.updateSchemaId(model, schemaMap);
        } catch (error) {
            model.status = PolicyStatus.PUBLISH_ERROR;
            model.version = '';
            model.hash = '';
            model = await DatabaseServer.updatePolicy(model);
            throw error;
        }

        notifier.completedAndStart('Publish formulas');
        try {
            model = await this.publishFormulas(model, user, root, notifier, schemaMap);
        } catch (error) {
            model.status = PolicyStatus.PUBLISH_ERROR;
            model.version = '';
            model.hash = '';
            model = await DatabaseServer.updatePolicy(model);
            throw error;
        }

        try {
            notifier.completedAndStart('Generate file');
            this.regenerateIds(model.config);

            notifier.completedAndStart('Token');
            const tokenIds = findAllEntities(model.config, ['tokenId']);
            const tokens = await DatabaseServer.getTokens({ tokenId: { $in: tokenIds }, owner: model.owner });

            for (const token of tokens) {
                let _token = token;
                if (token.draftToken) {
                    const oldId = token.tokenId;
                    const newToken = await createHederaToken({ ...token, changeSupply: true }, root);

                    _token = await new DatabaseServer().update(Token, token?.id, newToken);

                    replaceAllEntities(model.config, ['tokenId'], oldId, newToken.tokenId);
                    replaceAllVariables(model.config, 'Token', oldId, newToken.tokenId);

                    model = await DatabaseServer.updatePolicy(model);
                }

                const tokenMessage = new TokenMessage(MessageAction.UseToken);
                tokenMessage.setDocument(_token);
                await messageServer
                    .sendMessage(tokenMessage, true, null, user.id);
            }
            const topicHelper = new TopicHelper(root.hederaAccountId, root.hederaAccountKey, root.signOptions);

            const createInstanceTopic = async () => {
                notifier.completedAndStart('Create instance topic');
                rootTopic = await topicHelper.create({
                    type: TopicType.InstancePolicyTopic,
                    name: model.name || TopicType.InstancePolicyTopic,
                    description: model.topicDescription || TopicType.InstancePolicyTopic,
                    owner: user.creator,
                    policyId: model.id.toString(),
                    policyUUID: model.uuid
                }, {
                    admin: model.availability !== PolicyAvailability.PUBLIC,
                    submit: model.availability !== PolicyAvailability.PUBLIC
                });
                await rootTopic.saveKeys();
                await DatabaseServer.saveTopic(rootTopic.toObject());
                model.instanceTopicId = rootTopic.topicId;
            }

            let rootTopic;
            if (model.status === PolicyStatus.PUBLISH_ERROR) {
                if (model.instanceTopicId) {
                    const topicEntity = await DatabaseServer.getTopicById(model.instanceTopicId);
                    rootTopic = await TopicConfig.fromObject(topicEntity);
                }
                if (!rootTopic) {
                    await createInstanceTopic();
                }
            } else {
                await createInstanceTopic();
            }

            const createSynchronizationTopic = async () => {
                notifier.completedAndStart('Create synchronization topic');
                const synchronizationTopic = await topicHelper.create({
                    type: TopicType.SynchronizationTopic,
                    name: model.name || TopicType.SynchronizationTopic,
                    description: model.topicDescription || TopicType.SynchronizationTopic,
                    owner: user.creator,
                    policyId: model.id.toString(),
                    policyUUID: model.uuid
                }, { admin: true, submit: false });
                await synchronizationTopic.saveKeys();
                await DatabaseServer.saveTopic(synchronizationTopic.toObject());
                model.synchronizationTopicId = synchronizationTopic.topicId;
            }
            if (model.status === PolicyStatus.PUBLISH_ERROR) {
                if (!!model.synchronizationTopicId) {
                    await createSynchronizationTopic();
                }
            } else {
                await createSynchronizationTopic();
            }

            const createDiffTopic = async () => {
                notifier.completedAndStart('Create restore topic');
                const diffTopic = await topicHelper.create({
                    type: TopicType.RestoreTopic,
                    name: TopicType.RestoreTopic,
                    description: TopicType.RestoreTopic,
                    owner: user.owner,
                    policyId: model.id.toString(),
                    policyUUID: model.uuid
                }, { admin: true, submit: true });
                await diffTopic.saveKeys();
                await DatabaseServer.saveTopic(diffTopic.toObject());
                model.restoreTopicId = diffTopic.topicId;
            }
            if (model.availability === PolicyAvailability.PUBLIC) {
                if (model.status === PolicyStatus.PUBLISH_ERROR) {
                    if (!!model.restoreTopicId) {
                        await createDiffTopic();
                    }
                } else {
                    await createDiffTopic();
                }
            }

            const createActionsTopic = async () => {
                notifier.completedAndStart('Create actions topic');
                const actionsTopic = await topicHelper.create({
                    type: TopicType.ActionsTopic,
                    name: TopicType.ActionsTopic,
                    description: TopicType.ActionsTopic,
                    owner: user.owner,
                    policyId: model.id.toString(),
                    policyUUID: model.uuid
                }, { admin: true, submit: false });
                await actionsTopic.saveKeys();
                await DatabaseServer.saveTopic(actionsTopic.toObject());
                model.actionsTopicId = actionsTopic.topicId;
            }
            if (model.availability === PolicyAvailability.PUBLIC) {
                if (model.status === PolicyStatus.PUBLISH_ERROR) {
                    if (!!model.actionsTopicId) {
                        await createActionsTopic();
                    }
                } else {
                    await createActionsTopic();
                }
            }

            const zip = await PolicyImportExport.generate(model);
            const buffer = await zip.generateAsync({
                type: 'arraybuffer',
                compression: 'DEFLATE',
                compressionOptions: {
                    level: 3
                }
            });

            notifier.completedAndStart('Publish policy');
            const message = new PolicyMessage(MessageType.InstancePolicy, MessageAction.PublishPolicy);
            message.setDocument(model, buffer);
            const result = await messageServer
                .sendMessage(message, true, null, user.id);
            model.messageId = result.getId();

            notifier.completedAndStart('Link topic and policy');
            await topicHelper.twoWayLink(rootTopic, topic, result.getId(), user.id);

            notifier.completedAndStart('Create VC');
            const messageId = result.getId();
            const url = result.getUrl();
            const policySchema = await DatabaseServer.getSchemaByType(model.topicId, SchemaEntity.POLICY);
            const vcHelper = new VcHelper();
            let credentialSubject: any = {
                id: messageId,
                name: model.name || '',
                description: model.description || '',
                topicDescription: model.topicDescription || '',
                version: model.version || '',
                policyTag: model.policyTag || '',
                owner: model.owner || '',
                cid: url.cid || '',
                url: url.url || '',
                uuid: model.uuid || '',
                operation: 'PUBLISH'
            }
            if (policySchema) {
                const schemaObject = new Schema(policySchema);
                credentialSubject = SchemaHelper.updateObjectContext(schemaObject, credentialSubject);
            }

            const didDocument = await vcHelper.loadDidDocument(user.creator);
            const vc = await vcHelper.createVerifiableCredential(credentialSubject, didDocument, null, null);
            await DatabaseServer.saveVC({
                hash: vc.toCredentialHash(),
                owner: user.creator,
                document: vc.toJsonTree(),
                type: SchemaEntity.POLICY,
                policyId: `${model.id}`
            });

            logger.info('Published Policy', ['GUARDIAN_SERVICE']);
        } catch (error) {
            model.status = PolicyStatus.PUBLISH_ERROR;
            model.version = '';
            model.hash = '';
            model = await DatabaseServer.updatePolicy(model);
            throw error
        }

        notifier.completedAndStart('Publish tags');
        try {
            await publishPolicyTags(model, user, root);
        } catch (error) {
            logger.error(error, ['GUARDIAN_SERVICE, TAGS']);
        }

        notifier.completedAndStart('Saving in DB');
        model.status = PolicyStatus.PUBLISH;
        let retVal = await DatabaseServer.updatePolicy(model);

        notifier.completedAndStart('Updating hash');
        retVal = await PolicyImportExportHelper.updatePolicyComponents(retVal, logger);

        notifier.completed();
        return retVal
    }

    /**
     * Dry Run policy
     * @param model
     * @param user
     * @param version
     * @param demo
     * @param logger
     */
    public async dryRunPolicy(
        model: Policy,
        user: IOwner,
        version: string,
        demo: boolean,
        logger: PinoLogger
    ): Promise<Policy> {
        if (demo) {
            logger.info('Demo Policy', ['GUARDIAN_SERVICE']);
        } else {
            logger.info('Dry-run Policy', ['GUARDIAN_SERVICE']);
        }

        const dryRunId = model.id.toString();
        const databaseServer = new DatabaseServer(dryRunId);

        //Create Services
        const [root, topic] = await Promise.all([
            this.users.getHederaAccount(user.owner),
            TopicConfig.fromObject(
                await DatabaseServer.getTopicById(model.topicId), !demo
            )
        ])

        const messageServer = new MessageServer(
            root.hederaAccountId, root.hederaAccountKey, root.signOptions, dryRunId
        ).setTopicObject(topic);
        const topicHelper = new TopicHelper(root.hederaAccountId, root.hederaAccountKey, root.signOptions, dryRunId);

        //'Publish' policy schemas
        model = await this.dryRunSchemas(model, user);
        model.status = demo ? PolicyStatus.DEMO : PolicyStatus.DRY_RUN;
        model.version = version;
        this.regenerateIds(model.config);

        //Create instance topic
        const rootTopic = await topicHelper.create({
            type: TopicType.InstancePolicyTopic,
            name: model.name || TopicType.InstancePolicyTopic,
            description: model.topicDescription || TopicType.InstancePolicyTopic,
            owner: user.owner,
            policyId: dryRunId,
            policyUUID: model.uuid
        });
        await rootTopic.saveKeys();
        await databaseServer.saveTopic(rootTopic.toObject());
        model.instanceTopicId = rootTopic.topicId;

        //Send Message
        const zip = await PolicyImportExport.generate(model);
        const buffer = await zip.generateAsync({
            type: 'arraybuffer',
            compression: 'DEFLATE',
            compressionOptions: {
                level: 3
            }
        });
        const message = new PolicyMessage(MessageType.InstancePolicy, MessageAction.PublishPolicy);
        message.setDocument(model, buffer);
        const result = await messageServer.sendMessage(message);

        //Link topic and message
        await topicHelper.twoWayLink(rootTopic, topic, result.getId());

        //Create Policy VC
        const messageId = result.getId();
        const url = result.getUrl();
        let credentialSubject: any = {
            id: messageId,
            name: model.name || '',
            description: model.description || '',
            topicDescription: model.topicDescription || '',
            version: model.version || '',
            policyTag: model.policyTag || '',
            owner: model.owner || '',
            cid: url.cid || '',
            url: url.url || '',
            uuid: model.uuid || '',
            operation: 'PUBLISH'
        }
        const policySchema = await DatabaseServer.getSchemaByType(model.topicId, SchemaEntity.POLICY);
        if (policySchema) {
            const schemaObject = new Schema(policySchema);
            credentialSubject = SchemaHelper.updateObjectContext(schemaObject, credentialSubject);
        }
        const vcHelper = new VcHelper();
        const didDocument = await vcHelper.loadDidDocument(user.owner);
        const vc = await vcHelper.createVerifiableCredential(credentialSubject, didDocument, null, null);
        await databaseServer.saveVC({
            hash: vc.toCredentialHash(),
            owner: user.owner,
            document: vc.toJsonTree(),
            type: SchemaEntity.POLICY,
            policyId: `${model.id}`
        });

<<<<<<< HEAD
        let [, , , retVal] = await Promise.all([
            databaseServer.saveVC({
                hash: vc.toCredentialHash(),
                owner: user.owner,
                document: vc.toJsonTree(),
                type: SchemaEntity.POLICY,
                policyId: `${model.id}`
            }),
            databaseServer.createVirtualUser(
                'Administrator',
                root.did,
                root.hederaAccountId,
                root.hederaAccountKey,
                true
            ),
=======
        //Create default user
        await databaseServer.createVirtualUser(
            'Administrator',
            root.did,
            root.hederaAccountId,
            root.hederaAccountKey,
            true
        );

        let [,retVal] = await Promise.all([
>>>>>>> 079964c1
            //Update dry-run table (mark readonly rows)
            DatabaseServer.setSystemMode(dryRunId, true),
            //Update Policy hash and status
            DatabaseServer.updatePolicy(model)
        ]);

        retVal = await PolicyImportExportHelper.updatePolicyComponents(retVal, logger);

        logger.info('Run Policy', ['GUARDIAN_SERVICE']);

        return retVal;
    }

    /**
     * Validate and publish policy
     * @param options
     * @param policyId
     * @param owner
     * @param notifier
     * @param logger
     */
    public async validateAndPublishPolicy(
        options: {
            policyVersion: string,
            policyAvailability: PolicyAvailability
        },
        policyId: string,
        owner: IOwner,
        notifier: INotifier,
        logger: PinoLogger
    ): Promise<IPublishResult> {
        const version = options.policyVersion;
        const availability = options.policyAvailability;

        notifier.start('Find and validate policy');
        const policy = await DatabaseServer.getPolicyById(policyId);
        await this.accessPolicy(policy, owner, 'read');

        if (!policy.config) {
            throw new Error('The policy is empty');
        }
        if (policy.status === PolicyStatus.PUBLISH) {
            throw new Error(`Policy already published`);
        }
        if (policy.status === PolicyStatus.DISCONTINUED) {
            throw new Error(`Policy is discontinued`);
        }
        if (policy.status === PolicyStatus.DEMO) {
            throw new Error(`Policy imported in demo mode`);
        }
        if (policy.status === PolicyStatus.VIEW) {
            throw new Error(`Policy imported in view mode`);
        }
        if (!ModelHelper.checkVersionFormat(version)) {
            throw new Error('Invalid version format');
        }
        if (ModelHelper.versionCompare(version, policy.previousVersion) <= 0) {
            throw new Error('Version must be greater than ' + policy.previousVersion);
        }

        const countModels = await DatabaseServer.getPolicyCount({
            version,
            uuid: policy.uuid
        });
        if (countModels > 0) {
            throw new Error('Policy with current version already was published');
        }

        const errors = await this.validateModel(policyId);
        const isValid = !errors.blocks.some(block => !block.isValid);
        notifier.completed();
        if (isValid) {
            if (policy.status === PolicyStatus.DRY_RUN) {
                await this.destroyModel(policyId);
                await DatabaseServer.clearDryRun(policy.id.toString(), true);
            }
            const newPolicy = await this.publishPolicy(
                policy, owner, version, availability, notifier, logger
            );

            if (newPolicy.status === PolicyStatus.PUBLISH) {
                new AISuggestionsService().rebuildAIVector().then();
            }

            await this.generateModel(newPolicy.id.toString());
            const users = await new Users().getUsersBySrId(owner.owner);

            await Promise.all(
                users.map(
                    async (user) =>
                        await NotificationHelper.info(
                            'Policy published',
                            'New policy published',
                            user.id,
                            NotificationAction.POLICY_VIEW,
                            newPolicy.id.toString()
                        )
                )
            );

            return {
                policyId: newPolicy.id.toString(),
                isValid,
                errors
            };
        } else {
            return {
                policyId: policy.id.toString(),
                isValid,
                errors
            };
        }
    }

    /**
     * Prepare policy for preview by message
     * @param messageId
     * @param user
     * @param notifier
     * @param logger
     */
    public async preparePolicyPreviewMessage(
        messageId: string,
        user: IOwner,
        notifier: INotifier,
        logger: PinoLogger
    ): Promise<any> {
        notifier.start('Resolve Hedera account');
        if (!messageId) {
            throw new Error('Policy ID in body is empty');
        }

        await logger.info(`Import policy by message`, ['GUARDIAN_SERVICE']);

        const root = await this.users.getHederaAccount(user.creator);

        const messageServer = new MessageServer(root.hederaAccountId, root.hederaAccountKey, root.signOptions);
        const message = await messageServer.getMessage<PolicyMessage>(messageId);
        if (message.type !== MessageType.InstancePolicy) {
            throw new Error('Invalid Message Type');
        }

        if (!message.document) {
            throw new Error('file in body is empty');
        }

        notifier.completedAndStart('Load policy files');
        const newVersions: any = [];
        if (message.version) {
            const anotherVersions = await messageServer.getMessages<PolicyMessage>(
                message.getTopicId(), MessageType.InstancePolicy, MessageAction.PublishPolicy
            );
            for (const element of anotherVersions) {
                if (element.version && ModelHelper.versionCompare(element.version, message.version) === 1) {
                    newVersions.push({
                        messageId: element.getId(),
                        version: element.version
                    });
                }
            }
        }

        notifier.completedAndStart('Parse policy files');
        const policyToImport: any = await PolicyImportExport.parseZipFile(message.document, true);
        if (newVersions.length !== 0) {
            policyToImport.newVersions = newVersions.reverse();
        }

        notifier.completed();
        return policyToImport;
    }

    /**
     * Destroy Model
     * @param policyId
     */
    public async destroyModel(policyId: string): Promise<void> {
        PolicyServiceChannelsContainer.deletePolicyServiceChannel(policyId);
        new GuardiansService().sendPolicyMessage(PolicyEvents.DELETE_POLICY, policyId, {});
    }

    /**
     * Generate Model
     * @param policyId
     */
    public async generateModel(policyId: string): Promise<any> {
        const policy = await DatabaseServer.getPolicyById(policyId);
        if (!policy || (typeof policy !== 'object')) {
            throw new Error('Policy was not exist');
        }

        const exist = await new GuardiansService().checkIfPolicyAlive(policyId);

        if (!exist) {
            let confirmed: boolean;

            try {
                const r = await this.sendMessageWithTimeout<any>(PolicyEvents.GENERATE_POLICY, 1000, {
                    policyId,
                    skipRegistration: false
                });
                confirmed = r.confirmed;
            } catch (e) {
                confirmed = false
                console.error(e.message);
            }

            if (confirmed) {
                return new Promise((resolve, reject) => {
                    this.policyReadyCallbacks.set(policyId, (data, error) => {
                        if (error) {
                            this.policyInitializationErrors.set(policyId, error);
                            reject(new Error(error));
                        }
                        resolve(data);
                        this.policyReadyCallbacks.delete(policyId);
                    })
                });
            } else {
                await new Promise(resolve => setTimeout(resolve, 10000));

                return this.generateModel(policyId);
            }
        } else {
            return Promise.resolve();
        }
    }

    /**
     * Regenerate policy model
     * @param policyId Policy identifier
     */
    public async regenerateModel(policyId: string): Promise<any> {
        await this.destroyModel(policyId);
        return await this.generateModel(policyId);
    }

    /**
     * Validate Model
     * @param policy
     */
    public async validateModel(policy: Policy | string): Promise<ISerializedErrors> {
        let policyId: string;
        if (typeof policy === 'string') {
            policyId = policy
            policy = await DatabaseServer.getPolicyById(policyId);
        } else {
            if (!policy.id) {
                policy.id = GenerateUUIDv4();
            }
            policyId = policy.id.toString();
        }
        const policyValidator = new PolicyValidator(policy);
        await policyValidator.build(policy);
        await policyValidator.validate();
        return policyValidator.getSerializedErrors();
    }

    /**
     * Create Multi Policy
     * @param policy
     * @param userAccount
     * @param data
     */
    public async createMultiPolicy(
        policy: Policy,
        userAccount: IRootConfig,
        root: IRootConfig,
        data: any,
    ): Promise<MultiPolicy> {

        const multipleConfig = DatabaseServer.createMultiPolicy({
            uuid: GenerateUUIDv4(),
            instanceTopicId: policy.instanceTopicId,
            mainPolicyTopicId: data.mainPolicyTopicId,
            synchronizationTopicId: data.synchronizationTopicId,
            owner: userAccount.did,
            user: userAccount.hederaAccountId,
            policyOwner: root.hederaAccountId,
            type: data.mainPolicyTopicId === policy.instanceTopicId ? 'Main' : 'Sub',
        } as MultiPolicy);

        const message = new SynchronizationMessage(MessageAction.CreateMultiPolicy);
        message.setDocument(multipleConfig);
        const messageServer = new MessageServer(userAccount.hederaAccountId, userAccount.hederaAccountKey, userAccount.signOptions);
        const topic = new TopicConfig({ topicId: multipleConfig.synchronizationTopicId }, null, null);
        await messageServer
            .setTopicObject(topic)
            .sendMessage(message);

        return await DatabaseServer.saveMultiPolicy(multipleConfig);
    }

    /**
     * Regenerate IDs
     * @param block
     */
    public regenerateIds(block: any) {
        block.id = GenerateUUIDv4();
        if (Array.isArray(block.children)) {
            for (const child of block.children) {
                this.regenerateIds(child);
            }
        }
    }

    /**
     * Get policy errors
     * @param policyId
     */
    public getPolicyError(policyId: string): string | null {
        if (this.policyInitializationErrors.has(policyId)) {
            return this.policyInitializationErrors.get(policyId)
        }
        return null;
    }

    public async startDemo(
        policy: Policy,
        owner: IOwner,
        logger: PinoLogger,
        notifier: INotifier = emptyNotifier(),
    ): Promise<void> {
        notifier.completedAndStart('Validate policy');
        const blockErrors = await this.validateModel(policy.id);
        const errors = blockErrors.blocks
            .filter((block) => !block.isValid && block.errors)
            .map((block) => {
                return {
                    type: 'Block',
                    uuid: block.id,
                    name: block.name,
                    error: JSON.stringify(block.errors)
                }
            })
        if (errors.length) {
            const message = PolicyImportExportHelper.errorsMessage(errors);
            throw new Error(message);
        }

        notifier.completedAndStart('Update policy model');
        const model = await DatabaseServer.getPolicyById(policy.id);
        const newPolicy = await this.dryRunPolicy(model, owner, 'Demo', true, logger);
        notifier.completedAndStart('Run policy');
        await this.generateModel(newPolicy.id.toString());
    }

    public async startView(
        policy: Policy,
        owner: IOwner,
        logger: PinoLogger,
        notifier: INotifier = emptyNotifier(),
    ): Promise<void> {
        notifier.completedAndStart('Validate policy');
        const blockErrors = await this.validateModel(policy.id);
        const errors = blockErrors.blocks
            .filter((block) => !block.isValid && block.errors)
            .map((block) => {
                return {
                    type: 'Block',
                    uuid: block.id,
                    name: block.name,
                    error: JSON.stringify(block.errors)
                }
            })
        if (errors.length) {
            const message = PolicyImportExportHelper.errorsMessage(errors);
            throw new Error(message);
        }
        notifier.completedAndStart('Run policy');
        await this.generateModel(policy.id.toString());
    }
}<|MERGE_RESOLUTION|>--- conflicted
+++ resolved
@@ -1219,23 +1219,6 @@
             policyId: `${model.id}`
         });
 
-<<<<<<< HEAD
-        let [, , , retVal] = await Promise.all([
-            databaseServer.saveVC({
-                hash: vc.toCredentialHash(),
-                owner: user.owner,
-                document: vc.toJsonTree(),
-                type: SchemaEntity.POLICY,
-                policyId: `${model.id}`
-            }),
-            databaseServer.createVirtualUser(
-                'Administrator',
-                root.did,
-                root.hederaAccountId,
-                root.hederaAccountKey,
-                true
-            ),
-=======
         //Create default user
         await databaseServer.createVirtualUser(
             'Administrator',
@@ -1246,7 +1229,6 @@
         );
 
         let [,retVal] = await Promise.all([
->>>>>>> 079964c1
             //Update dry-run table (mark readonly rows)
             DatabaseServer.setSystemMode(dryRunId, true),
             //Update Policy hash and status
