--- conflicted
+++ resolved
@@ -1050,19 +1050,10 @@
             owner: user.owner,
             policyId: dryRunId,
             policyUUID: model.uuid
-<<<<<<< HEAD
         }, user.id);
-
-        await Promise.all([
-            rootTopic.saveKeys(user.id),
-            databaseServer.saveTopic(rootTopic.toObject())
-        ]);
-
-=======
-        });
-        await rootTopic.saveKeys();
+        await rootTopic.saveKeys(user.id);
         await databaseServer.saveTopic(rootTopic.toObject());
->>>>>>> 079964c1
+
         model.instanceTopicId = rootTopic.topicId;
 
         //Send Message
