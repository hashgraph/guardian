import { Policy } from '@entity/policy';
import { getConnection, getMongoRepository } from 'typeorm';
import {
    IPolicyBlock,
    IPolicyInterfaceBlock,
    ISerializedBlock,
    ISerializedBlockExtend
} from './policy-engine.interface';
import { PolicyComponentsUtils } from './policy-components-utils';
import { Singleton } from '@helpers/decorators/singleton';
import { DeepPartial } from 'typeorm/common/DeepPartial';
import {
    MessageError,
    MessageResponse,
    ModelHelper,
    PolicyEngineEvents,
    SchemaEntity,
    SchemaHelper,
    SchemaStatus
} from 'interfaces';
<<<<<<< HEAD
import { Guardians } from '@helpers/guardians';
=======
import {
    HederaHelper,
    HederaMirrorNodeHelper,
    HederaSenderHelper,
    IPolicySubmitMessage,
    ModelActionType
} from 'vc-modules';
>>>>>>> 60c6a70a
import { VcHelper } from '@helpers/vcHelper';
import {
    ISerializedErrors,
    PolicyValidationResultsContainer
} from '@policy-engine/policy-validation-results-container';
import { GenerateUUIDv4 } from '@policy-engine/helpers/uuidv4';
import { PolicyImportExportHelper } from './helpers/policy-import-export-helper';
import {
    findAllEntities,
    incrementSchemaVersion,
    publishSchema,
    replaceAllEntities,
    SchemaFields
} from '@helpers/utils';
import { IAuthUser } from '@auth/auth.interface';
import { Users } from '@helpers/users';
import { Inject } from '@helpers/decorators/inject';
import { Logger } from 'logger-helper';
<<<<<<< HEAD
import { HederaSDKHelper, MessageAction, MessageServer, MessageType, PolicyMessage } from 'hedera-modules';
=======
import { RootConfig } from '@entity/root-config';
import { Schema } from '@entity/schema';
import { VcDocument } from '@entity/vc-document';
>>>>>>> 60c6a70a

@Singleton
export class BlockTreeGenerator {
    private models: Map<string, IPolicyBlock> = new Map();
    private channel: any;

    @Inject()
    private users: Users;

    constructor() {
        PolicyComponentsUtils.BlockUpdateFn = (...args: any[]) => {
            this.stateChangeCb.apply(this, args);
        };

        PolicyComponentsUtils.BlockErrorFn = (...args: any[]) => {
            this.blockErrorCb.apply(this, args);
        };
    }

    /**
     * Return policy config from db
     * @param id
     */
    public static async getPolicyFromDb(id: string): Promise<Policy> {
        const connection = getConnection();
        const policyRepository = connection.getMongoRepository(Policy);

        return await policyRepository.findOne(id);
    }

    public setChannel(channel) {
        this.channel = channel;
    }

    /**
     * Callback fires when block state changed
     * @param uuid {string} - id of block
     * @param user {IAuthUser} - short user object
     */
    async stateChangeCb(uuid: string, state: any, user: IAuthUser) {
        if (!user || !user.did) {
            return;
        }

        const block = PolicyComponentsUtils.GetBlockByUUID(uuid) as IPolicyInterfaceBlock;
        const policy = await getMongoRepository(Policy).findOne(block.policyId)
        const role = policy.registeredUsers[user.did];

        if (PolicyComponentsUtils.IfUUIDRegistered(uuid) && PolicyComponentsUtils.IfHasPermission(uuid, role, user)) {
            await this.channel.request('api-gateway', 'update-block', {
                uuid,
                state,
                user
            })
        }
    }

    async blockErrorCb(blockType: string, message: any, user: IAuthUser) {
        if (!user || !user.did) {
            return;
        }

        await this.channel.request('api-gateway', 'block-error', {
            blockType,
            message,
            user
        });
    }

    /**
     * Generate policy instance from db
     * @param id
     * @param skipRegistration
     */
    async generate(id: string, skipRegistration?: boolean): Promise<IPolicyBlock>;

    /**
     * Generate policy instance from config
     * @param config
     * @param skipRegistration
     */
    async generate(policy: Policy, skipRegistration?: boolean): Promise<IPolicyBlock>;

    async generate(arg: any, skipRegistration?: boolean): Promise<IPolicyBlock> {
        let policy, policyId;
        if (typeof arg === 'string') {
            policy = await BlockTreeGenerator.getPolicyFromDb(arg);
            policyId = arg;
        } else {
            policy = arg;
            policyId = PolicyComponentsUtils.GenerateNewUUID();
        }

        const configObject = policy.config as ISerializedBlock;

        async function BuildInstances(block: ISerializedBlock, parent?: IPolicyBlock): Promise<IPolicyBlock> {
            const { blockType, children, ...params }: ISerializedBlockExtend = block;
            if (parent) {
                params._parent = parent;
            }
            const blockInstance = PolicyComponentsUtils.ConfigureBlock(policyId.toString(), blockType, params as any, skipRegistration) as any;
            blockInstance.setPolicyId(policyId.toString())
            blockInstance.setPolicyOwner(policy.owner);
            if (children && children.length) {
                for (let child of children) {
                    await BuildInstances(child, blockInstance);
                }
            }
            await blockInstance.restoreState();
            return blockInstance;
        }

        const model = await BuildInstances(configObject);
        if (!skipRegistration) {
            this.models.set(policy.id.toString(), model as any);
        }

        return model as IPolicyInterfaceBlock;
    }

    /**
     * Validate policy by id
     * @param id - policyId
     */
    async validate(id: string): Promise<ISerializedErrors>

    /**
     * Validate policy by config
     * @param config
     * @private
     */
    async validate(policy: Policy): Promise<ISerializedErrors>;

    async validate(arg: any) {
        const resultsContainer = new PolicyValidationResultsContainer();

        let policy: Policy;
        let policyConfig: any;
        if (typeof arg === 'string') {
            policy = (await getMongoRepository(Policy).findOne(arg));
            policyConfig = policy.config;
        } else {
            policy = arg;
            policyConfig = policy.config;
        }

        const policyInstance = await this.generate(arg, true);
        this.tagFinder(policyConfig, resultsContainer);
        resultsContainer.addPermissions(policy.policyRoles);
        await policyInstance.validate(resultsContainer);
        return resultsContainer.getSerializedErrors();
    }

    /**
     * Register endpoints for policy engine
     * @private
     */
    public registerListeners(): void {
        this.channel.response(PolicyEngineEvents.GET_POLICY, async (msg, res) => {
            const data = await getMongoRepository(Policy).findOne(msg.payload);
            res.send(new MessageResponse(data));
        });

        this.channel.response(PolicyEngineEvents.GET_POLICIES, async (msg, res) => {
            const data = await getMongoRepository(Policy).find(msg.payload);
            res.send(new MessageResponse(data));
        });

        this.channel.response(PolicyEngineEvents.CREATE_POLICIES, async (msg, res) => {
            try {
                const user = msg.payload.user;
                const userFull = await this.users.getUser(user.username);
                const model = getMongoRepository(Policy).create(msg.payload.model as DeepPartial<Policy>);
                if (model.uuid) {
                    const old = await getMongoRepository(Policy).findOne({ uuid: model.uuid });
                    if (model.creator != userFull.did) {
                        throw 'Invalid owner';
                    }
                    if (old.creator != userFull.did) {
                        throw 'Invalid owner';
                    }
                    model.creator = userFull.did;
                    model.owner = userFull.did;
                    delete model.version;
                    delete model.messageId;
                } else {
                    model.creator = userFull.did;
                    model.owner = userFull.did;
                    delete model.previousVersion;
                    delete model.topicId;
                    delete model.version;
                    delete model.messageId;
                }
                if (!model.config) {
                    model.config = {
                        'blockType': 'interfaceContainerBlock',
                        'permissions': [
                            'ANY_ROLE'
                        ]
                    }
                }
                await getMongoRepository(Policy).save(model);
                const policies = await getMongoRepository(Policy).find({ owner: userFull.did })
                res.send(new MessageResponse(policies));
            } catch (error) {
                res.send(new MessageError(error.message));
            }
        });

        this.channel.response(PolicyEngineEvents.SAVE_POLICIES, async (msg, res) => {
            try {
                const model = await getMongoRepository(Policy).findOne(msg.payload.policyId);
                const policy = msg.payload.model;

                model.config = policy.config;
                model.name = policy.name;
                model.version = policy.version;
                model.description = policy.description;
                model.topicDescription = policy.topicDescription;
                model.policyRoles = policy.policyRoles;
                delete model.registeredUsers;

                const result = await getMongoRepository(Policy).save(model);

                res.send(new MessageResponse(result));
            } catch (error) {
                new Logger().error(error.toString(), ['GUARDIAN_SERVICE']);
                console.error(error);
                res.send(new MessageError(error.message));
            }
        });

        this.channel.response(PolicyEngineEvents.PUBLISH_POLICIES, async (msg, res) => {
            try {
                if (!msg.payload.model || !msg.payload.model.policyVersion) {
                    throw new Error('Policy version in body is empty');
                }

                const model = await getMongoRepository(Policy).findOne(msg.payload.policyId);
                if (!model) {
                    throw new Error('Unknown policy');
                }

                if (!model.config) {
                    throw new Error('The policy is empty');
                }

                const { policyVersion } = msg.payload.model;
                if (!ModelHelper.checkVersionFormat(msg.payload.model.policyVersion)) {
                    throw new Error('Invalid version format');
                }

                if (ModelHelper.versionCompare(msg.payload.model.policyVersion, model.previousVersion) <= 0) {
                    throw new Error('Version must be greater than ' + model.previousVersion);
                }

                const countModels = await getMongoRepository(Policy).count({
                    version: policyVersion,
                    uuid: model.uuid
                });

                if (countModels > 0) {
                    throw new Error('Policy with current version already was published');
                }


                const errors = await this.validate(msg.payload.policyId);
                const isValid = !errors.blocks.some(block => !block.isValid);

                if (isValid) {
                    const user = msg.payload.user;
                    const userFull = await this.users.getUser(user.username);

                    const schemaIRIs = findAllEntities(model.config, SchemaFields);
                    for (let i = 0; i < schemaIRIs.length; i++) {
                        const schemaIRI = schemaIRIs[i];
                        const schema = await incrementSchemaVersion(schemaIRI, userFull.did);
                        if (schema.status == SchemaStatus.PUBLISHED) {
                            continue;
                        }
                        const newSchema = await publishSchema(schema.id, schema.version, userFull.did);
                        replaceAllEntities(model.config, SchemaFields, schemaIRI, newSchema.iri);
                    }
                    this.regenerateIds(model.config);

<<<<<<< HEAD
                    const root = await guardians.getRootConfig(userFull.did);
                    const client = new HederaSDKHelper(root.hederaAccountId, root.hederaAccountKey);
=======
                    const root = await getMongoRepository(RootConfig).findOne({did: userFull.did});
                    const hederaHelper = HederaHelper
                        .setOperator(root.hederaAccountId, root.hederaAccountKey).SDK

>>>>>>> 60c6a70a
                    if (!model.topicId) {
                        const topicId = await client.newTopic(root.hederaAccountKey, model.topicDescription);
                        model.topicId = topicId;
                    }
                    model.status = 'PUBLISH';
                    model.version = msg.payload.model.policyVersion;
                    const zip = await PolicyImportExportHelper.generateZipFile(model);
                    const buffer = await zip.generateAsync({ type: 'arraybuffer' })

                    const messageServer = new MessageServer(root.hederaAccountId, root.hederaAccountKey);
                    // messageServer.setSubmitKey(topic.key);
                    const message = new PolicyMessage(MessageAction.PublishPolicy);
                    message.setDocument(model, buffer);
                    const result = await messageServer.sendMessage(model.topicId, message);
                    model.messageId = result.getId();

                    const messageId = result.getId();
                    const url = result.getUrl();
                    const policySchema = await guardians.getSchemaByEntity(SchemaEntity.POLICY);
                    const vcHelper = new VcHelper();
                    const credentialSubject = {
                        ...SchemaHelper.getContext(policySchema),
                        id: messageId,
                        name: model.name,
                        description: model.description,
                        topicDescription: model.topicDescription,
                        version: model.version,
                        policyTag: model.policyTag,
                        owner: model.owner,
                        cid: url.cid,
                        url: url.url,
                        uuid: model.uuid,
<<<<<<< HEAD
                        operation: 'PUBLISH'
=======
                        operation: ModelActionType.PUBLISH
                    }
                    const messageId = await HederaSenderHelper.SubmitPolicyMessage(hederaHelper, model.topicId, publishPolicyMessage);
                    model.messageId = messageId;

                    const policySchema = await getMongoRepository(Schema).findOne({entity: SchemaEntity.POLICY});
                    const vcHelper = new VcHelper();
                    const credentialSubject = {
                        ...publishPolicyMessage,
                        ...SchemaHelper.getContext(policySchema),
                        id: messageId
>>>>>>> 60c6a70a
                    }
                    const vc = await vcHelper.createVC(userFull.did, root.hederaAccountKey, credentialSubject);
                    const doc = getMongoRepository(VcDocument).create({
                        hash: vc.toCredentialHash(),
                        owner: userFull.did,
                        document: vc.toJsonTree(),
                        type: SchemaEntity.POLICY,
                        policyId: `${model.id}`
                    });
                    await getMongoRepository(VcDocument).save(doc);

                    await getMongoRepository(Policy).save(model);
                    await this.generate(model.id.toString());
                }

                const policies = await getMongoRepository(Policy).find() as Policy[];
                res.send(new MessageResponse({
                    policies: policies.map(item => {
                        delete item.registeredUsers;
                        return item;
                    }),
                    isValid,
                    errors
                }));
            } catch (error) {
                new Logger().error(error.toString(), ['GUARDIAN_SERVICE']);
                console.log(error);
                console.error(error.message);
                res.send(new MessageError(error.message));
            }
        });

        this.channel.response(PolicyEngineEvents.VALIDATE_POLICIES, async (msg, res) => {
            try {
                const policy = msg.payload.model as Policy;
                const results = await this.validate(policy);
                res.send(new MessageResponse({
                    results,
                    policy
                }));
            } catch (error) {
                new Logger().error(error.toString(), ['GUARDIAN_SERVICE']);
                res.send(new MessageError(error.message));
            }
        });

        this.channel.response(PolicyEngineEvents.POLICY_BLOCKS, async (msg, res) => {
            try {
                const model = this.models.get(msg.payload.policyId) as IPolicyInterfaceBlock as any;
                if (!model) {
                    throw new Error('Unexisting policy');
                }
                const user = msg.payload.user;
                const userFull = await this.users.getUser(user.username);
                res.send(new MessageResponse(await model.getData(userFull) as any));
            } catch (error) {
                new Logger().error(error.toString(), ['GUARDIAN_SERVICE']);
                console.error(error);
                res.send(new MessageError(error.message));
            }
        });

        this.channel.response(PolicyEngineEvents.GET_BLOCK_DATA, async (msg, res) => {
            try {
                const { user, blockId, policyId } = msg.payload;
                const userFull = await this.users.getUser(user.username);
                const data = await (PolicyComponentsUtils.GetBlockByUUID(blockId) as IPolicyInterfaceBlock).getData(userFull, blockId, null)
                res.send(new MessageResponse(data));
            } catch (error) {
                new Logger().error(error.toString(), ['GUARDIAN_SERVICE']);
                res.send(new MessageError(error.message));
            }
        });

        this.channel.response(PolicyEngineEvents.SET_BLOCK_DATA, async (msg, res) => {
            try {
                const { user, blockId, policyId, data } = msg.payload;
                const userFull = await this.users.getUser(user.username);
                const result = await (PolicyComponentsUtils.GetBlockByUUID(blockId) as IPolicyInterfaceBlock).setData(userFull, data)
                res.send(new MessageResponse(result));
            } catch (error) {
                new Logger().error(error.toString(), ['GUARDIAN_SERVICE']);
                res.send(new MessageError(error.message));
            }
        });

        this.channel.response(PolicyEngineEvents.BLOCK_BY_TAG, async (msg, res) => {
            try {
                const { user, tag, policyId } = msg.payload;
                const userFull = await this.users.getUser(user.username);
                const block = PolicyComponentsUtils.GetBlockByTag(policyId, tag);
                res.send(new MessageResponse({ id: block.uuid }));
            } catch (error) {
                res.send(new MessageError(error.message));
            }
        });

        this.channel.response(PolicyEngineEvents.GET_BLOCK_PARENTS, async (msg, res) => {
            try {
                const { user, blockId, policyId, data } = msg.payload;
                const userFull = await this.users.getUser(user.username);
                const block = PolicyComponentsUtils.GetBlockByUUID(blockId) as IPolicyInterfaceBlock;
                let tmpBlock: IPolicyBlock = block;
                const parents = [block.uuid];
                while (tmpBlock.parent) {
                    parents.push(tmpBlock.parent.uuid);
                    tmpBlock = tmpBlock.parent;
                }
                res.send(new MessageResponse(parents));
            } catch (error) {
                new Logger().error(error.toString(), ['GUARDIAN_SERVICE']);
                res.send(new MessageError(error.message));
            }
        });

        this.channel.response(PolicyEngineEvents.POLICY_EXPORT_FILE, async (msg, res) => {
            try {
                const { policyId } = msg.payload;
                const policy = await getMongoRepository(Policy).findOne(policyId);
                if (!policy) {
                    throw new Error(`Cannot export policy ${policyId}`);
                }
                const zip = await PolicyImportExportHelper.generateZipFile(policy);
                const file = await zip.generateAsync({ type: 'arraybuffer' });
                res.send(file, 'raw');
            } catch (error) {
                new Logger().error(error.toString(), ['GUARDIAN_SERVICE']);
                console.log(error);
                res.send(new MessageError(error.message));
            }
        });

        this.channel.response(PolicyEngineEvents.POLICY_EXPORT_MESSAGE, async (msg, res) => {
            try {
                const { policyId } = msg.payload;
                const policy = await getMongoRepository(Policy).findOne(policyId);
                if (!policy) {
                    throw new Error(`Cannot export policy ${policyId}`);
                }
                res.send(new MessageResponse({
                    id: policy.id,
                    name: policy.name,
                    description: policy.description,
                    version: policy.version,
                    messageId: policy.messageId,
                    owner: policy.owner
                }));
            } catch (error) {
                new Logger().error(error.toString(), ['GUARDIAN_SERVICE']);
                res.send(new MessageError(error.message));
            }
        });

        this.channel.response(PolicyEngineEvents.POLICY_IMPORT_FILE_PREVIEW, async (msg, res) => {
            try {
                const { zip, user } = msg.payload;
                if (!zip) {
                    throw new Error('file in body is empty');
                }
                const userFull = await this.users.getUser(user.username);
                const policyToImport = await PolicyImportExportHelper.parseZipFile(new Buffer(zip.data));
                res.send(new MessageResponse(policyToImport));
            } catch (error) {
                new Logger().error(error.toString(), ['GUARDIAN_SERVICE']);
                res.send(new MessageError(error.message));
            }
        });

        this.channel.response(PolicyEngineEvents.POLICY_IMPORT_FILE, async (msg, res) => {
            try {
                const { zip, user } = msg.payload;
                if (!zip) {
                    throw new Error('file in body is empty');
                }
                const userFull = await this.users.getUser(user.username);
                const policyToImport = await PolicyImportExportHelper.parseZipFile(new Buffer(zip.data));
                const policies = await PolicyImportExportHelper.importPolicy(policyToImport, userFull.did);
                res.send(new MessageResponse(policies));
            } catch (error) {
                new Logger().error(error.toString(), ['GUARDIAN_SERVICE']);
                res.send(new MessageError(error.message));
            }
        });

        this.channel.response(PolicyEngineEvents.POLICY_IMPORT_MESSAGE_PREVIEW, async (msg, res) => {
            try {
                const { messageId, user } = msg.payload;
                const userFull = await this.users.getUser(user.username);
                if (!messageId) {
                    throw new Error('Policy ID in body is empty');
                }

                const guardians = new Guardians();
                const root = await guardians.getRootConfig(userFull.did);
                const messageServer = new MessageServer(root.hederaAccountId, root.hederaAccountKey);
                const message = await messageServer.getMessage<PolicyMessage>(messageId);

                if (message.type !== MessageType.PolicyDocument) {
                    throw new Error('Invalid Message Type');
                }

                if (!message.document) {
                    throw new Error('file in body is empty');
                }

                const newVersions: any = [];
                if (message.version) {
                    // const anotherVersions = await HederaMirrorNodeHelper.getTopicMessages(topicMessage.topicId);
                    // for (let i = 0; i < anotherVersions.length; i++) {
                    //     const element = anotherVersions[i];
                    //     if (!element.message || !element.message.version) {
                    //         continue;
                    //     }
                    //     if (ModelHelper.versionCompare(element.message.version, message.version) === 1) {
                    //         newVersions.push({
                    //             messageId: element.timeStamp,
                    //             version: element.message.version
                    //         });
                    //     } 
                    // };
                }

                const policyToImport = await PolicyImportExportHelper.parseZipFile(message.document);
                if (newVersions.length !== 0) {
                    policyToImport.newVersions = newVersions.reverse();
                }

                res.send(new MessageResponse(policyToImport));
            } catch (error) {
                new Logger().error(error.toString(), ['GUARDIAN_SERVICE']);
                res.send(new MessageError(error.message));
            }
        });

        this.channel.response(PolicyEngineEvents.POLICY_IMPORT_MESSAGE, async (msg, res) => {
            try {
                const { messageId, user } = msg.payload;
                const userFull = await this.users.getUser(user.username);
                if (!messageId) {
                    throw new Error('Policy ID in body is empty');
                }

                const guardians = new Guardians();
                const root = await guardians.getRootConfig(userFull.did);
                const messageServer = new MessageServer(root.hederaAccountId, root.hederaAccountKey);
                const message = await messageServer.getMessage<PolicyMessage>(messageId);

<<<<<<< HEAD
                if (message.type !== MessageType.PolicyDocument) {
                    throw new Error('Invalid Message Type');
=======
                        if (ModelHelper.versionCompare(element.message.version, message.version) === 1) {
                            newVersions.push({
                                messageId: element.timeStamp,
                                version: element.message.version
                            });
                        }
                    }

                }
                const zip = await IPFS.getFile(message.cid, 'raw');

                if (!zip) {
                    throw new Error('file in body is empty');
>>>>>>> 60c6a70a
                }

                if (!message.document) {
                    throw new Error('file in body is empty');
                }

                const policyToImport = await PolicyImportExportHelper.parseZipFile(message.document);
                const policies = await PolicyImportExportHelper.importPolicy(policyToImport, userFull.did);
                res.send(new MessageResponse(policies));
            } catch (error) {
                new Logger().error(error.toString(), ['GUARDIAN_SERVICE']);
                res.send(new MessageError(error.message));
            }
        });

        this.channel.response(PolicyEngineEvents.RECEIVE_EXTERNAL_DATA, async (msg, res) => {
            try {
                await PolicyComponentsUtils.ReceiveExternalData(msg.payload);
                res.send(new MessageResponse(true));
            } catch (error) {
                new Logger().error(error.toString(), ['GUARDIAN_SERVICE']);
                res.send(new MessageError(error.message));
            }
        });
    }

    private async tagFinder(instance: any, resultsContainer: PolicyValidationResultsContainer) {
        if (instance.tag) {
            resultsContainer.addTag(instance.tag);
        }
        if (Array.isArray(instance.children)) {
            for (let child of instance.children) {
                this.tagFinder(child, resultsContainer);
            }
        }
    }

    private regenerateIds(block: any) {
        block.id = GenerateUUIDv4();
        if (Array.isArray(block.children)) {
            for (let child of block.children) {
                this.regenerateIds(child);
            }
        }
    }
}<|MERGE_RESOLUTION|>--- conflicted
+++ resolved
@@ -18,17 +18,6 @@
     SchemaHelper,
     SchemaStatus
 } from 'interfaces';
-<<<<<<< HEAD
-import { Guardians } from '@helpers/guardians';
-=======
-import {
-    HederaHelper,
-    HederaMirrorNodeHelper,
-    HederaSenderHelper,
-    IPolicySubmitMessage,
-    ModelActionType
-} from 'vc-modules';
->>>>>>> 60c6a70a
 import { VcHelper } from '@helpers/vcHelper';
 import {
     ISerializedErrors,
@@ -36,24 +25,27 @@
 } from '@policy-engine/policy-validation-results-container';
 import { GenerateUUIDv4 } from '@policy-engine/helpers/uuidv4';
 import { PolicyImportExportHelper } from './helpers/policy-import-export-helper';
-import {
-    findAllEntities,
-    incrementSchemaVersion,
-    publishSchema,
-    replaceAllEntities,
-    SchemaFields
-} from '@helpers/utils';
 import { IAuthUser } from '@auth/auth.interface';
 import { Users } from '@helpers/users';
 import { Inject } from '@helpers/decorators/inject';
 import { Logger } from 'logger-helper';
-<<<<<<< HEAD
-import { HederaSDKHelper, MessageAction, MessageServer, MessageType, PolicyMessage } from 'hedera-modules';
-=======
-import { RootConfig } from '@entity/root-config';
-import { Schema } from '@entity/schema';
-import { VcDocument } from '@entity/vc-document';
->>>>>>> 60c6a70a
+import {
+    findAllEntities,
+    replaceAllEntities,
+    SchemaFields
+} from '@helpers/utils';
+import {
+    HederaSDKHelper,
+    MessageAction,
+    MessageServer,
+    MessageType,
+    PolicyMessage
+} from 'hedera-modules'
+
+import { RootConfig as RootConfigCollection } from '@entity/root-config';
+import { Schema as SchemaCollection } from '@entity/schema';
+import { VcDocument as VcDocumentCollection } from '@entity/vc-document';import { incrementSchemaVersion, publishSchema } from '@api/schema.service';
+;
 
 @Singleton
 export class BlockTreeGenerator {
@@ -339,15 +331,8 @@
                     }
                     this.regenerateIds(model.config);
 
-<<<<<<< HEAD
-                    const root = await guardians.getRootConfig(userFull.did);
+                    const root = await getMongoRepository(RootConfigCollection).findOne({did: userFull.did});
                     const client = new HederaSDKHelper(root.hederaAccountId, root.hederaAccountKey);
-=======
-                    const root = await getMongoRepository(RootConfig).findOne({did: userFull.did});
-                    const hederaHelper = HederaHelper
-                        .setOperator(root.hederaAccountId, root.hederaAccountKey).SDK
-
->>>>>>> 60c6a70a
                     if (!model.topicId) {
                         const topicId = await client.newTopic(root.hederaAccountKey, model.topicDescription);
                         model.topicId = topicId;
@@ -366,7 +351,7 @@
 
                     const messageId = result.getId();
                     const url = result.getUrl();
-                    const policySchema = await guardians.getSchemaByEntity(SchemaEntity.POLICY);
+                    const policySchema = await getMongoRepository(SchemaCollection).findOne({entity: SchemaEntity.POLICY});
                     const vcHelper = new VcHelper();
                     const credentialSubject = {
                         ...SchemaHelper.getContext(policySchema),
@@ -380,31 +365,17 @@
                         cid: url.cid,
                         url: url.url,
                         uuid: model.uuid,
-<<<<<<< HEAD
                         operation: 'PUBLISH'
-=======
-                        operation: ModelActionType.PUBLISH
-                    }
-                    const messageId = await HederaSenderHelper.SubmitPolicyMessage(hederaHelper, model.topicId, publishPolicyMessage);
-                    model.messageId = messageId;
-
-                    const policySchema = await getMongoRepository(Schema).findOne({entity: SchemaEntity.POLICY});
-                    const vcHelper = new VcHelper();
-                    const credentialSubject = {
-                        ...publishPolicyMessage,
-                        ...SchemaHelper.getContext(policySchema),
-                        id: messageId
->>>>>>> 60c6a70a
                     }
                     const vc = await vcHelper.createVC(userFull.did, root.hederaAccountKey, credentialSubject);
-                    const doc = getMongoRepository(VcDocument).create({
+                    const doc = getMongoRepository(VcDocumentCollection).create({
                         hash: vc.toCredentialHash(),
                         owner: userFull.did,
                         document: vc.toJsonTree(),
                         type: SchemaEntity.POLICY,
                         policyId: `${model.id}`
                     });
-                    await getMongoRepository(VcDocument).save(doc);
+                    await getMongoRepository(VcDocumentCollection).save(doc);
 
                     await getMongoRepository(Policy).save(model);
                     await this.generate(model.id.toString());
@@ -587,8 +558,7 @@
                     throw new Error('Policy ID in body is empty');
                 }
 
-                const guardians = new Guardians();
-                const root = await guardians.getRootConfig(userFull.did);
+                const root = await getMongoRepository(RootConfigCollection).findOne({did: userFull.did});
                 const messageServer = new MessageServer(root.hederaAccountId, root.hederaAccountKey);
                 const message = await messageServer.getMessage<PolicyMessage>(messageId);
 
@@ -637,29 +607,12 @@
                     throw new Error('Policy ID in body is empty');
                 }
 
-                const guardians = new Guardians();
-                const root = await guardians.getRootConfig(userFull.did);
+                const root = await getMongoRepository(RootConfigCollection).findOne({did: userFull.did});
                 const messageServer = new MessageServer(root.hederaAccountId, root.hederaAccountKey);
                 const message = await messageServer.getMessage<PolicyMessage>(messageId);
 
-<<<<<<< HEAD
                 if (message.type !== MessageType.PolicyDocument) {
                     throw new Error('Invalid Message Type');
-=======
-                        if (ModelHelper.versionCompare(element.message.version, message.version) === 1) {
-                            newVersions.push({
-                                messageId: element.timeStamp,
-                                version: element.message.version
-                            });
-                        }
-                    }
-
-                }
-                const zip = await IPFS.getFile(message.cid, 'raw');
-
-                if (!zip) {
-                    throw new Error('file in body is empty');
->>>>>>> 60c6a70a
                 }
 
                 if (!message.document) {
