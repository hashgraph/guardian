import { Policy } from '@entity/policy';
import { getConnection, getMongoRepository } from 'typeorm';
import { IPolicyBlock, IPolicyInterfaceBlock, ISerializedBlock, ISerializedBlockExtend } from './policy-engine.interface';
import { PolicyComponentsUtils } from './policy-components-utils';
import { Singleton } from '@helpers/decorators/singleton';
import { DeepPartial } from 'typeorm/common/DeepPartial';
import {
    MessageError,
    MessageResponse,
    ModelHelper,
    PolicyEngineEvents,
    SchemaEntity,
    SchemaHelper,
    SchemaStatus
} from 'interfaces';
import {
    HederaHelper,
    HederaMirrorNodeHelper,
    HederaSenderHelper,
    IPolicySubmitMessage,
    ModelActionType
} from 'vc-modules';
import { Guardians } from '@helpers/guardians';
import { VcHelper } from '@helpers/vcHelper';
import { ISerializedErrors, PolicyValidationResultsContainer } from '@policy-engine/policy-validation-results-container';
import { GenerateUUIDv4 } from '@policy-engine/helpers/uuidv4';
import { IPFS } from '@helpers/ipfs';
import { PolicyImportExportHelper } from './helpers/policy-import-export-helper';
import { findAllEntities, replaceAllEntities, SchemaFields } from '@helpers/utils';
import { IAuthUser } from '@auth/auth.interface';
import { Users } from '@helpers/users';
import { Inject } from '@helpers/decorators/inject';

@Singleton
export class BlockTreeGenerator {
    private models: Map<string, IPolicyBlock> = new Map();
    private channel: any;

    @Inject()
    private users: Users;

    public setChannel(channel) {
        this.channel = channel;
    }

    constructor() {
        PolicyComponentsUtils.UpdateFn = (...args: any[]) => {
            this.stateChangeCb.apply(this, args);
        };
    }

    /**
     * Callback fires when block state changed
     * @param uuid {string} - id of block
     * @param user {IAuthUser} - short user object
     */
    async stateChangeCb(uuid: string, state: any, user: IAuthUser) {
        if (!user || !user.did) {
            return;
        }

        const block = PolicyComponentsUtils.GetBlockByUUID(uuid) as IPolicyInterfaceBlock;
        const policy = await getMongoRepository(Policy).findOne(block.policyId)
        const role = policy.registeredUsers[user.did];

        if (PolicyComponentsUtils.IfUUIDRegistered(uuid) && PolicyComponentsUtils.IfHasPermission(uuid, role, user)) {
            // if (PolicyComponentsUtils.GetBlockRef(block).checkDataStateDiffer(user)) {
            console.log('update', this['uuid']);
            await this.channel.request('api-gateway', 'update-block', {
                uuid,
                state,
                user
            })
            // }
        }
    }

    /**
     * Generate policy instance from db
     * @param id
     * @param skipRegistration
     */
    async generate(id: string, skipRegistration?: boolean): Promise<IPolicyBlock>;

    /**
     * Generate policy instance from config
     * @param config
     * @param skipRegistration
     */
    async generate(policy: Policy, skipRegistration?: boolean): Promise<IPolicyBlock>;

    async generate(arg: any, skipRegistration?: boolean): Promise<IPolicyBlock> {
        let policy, policyId;
        if (typeof arg === 'string') {
            policy = await BlockTreeGenerator.getPolicyFromDb(arg);
            policyId = arg;
        } else {
            policy = arg;
            policyId = PolicyComponentsUtils.GenerateNewUUID();
        }

        const configObject = policy.config as ISerializedBlock;

        async function BuildInstances(block: ISerializedBlock, parent?: IPolicyBlock): Promise<IPolicyBlock> {
            const { blockType, children, ...params }: ISerializedBlockExtend = block;
            if (parent) {
                params._parent = parent;
            }
            const blockInstance = PolicyComponentsUtils.ConfigureBlock(policyId.toString(), blockType, params as any, skipRegistration) as any;
            blockInstance.setPolicyId(policyId.toString())
            blockInstance.setPolicyOwner(policy.owner);
            if (children && children.length) {
                for (let child of children) {
                    await BuildInstances(child, blockInstance);
                }
            }
            await blockInstance.restoreState();
            return blockInstance;
        }

        const model = await BuildInstances(configObject);
        if (!skipRegistration) {
            this.models.set(policy.id.toString(), model as any);
        }

        return model as IPolicyInterfaceBlock;
    }

    private async tagFinder(instance: any, resultsContainer: PolicyValidationResultsContainer) {
        if (instance.tag) {
            resultsContainer.addTag(instance.tag);
        }
        if (Array.isArray(instance.children)) {
            for (let child of instance.children) {
                this.tagFinder(child, resultsContainer);
            }
        }
    }

    /**
     * Validate policy by id
     * @param id - policyId
     */
    async validate(id: string): Promise<ISerializedErrors>

    /**
     * Validate policy by config
     * @param config
     * @private
     */
    async validate(policy: Policy): Promise<ISerializedErrors>;

    async validate(arg: any) {
        const resultsContainer = new PolicyValidationResultsContainer();

        let policy: Policy;
        let policyConfig: any;
        if (typeof arg === 'string') {
            policy = (await getMongoRepository(Policy).findOne(arg));
            policyConfig = policy.config;
        } else {
            policy = arg;
            policyConfig = policy.config;
        }

        const policyInstance = await this.generate(arg, true);
        this.tagFinder(policyConfig, resultsContainer);
        resultsContainer.addPermissions(policy.policyRoles);
        await policyInstance.validate(resultsContainer);
        return resultsContainer.getSerializedErrors();
    }

    /**
     * Return policy config from db
     * @param id
     */
    public static async getPolicyFromDb(id: string): Promise<Policy> {
        const connection = getConnection();
        const policyRepository = connection.getMongoRepository(Policy);

        return await policyRepository.findOne(id);
    }

    private regenerateIds(block: any) {
        block.id = GenerateUUIDv4();
        if (Array.isArray(block.children)) {
            for (let child of block.children) {
                this.regenerateIds(child);
            }
        }
    }

    /**
     * Register endpoints for policy engine
     * @private
     */
    public registerListeners(): void {
        this.channel.response(PolicyEngineEvents.GET_POLICY, async (msg, res) => {
            const data = await getMongoRepository(Policy).findOne(msg.payload);
            res.send(new MessageResponse(data));
        });

        this.channel.response(PolicyEngineEvents.GET_POLICIES, async (msg, res) => {
            const data = await getMongoRepository(Policy).find(msg.payload);
            res.send(new MessageResponse(data));
        });

        this.channel.response(PolicyEngineEvents.CREATE_POLICIES, async (msg, res) => {
            try {
                const user = msg.payload.user;
                const userFull = await this.users.getUser(user.username);
                const model = getMongoRepository(Policy).create(msg.payload.model as DeepPartial<Policy>);
                if (model.uuid) {
                    const old = await getMongoRepository(Policy).findOne({ uuid: model.uuid });
                    if (model.creator != userFull.did) {
                        throw 'Invalid owner';
                    }
                    if (old.creator != userFull.did) {
                        throw 'Invalid owner';
                    }
                    model.creator = userFull.did;
                    model.owner = userFull.did;
                    delete model.version;
                    delete model.messageId;
                } else {
                    model.creator = userFull.did;
                    model.owner = userFull.did;
                    delete model.previousVersion;
                    delete model.topicId;
                    delete model.version;
                    delete model.messageId;
                }
                if (!model.config) {
                    model.config = {
                        "blockType": "interfaceContainerBlock",
                        "permissions": [
                            "ANY_ROLE"
                        ]
                    }
                }
                await getMongoRepository(Policy).save(model);
                const policies = await getMongoRepository(Policy).find({ owner: userFull.did })
                res.send(new MessageResponse(policies));
            } catch (error) {
                res.send(new MessageError(error.message));
            }
        });

        this.channel.response(PolicyEngineEvents.SAVE_POLICIES, async (msg, res) => {
            try {
                const model = await getMongoRepository(Policy).findOne(msg.payload.policyId);
                const policy = msg.payload.model;

                model.config = policy.config;
                model.name = policy.name;
                model.version = policy.version;
                model.description = policy.description;
                model.topicDescription = policy.topicDescription;
                model.policyRoles = policy.policyRoles;
                delete model.registeredUsers;

                const result = await getMongoRepository(Policy).save(model);

                res.send(new MessageResponse(result));
            } catch (error) {
                console.error(error);
                res.send(new MessageError(error.message));
            }
        });

        this.channel.response(PolicyEngineEvents.PUBLISH_POLICIES, async (msg, res) => {
            try {
                if (!msg.payload.model || !msg.payload.model.policyVersion) {
                    throw new Error('Policy version in body is empty');
                }

                const model = await getMongoRepository(Policy).findOne(msg.payload.policyId);
                if (!model) {
                    throw new Error('Unknown policy');
                }

                if (!model.config) {
                    throw new Error('The policy is empty');
                }

                const { policyVersion } = msg.payload.model;
                if (!ModelHelper.checkVersionFormat(msg.payload.model.policyVersion)) {
                    throw new Error('Invalid version format');
                }

                if (ModelHelper.versionCompare(msg.payload.model.policyVersion, model.previousVersion) <= 0) {
                    throw new Error('Version must be greater than ' + model.previousVersion);
                }

                const countModels = await getMongoRepository(Policy).count({
                    version: policyVersion,
                    uuid: model.uuid
                });

                if (countModels > 0) {
                    throw new Error('Policy with current version already was published');
                };

                const errors = await this.validate(msg.payload.policyId);
                const isValid = !errors.blocks.some(block => !block.isValid);

                if (isValid) {
                    const guardians = new Guardians();
                    const user = msg.payload.user;
                    const userFull = await this.users.getUser(user.username);

                    const schemaIRIs = findAllEntities(model.config, SchemaFields);
                    for (let i = 0; i < schemaIRIs.length; i++) {
                        const schemaIRI = schemaIRIs[i];
                        const schema = await guardians.incrementSchemaVersion(schemaIRI, userFull.did);
                        if (schema.status == SchemaStatus.PUBLISHED) {
                            continue;
                        }
                        const newSchema = await guardians.publishSchema(schema.id, schema.version, userFull.did);
                        replaceAllEntities(model.config, SchemaFields, schemaIRI, newSchema.iri);
                    }
                    this.regenerateIds(model.config);

                    const root = await guardians.getRootConfig(userFull.did);
                    const hederaHelper = HederaHelper
                        .setOperator(root.hederaAccountId, root.hederaAccountKey).SDK

                    if (!model.topicId) {
                        const topicId = await hederaHelper
                            .newTopic(root.hederaAccountKey, model.topicDescription);
                        model.topicId = topicId;
                    }
                    model.status = 'PUBLISH';
                    model.version = msg.payload.model.policyVersion;
                    const zip = await PolicyImportExportHelper.generateZipFile(model);
                    const { cid, url } = await IPFS.addFile(await zip.generateAsync({ type: 'arraybuffer' }));
                    const publishPolicyMessage: IPolicySubmitMessage = {
                        name: model.name,
                        description: model.description,
                        topicDescription: model.topicDescription,
                        version: model.version,
                        policyTag: model.policyTag,
                        owner: model.owner,
                        cid: cid,
                        url: url,
                        uuid: model.uuid,
                        operation: ModelActionType.PUBLISH
                    }
                    const messageId = await HederaSenderHelper.SubmitPolicyMessage(hederaHelper, model.topicId, publishPolicyMessage);
                    model.messageId = messageId;

                    const policySchema = await guardians.getSchemaByEntity(SchemaEntity.POLICY);
                    const vcHelper = new VcHelper();
                    const credentialSubject = {
                        ...publishPolicyMessage,
                        ...SchemaHelper.getContext(policySchema),
                        id: messageId
                    }
                    const vc = await vcHelper.createVC(userFull.did, root.hederaAccountKey, credentialSubject);
                    await guardians.setVcDocument({
                        hash: vc.toCredentialHash(),
                        owner: userFull.did,
                        document: vc.toJsonTree(),
                        type: SchemaEntity.POLICY,
                        policyId: `${model.id}`
                    });

                    await getMongoRepository(Policy).save(model);
                    await this.generate(model.id.toString());
                }

                const policies = await getMongoRepository(Policy).find() as Policy[];
                res.send(new MessageResponse({
                    policies: policies.map(item => {
                        delete item.registeredUsers;
                        return item;
                    }),
                    isValid,
                    errors
                }));
            } catch (error) {
                console.log(error);
                console.error(error.message);
                res.send(new MessageError(error.message));
            }
        });

        this.channel.response(PolicyEngineEvents.VALIDATE_POLICIES, async (msg, res) => {
            try {
                const policy = msg.payload.model as Policy;
                const results = await this.validate(policy);
                res.send(new MessageResponse({
                    results,
                    policy
                }));
            } catch (error) {
                res.send(new MessageError(error.message));
            }
        });

        this.channel.response(PolicyEngineEvents.POLICY_BLOCKS, async (msg, res) => {
            try {
                const model = this.models.get(msg.payload.policyId) as IPolicyInterfaceBlock as any;
                if (!model) {
                    throw new Error('Unexisting policy');
                }
                const user = msg.payload.user;
                const userFull = await this.users.getUser(user.username);
                res.send(new MessageResponse(await model.getData(userFull) as any));
            } catch (error) {
                console.error(error);
                res.send(new MessageError(error.message));
            }
        });

        this.channel.response(PolicyEngineEvents.GET_BLOCK_DATA, async (msg, res) => {
            try {
                const { user, blockId, policyId } = msg.payload;
                const userFull = await this.users.getUser(user.username);
                const data = await (PolicyComponentsUtils.GetBlockByUUID(blockId) as IPolicyInterfaceBlock).getData(userFull, blockId, null)
                res.send(new MessageResponse(data));
<<<<<<< HEAD
            } catch (error) {
                res.send(new MessageError(error.message));
=======
            } catch (e) {
                res.send(new MessageError(e.message))
>>>>>>> 429fd25d
            }
        });

        this.channel.response(PolicyEngineEvents.SET_BLOCK_DATA, async (msg, res) => {
            try {
                const { user, blockId, policyId, data } = msg.payload;
                const userFull = await this.users.getUser(user.username);
                const result = await (PolicyComponentsUtils.GetBlockByUUID(blockId) as IPolicyInterfaceBlock).setData(userFull, data)
                res.send(new MessageResponse(result));
<<<<<<< HEAD
            } catch (error) {
                res.send(new MessageError(error.message));
=======
            } catch (e) {
                res.send(new MessageError(e.message))
>>>>>>> 429fd25d
            }
        });

        this.channel.response(PolicyEngineEvents.BLOCK_BY_TAG, async (msg, res) => {
            try {
                const { user, tag, policyId } = msg.payload;
                const userFull = await this.users.getUser(user.username);
                const block = PolicyComponentsUtils.GetBlockByTag(policyId, tag);
                res.send(new MessageResponse({ id: block.uuid }));
<<<<<<< HEAD
            } catch (error) {
                res.send(new MessageError(error.message));
=======
            } catch (e) {
                res.send(new MessageError(e.message))
>>>>>>> 429fd25d
            }
        });

        this.channel.response(PolicyEngineEvents.GET_BLOCK_PARENTS, async (msg, res) => {
            try {
                const { user, blockId, policyId, data } = msg.payload;
                const userFull = await this.users.getUser(user.username);
                const block = PolicyComponentsUtils.GetBlockByUUID(blockId) as IPolicyInterfaceBlock;
                let tmpBlock: IPolicyBlock = block;
                const parents = [block.uuid];
                while (tmpBlock.parent) {
                    parents.push(tmpBlock.parent.uuid);
                    tmpBlock = tmpBlock.parent;
                }
                res.send(new MessageResponse(parents));
<<<<<<< HEAD
            } catch (error) {
                res.send(new MessageError(error.message));
=======
            } catch (e) {
                res.send(new MessageError(e.message))
>>>>>>> 429fd25d
            }
        });

        this.channel.response(PolicyEngineEvents.POLICY_EXPORT_FILE, async (msg, res) => {
            try {
                const { policyId } = msg.payload;
                const policy = await getMongoRepository(Policy).findOne(policyId);
                if (!policy) {
                    throw new Error(`Cannot export policy ${policyId}`);
                }
                const zip = await PolicyImportExportHelper.generateZipFile(policy);
<<<<<<< HEAD
                const file = await zip.generateAsync({ type: 'arraybuffer' });
                res.send(new MessageResponse({
                    file: file,
                    name: policy.name
                }));
            } catch (error) {
                console.log(error);
                res.send(new MessageError(error.message));
=======
                const file = await zip.generateAsync();
                res.setHeader('Content-disposition', `attachment; filename=${policy.name}`);
                res.setHeader('Content-type', 'application/zip');
                res.send(file);
            } catch (e) {
                res.send(new MessageError(e.message))
>>>>>>> 429fd25d
            }
        });

        this.channel.response(PolicyEngineEvents.POLICY_EXPORT_MESSAGE, async (msg, res) => {
            try {
                const { policyId } = msg.payload;
                const policy = await getMongoRepository(Policy).findOne(policyId);
                if (!policy) {
                    throw new Error(`Cannot export policy ${policyId}`);
                }
                res.send(new MessageResponse({
                    id: policy.id,
                    name: policy.name,
                    description: policy.description,
                    version: policy.version,
                    messageId: policy.messageId,
                    owner: policy.owner
                }));
<<<<<<< HEAD
            } catch (error) {
                res.send(new MessageError(error.message));
=======
            } catch (e) {
                res.send(new MessageError(e.message))
>>>>>>> 429fd25d
            }
        });

        this.channel.response(PolicyEngineEvents.POLICY_IMPORT_FILE, async (msg, res) => {
            try {
                const { zip, user } = msg.payload;
                if (!zip) {
                    throw new Error('file in body is empty');
                }
                const userFull = await this.users.getUser(user.username);
                const policyToImport = await PolicyImportExportHelper.parseZipFile(new Buffer(zip.data));
                const policies = await PolicyImportExportHelper.importPolicy(policyToImport, userFull.did);
                res.send(new MessageResponse(policies));
<<<<<<< HEAD
            } catch (error) {
                res.send(new MessageError(error.message));
=======
            } catch (e) {
                res.send(new MessageError(e.message))
>>>>>>> 429fd25d
            }
        });

        this.channel.response(PolicyEngineEvents.POLICY_IMPORT_MESSAGE, async (msg, res) => {
            try {
                const { messageId, user } = msg.payload;
                const userFull = await this.users.getUser(user.username);

                if (!messageId) {
                    throw new Error('Policy ID in body is empty');
                }

                const topicMessage = await HederaMirrorNodeHelper.getPolicyTopicMessage(messageId);
                const message = topicMessage.message;
                const zip = await IPFS.getFile(message.cid, "raw");

                if (!zip) {
                    throw new Error('file in body is empty');
                }

                const policyToImport = await PolicyImportExportHelper.parseZipFile(new Buffer(zip));
                const policies = await PolicyImportExportHelper.importPolicy(policyToImport, userFull.did);
                res.send(new MessageResponse(policies));
<<<<<<< HEAD
            } catch (error) {
                res.send(new MessageError(error.message));
=======
            } catch (e) {
                res.send(new MessageError(e.message))
>>>>>>> 429fd25d
            }
        });

        this.channel.response(PolicyEngineEvents.POLICY_IMPORT_FILE_PREVIEW, async (msg, res) => {
            try {
                const { zip, user } = msg.payload;
                if (!zip) {
                    throw new Error('file in body is empty');
                }
                const userFull = await this.users.getUser(user.username);
                const policyToImport = await PolicyImportExportHelper.parseZipFile(new Buffer(zip.data));
                res.send(new MessageResponse(policyToImport));
<<<<<<< HEAD
            } catch (error) {
                res.send(new MessageError(error.message));
=======
            } catch (e) {
                res.send(new MessageError(e.message))
>>>>>>> 429fd25d
            }
        });

        this.channel.response(PolicyEngineEvents.POLICY_IMPORT_MESSAGE_PREVIEW, async (msg, res) => {
            try {
                const { messageId, user } = msg.payload;

                if (!messageId) {
                    throw new Error('Policy ID in body is empty');
                }

                const topicMessage = await HederaMirrorNodeHelper.getPolicyTopicMessage(messageId);
                const message = topicMessage.message;
                const zip = await IPFS.getFile(message.cid, "raw");

                if (!zip) {
                    throw new Error('file in body is empty');
                }

                const userFull = await this.users.getUser(user.username);
                const policyToImport = await PolicyImportExportHelper.parseZipFile(Buffer.from(zip));
                res.send(new MessageResponse(policyToImport));
<<<<<<< HEAD
            } catch (error) {
                console.log(error)
                res.send(new MessageError(error.message));
=======
            } catch (e) {
                console.log(e)
                res.send(new MessageError(e.message))
>>>>>>> 429fd25d
            }
        });

        this.channel.response(PolicyEngineEvents.RECEIVE_EXTERNAL_DATA, async (msg, res) => {
            try {
                await PolicyComponentsUtils.ReceiveExternalData(msg.payload);
                res.send(new MessageResponse(true));
<<<<<<< HEAD
            } catch (error) {
                res.send(new MessageError(error.message));
=======
            } catch (e) {
                res.send(new MessageError(e.message))
>>>>>>> 429fd25d
            }
        });
    }
}<|MERGE_RESOLUTION|>--- conflicted
+++ resolved
@@ -419,13 +419,8 @@
                 const userFull = await this.users.getUser(user.username);
                 const data = await (PolicyComponentsUtils.GetBlockByUUID(blockId) as IPolicyInterfaceBlock).getData(userFull, blockId, null)
                 res.send(new MessageResponse(data));
-<<<<<<< HEAD
-            } catch (error) {
-                res.send(new MessageError(error.message));
-=======
-            } catch (e) {
-                res.send(new MessageError(e.message))
->>>>>>> 429fd25d
+            } catch (error) {
+                res.send(new MessageError(error.message));
             }
         });
 
@@ -435,13 +430,8 @@
                 const userFull = await this.users.getUser(user.username);
                 const result = await (PolicyComponentsUtils.GetBlockByUUID(blockId) as IPolicyInterfaceBlock).setData(userFull, data)
                 res.send(new MessageResponse(result));
-<<<<<<< HEAD
-            } catch (error) {
-                res.send(new MessageError(error.message));
-=======
-            } catch (e) {
-                res.send(new MessageError(e.message))
->>>>>>> 429fd25d
+            } catch (error) {
+                res.send(new MessageError(error.message));
             }
         });
 
@@ -451,13 +441,8 @@
                 const userFull = await this.users.getUser(user.username);
                 const block = PolicyComponentsUtils.GetBlockByTag(policyId, tag);
                 res.send(new MessageResponse({ id: block.uuid }));
-<<<<<<< HEAD
-            } catch (error) {
-                res.send(new MessageError(error.message));
-=======
-            } catch (e) {
-                res.send(new MessageError(e.message))
->>>>>>> 429fd25d
+            } catch (error) {
+                res.send(new MessageError(error.message));
             }
         });
 
@@ -473,13 +458,8 @@
                     tmpBlock = tmpBlock.parent;
                 }
                 res.send(new MessageResponse(parents));
-<<<<<<< HEAD
-            } catch (error) {
-                res.send(new MessageError(error.message));
-=======
-            } catch (e) {
-                res.send(new MessageError(e.message))
->>>>>>> 429fd25d
+            } catch (error) {
+                res.send(new MessageError(error.message));
             }
         });
 
@@ -491,7 +471,6 @@
                     throw new Error(`Cannot export policy ${policyId}`);
                 }
                 const zip = await PolicyImportExportHelper.generateZipFile(policy);
-<<<<<<< HEAD
                 const file = await zip.generateAsync({ type: 'arraybuffer' });
                 res.send(new MessageResponse({
                     file: file,
@@ -500,14 +479,6 @@
             } catch (error) {
                 console.log(error);
                 res.send(new MessageError(error.message));
-=======
-                const file = await zip.generateAsync();
-                res.setHeader('Content-disposition', `attachment; filename=${policy.name}`);
-                res.setHeader('Content-type', 'application/zip');
-                res.send(file);
-            } catch (e) {
-                res.send(new MessageError(e.message))
->>>>>>> 429fd25d
             }
         });
 
@@ -526,13 +497,8 @@
                     messageId: policy.messageId,
                     owner: policy.owner
                 }));
-<<<<<<< HEAD
-            } catch (error) {
-                res.send(new MessageError(error.message));
-=======
-            } catch (e) {
-                res.send(new MessageError(e.message))
->>>>>>> 429fd25d
+            } catch (error) {
+                res.send(new MessageError(error.message));
             }
         });
 
@@ -546,13 +512,8 @@
                 const policyToImport = await PolicyImportExportHelper.parseZipFile(new Buffer(zip.data));
                 const policies = await PolicyImportExportHelper.importPolicy(policyToImport, userFull.did);
                 res.send(new MessageResponse(policies));
-<<<<<<< HEAD
-            } catch (error) {
-                res.send(new MessageError(error.message));
-=======
-            } catch (e) {
-                res.send(new MessageError(e.message))
->>>>>>> 429fd25d
+            } catch (error) {
+                res.send(new MessageError(error.message));
             }
         });
 
@@ -576,13 +537,8 @@
                 const policyToImport = await PolicyImportExportHelper.parseZipFile(new Buffer(zip));
                 const policies = await PolicyImportExportHelper.importPolicy(policyToImport, userFull.did);
                 res.send(new MessageResponse(policies));
-<<<<<<< HEAD
-            } catch (error) {
-                res.send(new MessageError(error.message));
-=======
-            } catch (e) {
-                res.send(new MessageError(e.message))
->>>>>>> 429fd25d
+            } catch (error) {
+                res.send(new MessageError(error.message));
             }
         });
 
@@ -595,13 +551,8 @@
                 const userFull = await this.users.getUser(user.username);
                 const policyToImport = await PolicyImportExportHelper.parseZipFile(new Buffer(zip.data));
                 res.send(new MessageResponse(policyToImport));
-<<<<<<< HEAD
-            } catch (error) {
-                res.send(new MessageError(error.message));
-=======
-            } catch (e) {
-                res.send(new MessageError(e.message))
->>>>>>> 429fd25d
+            } catch (error) {
+                res.send(new MessageError(error.message));
             }
         });
 
@@ -624,15 +575,9 @@
                 const userFull = await this.users.getUser(user.username);
                 const policyToImport = await PolicyImportExportHelper.parseZipFile(Buffer.from(zip));
                 res.send(new MessageResponse(policyToImport));
-<<<<<<< HEAD
             } catch (error) {
                 console.log(error)
                 res.send(new MessageError(error.message));
-=======
-            } catch (e) {
-                console.log(e)
-                res.send(new MessageError(e.message))
->>>>>>> 429fd25d
             }
         });
 
@@ -640,13 +585,8 @@
             try {
                 await PolicyComponentsUtils.ReceiveExternalData(msg.payload);
                 res.send(new MessageResponse(true));
-<<<<<<< HEAD
-            } catch (error) {
-                res.send(new MessageError(error.message));
-=======
-            } catch (e) {
-                res.send(new MessageError(e.message))
->>>>>>> 429fd25d
+            } catch (error) {
+                res.send(new MessageError(error.message));
             }
         });
     }
