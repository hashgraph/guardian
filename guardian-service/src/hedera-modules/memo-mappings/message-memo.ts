import { TopicType } from '@guardian/interfaces';
import { MessageType } from '../message/message-type';
import { MessageAction } from '../message/message-action';
import { MemoMap } from './memo-map';

/**
 * Memo message map
 */
export class MessageMemo extends MemoMap {
    /**
     * Default memo for dynamic topic message
     */
    private static readonly _dynamicTopicMessageMemo = 'Policy operation topic creation message';

    /**
     * Message memo map
     */
    private static readonly _messageMemoMapping = MessageMemo.initMessageMap();

    /**
     * Get message memo
     * @param message Message
     * @returns Memo
     */
    public static getMessageMemo(
        message: {
            /**
             * Message Type
             */
            type: MessageType,

            /**
             * Message Action
             */
            action: MessageAction,

            /**
             * Topic Type
             */
            messageType?: TopicType,

            /**
             * Topic Name
             */
            name?: string
        }
    ): string {
<<<<<<< HEAD
        let memo: string;
        if (message.type === MessageType.Topic) {
            memo = MessageMemo._messageMemoMapping[`${message.type}.${message.action}.${message.topicType}`]
        } else {
            if (MessageMemo._messageMemoMapping[message.action]) {
                memo = MessageMemo._messageMemoMapping[message.action];
            } else {
                memo = MessageMemo._messageMemoMapping[`${message.type}.${message.action}`];
            }
        }
        if (message.topicType === TopicType.DynamicTopic) {
=======
        let memo = message.type === MessageType.Topic
            ? MessageMemo._messageMemoMapping[`${message.type}.${message.action}.${message.messageType}`]
            : MessageMemo._messageMemoMapping[`${message.type}.${message.action}`];
        if (message.messageType === TopicType.DynamicTopic) {
>>>>>>> e076be30
            try {
                memo = MessageMemo.parseMemo(false, memo, message);
            }
            catch {
                memo = MessageMemo._dynamicTopicMessageMemo;
            }
        }
        return memo || '';
    }

    /**
     * Initializing memo message map
     * @returns Memo message map
     */
    private static initMessageMap() {
        const messageMemo = {};
        messageMemo[`${MessageType.StandardRegistry}.${MessageAction.Init}`] = 'Standard Registry initialization message';
        messageMemo[`${MessageType.DIDDocument}.${MessageAction.CreateDID}`] = 'DID creation message';
        messageMemo[`${MessageType.VCDocument}.${MessageAction.CreateVC}`] = 'VC creation message';
        messageMemo[`${MessageType.VPDocument}.${MessageAction.CreateVP}`] = 'VP creation message';
        messageMemo[`${MessageType.Policy}.${MessageAction.CreatePolicy}`] = 'Policy creation message';
        messageMemo[`${MessageType.InstancePolicy}.${MessageAction.PublishPolicy}`] = 'Policy publishing message';
        messageMemo[`${MessageType.Schema}.${MessageAction.CreateSchema}`] = 'Schema creation message';
        messageMemo[`${MessageType.Schema}.${MessageAction.PublishSchema}`] = 'Schema publishing message';
        messageMemo[`${MessageType.Schema}.${MessageAction.PublishSystemSchema}`] = 'System Schema publishing message';
        messageMemo[`${MessageType.Topic}.${MessageAction.CreateTopic}.${TopicType.PolicyTopic}`] = 'Policy Topic creation message';
        messageMemo[`${MessageType.Topic}.${MessageAction.CreateTopic}.${TopicType.InstancePolicyTopic}`] = 'Policy Instance topic creation message';
        messageMemo[`${MessageType.Topic}.${MessageAction.CreateTopic}.${TopicType.UserTopic}`] = 'Standard Registry topic creation message';
        messageMemo[`${MessageType.Topic}.${MessageAction.CreateTopic}.${TopicType.DynamicTopic}`] = '${name} operation topic creation message';
        messageMemo[MessageAction.ChangeMessageStatus] = 'Status change message';
        messageMemo[MessageAction.RevokeDocument] = 'Revoke document message';
        messageMemo[MessageAction.DeleteDocument] = 'Delete document message';
        return messageMemo;
    }
}<|MERGE_RESOLUTION|>--- conflicted
+++ resolved
@@ -45,10 +45,9 @@
             name?: string
         }
     ): string {
-<<<<<<< HEAD
         let memo: string;
         if (message.type === MessageType.Topic) {
-            memo = MessageMemo._messageMemoMapping[`${message.type}.${message.action}.${message.topicType}`]
+            memo = MessageMemo._messageMemoMapping[`${message.type}.${message.action}.${message.messageType}`]
         } else {
             if (MessageMemo._messageMemoMapping[message.action]) {
                 memo = MessageMemo._messageMemoMapping[message.action];
@@ -56,13 +55,7 @@
                 memo = MessageMemo._messageMemoMapping[`${message.type}.${message.action}`];
             }
         }
-        if (message.topicType === TopicType.DynamicTopic) {
-=======
-        let memo = message.type === MessageType.Topic
-            ? MessageMemo._messageMemoMapping[`${message.type}.${message.action}.${message.messageType}`]
-            : MessageMemo._messageMemoMapping[`${message.type}.${message.action}`];
         if (message.messageType === TopicType.DynamicTopic) {
->>>>>>> e076be30
             try {
                 memo = MessageMemo.parseMemo(false, memo, message);
             }
