--- conflicted
+++ resolved
@@ -71,15 +71,14 @@
     const defaultDocumentLoader = new DefaultDocumentLoader();
     const schemaDocumentLoader = new ContextDocumentLoader(schemaRepository, 'https://ipfs.io/ipfs/');
     const didDocumentLoader = new DIDDocumentLoader(didDocumentRepository);
-<<<<<<< HEAD
     const vcSchemaObjectLoader = new VCSchemaLoader(schemaRepository, "https://ipfs.io/ipfs/");
     const subjectSchemaObjectLoader = new SubjectSchemaLoader(schemaRepository, "https://ipfs.io/ipfs/");
 
-=======
+    // TODO: Maybe remove? This might be superfluos after merge
     const schemaObjectLoader = new SchemaObjectLoader(schemaRepository);
+    vcHelper.addContext('https://localhost/schema');
+    //
 
-    vcHelper.addContext('https://localhost/schema');
->>>>>>> e370c8db
     vcHelper.addDocumentLoader(defaultDocumentLoader);
     vcHelper.addDocumentLoader(schemaDocumentLoader);
     vcHelper.addDocumentLoader(didDocumentLoader);
