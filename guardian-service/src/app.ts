--- conflicted
+++ resolved
@@ -20,7 +20,7 @@
 import { Settings } from '@entity/settings';
 import { Topic } from '@entity/topic';
 import { PolicyEngineService } from '@policy-engine/policy-engine.service';
-<<<<<<< HEAD
+import { Environment, TransactionLogger, TransactionLogLvl } from '@hedera-modules';
 import { Policy } from '@entity/policy';
 import { MessageBrokerChannel, ApiServer, Logger, ExternalEventChannel } from '@guardian/common';
 import { AggregateVC } from '@entity/aggregateDocuments';
@@ -39,41 +39,9 @@
             IPFS.setChannel(channel);
             new Logger().setChannel(channel);
             new ExternalEventChannel().setChannel(channel);
-=======
-import { MessageBrokerChannel, ApplicationState, Logger, ExternalEventChannel } from '@guardian/common';
-import { ApplicationStates } from '@guardian/interfaces';
-import { Environment, TransactionLogger, TransactionLogLvl } from '@hedera-modules';
 
-Promise.all([
-    createConnection({
-        type: 'mongodb',
-        host: process.env.DB_HOST,
-        database: process.env.DB_DATABASE,
-        synchronize: true,
-        logging: true,
-        useUnifiedTopology: true,
-        entities: [
-            'dist/entity/*.js'
-        ],
-        cli: {
-            entitiesDir: 'dist/entity'
-        }
-    }),
-    MessageBrokerChannel.connect('GUARDIANS_SERVICE')
-]).then(async values => {
-    const [db, cn] = values;
-    const channel = new MessageBrokerChannel(cn, 'guardians');
-    const state = new ApplicationState('GUARDIAN_SERVICE');
-    state.setChannel(channel);
-    state.updateState(ApplicationStates.STARTED);
-
-    TransactionLogger.setLogLevel(TransactionLogLvl.NONE);
-    Environment.setNetwork(process.env.HEDERA_NET)
-
-    IPFS.setChannel(channel);
-    new Logger().setChannel(channel);
-    new ExternalEventChannel().setChannel(channel);
->>>>>>> 4479e5a4
+            TransactionLogger.setLogLevel(TransactionLogLvl.NONE);
+            Environment.setNetwork(process.env.HEDERA_NET)
 
             new Wallet().setChannel(channel);
             new Users().setChannel(channel);
