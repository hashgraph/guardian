import { configAPI } from './api/config.service.js';
import { documentsAPI } from './api/documents.service.js';
import { loaderAPI } from './api/loader.service.js';
import { profileAPI } from './api/profile.service.js';
import { schemaAPI } from './api/schema.service.js';
import { tokenAPI } from './api/token.service.js';
import { trustChainAPI } from './api/trust-chain.service.js';
import { PolicyEngineService } from './policy-engine/policy-engine.service.js';
import {
    AggregateVC,
    ApplicationState,
    ApprovalDocument,
    Artifact,
    ArtifactChunk,
    AssignEntity,
    BlockCache,
    BlockState,
    Branding,
    COMMON_CONNECTION_CONFIG,
    Contract,
    DatabaseServer,
    DidDocument,
    DocumentState,
    DryRun,
    DryRunFiles,
    Environment,
    ExternalDocument,
    ExternalEventChannel,
    GenerateTLSOptionsNats,
    IPFS,
    LargePayloadContainer,
    MessageBrokerChannel,
    MessageServer,
    Migration,
    MintRequest,
    MintTransaction,
    mongoForLoggingInitialization,
    MultiDocuments,
    MultiPolicy,
    MultiPolicyTransaction,
    OldSecretManager,
    PinoLogger,
    pinoLoggerInitialization,
    Policy,
    PolicyCache,
    PolicyCacheData,
    PolicyCategory,
    PolicyInvitations,
    PolicyModule,
    PolicyProperty,
    PolicyRoles,
    PolicyStatistic,
    PolicyStatisticDocument,
<<<<<<< HEAD
=======
    SchemaRule,
    PolicyLabel,
>>>>>>> 8dd82b8c
    PolicyTest,
    PolicyTool,
    Record,
    RetirePool,
    RetireRequest,
    Schema,
    SchemaRule,
    SecretManager,
    Settings,
    SplitDocuments,
    SuggestionsConfig,
    Tag,
    TagCache,
    Theme,
    Token,
    Topic,
    TopicMemo,
    TransactionLogger,
    TransactionLogLvl,
    Users,
    ValidateConfiguration,
    VcDocument,
    VpDocument,
    Wallet,
    WiperRequest,
    Workers,
    PolicyLabelDocument,
    Formula
} from '@guardian/common';
import { ApplicationStates, PolicyEvents, PolicyType, WorkerTaskType } from '@guardian/interfaces';
import { AccountId, PrivateKey, TopicId } from '@hashgraph/sdk';
import { ipfsAPI } from './api/ipfs.service.js';
import { artifactAPI } from './api/artifact.service.js';
import { sendKeysToVault } from './helpers/send-keys-to-vault.js';
import { contractAPI, syncRetireContracts, syncWipeContracts } from './api/contract.service.js';
import { PolicyServiceChannelsContainer } from './helpers/policy-service-channels-container.js';
import { PolicyEngine } from './policy-engine/policy-engine.js';
import { modulesAPI } from './api/module.service.js';
import { toolsAPI } from './api/tool.service.js';
import { statisticsAPI } from './api/policy-statistics.service.js';
import { schemaRulesAPI } from './api/schema-rules.service.js';
import { GuardiansService } from './helpers/guardians.js';
import { mapAPI } from './api/map.service.js';
import { tagsAPI } from './api/tag.service.js';
import { demoAPI } from './api/demo.service.js';
import { themeAPI } from './api/theme.service.js';
import { brandingAPI } from './api/branding.service.js';
import { wizardAPI } from './api/wizard.service.js';
import { startMetricsServer } from './utils/metrics.js';
import { NestFactory } from '@nestjs/core';
import { MicroserviceOptions, Transport } from '@nestjs/microservices';
import process from 'process';
import { AppModule } from './app.module.js';
import { analyticsAPI } from './api/analytics.service.js';
import { suggestionsAPI } from './api/suggestions.service.js';
import { SynchronizationTask } from './helpers/synchronization-task.js';
import { recordAPI } from './api/record.service.js';
import { projectsAPI } from './api/projects.service.js';
import { AISuggestionsService } from './helpers/ai-suggestions.js';
import { AssignedEntityAPI } from './api/assigned-entity.service.js';
import { permissionAPI } from './api/permission.service.js';
import { setDefaultSchema } from './api/helpers/default-schemas.js';
import { policyLabelsAPI } from './api/policy-labels.service.js';
import { initMathjs } from './utils/formula.js';
import { formulasAPI } from './api/formulas.service.js';

export const obj = {};

const necessaryEntity = [
    AggregateVC,
    ApprovalDocument,
    ArtifactChunk,
    Artifact,
    BlockCache,
    BlockState,
    Branding,
    Contract,
    DidDocument,
    DocumentState,
    DryRun,
    ExternalDocument,
    PolicyModule,
    MultiDocuments,
    MultiPolicyTransaction,
    MultiPolicy,
    PolicyInvitations,
    PolicyRoles,
    Policy,
    RetirePool,
    RetireRequest,
    Schema,
    Settings,
    SplitDocuments,
    SuggestionsConfig,
    TagCache,
    Tag,
    Theme,
    Token,
    PolicyTool,
    Topic,
    VcDocument,
    VpDocument,
    WiperRequest,
    Record,
    PolicyCategory,
    PolicyProperty,
    MintRequest,
    MintTransaction,
    DryRunFiles,
    PolicyCacheData,
    PolicyCache,
    AssignEntity,
    PolicyTest,
    PolicyStatistic,
    PolicyStatisticDocument,
    SchemaRule,
    PolicyLabel,
    PolicyLabelDocument,
    Formula
]

Promise.all([
    Migration({
        ...COMMON_CONNECTION_CONFIG,
        migrations: {
            path: 'dist/migrations',
            transactional: false
        },
        ensureIndexes: true,
        entities: necessaryEntity
    }, [
        'v2-4-0',
        'v2-7-0',
        'v2-9-0',
        'v2-11-0',
        'v2-12-0',
        'v2-13-0',
        'v2-16-0',
        'v2-17-0',
        'v2-18-0',
        'v2-20-0',
        'v2-23-1',
        'v2-27-1',
        'v2-28-0',
    ]),
    MessageBrokerChannel.connect('GUARDIANS_SERVICE'),
    NestFactory.createMicroservice<MicroserviceOptions>(AppModule, {
        transport: Transport.NATS,
        options: {
            queue: 'guardian-service',
            name: `${process.env.SERVICE_CHANNEL}`,
            servers: [
                `nats://${process.env.MQ_ADDRESS}:4222`
            ],
            tls: GenerateTLSOptionsNats()
        },
    }),
    mongoForLoggingInitialization()
]).then(async values => {
    const [db, cn, app, loggerMongo] = values;

    app.listen();

    DatabaseServer.connectBD(db);

    DatabaseServer.connectGridFS();

    new PolicyServiceChannelsContainer().setConnection(cn);
    new TransactionLogger().initialization(
        cn,
        process.env.TRANSACTION_LOG_LEVEL as TransactionLogLvl
    );
    new GuardiansService().setConnection(cn).init();
    const channel = new MessageBrokerChannel(cn, 'guardians');

    const logger: PinoLogger = pinoLoggerInitialization(loggerMongo);

    const state = new ApplicationState();
    await state.setServiceName('GUARDIAN_SERVICE').setConnection(cn).init();
    const secretManager = SecretManager.New();
    await new OldSecretManager().setConnection(cn).init();
    let { OPERATOR_ID, OPERATOR_KEY } = await secretManager.getSecrets('keys/operator');
    if (!OPERATOR_ID) {
        OPERATOR_ID = process.env.OPERATOR_ID;
        OPERATOR_KEY = process.env.OPERATOR_KEY;
        await secretManager.setSecrets('keys/operator', {
            OPERATOR_ID,
            OPERATOR_KEY
        })

    }
    await new AISuggestionsService().setConnection(cn).init();

    await state.updateState(ApplicationStates.STARTED);

    const dataBaseServer = new DatabaseServer();

    try {
        await configAPI(dataBaseServer, logger);
        await schemaAPI(logger);
        await tokenAPI(dataBaseServer, logger);
        await loaderAPI(dataBaseServer, logger);
        await profileAPI(logger);
        await documentsAPI(dataBaseServer);
        await demoAPI(dataBaseServer, logger);
        await trustChainAPI(dataBaseServer, logger);
        await artifactAPI(logger);
        await contractAPI(dataBaseServer, logger);
        await modulesAPI(logger);
        await toolsAPI(logger);
        await tagsAPI(logger);
        await analyticsAPI(logger);
        await mapAPI(logger);
        await themeAPI(logger);
        await wizardAPI(logger);
        await recordAPI(logger);
        await brandingAPI(dataBaseServer);
        await suggestionsAPI();
        await projectsAPI(logger);
        await AssignedEntityAPI(logger)
        await permissionAPI(logger);
        await statisticsAPI(logger);
        await schemaRulesAPI(logger);
        await policyLabelsAPI(logger);
        await formulasAPI(logger);
    } catch (error) {
        console.error(error.message);
        process.exit(0);
    }

    Environment.setLocalNodeProtocol(process.env.LOCALNODE_PROTOCOL);
    Environment.setLocalNodeAddress(process.env.LOCALNODE_ADDRESS);
    Environment.setNetwork(process.env.HEDERA_NET);
    if (process.env.HEDERA_CUSTOM_NODES) {
        try {
            const nodes = JSON.parse(process.env.HEDERA_CUSTOM_NODES);
            Environment.setNodes(nodes);
        } catch (error) {
            await logger.warn(
                'HEDERA_CUSTOM_NODES field in settings: ' + error.message,
                ['GUARDIAN_SERVICE']
            );
            console.warn(error);
        }
    }
    if (process.env.HEDERA_CUSTOM_MIRROR_NODES) {
        try {
            const mirrorNodes = JSON.parse(
                process.env.HEDERA_CUSTOM_MIRROR_NODES
            );
            Environment.setMirrorNodes(mirrorNodes);
        } catch (error) {
            await logger.warn(
                'HEDERA_CUSTOM_MIRROR_NODES field in settings: ' +
                error.message,
                ['GUARDIAN_SERVICE']
            );
            console.warn(error);
        }
    }
    MessageServer.setLang(process.env.MESSAGE_LANG);
    // TransactionLogger.init(channel, process.env.LOG_LEVEL as TransactionLogLvl);
    IPFS.setChannel(channel);
    new ExternalEventChannel().setChannel(channel);

    await new Users().setConnection(cn).init();
    await new Wallet().setConnection(cn).init();
    const workersHelper = new Workers();
    await workersHelper.setConnection(cn).init();
    workersHelper.initListeners();

    const validator = new ValidateConfiguration();
    let timer = null;
    validator.setValidator(async () => {
        if (timer) {
            clearInterval(timer);
        }
        try {
            if (!/^\d+\.\d+\.\d+/.test(OPERATOR_ID)) {
                throw new Error(OPERATOR_ID + 'is wrong');
            }
            AccountId.fromString(OPERATOR_ID);
        } catch (error) {
            await logger.error('OPERATOR_ID field in settings: ' + error.message, ['GUARDIAN_SERVICE']);
            return false;
            // process.exit(0);
        }
        try {
            PrivateKey.fromString(OPERATOR_KEY);
        } catch (error) {
            await logger.error('OPERATOR_KEY field in .env file: ' + error.message, ['GUARDIAN_SERVICE']);
            return false;
        }
        try {
            if (process.env.INITIALIZATION_TOPIC_ID) {
                // if (!/^\d+\.\d+\.\d+/.test(settingsContainer.settings.INITIALIZATION_TOPIC_ID)) {
                //     throw new Error(settingsContainer.settings.INITIALIZATION_TOPIC_ID + 'is wrong');
                // }
                TopicId.fromString(process.env.INITIALIZATION_TOPIC_ID);
            }
        } catch (error) {
            await logger.error('INITIALIZATION_TOPIC_ID field in .env file: ' + error.message, ['GUARDIAN_SERVICE']);
            return false;
            // process.exit(0);
        }
        try {
            if (process.env.INITIALIZATION_TOPIC_KEY) {
                PrivateKey.fromString(process.env.INITIALIZATION_TOPIC_KEY);
            }
        } catch (error) {
            await logger.error('INITIALIZATION_TOPIC_KEY field in .env file: ' + error.message, ['GUARDIAN_SERVICE']);
            return false;
            // process.exit(0);
        }

        return true;
    });
    let policyEngine: PolicyEngine;
    validator.setValidAction(async () => {
        if (!process.env.INITIALIZATION_TOPIC_ID && process.env.HEDERA_NET === 'localnode') {
            const data = await workersHelper.addRetryableTask({
                type: WorkerTaskType.NEW_TOPIC,
                data: {
                    hederaAccountId: OPERATOR_ID,
                    hederaAccountKey: OPERATOR_KEY,
                    dryRun: false,
                    topicMemo: TopicMemo.getGlobalTopicMemo()
                }
            }, 10);
            process.env.INITIALIZATION_TOPIC_ID = data.data;
        }

        state.updateState(ApplicationStates.INITIALIZING);

        try {
            policyEngine = new PolicyEngine(logger);
            await policyEngine.setConnection(cn).init();
            const policyService = new PolicyEngineService(cn, logger);
            await policyService.init();
            policyService.registerListeners(logger);
            await policyEngine.init();
        } catch (error) {
            console.error(error.message);
            process.exit(0);
        }

        try {
            await setDefaultSchema();
        } catch (error) {
            console.error(error.message);
            process.exit(0);
        }

        try {
            await ipfsAPI(logger);
        } catch (error) {
            console.error(error.message);
        }

        const maxPayload = parseInt(process.env.MQ_MAX_PAYLOAD, 10);
        if (Number.isInteger(maxPayload)) {
            new LargePayloadContainer().runServer();
        }

        await logger.info('guardian service started', ['GUARDIAN_SERVICE']);

        await state.updateState(ApplicationStates.READY);

        try {
            if (process.env.SEND_KEYS_TO_VAULT?.toLowerCase() === 'true') {
                await sendKeysToVault(db.em, logger);
            }
        } catch (error) {
            console.error(error.message);
        }
    });
    validator.setInvalidAction(async () => {
        timer = setInterval(async () => {
            await state.updateState(ApplicationStates.BAD_CONFIGURATION);
        }, 1000)
    });
    await validator.validate();

    const workers = new Workers();
    const users = new Users();
    const retireSync = new SynchronizationTask(
        'retire-sync',
        syncRetireContracts.bind(
            {},
            dataBaseServer,
            workers,
            users
        ),
        process.env.RETIRE_CONTRACT_SYNC_MASK || '* * * * *',
        channel,
        logger
    );
    retireSync.start();
    const wipeSync = new SynchronizationTask(
        'wipe-sync',
        syncWipeContracts.bind(
            {},
            dataBaseServer,
            workers,
            users
        ),
        process.env.WIPE_CONTRACT_SYNC_MASK || '* * * * *',
        channel,
        logger
    );
    wipeSync.start();
    const policyDiscontinueTask = new SynchronizationTask(
        'policy-discontinue',
        async () => {
            const date = new Date();
            const policiesToDiscontunie = await dataBaseServer.find(Policy, {
                discontinuedDate: { $lte: date },
                status: PolicyType.PUBLISH
            });
            await dataBaseServer.update(Policy, null, policiesToDiscontunie.map(policy => {
                policy.status = PolicyType.DISCONTINUED;
                return policy;
            }));
            await Promise.all(policiesToDiscontunie.map(policy =>
                new GuardiansService().sendPolicyMessage(PolicyEvents.REFRESH_MODEL, policy.id, {})
            ));
        },
        '0 * * * *',
        channel,
        logger
    );
    policyDiscontinueTask.start(true);
    const clearPolicyCache = new SynchronizationTask(
        'clear-policy-cache-sync',
        async () => {
            const policyCaches = await DatabaseServer.getPolicyCaches();
            const now = Date.now();
            for (const policyCache of policyCaches) {
                if (policyCache.createDate.addDays(1).getTime() <= now) {
                    await DatabaseServer.clearPolicyCaches(policyCache.id);
                }
            }
        },
        process.env.CLEAR_POLICY_CACHE_INTERVAL || '0 * * * *',
        channel,
        logger
    );
    clearPolicyCache.start(true);

    initMathjs();

    startMetricsServer();
}, (reason) => {
    console.log(reason);
    process.exit(0);
});<|MERGE_RESOLUTION|>--- conflicted
+++ resolved
@@ -51,18 +51,14 @@
     PolicyRoles,
     PolicyStatistic,
     PolicyStatisticDocument,
-<<<<<<< HEAD
-=======
     SchemaRule,
     PolicyLabel,
->>>>>>> 8dd82b8c
     PolicyTest,
     PolicyTool,
     Record,
     RetirePool,
     RetireRequest,
     Schema,
-    SchemaRule,
     SecretManager,
     Settings,
     SplitDocuments,
@@ -376,7 +372,7 @@
     let policyEngine: PolicyEngine;
     validator.setValidAction(async () => {
         if (!process.env.INITIALIZATION_TOPIC_ID && process.env.HEDERA_NET === 'localnode') {
-            const data = await workersHelper.addRetryableTask({
+            process.env.INITIALIZATION_TOPIC_ID = await workersHelper.addRetryableTask({
                 type: WorkerTaskType.NEW_TOPIC,
                 data: {
                     hederaAccountId: OPERATOR_ID,
@@ -385,7 +381,6 @@
                     topicMemo: TopicMemo.getGlobalTopicMemo()
                 }
             }, 10);
-            process.env.INITIALIZATION_TOPIC_ID = data.data;
         }
 
         state.updateState(ApplicationStates.INITIALIZING);
