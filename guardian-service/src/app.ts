--- conflicted
+++ resolved
@@ -16,25 +16,14 @@
 import { VpDocument } from '@entity/vp-document';
 import { IPFS } from '@helpers/ipfs';
 import { demoAPI } from '@api/demo';
-<<<<<<< HEAD
 import { BlockTreeGenerator } from '@policy-engine/block-tree-generator';
-=======
-import { VcHelper } from '@helpers/vcHelper';
-import { BlockTreeGenerator } from '@policy-engine/block-tree-generator';
-import { Policy } from '@entity/policy';
-import { Guardians } from '@helpers/guardians';
-import { PolicyComponentsUtils } from '@policy-engine/policy-components-utils';
->>>>>>> 30171d2c
 import { Wallet } from '@helpers/wallet';
 import { Users } from '@helpers/users';
 import { Settings } from '@entity/settings';
 import { Logger } from 'logger-helper';
-<<<<<<< HEAD
 import { Topic } from '@entity/topic';
 import { PolicyEngineService } from '@policy-engine/policy-engine.service';
-=======
 import { ApplicationState, ApplicationStates } from '@helpers/application-state';
->>>>>>> 30171d2c
 
 Promise.all([
     createConnection({
@@ -74,25 +63,12 @@
     const tokenRepository = db.getMongoRepository(Token);
     const schemaRepository = db.getMongoRepository(Schema);
     const settingsRepository = db.getMongoRepository(Settings);
-<<<<<<< HEAD
     const topicRepository = db.getMongoRepository(Topic);
 
-    await setDefaultSchema(schemaRepository);
+    state.updateState(ApplicationStates.INITIALIZING);
+
     await configAPI(channel, settingsRepository, topicRepository);
     await schemaAPI(channel, schemaRepository);
-=======
-    let fileConfig = null;
-    try {
-        fileConfig = await readConfig(settingsRepository);
-    } catch (e) {
-        new Logger().error(e.toString(), ['GUARDIAN_SERVICE']);
-        console.error(e);
-    }
-
-    state.updateState(ApplicationStates.INITIALIZING);
-    await configAPI(channel, fileConfig, settingsRepository);
-    await schemaAPI(channel, schemaRepository, configRepository, settingsRepository);
->>>>>>> 30171d2c
     await tokenAPI(channel, tokenRepository);
     await loaderAPI(channel, didDocumentRepository, schemaRepository);
     await profileAPI(channel, topicRepository);
@@ -100,10 +76,11 @@
     await demoAPI(channel, settingsRepository);
     await approveAPI(channel, approvalDocumentRepository);
     await trustChainAPI(channel, didDocumentRepository, vcDocumentRepository, vpDocumentRepository);
-
     await setDefaultSchema(schemaRepository);
+    
     new Logger().info('guardian service started', ['GUARDIAN_SERVICE']);
     console.log('guardian service started');
+    
     state.updateState(ApplicationStates.READY);
 });
 
