--- conflicted
+++ resolved
@@ -81,13 +81,8 @@
     const channel = new MessageBrokerChannel(cn, 'guardians');
 
     await new Logger().setConnection(cn);
-<<<<<<< HEAD
-    const state = new ApplicationState('GUARDIAN_SERVICE');
-    state.setConnection(cn);
-=======
     const state = new ApplicationState();
     await state.setServiceName('GUARDIAN_SERVICE').setConnection(cn).init();
->>>>>>> 1bd593ff
     const settingsContainer = new SettingsContainer();
     settingsContainer.setConnection(cn);
     await settingsContainer.init('OPERATOR_ID', 'OPERATOR_KEY');
