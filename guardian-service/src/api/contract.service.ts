--- conflicted
+++ resolved
@@ -26,11 +26,7 @@
     WiperRequest,
     Workers,
 } from '@guardian/common';
-<<<<<<< HEAD
-import { ContractAPI, ContractParamType, ContractType, IOwner, RetireTokenPool, RetireTokenRequest, Schema, SchemaEntity, SchemaHelper, TokenType, TopicType, UserRole, WorkerTaskType, } from '@guardian/interfaces';
-=======
 import { ContractAPI, ContractParamType, ContractType, EntityOwner, IOwner, RetireTokenPool, RetireTokenRequest, Schema, SchemaEntity, SchemaHelper, TokenType, TopicType, UserRole, WorkerTaskType, } from '@guardian/interfaces';
->>>>>>> dd846d31
 import { AccountId, TokenId } from '@hashgraph/sdk';
 import { proto } from '@hashgraph/proto';
 import * as ethers from 'ethers';
@@ -2647,7 +2643,6 @@
                     ]
                 );
                 await retireRequestRepository.remove(request);
-<<<<<<< HEAD
 
                 return new MessageResponse(result);
             } catch (error) {
@@ -2656,16 +2651,6 @@
             }
         });
 
-=======
-
-                return new MessageResponse(result);
-            } catch (error) {
-                new Logger().error(error, ['GUARDIAN_SERVICE']);
-                return new MessageError(error);
-            }
-        });
-
->>>>>>> dd846d31
     ApiResponse(ContractAPI.RETIRE, async (msg: {
         owner: IOwner,
         poolId: string,
@@ -2734,16 +2719,7 @@
                 ])
             );
 
-<<<<<<< HEAD
-            const srUser: IOwner = {
-                creator: sr.did,
-                owner: sr.did,
-                assigned: false,
-                published: false
-            }
-=======
             const srUser = EntityOwner.sr(sr.did);
->>>>>>> dd846d31
             if (pool.immediately) {
                 await saveRetireVC(
                     contractRepository,
