--- conflicted
+++ resolved
@@ -56,20 +56,10 @@
                 }
                 const { themeId, theme, owner } = msg;
 
-<<<<<<< HEAD
-                const item = await DatabaseServer.getTheme({
-                    id: themeId,
-                    owner
-                });
-
-                if (!item || item.owner !== owner.creator) {
-                    throw new Error('Invalid theme');
-=======
                 const item = await DatabaseServer.getTheme({ id: themeId, owner: owner.creator });
 
                 if (!item || item.owner !== owner.creator) {
                     return new MessageError('Theme is not found');
->>>>>>> dd846d31
                 }
 
                 item.name = theme.name;
@@ -145,11 +135,7 @@
                 const { themeId, owner } = msg;
                 const item = await DatabaseServer.getTheme({ id: themeId, owner: owner.creator });
                 if (!item || item.owner !== owner.creator) {
-<<<<<<< HEAD
-                    throw new Error('Invalid theme');
-=======
                     return new MessageError('Theme is not found');
->>>>>>> dd846d31
                 }
                 await DatabaseServer.removeTheme(item);
                 return new MessageResponse(true);
@@ -175,11 +161,7 @@
                 const { themeId, owner } = msg;
                 const item = await DatabaseServer.getTheme({ id: themeId, owner: owner.creator });
                 if (!item || item.owner !== owner.creator) {
-<<<<<<< HEAD
-                    throw new Error('Invalid theme');
-=======
                     return new MessageError('Theme is not found');
->>>>>>> dd846d31
                 }
                 const zip = await ThemeImportExport.generate(item);
                 const file = await zip.generateAsync({
