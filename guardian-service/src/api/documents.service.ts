import { DidDocument } from '@entity/did-document';
import { VcDocument } from '@entity/vc-document';
import { VpDocument } from '@entity/vp-document';
import { DidMethodOperation, HcsVcOperation } from '@hashgraph/did-sdk-js';
import {
    DidDocumentStatus,
    DocumentSignature,
    DocumentStatus,
    IDidDocument,
    IVCDocument,
    IVPDocument,
    MessageAPI
} from 'interfaces';
import { MongoRepository } from 'typeorm';
import { VCHelper } from 'vc-modules';

/**
 * Connect to the message broker methods of working with VC, VP and DID Documents
 *
 * @param channel - channel
 * @param didDocumentRepository - table with DID Documents
 * @param vcDocumentRepository - table with VC Documents
 * @param vpDocumentRepository - table with VP Documents
 * @param vc - verification methods VC and VP Documents
 */
export const documentsAPI = async function (
    channel: any,
    didDocumentRepository: MongoRepository<DidDocument>,
    vcDocumentRepository: MongoRepository<VcDocument>,
    vpDocumentRepository: MongoRepository<VpDocument>,
    vc: VCHelper
): Promise<void> {
    const getDIDOperation = function (operation: DidMethodOperation | DidDocumentStatus) {
        switch (operation) {
            case DidMethodOperation.CREATE:
                return DidDocumentStatus.CREATE;
            case DidMethodOperation.DELETE:
                return DidDocumentStatus.DELETE;
            case DidMethodOperation.UPDATE:
                return DidDocumentStatus.UPDATE;
            case DidDocumentStatus.CREATE:
                return DidDocumentStatus.CREATE;
            case DidDocumentStatus.DELETE:
                return DidDocumentStatus.DELETE;
            case DidDocumentStatus.FAILED:
                return DidDocumentStatus.FAILED;
            case DidDocumentStatus.UPDATE:
                return DidDocumentStatus.UPDATE;
            default:
                return DidDocumentStatus.NEW;
        }
    }

    const getVCOperation = function (operation: HcsVcOperation) {
        switch (operation) {
            case HcsVcOperation.ISSUE:
                return DocumentStatus.ISSUE;
            case HcsVcOperation.RESUME:
                return DocumentStatus.RESUME;
            case HcsVcOperation.REVOKE:
                return DocumentStatus.REVOKE;
            case HcsVcOperation.SUSPEND:
                return DocumentStatus.SUSPEND;
            default:
                return DocumentStatus.NEW;
        }
    }

    /**
     * Return DID Documents by DID
     *
     * @param {Object} payload - filters
     * @param {string} payload.did - DID
     *
     * @returns {IDidDocument[]} - DID Documents
     */
    channel.response(MessageAPI.GET_DID_DOCUMENTS, async (msg, res) => {
        const reqObj = { where: { did: { $eq: msg.payload.did } } };
        const didDocuments: IDidDocument[] = await didDocumentRepository.find(reqObj);
        res.send(didDocuments);
    });

    /**
     * Return VC Documents
     *
     * @param {Object} [payload] - filters
     * @param {string} [payload.id] - filter by id
     * @param {string} [payload.type] - filter by type
     * @param {string} [payload.owner] - filter by owner
     * @param {string} [payload.issuer] - filter by issuer
     * @param {string} [payload.hash] - filter by hash
     * @param {string} [payload.policyId] - filter by policy id
     *
     * @returns {IVCDocument[]} - VC Documents
     */
    channel.response(MessageAPI.GET_VC_DOCUMENTS, async (msg, res) => {
        if (msg.payload) {
            const reqObj: any = { where: {} };
<<<<<<< HEAD
            const {type, owner, assign, issuer, id, hash, policyId, schema, ...otherArgs } = msg.payload;
            if (type) {
                reqObj.where['type'] = { $eq: type }
            }
            if (owner) {
                reqObj.where['owner'] = { $eq: owner }
            }
            if (assign) {
                reqObj.where['assign'] = { $eq: assign }
            }
            if (issuer) {
                reqObj.where['document.issuer'] = { $eq: issuer }
            }
            if (id) {
                reqObj.where['document.id'] = { $eq: id }
            }
            if (hash) {
                reqObj.where['hash'] = { $in: hash }
=======
            const { type, owner, assign, issuer, id, hash, policyId, schema, ...otherArgs } = msg.payload;
            if (type) {
                reqObj.where['type'] = { $eq: type }
            }
            if (owner) {
                reqObj.where['owner'] = { $eq: owner }
            }
            if (assign) {
                reqObj.where['assign'] = { $eq: assign }
            }
            if (issuer) {
                reqObj.where['document.issuer'] = { $eq: issuer }
            }
            if (id) {
                reqObj.where['document.id'] = { $eq: id }
            }
            if (hash) {
                reqObj.where['hash'] = { $in: hash }
            }
            if (policyId) {
                reqObj.where['policyId'] = { $eq: policyId }
            }
            if (schema) {
                if (schema.startsWith('#')) {
                    reqObj.where['document.credentialSubject.type'] = { $eq: schema.substr(1) }
                } else {
                    reqObj.where['document.credentialSubject.type'] = { $eq: schema }
                }
            }
            for (let [key, value] of Object.entries(otherArgs)) {
                reqObj.where[key] = { $eq: value };
>>>>>>> d870c01a
            }
            if (policyId) {
                reqObj.where['policyId'] = { $eq: policyId }
            }
            if (schema) {
                if(schema.startsWith('#')) {
                    reqObj.where['document.credentialSubject.type'] = { $eq: schema.substr(1) }
                } else {
                    reqObj.where['document.credentialSubject.type'] = { $eq: schema }
                }
            }
            for (let [key, value] of Object.entries(otherArgs)) {
                reqObj.where[key] = { $eq: value };
            }
            console.log("vc", reqObj)
            const vcDocuments: IVCDocument[] = await vcDocumentRepository.find(reqObj);
            res.send(vcDocuments);
        } else {
            const vcDocuments: IVCDocument[] = await vcDocumentRepository.find();
            res.send(vcDocuments);
        }
    });

    /**
     * Create or update DID Documents
     *
     * @param {IDidDocument} payload - document
     * @param {string} [payload.did] - did
     * @param {string} [payload.operation] - document status
     *
     * @returns {IDidDocument} - new DID Document
     */
    channel.response(MessageAPI.SET_DID_DOCUMENT, async (msg, res) => {
        if (msg.payload.did && msg.payload.operation) {
            const did = msg.payload.did;
            const operation = msg.payload.operation;
            const item = await didDocumentRepository.findOne({ where: { did: { $eq: did } } });
            if (item) {
                item.status = getDIDOperation(operation);
                const result: IDidDocument = await didDocumentRepository.save(item);
                res.send(result);
            } else {
                res.send(null);
            }
        } else {
            const didDocumentObject = didDocumentRepository.create(msg.payload);
            const result: IDidDocument[] = await didDocumentRepository.save(didDocumentObject);
            res.send(result);
        }
    });

    /**
     * Create or update VC Documents
     *
     * @param {IVCDocument} payload - document
     * @param {string} [payload.hash] - hash
     * @param {string} [payload.operation] - document status
     *
     * @returns {IVCDocument} - new VC Document
     */
    channel.response(MessageAPI.SET_VC_DOCUMENT, async (msg, res) => {
        console.log("SET_VC_DOCUMENT", msg.payload);
        let result: IVCDocument;

        const hash = msg.payload.hash;
        if(hash) {
            result = await vcDocumentRepository.findOne({ where: { hash: { $eq: hash } } });
        }

        if(result) {
            const operation = msg.payload.operation;
            if (operation) {
                result.hederaStatus = getVCOperation(operation);
            }

            const assign = msg.payload.assign;
            if (assign) {
                result.assign = assign;
            }

            const type = msg.payload.type;
            if (type) {
                result.type = type;
            }

            const option = msg.payload.option;
            if (option) {
                result.option = option;
            }
        }

        if (!result) {
            if(msg.payload.document) {
                result = vcDocumentRepository.create(msg.payload as VcDocument);
            } else {
                res.send(null);
                return;
            }
        }

        let verify: boolean;
        try {
            verify = await vc.verifySchema(result.document);
            if (verify) {
                verify = await vc.verifyVC(result.document);
            }
        } catch (error) {
            verify = false;
        }
        result.signature = verify ? DocumentSignature.VERIFIED : DocumentSignature.INVALID;

        result = await vcDocumentRepository.save(result);
        res.send(result);
    });

    /**
     * Create new VP Document
     *
     * @param {IVPDocument} payload - document
     *
     * @returns {IVPDocument} - new VP Document
     */
    channel.response(MessageAPI.SET_VP_DOCUMENT, async (msg, res) => {
        const vpDocumentObject = vpDocumentRepository.create(msg.payload);
        const result: any = await vpDocumentRepository.save(vpDocumentObject);
        res.send(result);
    });

    /**
     * Return VP Documents
     *
     * @param {Object} [payload] - filters
     *
     * @returns {IVPDocument[]} - VP Documents
     */
    channel.response(MessageAPI.GET_VP_DOCUMENTS, async (msg, res) => {
        if (msg.payload) {
            const document: IVPDocument = await vpDocumentRepository.findOne(msg.payload);
            if (document) {
                res.send([document]);
            } else {
                res.send([]);
            }
        } else {
            const documents: IVPDocument[] = await vpDocumentRepository.find();
            res.send(documents);
        }
    });
}<|MERGE_RESOLUTION|>--- conflicted
+++ resolved
@@ -96,26 +96,6 @@
     channel.response(MessageAPI.GET_VC_DOCUMENTS, async (msg, res) => {
         if (msg.payload) {
             const reqObj: any = { where: {} };
-<<<<<<< HEAD
-            const {type, owner, assign, issuer, id, hash, policyId, schema, ...otherArgs } = msg.payload;
-            if (type) {
-                reqObj.where['type'] = { $eq: type }
-            }
-            if (owner) {
-                reqObj.where['owner'] = { $eq: owner }
-            }
-            if (assign) {
-                reqObj.where['assign'] = { $eq: assign }
-            }
-            if (issuer) {
-                reqObj.where['document.issuer'] = { $eq: issuer }
-            }
-            if (id) {
-                reqObj.where['document.id'] = { $eq: id }
-            }
-            if (hash) {
-                reqObj.where['hash'] = { $in: hash }
-=======
             const { type, owner, assign, issuer, id, hash, policyId, schema, ...otherArgs } = msg.payload;
             if (type) {
                 reqObj.where['type'] = { $eq: type }
@@ -140,20 +120,6 @@
             }
             if (schema) {
                 if (schema.startsWith('#')) {
-                    reqObj.where['document.credentialSubject.type'] = { $eq: schema.substr(1) }
-                } else {
-                    reqObj.where['document.credentialSubject.type'] = { $eq: schema }
-                }
-            }
-            for (let [key, value] of Object.entries(otherArgs)) {
-                reqObj.where[key] = { $eq: value };
->>>>>>> d870c01a
-            }
-            if (policyId) {
-                reqObj.where['policyId'] = { $eq: policyId }
-            }
-            if (schema) {
-                if(schema.startsWith('#')) {
                     reqObj.where['document.credentialSubject.type'] = { $eq: schema.substr(1) }
                 } else {
                     reqObj.where['document.credentialSubject.type'] = { $eq: schema }
@@ -213,11 +179,11 @@
         let result: IVCDocument;
 
         const hash = msg.payload.hash;
-        if(hash) {
+        if (hash) {
             result = await vcDocumentRepository.findOne({ where: { hash: { $eq: hash } } });
         }
 
-        if(result) {
+        if (result) {
             const operation = msg.payload.operation;
             if (operation) {
                 result.hederaStatus = getVCOperation(operation);
@@ -240,7 +206,7 @@
         }
 
         if (!result) {
-            if(msg.payload.document) {
+            if (msg.payload.document) {
                 result = vcDocumentRepository.create(msg.payload as VcDocument);
             } else {
                 res.send(null);
