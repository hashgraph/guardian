--- conflicted
+++ resolved
@@ -1,210 +1,7 @@
 import { DatabaseServer, MessageAction, MessageError, MessageResponse, MessageServer, MessageType, PinoLogger, Tag, TagMessage, TopicConfig, Users, VcHelper } from '@guardian/common';
 import { GenerateUUIDv4, IOwner, MessageAPI, Schema, SchemaCategory, SchemaHelper, SchemaStatus, TagType } from '@guardian/interfaces';
 import { ApiResponse } from '../api/helpers/api-response.js';
-<<<<<<< HEAD
 import { publishTag } from '../helpers/import-helpers/index.js'
-=======
-
-/**
- * Publish schema tags
- * @param schema
- * @param owner
- * @param root
- */
-export async function publishSchemaTags(
-    schema: SchemaCollection,
-    owner: IOwner,
-    root: IRootConfig
-): Promise<void> {
-    const filter: any = {
-        localTarget: schema.id,
-        entity: TagType.Schema,
-        status: 'Draft'
-    }
-    const tags = await DatabaseServer.getTags(filter);
-
-    const topic = await DatabaseServer.getTopicById(schema.topicId);
-    const topicConfig = await TopicConfig.fromObject(topic, true, owner.id);
-    const messageServer = new MessageServer(root.hederaAccountId, root.hederaAccountKey, root.signOptions)
-        .setTopicObject(topicConfig);
-
-    const tagObjects = []
-
-    for (const tag of tags) {
-        tag.target = schema.messageId;
-        await publishTag(tag, messageServer, owner);
-
-        tagObjects.push(tag);
-    }
-
-    await new DatabaseServer().updateTags(tagObjects);
-}
-
-/**
- * Publish policy tags
- * @param policy
- * @param owner
- * @param root
- */
-export async function publishPolicyTags(
-    policy: PolicyCollection,
-    owner: IOwner,
-    root: IRootConfig
-): Promise<void> {
-    const filter: any = {
-        localTarget: policy.id,
-        entity: TagType.Policy,
-        status: 'Draft'
-    }
-    const tags = await DatabaseServer.getTags(filter);
-
-    const topic = await DatabaseServer.getTopicById(policy.topicId);
-    const topicConfig = await TopicConfig.fromObject(topic, true, owner.id);
-    const messageServer = new MessageServer(root.hederaAccountId, root.hederaAccountKey, root.signOptions)
-        .setTopicObject(topicConfig);
-
-    const tagObjects = []
-
-    for (const tag of tags) {
-        tag.target = policy.messageId;
-        await publishTag(tag, messageServer, owner);
-
-        tagObjects.push(tag);
-    }
-
-    await new DatabaseServer().updateTags(tagObjects);
-}
-
-/**
- * Publish token tags
- * @param token
- * @param owner
- * @param root
- */
-export async function publishTokenTags(
-    token: TokenCollection,
-    owner: IOwner,
-    root: IRootConfig
-): Promise<void> {
-    const filter: any = {
-        localTarget: token.id,
-        entity: TagType.Token,
-        status: 'Draft'
-    }
-    const tags = await DatabaseServer.getTags(filter);
-
-    const topic = await DatabaseServer.getTopicById(token.topicId);
-    const topicConfig = await TopicConfig.fromObject(topic, true, owner.id);
-    const messageServer = new MessageServer(root.hederaAccountId, root.hederaAccountKey, root.signOptions)
-        .setTopicObject(topicConfig);
-
-    const tagObjects = []
-
-    for (const tag of tags) {
-        tag.target = token.tokenId;
-        await publishTag(tag, messageServer, owner);
-
-        tagObjects.push(tag);
-    }
-
-    await new DatabaseServer().updateTags(tagObjects);
-}
-
-/**
- * Publish tool tags
- * @param tool
- * @param owner
- * @param root
- */
-export async function publishToolTags(
-    tool: PolicyToolCollection,
-    owner: IOwner,
-    root: IRootConfig
-): Promise<void> {
-    const filter: any = {
-        localTarget: tool.id,
-        entity: TagType.Tool,
-        status: 'Draft'
-    }
-    const tags = await DatabaseServer.getTags(filter);
-    const topic = await DatabaseServer.getTopicById(tool.tagsTopicId);
-    const topicConfig = await TopicConfig.fromObject(topic, true, owner.id);
-    const messageServer = new MessageServer(root.hederaAccountId, root.hederaAccountKey, root.signOptions)
-        .setTopicObject(topicConfig);
-
-    const tagObjects = []
-
-    for (const tag of tags) {
-        tag.target = tool.tagsTopicId;
-        await publishTag(tag, messageServer, owner);
-
-        tagObjects.push(tag);
-    }
-
-    await new DatabaseServer().updateTags(tagObjects);
-}
-
-/**
- * Publish module tags
- * @param module
- * @param owner
- * @param root
- */
-export async function publishModuleTags(
-    module: ModuleCollection,
-    owner: IOwner,
-    root: IRootConfig
-): Promise<void> {
-    const filter: any = {
-        localTarget: module.id,
-        entity: TagType.Module,
-        status: 'Draft'
-    }
-    const tags = await DatabaseServer.getTags(filter);
-
-    const topic = await DatabaseServer.getTopicById(module.topicId);
-    const topicConfig = await TopicConfig.fromObject(topic, true, owner.id);
-    const messageServer = new MessageServer(root.hederaAccountId, root.hederaAccountKey, root.signOptions)
-        .setTopicObject(topicConfig);
-
-    const tagObjects = []
-
-    for (const tag of tags) {
-        tag.target = module.messageId;
-        await publishTag(tag, messageServer, owner);
-
-        tagObjects.push(tag);
-    }
-
-    await new DatabaseServer().updateTags(tagObjects);
-}
-
-/**
- * Publish tag
- * @param item
- * @param messageServer
- * @param owner
- */
-export async function publishTag(
-    item: Tag,
-    messageServer: MessageServer,
-    owner: IOwner
-): Promise<any> {
-    item.operation = 'Create';
-    item.status = 'Published';
-    item.date = item.date || (new Date()).toISOString();
-    const message = new TagMessage(MessageAction.PublishTag);
-    message.setDocument(item);
-    const result = await messageServer
-        .sendMessage(message, true, null, owner.id);
-    const messageId = result.getId();
-    const topicId = result.getTopicId();
-    item.messageId = messageId;
-    item.topicId = topicId;
-    item.uri = result.getDocumentUrl(UrlType.url);
-    return item;
-}
->>>>>>> f851c502
 
 /**
  * Delete tag
@@ -359,8 +156,10 @@
      * @returns {Tag} new tag
      */
     ApiResponse(MessageAPI.CREATE_TAG,
-        async (msg: { tag: any, owner: IOwner, userId: string | null }) => {
-            const userId = msg?.userId
+        async (msg: {
+            tag: any,
+            owner: IOwner
+        }) => {
             try {
                 if (!msg) {
                     throw new Error('Invalid Params');
@@ -375,7 +174,7 @@
                 const target = await getTarget(tag.entity, tag.localTarget || tag.target);
                 if (target) {
                     const users = new Users();
-                    const root = await users.getHederaAccount(owner.creator, userId);
+                    const root = await users.getHederaAccount(owner.creator, owner?.id);
                     //Document
                     if (tag.document && typeof tag.document === 'object') {
                         const vcHelper = new VcHelper();
@@ -392,7 +191,7 @@
                             credentialSubject = SchemaHelper.updateObjectContext(schemaObject, credentialSubject);
                         }
 
-                        const didDocument = await vcHelper.loadDidDocument(owner.creator, userId);
+                        const didDocument = await vcHelper.loadDidDocument(owner.creator, owner?.id);
                         const vcObject = await vcHelper.createVerifiableCredential(credentialSubject, didDocument, null, null);
                         tag.document = vcObject.getDocument();
                     } else {
@@ -404,7 +203,7 @@
                         tag.localTarget = target.id;
                         tag.status = 'Published';
                         const topic = await DatabaseServer.getTopicById(target.topicId);
-                        const topicConfig = await TopicConfig.fromObject(topic, true, userId);
+                        const topicConfig = await TopicConfig.fromObject(topic, true, owner?.id);
                         const messageServer = new MessageServer(root.hederaAccountId, root.hederaAccountKey, root.signOptions)
                             .setTopicObject(topicConfig);
                         await publishTag(tag, messageServer, owner);
@@ -419,14 +218,17 @@
                     throw new Error('Invalid target');
                 }
             } catch (error) {
-                await logger.error(error, ['GUARDIAN_SERVICE'], userId);
+                await logger.error(error, ['GUARDIAN_SERVICE'], msg?.owner?.id);
                 return new MessageError(error);
             }
         });
 
     ApiResponse(MessageAPI.GET_TAGS,
-        async (msg: { entity: string, targets: string[], userId: string | null }) => {
-            const userId = msg?.userId
+        async (msg: {
+            owner: IOwner,
+            entity: string,
+            targets: string[]
+        }) => {
             try {
                 if (!msg) {
                     return new MessageError('Invalid load tags parameter');
@@ -439,14 +241,17 @@
                 const items = await DatabaseServer.getTags(filter);
                 return new MessageResponse(items);
             } catch (error) {
-                await logger.error(error, ['GUARDIAN_SERVICE'], userId);
+                await logger.error(error, ['GUARDIAN_SERVICE'], msg?.owner?.id);
                 return new MessageError(error);
             }
         });
 
     ApiResponse(MessageAPI.GET_TAG_CACHE,
-        async (msg: { entity: string, targets: string[], userId: string | null }) => {
-            const userId = msg?.userId
+        async (msg: {
+            owner: IOwner,
+            entity: string,
+            targets: string[]
+        }) => {
             try {
                 if (!msg) {
                     return new MessageError('Invalid load tags parameter');
@@ -459,19 +264,23 @@
                 const items = await DatabaseServer.getTagCache(filter);
                 return new MessageResponse(items);
             } catch (error) {
-                await logger.error(error, ['GUARDIAN_SERVICE'], userId);
+                await logger.error(error, ['GUARDIAN_SERVICE'], msg?.owner?.id);
                 return new MessageError(error);
             }
         });
 
     ApiResponse(MessageAPI.GET_SYNCHRONIZATION_TAGS,
-        async (msg: { entity: TagType, target: string, userId: string | null }) => {
-            const userId = msg?.userId
+        async (msg: {
+            owner: IOwner,
+            entity: TagType,
+            target: string
+        }) => {
             try {
                 if (!msg) {
                     return new MessageError('Invalid load tags parameter');
                 }
-                const { target, entity } = msg;
+
+                const { owner, target, entity } = msg;
                 const localTarget = target;
                 const filter: any = { localTarget, entity };
 
@@ -479,7 +288,7 @@
                 if (targetObject) {
                     if (targetObject.topicId) {
                         const messageServer = new MessageServer(null, null);
-                        const messages = await messageServer.getMessages<TagMessage>(targetObject.topicId, MessageType.Tag);
+                        const messages = await messageServer.getMessages<TagMessage>(targetObject.topicId, owner.id, MessageType.Tag);
                         const items = await DatabaseServer.getTags({ localTarget, entity, status: 'Published' });
                         const map = new Map<string, any>();
                         for (const message of messages) {
@@ -531,12 +340,10 @@
                 const date = (new Date()).toISOString()
                 const cache = await DatabaseServer.getTagCache(filter);
                 if (cache.length) {
-
                     const tagCacheObjects = []
 
                     for (const item of cache) {
                         item.date = date;
-
                         tagCacheObjects.push(item);
                     }
 
@@ -548,14 +355,16 @@
                 const tags = await DatabaseServer.getTags(filter);
                 return new MessageResponse(tags);
             } catch (error) {
-                await logger.error(error, ['GUARDIAN_SERVICE'], userId);
+                await logger.error(error, ['GUARDIAN_SERVICE'], msg?.owner?.id);
                 return new MessageError(error);
             }
         });
 
     ApiResponse(MessageAPI.DELETE_TAG,
-        async (msg: { uuid: string, owner: IOwner, userId: string | null }) => {
-            const userId = msg?.userId
+        async (msg: {
+            uuid: string,
+            owner: IOwner
+        }) => {
             try {
                 const { uuid, owner } = msg;
 
@@ -570,9 +379,9 @@
 
                 if (item.topicId && item.status === 'Published') {
                     const users = new Users();
-                    const root = await users.getHederaAccount(owner.creator, userId);
+                    const root = await users.getHederaAccount(owner.creator, owner?.id);
                     const topic = await DatabaseServer.getTopicById(item.topicId);
-                    const topicConfig = await TopicConfig.fromObject(topic, true, userId);
+                    const topicConfig = await TopicConfig.fromObject(topic, true, owner?.id);
                     const messageServer = new MessageServer(root.hederaAccountId, root.hederaAccountKey, root.signOptions)
                         .setTopicObject(topicConfig);
                     await deleteTag(item, messageServer, owner);
@@ -580,14 +389,17 @@
 
                 return new MessageResponse(true);
             } catch (error) {
-                await logger.error(error, ['GUARDIAN_SERVICE'], userId);
+                await logger.error(error, ['GUARDIAN_SERVICE'], msg?.owner?.id);
                 return new MessageError(error);
             }
         });
 
     ApiResponse(MessageAPI.EXPORT_TAGS,
-        async (msg: { entity: string, targets: string[], userId: string | null }) => {
-            const userId = msg?.userId
+        async (msg: {
+            owner: IOwner,
+            entity: string,
+            targets: string[]
+        }) => {
             try {
                 if (!msg) {
                     return new MessageError('Invalid load tags parameter');
@@ -605,7 +417,7 @@
                 }
                 return new MessageResponse(items);
             } catch (error) {
-                await logger.error(error, ['GUARDIAN_SERVICE'], userId);
+                await logger.error(error, ['GUARDIAN_SERVICE'], msg?.owner?.id);
                 return new MessageError(error);
             }
         });
