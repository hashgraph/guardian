--- conflicted
+++ resolved
@@ -515,11 +515,7 @@
 
                 if (item.topicId && item.status === 'Published') {
                     const users = new Users();
-<<<<<<< HEAD
-                    const root = await users.getHederaAccount(item.owner);
-=======
                     const root = await users.getHederaAccount(msg.owner.creator);
->>>>>>> dd846d31
                     const topic = await DatabaseServer.getTopicById(item.topicId);
                     const topicConfig = await TopicConfig.fromObject(topic, true);
                     const messageServer = new MessageServer(root.hederaAccountId, root.hederaAccountKey, root.signOptions)
