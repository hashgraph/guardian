--- conflicted
+++ resolved
@@ -1,10 +1,4 @@
-<<<<<<< HEAD
-import { ApiResponse } from '@api/api-response';
-=======
-import { Settings } from '@entity/settings';
-import { Topic } from '@entity/topic';
 import { ApiResponse } from '@api/helpers/api-response';
->>>>>>> a66fef83
 import {
     MessageResponse,
     MessageError,
