--- conflicted
+++ resolved
@@ -422,11 +422,7 @@
  */
 export async function createSchemaAndArtifacts(
     category: SchemaCategory,
-<<<<<<< HEAD
-    newSchema: any,
-=======
     newSchema: ISchema,
->>>>>>> dd846d31
     user: IOwner,
     notifier: INotifier
 ) {
