--- conflicted
+++ resolved
@@ -25,15 +25,9 @@
     if (user.creator === schema.creator) {
         return true;
     }
-<<<<<<< HEAD
-    if (user.published && schema.status !== SchemaStatus.PUBLISHED) {
-        throw new Error(`Insufficient permissions to ${action} the schema.`);
-    }
-=======
     // if (user.published && schema.status !== SchemaStatus.PUBLISHED) {
     //     throw new Error(`Insufficient permissions to ${action} the schema.`);
     // }
->>>>>>> dd846d31
     // if (user.assigned) {
     //     const assigned = await DatabaseServer.getAssignedEntity(AssignedEntityType.Schema, schema.id, user.creator);
     //     if (!assigned) {
