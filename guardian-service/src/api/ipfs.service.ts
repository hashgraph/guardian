import { ApiResponse, ApiResponseSubscribe } from '@api/api-response';
import { MessageBrokerChannel, MessageResponse, MessageError, Logger } from '@guardian/common';
import { ExternalMessageEvents, MessageAPI } from '@guardian/interfaces';
import { IPFS } from '@helpers/ipfs';
import { IPFSTaskManager } from '@helpers/ipfs-task-manager';

/**
 * TODO
 *
 * @param externalEventsChannel - channel
 */
export async function ipfsAPI(
    externalEventsChannel: MessageBrokerChannel,
): Promise<void> {
<<<<<<< HEAD
    ApiResponse(ExternalMessageEvents.IPFS_ADDED_FILE, async (msg) => {
=======
    ApiResponseSubscribe(ExternalMessageEvents.IPFS_ADDED_FILE, async (msg) => {
>>>>>>> 1bd593ff
        try {
            if (!msg) {
                throw new Error('Invalid Params');
            }

            const { cid, url, taskId, error } = msg;
            if (taskId) {
                if (error) {
                    IPFSTaskManager.Reject(taskId, error);
                } else {
                    IPFSTaskManager.Resolve(taskId, { cid, url });
                }
            }
        } catch (error) {
            new Logger().error(error, ['IPFS_SERVICE']);
        }
    });

<<<<<<< HEAD
    ApiResponse(ExternalMessageEvents.IPFS_LOADED_FILE, async (msg) => {
=======
    ApiResponseSubscribe(ExternalMessageEvents.IPFS_LOADED_FILE, async (msg) => {
>>>>>>> 1bd593ff
        try {
            if (!msg) {
                throw new Error('Invalid Params');
            }

            const { taskId, fileContent, error } = msg;
            if (taskId) {
                if (error) {
                    IPFSTaskManager.Reject(taskId, error);
                } else {
                    IPFSTaskManager.Resolve(taskId, fileContent);
                }
            }
        } catch (error) {
            new Logger().error(error, ['IPFS_SERVICE']);
        }
    });

    ApiResponse( MessageAPI.IPFS_ADD_FILE, async (msg) => {
        try {
            const result = await IPFS.addFile(msg);
            return new MessageResponse(result);
        }
        catch (error) {
            new Logger().error(error, ['IPFS_CLIENT']);
            return new MessageError(error);
        }
    })

    ApiResponse(MessageAPI.IPFS_GET_FILE, async (msg) => {
        try {
            if (!msg) {
                throw new Error('Invalid payload');
            }
            if (!msg.cid) {
                throw new Error('Invalid cid');
            }
            if (!msg.responseType) {
                throw new Error('Invalid response type');
            }

            return new MessageResponse(await IPFS.getFile(msg.cid, msg.responseType));
        }
        catch (error) {
            new Logger().error(error, ['IPFS_CLIENT']);
            return new MessageResponse({ error: error.message });
        }
    })
}<|MERGE_RESOLUTION|>--- conflicted
+++ resolved
@@ -12,11 +12,7 @@
 export async function ipfsAPI(
     externalEventsChannel: MessageBrokerChannel,
 ): Promise<void> {
-<<<<<<< HEAD
-    ApiResponse(ExternalMessageEvents.IPFS_ADDED_FILE, async (msg) => {
-=======
     ApiResponseSubscribe(ExternalMessageEvents.IPFS_ADDED_FILE, async (msg) => {
->>>>>>> 1bd593ff
         try {
             if (!msg) {
                 throw new Error('Invalid Params');
@@ -35,11 +31,7 @@
         }
     });
 
-<<<<<<< HEAD
-    ApiResponse(ExternalMessageEvents.IPFS_LOADED_FILE, async (msg) => {
-=======
     ApiResponseSubscribe(ExternalMessageEvents.IPFS_LOADED_FILE, async (msg) => {
->>>>>>> 1bd593ff
         try {
             if (!msg) {
                 throw new Error('Invalid Params');
