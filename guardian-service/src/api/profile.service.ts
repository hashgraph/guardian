import { DefaultRoles, DidDocumentStatus, DocumentStatus, EntityOwner, GenerateUUIDv4, IOwner, ISignOptions, MessageAPI, Permissions, Schema, SchemaEntity, SchemaHelper, SignType, TopicType, UserRole, WorkerTaskType } from '@guardian/interfaces';
import { ApiResponse } from '../api/helpers/api-response.js';
import {
    CommonDidDocument,
    DataBaseHelper,
    DidDocument as DidDocumentCollection,
    DIDMessage,
    Environment,
    GuardianRoleMessage,
    HederaBBSMethod,
    HederaDid,
    HederaEd25519Method,
    IAuthUser,
    KeyType,
    Logger,
    MessageAction,
    MessageError,
    MessageResponse,
    MessageServer,
    RegistrationMessage,
    RunFunctionAsync,
    Schema as SchemaCollection,
    Settings,
    Topic,
    TopicConfig,
    TopicHelper,
    Users,
    VcDocument as VcDocumentCollection,
    VcHelper,
    VCMessage,
    Wallet,
    Workers
} from '@guardian/common';
import { emptyNotifier, initNotifier, INotifier } from '../helpers/notifier.js';
import { RestoreDataFromHedera } from '../helpers/restore-data-from-hedera.js';
import { publishSystemSchema } from './helpers/schema-publish-helper.js';
import { Controller, Module } from '@nestjs/common';
import { ClientsModule, Transport } from '@nestjs/microservices';
import { AccountId, PrivateKey } from '@hashgraph/sdk';
import { serDefaultRole } from './permission.service.js';

interface IFireblocksConfig {
    fireBlocksVaultId: string;
    fireBlocksAssetId: string;
    fireBlocksApiKey: string;
    fireBlocksPrivateiKey: string;
}

/**
 * User credentials
 */
interface ICredentials {
    entity: SchemaEntity,
    parent: string,
    hederaAccountId: string,
    hederaAccountKey: string,
    vcDocument: any,
    didDocument: any,
    didKeys: IDidKey[],
    useFireblocksSigning: boolean,
    fireblocksConfig: IFireblocksConfig,
}

/**
 * User credentials
 */
interface IDidKey {
    id: string,
    key: string
}

/**
 * Get global topic
 */
// tslint:disable-next-line:completed-docs
async function getGlobalTopic(): Promise<TopicConfig | null> {
    try {
        const topicId = await new DataBaseHelper(Settings).findOne({
            name: 'INITIALIZATION_TOPIC_ID'
        });
        const topicKey = await new DataBaseHelper(Settings).findOne({
            name: 'INITIALIZATION_TOPIC_KEY'
        });
        const INITIALIZATION_TOPIC_ID = topicId?.value || process.env.INITIALIZATION_TOPIC_ID;
        const INITIALIZATION_TOPIC_KEY = topicKey?.value || process.env.INITIALIZATION_TOPIC_KEY;
        return new TopicConfig({ topicId: INITIALIZATION_TOPIC_ID }, null, INITIALIZATION_TOPIC_KEY);
    } catch (error) {
        console.error(error);
        return null;
    }
}

/**
 * Set up user profile
 * @param username
 * @param profile
 * @param notifier
 */
async function setupUserProfile(
    username: string,
    profile: ICredentials,
    notifier: INotifier
): Promise<string> {
    const users = new Users();
    const wallet = new Wallet();

    notifier.start('Get user');
    const user = await users.getUser(username);
    if (user.did) {
        throw new Error('User DID already exists');
    }
    notifier.completed();
    let did: string;
    if (user.role === UserRole.STANDARD_REGISTRY) {
        profile.entity = SchemaEntity.STANDARD_REGISTRY;
        did = await createUserProfile(profile, notifier, user);
    } else if (user.role === UserRole.USER) {
        profile.entity = SchemaEntity.USER;
        did = await createUserProfile(profile, notifier, user);
    } else {
        throw new Error('Unknown user role.');
    }

    notifier.start('Update user');
    await users.updateCurrentUser(username, {
        did,
        parent: profile.parent,
        hederaAccountId: profile.hederaAccountId,
        useFireblocksSigning: profile.useFireblocksSigning
    });

    notifier.completedAndStart('Update permissions');
    if (user.role === UserRole.USER) {
        const changeRole = await users.setDefaultUserRole(username, profile.parent);
        await serDefaultRole(changeRole, EntityOwner.sr(profile.parent))
    }

    notifier.completedAndStart('Set up wallet');
    await wallet.setKey(user.walletToken, KeyType.KEY, did, profile.hederaAccountKey);
    if (profile.useFireblocksSigning) {
        await wallet.setKey(user.walletToken, KeyType.FIREBLOCKS_KEY, did, JSON.stringify(profile.fireblocksConfig));
    }
    notifier.completed();

    return did;
}

async function validateCommonDid(json: string | any, keys: IDidKey[]): Promise<CommonDidDocument> {
    const vcHelper = new VcHelper();
    if (!Array.isArray(keys)) {
        throw new Error(`Invalid did document or keys.`);
    }
    const document = CommonDidDocument.from(json);
    for (const item of keys) {
        const method = document.getMethodByName(item.id);
        if (method) {
            method.setPrivateKey(item.key);
            if (!(await vcHelper.validateKey(method))) {
                throw new Error(`Invalid did document or keys.`);
            }
        } else {
            throw new Error(`Invalid did document or keys.`);
        }
    }
    for (const type of [HederaBBSMethod.TYPE, HederaEd25519Method.TYPE]) {
        const verificationMethod = document.getMethodByType(type);
        if (!verificationMethod) {
            throw new Error(`Invalid did document or keys.`);
        }
        if (!verificationMethod.hasPrivateKey()) {
            throw new Error(`Invalid did document or keys.`);
        }
    }
    return document;
}

async function checkAndPublishSchema(
    entity: SchemaEntity,
    topicConfig: TopicConfig,
    userDID: string,
    srUser: IOwner,
    messageServer: MessageServer,
    logger: Logger,
<<<<<<< HEAD
    notifier: INotifier
=======
    notifier: INotifier,
    userId?: string
>>>>>>> 92a63e31
): Promise<void> {
    let schema = await new DataBaseHelper(SchemaCollection).findOne({
        entity,
        readonly: true,
        topicId: topicConfig.topicId
    });
    if (!schema) {
        schema = await new DataBaseHelper(SchemaCollection).findOne({
            entity,
            system: true,
            active: true
        });
        if (schema) {
            notifier.info(`Publish System Schema (${entity})`);
            logger.info(`Publish System Schema (${entity})`, ['GUARDIAN_SERVICE']);
            schema.creator = userDID;
            schema.owner = userDID;
            const item = await publishSystemSchema(schema, srUser, messageServer, MessageAction.PublishSystemSchema);
            await new DataBaseHelper(SchemaCollection).save(item);
        }
    }
}

/**
 * Create user profile
 * @param profile
 * @param notifier
 * @param user
 */
async function createUserProfile(
    profile: ICredentials,
    notifier: INotifier,
    user: IAuthUser
): Promise<string> {
    const logger = new Logger();
    const {
        hederaAccountId,
        hederaAccountKey,
        parent,
        vcDocument,
        didDocument,
        didKeys,
        entity,
        useFireblocksSigning,
        fireblocksConfig
    } = profile;
    let signOptions: ISignOptions = {
        signType: SignType.INTERNAL
    }
    if (useFireblocksSigning) {
        signOptions = {
            signType: SignType.FIREBLOCKS,
            data: {
                apiKey: fireblocksConfig.fireBlocksApiKey,
                privateKey: fireblocksConfig.fireBlocksPrivateiKey,
                assetId: fireblocksConfig.fireBlocksAssetId,
                vaultId: fireblocksConfig.fireBlocksVaultId
            }
        }
    }
    const messageServer = new MessageServer(hederaAccountId, hederaAccountKey, signOptions);

    // ------------------------
    // <-- Check hedera key
    // ------------------------
    try {
        const workers = new Workers();
        AccountId.fromString(hederaAccountId);
        PrivateKey.fromString(hederaAccountKey);
        await workers.addNonRetryableTask({
            type: WorkerTaskType.GET_USER_BALANCE,
            data: { hederaAccountId, hederaAccountKey }
        }, 20, user.id.toString());
    } catch (error) {
        throw new Error(`Invalid Hedera account or key.`);
    }
    // ------------------------
    // Check hedera key -->
    // ------------------------

    // ------------------------
    // <-- Resolve topic
    // ------------------------
    notifier.start('Resolve topic');
    let topicConfig: TopicConfig = null;
    let newTopic: Topic = null;
    const globalTopic = await getGlobalTopic();
    if (parent) {
        topicConfig = await TopicConfig.fromObject(
            await new DataBaseHelper(Topic).findOne({
                owner: parent,
                type: TopicType.UserTopic
            }), true);
    }
    if (!topicConfig) {
        notifier.info('Create user topic');
        logger.info('Create User Topic', ['GUARDIAN_SERVICE']);
        const topicHelper = new TopicHelper(hederaAccountId, hederaAccountKey, signOptions);
        topicConfig = await topicHelper.create({
            type: TopicType.UserTopic,
            name: TopicType.UserTopic,
            description: TopicType.UserTopic,
            owner: null,
            policyId: null,
            policyUUID: null
        });
        await topicHelper.oneWayLink(topicConfig, globalTopic, user.id.toString());
        newTopic = await new DataBaseHelper(Topic).save(topicConfig.toObject());
    }
    messageServer.setTopicObject(topicConfig);
    // ------------------------
    // Resolve topic -->
    // ------------------------

    // ------------------------
    // <-- Publish DID Document
    // ------------------------
    notifier.completedAndStart('Publish DID Document');
    logger.info('Create DID Document', ['GUARDIAN_SERVICE']);

    const vcHelper = new VcHelper();
    let currentDidDocument: CommonDidDocument
    if (didDocument) {
        currentDidDocument = await validateCommonDid(didDocument, didKeys);
    } else {
        currentDidDocument = await vcHelper.generateNewDid(topicConfig.topicId, hederaAccountKey);
    }
    const userDID = currentDidDocument.getDid();

    const existingUser = await new DataBaseHelper(DidDocumentCollection).findOne({ did: userDID });
    if (existingUser) {
        notifier.completedAndStart('User restored');
        notifier.completed();
        return userDID;
    }

    const didRow = await vcHelper.saveDidDocument(currentDidDocument, user);

    try {
        const didMessage = new DIDMessage(MessageAction.CreateDID);
        didMessage.setDocument(currentDidDocument);
        const didMessageResult = await messageServer
            .setTopicObject(topicConfig)
            .sendMessage(didMessage, true, null, user.id.toString())
        didRow.status = DidDocumentStatus.CREATE;
        didRow.messageId = didMessageResult.getId();
        didRow.topicId = didMessageResult.getTopicId();
        await new DataBaseHelper(DidDocumentCollection).update(didRow);
    } catch (error) {
        logger.error(error, ['GUARDIAN_SERVICE']);
        // didRow.status = DidDocumentStatus.FAILED;
        // await new DataBaseHelper(DidDocumentCollection).update(didRow);
    }
    // ------------------------
    // Publish DID Document -->
    // ------------------------

    // ------------------
    // <-- Publish Schema
    // ------------------
    notifier.completedAndStart('Publish Schema');
    let schemaObject: Schema;
    try {
        const srUser: IOwner = EntityOwner.sr(userDID);
        await checkAndPublishSchema(
            SchemaEntity.STANDARD_REGISTRY,
            topicConfig,
            userDID,
            srUser,
            messageServer,
            logger,
<<<<<<< HEAD
            notifier
=======
            notifier,
            user.id.toString()
>>>>>>> 92a63e31
        );
        await checkAndPublishSchema(
            SchemaEntity.USER,
            topicConfig,
            userDID,
            srUser,
            messageServer,
            logger,
<<<<<<< HEAD
            notifier
=======
            notifier,
            user.id.toString()
>>>>>>> 92a63e31
        );
        await checkAndPublishSchema(
            SchemaEntity.RETIRE_TOKEN,
            topicConfig,
            userDID,
            srUser,
            messageServer,
            logger,
<<<<<<< HEAD
            notifier
=======
            notifier,
            user.id.toString()
>>>>>>> 92a63e31
        );
        await checkAndPublishSchema(
            SchemaEntity.ROLE,
            topicConfig,
            userDID,
            srUser,
            messageServer,
            logger,
<<<<<<< HEAD
            notifier
=======
            notifier,
            user.id.toString()
>>>>>>> 92a63e31
        );
        await checkAndPublishSchema(
            SchemaEntity.USER_PERMISSIONS,
            topicConfig,
            userDID,
            srUser,
            messageServer,
            logger,
<<<<<<< HEAD
            notifier
=======
            notifier,
            user.id.toString()
>>>>>>> 92a63e31
        );
        if (entity) {
            const schema = await new DataBaseHelper(SchemaCollection).findOne({
                entity,
                readonly: true,
                topicId: topicConfig.topicId
            });
            if (schema) {
                schemaObject = new Schema(schema);
            }
        }
    } catch (error) {
        logger.error(error, ['GUARDIAN_SERVICE']);
    }
    // ------------------
    // Publish Schema -->
    // ------------------

    // -----------------------
    // <-- Publish VC Document
    // -----------------------
    notifier.completedAndStart('Publish VC Document');
    if (vcDocument) {
        logger.info('Create VC Document', ['GUARDIAN_SERVICE']);

        let credentialSubject: any = { ...vcDocument } || {};
        credentialSubject.id = userDID;
        if (schemaObject) {
            credentialSubject = SchemaHelper.updateObjectContext(schemaObject, credentialSubject);
        }

        const vcObject = await vcHelper.createVerifiableCredential(credentialSubject, currentDidDocument, null, null);
        const vcMessage = new VCMessage(MessageAction.CreateVC);
        vcMessage.setDocument(vcObject);
        const vcDoc = await new DataBaseHelper(VcDocumentCollection).save({
            hash: vcMessage.hash,
            owner: userDID,
            document: vcMessage.document,
            type: schemaObject?.entity
        });

        try {
            const vcMessageResult = await messageServer
                .setTopicObject(topicConfig)
                .sendMessage(vcMessage, true, null, user.id.toString());
            vcDoc.hederaStatus = DocumentStatus.ISSUE;
            vcDoc.messageId = vcMessageResult.getId();
            vcDoc.topicId = vcMessageResult.getTopicId();
            await new DataBaseHelper(VcDocumentCollection).update(vcDoc);
        } catch (error) {
            logger.error(error, ['GUARDIAN_SERVICE']);
            vcDoc.hederaStatus = DocumentStatus.FAILED;
            await new DataBaseHelper(VcDocumentCollection).update(vcDoc);
        }
    }
    // -----------------------
    // Publish VC Document -->
    // -----------------------

    notifier.completedAndStart('Save changes');
    if (newTopic) {
        newTopic.owner = userDID;
        newTopic.parent = globalTopic?.topicId;
        await new DataBaseHelper(Topic).update(newTopic);
        topicConfig.owner = userDID;
        topicConfig.parent = globalTopic?.topicId;
        await topicConfig.saveKeysByUser(user);
    }

    if (globalTopic && newTopic) {
        const attributes = vcDocument ? { ...vcDocument } : {};
        delete attributes.type;
        delete attributes['@context'];
        const regMessage = new RegistrationMessage(MessageAction.Init);
        regMessage.setDocument(userDID, topicConfig?.topicId, attributes);
        await messageServer
            .setTopicObject(globalTopic)
            .sendMessage(regMessage, true, null, user.id.toString())
    }

    // -----------------------
    // Publish Role Document -->
    // -----------------------
    if (user.role === UserRole.STANDARD_REGISTRY) {
        messageServer.setTopicObject(topicConfig);
        await createDefaultRoles(userDID, currentDidDocument, messageServer, notifier, user.id.toString());
    }

    // -----------------------
    // Publish Role Document -->
    // -----------------------
    if (user.role === UserRole.STANDARD_REGISTRY) {
        messageServer.setTopicObject(topicConfig);
        await createDefaultRoles(userDID, currentDidDocument, messageServer, notifier);
    }

    notifier.completed();
    return userDID;
}

/**
 * Create default roles
<<<<<<< HEAD
 * @param username
 * @param notifier
=======
 * @param did
 * @param didDocument
 * @param messageServer
 * @param notifier
 * @param userId
>>>>>>> 92a63e31
 */
async function createDefaultRoles(
    did: string,
    didDocument: CommonDidDocument,
    messageServer: MessageServer,
<<<<<<< HEAD
    notifier: INotifier
=======
    notifier: INotifier,
    userId?: string
>>>>>>> 92a63e31
): Promise<void> {
    notifier.completedAndStart('Create roles');
    const owner = EntityOwner.sr(did);
    const users = new Users();
    const vcHelper = new VcHelper();
    const roles = [{
        name: 'Default policy user',
        description: 'Default policy user',
        permissions: DefaultRoles,
    }, {
        name: 'Policy Approver',
        description: '',
        permissions: [
            Permissions.ANALYTIC_POLICY_READ,
            Permissions.POLICIES_POLICY_READ,
            Permissions.ANALYTIC_MODULE_READ,
            Permissions.ANALYTIC_TOOL_READ,
            Permissions.ANALYTIC_SCHEMA_READ,
            Permissions.POLICIES_POLICY_REVIEW,
            Permissions.SCHEMAS_SCHEMA_READ,
            Permissions.MODULES_MODULE_READ,
            Permissions.TOOLS_TOOL_READ,
            Permissions.TOKENS_TOKEN_READ,
            Permissions.ARTIFACTS_FILE_READ,
            Permissions.SETTINGS_THEME_READ,
            Permissions.SETTINGS_THEME_CREATE,
            Permissions.SETTINGS_THEME_UPDATE,
            Permissions.SETTINGS_THEME_DELETE,
            Permissions.TAGS_TAG_READ,
            Permissions.TAGS_TAG_CREATE,
            Permissions.SUGGESTIONS_SUGGESTIONS_READ,
            Permissions.ACCESS_POLICY_ASSIGNED
        ]
    }, {
        name: 'Policy Manager',
        description: '',
        permissions: [
            Permissions.ANALYTIC_DOCUMENT_READ,
            Permissions.POLICIES_POLICY_MANAGE,
            Permissions.POLICIES_POLICY_READ,
            Permissions.TOKENS_TOKEN_MANAGE,
            Permissions.TOKENS_TOKEN_READ,
            Permissions.ACCOUNTS_ACCOUNT_READ,
            Permissions.TAGS_TAG_READ,
            Permissions.TAGS_TAG_CREATE,
            Permissions.ACCESS_POLICY_ASSIGNED_AND_PUBLISHED
        ]
    }, {
        name: 'Policy User',
        description: '',
        permissions: DefaultRoles,
    }];
    const ids: string[] = [];
    for (const config of roles) {
        notifier.info(`Create role (${config.name})`);
        const role = await users.createRole(config, owner);
        let credentialSubject: any = {
            id: GenerateUUIDv4(),
            uuid: role.uuid,
            name: role.name,
            description: role.description,
            permissions: role.permissions
        }
        const schema = await new DataBaseHelper(SchemaCollection).findOne({
            entity: SchemaEntity.ROLE,
            readonly: true,
            topicId: messageServer.getTopic()
        });
        const schemaObject = new Schema(schema);
        if (schemaObject) {
            credentialSubject = SchemaHelper.updateObjectContext(
                schemaObject,
                credentialSubject
            );
        }
        const document = await vcHelper.createVerifiableCredential(credentialSubject, didDocument, null, null);
        const message = new GuardianRoleMessage(MessageAction.CreateRole);
        message.setRole(credentialSubject);
        message.setDocument(document);
<<<<<<< HEAD
        await messageServer.sendMessage(message);
=======
        await messageServer.sendMessage(message, true, null, userId);
>>>>>>> 92a63e31
        await new DataBaseHelper(VcDocumentCollection).save({
            hash: message.hash,
            owner: owner.owner,
            creator: owner.creator,
            document: message.document,
            type: SchemaEntity.ROLE,
            documentFields: [
                'credentialSubject.0.id',
                'credentialSubject.0.name',
                'credentialSubject.0.uuid'
            ],
        });
        ids.push(role.id);
    }
    await users.setDefaultRole(ids[0], owner.creator);
}

@Controller()
export class ProfileController {
}

/**
 * Connect to the message broker methods of working with Address books.
 */
export function profileAPI() {
    ApiResponse(MessageAPI.GET_BALANCE,
        async (msg: { username: string }) => {
            try {
                const { username } = msg;
                const wallet = new Wallet();
                const users = new Users();
                const workers = new Workers();
                const user = await users.getUser(username);

                if (!user) {
                    return new MessageResponse(null);
                }

                if (!user.hederaAccountId) {
                    return new MessageResponse(null);
                }

                const key = await wallet.getKey(user.walletToken, KeyType.KEY, user.did);
                const balance = await workers.addNonRetryableTask({
                    type: WorkerTaskType.GET_USER_BALANCE,
                    data: {
                        hederaAccountId: user.hederaAccountId,
                        hederaAccountKey: key
                    }
                }, 20, user.id.toString());
                return new MessageResponse({
                    balance,
                    unit: 'Hbar',
                    user: user ? {
                        username: user.username,
                        did: user.did
                    } : null
                });
            } catch (error) {
                new Logger().error(error, ['GUARDIAN_SERVICE']);
                console.error(error);
                return new MessageError(error, 500);
            }
        });

    ApiResponse(MessageAPI.GET_USER_BALANCE,
        async (msg: { username: string }) => {
            try {
                const { username } = msg;

                const wallet = new Wallet();
                const users = new Users();
                const workers = new Workers();

                const user = await users.getUser(username);

                if (!user) {
                    return new MessageResponse('Invalid Account');
                }

                if (!user.hederaAccountId) {
                    return new MessageResponse('Invalid Hedera Account Id');
                }

                const key = await wallet.getKey(user.walletToken, KeyType.KEY, user.did);
                const balance = await workers.addNonRetryableTask({
                    type: WorkerTaskType.GET_USER_BALANCE,
                    data: {
                        hederaAccountId: user.hederaAccountId,
                        hederaAccountKey: key
                    }
                }, 20, user.id.toString());

                return new MessageResponse(balance);
            } catch (error) {
                new Logger().error(error, ['GUARDIAN_SERVICE']);
                console.error(error);
                return new MessageError(error, 500);
            }
        });

    ApiResponse(MessageAPI.CREATE_USER_PROFILE_COMMON,
        async (msg: { username: string, profile: any }) => {
            try {
                const { username, profile } = msg;

                if (!profile.hederaAccountId) {
                    return new MessageError('Invalid Hedera Account Id', 403);
                }
                if (!profile.hederaAccountKey) {
                    return new MessageError('Invalid Hedera Account Key', 403);
                }

                const did = await setupUserProfile(username, profile, emptyNotifier());
                return new MessageResponse(did);
            } catch (error) {
                new Logger().error(error, ['GUARDIAN_SERVICE']);
                console.error(error);
                return new MessageError(error, 500);
            }
        });

    ApiResponse(MessageAPI.CREATE_USER_PROFILE_COMMON_ASYNC,
        async (msg: { username: string, profile: any, task: any }) => {
            const { username, profile, task } = msg;
            const notifier = await initNotifier(task);

            RunFunctionAsync(async () => {
                if (!profile.hederaAccountId) {
                    notifier.error('Invalid Hedera Account Id');
                    return;
                }
                if (!profile.hederaAccountKey) {
                    notifier.error('Invalid Hedera Account Key');
                    return;
                }

                const did = await setupUserProfile(username, profile, notifier);
                notifier.result(did);
            }, async (error) => {
                new Logger().error(error, ['GUARDIAN_SERVICE']);
                notifier.error(error);
            });

            return new MessageResponse(task);
        });

    ApiResponse(MessageAPI.RESTORE_USER_PROFILE_COMMON_ASYNC,
        async (msg: { username: string, profile: any, task: any }) => {
            const { username, profile, task } = msg;
            const notifier = await initNotifier(task);

            RunFunctionAsync(async () => {
                if (!profile) {
                    notifier.error('Invalid profile');
                    return;
                }
                const {
                    hederaAccountId,
                    hederaAccountKey,
                    topicId,
                    didDocument,
                    didKeys
                } = profile;

                const user = await new Users().getUser(username);

                try {
                    const workers = new Workers();
                    AccountId.fromString(hederaAccountId);
                    PrivateKey.fromString(hederaAccountKey);
                    await workers.addNonRetryableTask({
                        type: WorkerTaskType.GET_USER_BALANCE,
                        data: { hederaAccountId, hederaAccountKey }
                    }, 20, user.id.toString());
                } catch (error) {
                    throw new Error(`Invalid Hedera account or key.`);
                }

                const vcHelper = new VcHelper();
                let oldDidDocument: CommonDidDocument;
                if (didDocument) {
                    oldDidDocument = await validateCommonDid(didDocument, didKeys);
                } else {
                    oldDidDocument = await vcHelper.generateNewDid(topicId, hederaAccountKey);
                }

                notifier.start('Restore user profile');
                const restore = new RestoreDataFromHedera();
                await restore.restoreRootAuthority(
                    username,
                    hederaAccountId,
                    hederaAccountKey,
                    topicId,
                    oldDidDocument
                )
                notifier.completed();
                notifier.result('did');
            }, async (error) => {
                new Logger().error(error, ['GUARDIAN_SERVICE']);
                notifier.error(error);
            });

            return new MessageResponse(task);
        });

    ApiResponse(MessageAPI.GET_ALL_USER_TOPICS_ASYNC,
        async (msg: { username: string, profile: any, task: any }) => {
            const { username, profile, task } = msg;
            const notifier = await initNotifier(task);

            RunFunctionAsync(async () => {
                const {
                    hederaAccountId,
                    hederaAccountKey,
                    didDocument
                } = profile;

                if (!hederaAccountId) {
                    notifier.error('Invalid Hedera Account Id');
                    return;
                }
                if (!hederaAccountKey) {
                    notifier.error('Invalid Hedera Account Key');
                    return;
                }

                let did: string;
                try {
                    if (didDocument) {
                        did = CommonDidDocument.from(didDocument).getDid();
                    } else {
                        did = (await HederaDid.generate(Environment.network, hederaAccountKey, null)).toString();
                    }
                } catch (error) {
                    throw new Error('Invalid DID Document.')
                }

                notifier.start('Finding all user topics');
                const restore = new RestoreDataFromHedera();
                const result = await restore.findAllUserTopics(
                    username,
                    hederaAccountId,
                    hederaAccountKey,
                    did
                )
                notifier.completed();
                notifier.result(result);
            }, async (error) => {
                new Logger().error(error, ['GUARDIAN_SERVICE']);
                notifier.error(error);
            });

            return new MessageResponse(task);
        });

    ApiResponse(MessageAPI.VALIDATE_DID_DOCUMENT,
        async (msg: { document: any }) => {
            try {
                const { document } = msg;
                const result = {
                    valid: true,
                    error: '',
                    keys: {}
                };
                try {
                    const didDocument = CommonDidDocument.from(document);
                    const methods = didDocument.getVerificationMethods();
                    const ed25519 = [];
                    const blsBbs = [];
                    for (const method of methods) {
                        if (method.getType() === HederaEd25519Method.TYPE) {
                            ed25519.push({
                                name: method.getName(),
                                id: method.getId()
                            });
                        }
                        if (method.getType() === HederaBBSMethod.TYPE) {
                            blsBbs.push({
                                name: method.getName(),
                                id: method.getId()
                            });
                        }
                    }
                    result.keys[HederaEd25519Method.TYPE] = ed25519;
                    result.keys[HederaBBSMethod.TYPE] = blsBbs;
                    if (ed25519.length === 0) {
                        result.valid = false;
                        result.error = `${HederaEd25519Method.TYPE} method not found.`;
                    }
                    if (blsBbs.length === 0) {
                        result.valid = false;
                        result.error = `${HederaBBSMethod.TYPE} method not found.`;
                    }
                } catch (error) {
                    result.valid = false;
                    result.error = 'Invalid DID Document.';
                }
                return new MessageResponse(result);
            } catch (error) {
                new Logger().error(error, ['GUARDIAN_SERVICE']);
                return new MessageError(error);
            }
        });

    ApiResponse(MessageAPI.VALIDATE_DID_KEY,
        async (msg: { document: any, keys: any }) => {
            try {
                const { document, keys } = msg;
                for (const item of keys) {
                    item.valid = false;
                }
                try {
                    const helper = new VcHelper();
                    const didDocument = CommonDidDocument.from(document);
                    for (const item of keys) {
                        const method = didDocument.getMethodByName(item.id);
                        if (method) {
                            method.setPrivateKey(item.key);
                            item.valid = await helper.validateKey(method);
                        } else {
                            item.valid = false;
                        }
                    }
                    return new MessageResponse(keys);
                } catch (error) {
                    return new MessageResponse(keys);
                }
            } catch (error) {
                new Logger().error(error, ['GUARDIAN_SERVICE']);
                return new MessageError(error);
            }
        });
}

@Module({
    imports: [
        ClientsModule.register([{
            name: 'profile-service',
            transport: Transport.NATS,
            options: {
                servers: [
                    `nats://${process.env.MQ_ADDRESS}:4222`
                ],
                queue: 'profile-service',
                // serializer: new OutboundResponseIdentitySerializer(),
                // deserializer: new InboundMessageIdentityDeserializer(),
            }
        }]),
    ],
    controllers: [
        ProfileController
    ]
})
export class ProfileModule { }<|MERGE_RESOLUTION|>--- conflicted
+++ resolved
@@ -181,12 +181,8 @@
     srUser: IOwner,
     messageServer: MessageServer,
     logger: Logger,
-<<<<<<< HEAD
-    notifier: INotifier
-=======
     notifier: INotifier,
     userId?: string
->>>>>>> 92a63e31
 ): Promise<void> {
     let schema = await new DataBaseHelper(SchemaCollection).findOne({
         entity,
@@ -358,12 +354,8 @@
             srUser,
             messageServer,
             logger,
-<<<<<<< HEAD
-            notifier
-=======
             notifier,
             user.id.toString()
->>>>>>> 92a63e31
         );
         await checkAndPublishSchema(
             SchemaEntity.USER,
@@ -372,12 +364,8 @@
             srUser,
             messageServer,
             logger,
-<<<<<<< HEAD
-            notifier
-=======
             notifier,
             user.id.toString()
->>>>>>> 92a63e31
         );
         await checkAndPublishSchema(
             SchemaEntity.RETIRE_TOKEN,
@@ -386,12 +374,8 @@
             srUser,
             messageServer,
             logger,
-<<<<<<< HEAD
-            notifier
-=======
             notifier,
             user.id.toString()
->>>>>>> 92a63e31
         );
         await checkAndPublishSchema(
             SchemaEntity.ROLE,
@@ -400,12 +384,8 @@
             srUser,
             messageServer,
             logger,
-<<<<<<< HEAD
-            notifier
-=======
             notifier,
             user.id.toString()
->>>>>>> 92a63e31
         );
         await checkAndPublishSchema(
             SchemaEntity.USER_PERMISSIONS,
@@ -414,12 +394,8 @@
             srUser,
             messageServer,
             logger,
-<<<<<<< HEAD
-            notifier
-=======
             notifier,
             user.id.toString()
->>>>>>> 92a63e31
         );
         if (entity) {
             const schema = await new DataBaseHelper(SchemaCollection).findOne({
@@ -522,27 +498,18 @@
 
 /**
  * Create default roles
-<<<<<<< HEAD
- * @param username
- * @param notifier
-=======
  * @param did
  * @param didDocument
  * @param messageServer
  * @param notifier
  * @param userId
->>>>>>> 92a63e31
  */
 async function createDefaultRoles(
     did: string,
     didDocument: CommonDidDocument,
     messageServer: MessageServer,
-<<<<<<< HEAD
-    notifier: INotifier
-=======
     notifier: INotifier,
     userId?: string
->>>>>>> 92a63e31
 ): Promise<void> {
     notifier.completedAndStart('Create roles');
     const owner = EntityOwner.sr(did);
@@ -622,11 +589,7 @@
         const message = new GuardianRoleMessage(MessageAction.CreateRole);
         message.setRole(credentialSubject);
         message.setDocument(document);
-<<<<<<< HEAD
-        await messageServer.sendMessage(message);
-=======
         await messageServer.sendMessage(message, true, null, userId);
->>>>>>> 92a63e31
         await new DataBaseHelper(VcDocumentCollection).save({
             hash: message.hash,
             owner: owner.owner,
