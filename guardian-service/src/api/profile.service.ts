import { DidDocumentStatus, MessageAPI, SchemaEntity, TopicType, WorkerTaskType } from '@guardian/interfaces';
import { ApiResponse } from '../api/helpers/api-response.js';
import {
    CommonDidDocument,
    DatabaseServer,
    Environment,
    HederaBBSMethod,
    HederaDid,
    HederaEd25519Method,
    IAuthUser,
    KeyType,
    MessageError,
    MessageResponse,
    PinoLogger,
    RunFunctionAsync,
    Users,
    VcHelper,
    Wallet,
    Workers,
} from '@guardian/common';
import { emptyNotifier, initNotifier } from '../helpers/notifier.js';
import { RestoreDataFromHedera } from '../helpers/restore-data-from-hedera.js';
import { Controller, Module } from '@nestjs/common';
import { ClientsModule, Transport } from '@nestjs/microservices';
import { AccountId, PrivateKey } from '@hashgraph/sdk';
<<<<<<< HEAD
import { setupUserProfile, validateCommonDid } from './helpers/profile-helper.js';
=======
import { serDefaultRole } from './permission.service.js';

interface IFireblocksConfig {
    fireBlocksVaultId: string;
    fireBlocksAssetId: string;
    fireBlocksApiKey: string;
    fireBlocksPrivateiKey: string;
}

/**
 * User credentials
 */
interface ICredentials {
    entity: SchemaEntity,
    parent: string,
    hederaAccountId: string,
    hederaAccountKey: string,
    vcDocument: any,
    didDocument: any,
    didKeys: IDidKey[],
    useFireblocksSigning: boolean,
    fireblocksConfig: IFireblocksConfig,
}

/**
 * User credentials
 */
interface IDidKey {
    id: string,
    key: string
}

/**
 * Get global topic
 */
// tslint:disable-next-line:completed-docs
async function getGlobalTopic(): Promise<TopicConfig | null> {
    try {
        const dataBaseServer = new DatabaseServer();

        const topicId = await dataBaseServer.findOne(Settings, {
            name: 'INITIALIZATION_TOPIC_ID'
        });
        const topicKey = await dataBaseServer.findOne(Settings, {
            name: 'INITIALIZATION_TOPIC_KEY'
        });
        const INITIALIZATION_TOPIC_ID = topicId?.value || process.env.INITIALIZATION_TOPIC_ID;
        const INITIALIZATION_TOPIC_KEY = topicKey?.value || process.env.INITIALIZATION_TOPIC_KEY;
        return new TopicConfig({ topicId: INITIALIZATION_TOPIC_ID }, null, INITIALIZATION_TOPIC_KEY);
    } catch (error) {
        console.error(error);
        return null;
    }
}

/**
 * Set up user profile
 * @param username
 * @param profile
 * @param notifier
 * @param logger
 * @param userId
 */
async function setupUserProfile(
    username: string,
    profile: ICredentials,
    notifier: INotifier,
    logger: PinoLogger,
    userId: string | null
): Promise<string> {
    const users = new Users();
    const wallet = new Wallet();

    notifier.start('Get user');
    const user = await users.getUser(username, userId);
    if (user.did) {
        throw new Error('User DID already exists');
    }
    notifier.completed();
    let did: string;
    if (user.role === UserRole.STANDARD_REGISTRY) {
        profile.entity = SchemaEntity.STANDARD_REGISTRY;
        did = await createUserProfile(profile, notifier, user, logger);
    } else if (user.role === UserRole.USER) {
        profile.entity = SchemaEntity.USER;
        did = await createUserProfile(profile, notifier, user, logger);
    } else {
        throw new Error('Unknown user role.');
    }

    notifier.start('Update user');
    await users.updateCurrentUser(username, {
        did,
        parent: profile.parent,
        hederaAccountId: profile.hederaAccountId,
        useFireblocksSigning: profile.useFireblocksSigning
    }, userId);

    notifier.completedAndStart('Update permissions');
    if (user.role === UserRole.USER) {
        const changeRole = await users.setDefaultUserRole(username, profile.parent, userId);
        await serDefaultRole(changeRole, EntityOwner.sr(null, profile.parent))
    }

    notifier.completedAndStart('Set up wallet');
    await wallet.setKey(user.walletToken, KeyType.KEY, did, profile.hederaAccountKey);
    if (profile.useFireblocksSigning) {
        await wallet.setKey(user.walletToken, KeyType.FIREBLOCKS_KEY, did, JSON.stringify(profile.fireblocksConfig));
    }
    notifier.completed();

    return did;
}

async function validateCommonDid(json: string | any, keys: IDidKey[]): Promise<CommonDidDocument> {
    const vcHelper = new VcHelper();
    if (!Array.isArray(keys)) {
        throw new Error(`Invalid did document or keys.`);
    }
    const document = CommonDidDocument.from(json);
    for (const item of keys) {
        const method = document.getMethodByName(item.id);
        if (method) {
            method.setPrivateKey(item.key);
            if (!(await vcHelper.validateKey(method))) {
                throw new Error(`Invalid did document or keys.`);
            }
        } else {
            throw new Error(`Invalid did document or keys.`);
        }
    }
    for (const type of [HederaBBSMethod.TYPE, HederaEd25519Method.TYPE]) {
        const verificationMethod = document.getMethodByType(type);
        if (!verificationMethod) {
            throw new Error(`Invalid did document or keys.`);
        }
        if (!verificationMethod.hasPrivateKey()) {
            throw new Error(`Invalid did document or keys.`);
        }
    }
    return document;
}

async function checkAndPublishSchema(
    entity: SchemaEntity,
    topicConfig: TopicConfig,
    userDID: string,
    srUser: IOwner,
    messageServer: MessageServer,
    logger: PinoLogger,
    notifier: INotifier
): Promise<void> {
    const dataBaseServer = new DatabaseServer();

    let schema = await dataBaseServer.findOne(SchemaCollection, {
        entity,
        readonly: true,
        topicId: topicConfig.topicId
    });
    if (!schema) {
        schema = await dataBaseServer.findOne(SchemaCollection,{
            entity,
            system: true,
            active: true
        });
        if (schema) {
            notifier.info(`Publish System Schema (${entity})`);
            logger.info(`Publish System Schema (${entity})`, ['GUARDIAN_SERVICE'], srUser.id);
            schema.creator = userDID;
            schema.owner = userDID;
            const item = await publishSystemSchema(schema, srUser, messageServer, MessageAction.PublishSystemSchema, notifier);
            await dataBaseServer.save(SchemaCollection, item);
        }
    }
}

/**
 * Create user profile
 * @param profile
 * @param notifier
 * @param user
 * @param logger
 */
async function createUserProfile(
    profile: ICredentials,
    notifier: INotifier,
    user: IAuthUser,
    logger: PinoLogger
): Promise<string> {
    const {
        hederaAccountId,
        hederaAccountKey,
        parent,
        vcDocument,
        didDocument,
        didKeys,
        entity,
        useFireblocksSigning,
        fireblocksConfig
    } = profile;
    let signOptions: ISignOptions = {
        signType: SignType.INTERNAL
    }
    if (useFireblocksSigning) {
        signOptions = {
            signType: SignType.FIREBLOCKS,
            data: {
                apiKey: fireblocksConfig.fireBlocksApiKey,
                privateKey: fireblocksConfig.fireBlocksPrivateiKey,
                assetId: fireblocksConfig.fireBlocksAssetId,
                vaultId: fireblocksConfig.fireBlocksVaultId,
            }
        }
    }
    const messageServer = new MessageServer(hederaAccountId, hederaAccountKey, signOptions);

    // ------------------------
    // <-- Check hedera key
    // ------------------------
    try {
        const workers = new Workers();
        AccountId.fromString(hederaAccountId);
        PrivateKey.fromString(hederaAccountKey);
        await workers.addNonRetryableTask({
            type: WorkerTaskType.GET_USER_BALANCE,
            data: { hederaAccountId, hederaAccountKey, payload: { userId: user.id } }
        }, 20, user.id.toString());
    } catch (error) {
        throw new Error(`Invalid Hedera account or key.`);
    }
    // ------------------------
    // Check hedera key -->
    // ------------------------

    // ------------------------
    // <-- Resolve topic
    // ------------------------
    notifier.start('Resolve topic');
    let topicConfig: TopicConfig = null;
    let newTopic: Topic = null;
    const globalTopic = await getGlobalTopic();

    const dataBaseServer = new DatabaseServer();

    if (parent) {
        topicConfig = await TopicConfig.fromObject(
            await dataBaseServer.findOne(Topic, {
                owner: parent,
                type: TopicType.UserTopic
            }), true, user.id);
    }
    if (!topicConfig) {
        notifier.info('Create user topic');
        logger.info('Create User Topic', ['GUARDIAN_SERVICE'], user.id);
        const topicHelper = new TopicHelper(hederaAccountId, hederaAccountKey, signOptions);
        topicConfig = await topicHelper.create({
            type: TopicType.UserTopic,
            name: TopicType.UserTopic,
            description: TopicType.UserTopic,
            owner: null,
            policyId: null,
            policyUUID: null
        }, user.id);
        await topicHelper.oneWayLink(topicConfig, globalTopic, user.id.toString());
        newTopic = await dataBaseServer.save(Topic, topicConfig.toObject());
    }
    messageServer.setTopicObject(topicConfig);
    // ------------------------
    // Resolve topic -->
    // ------------------------

    // ------------------------
    // <-- Publish DID Document
    // ------------------------
    notifier.completedAndStart('Publish DID Document');
    logger.info('Create DID Document', ['GUARDIAN_SERVICE'], user.id);

    const vcHelper = new VcHelper();
    let currentDidDocument: CommonDidDocument
    if (didDocument) {
        currentDidDocument = await validateCommonDid(didDocument, didKeys);
    } else {
        currentDidDocument = await vcHelper.generateNewDid(topicConfig.topicId, hederaAccountKey);
    }
    const userDID = currentDidDocument.getDid();

    const existingUser = await dataBaseServer.findOne(DidDocumentCollection, { did: userDID });
    if (existingUser) {
        notifier.completedAndStart('User restored');
        notifier.completed();
        return userDID;
    }

    const didRow = await vcHelper.saveDidDocument(currentDidDocument, user);

    try {
        const didMessage = new DIDMessage(MessageAction.CreateDID);
        didMessage.setDocument(currentDidDocument);
        const didMessageResult = await messageServer
            .setTopicObject(topicConfig)
            .sendMessage(didMessage, true, null, user.id.toString())
        didRow.status = DidDocumentStatus.CREATE;
        didRow.messageId = didMessageResult.getId();
        didRow.topicId = didMessageResult.getTopicId();
        await dataBaseServer.update(DidDocumentCollection, null, didRow);
    } catch (error) {
        logger.error(error, ['GUARDIAN_SERVICE'], user.id);
        // didRow.status = DidDocumentStatus.FAILED;
        // await new DataBaseHelper(DidDocumentCollection).update(didRow);
    }
    // ------------------------
    // Publish DID Document -->
    // ------------------------

    // ------------------
    // <-- Publish Schema
    // ------------------
    notifier.completedAndStart('Publish Schema');
    let schemaObject: Schema;
    try {
        const srUser: IOwner = EntityOwner.sr(user.id.toString(), userDID);
        await checkAndPublishSchema(
            SchemaEntity.STANDARD_REGISTRY,
            topicConfig,
            userDID,
            srUser,
            messageServer,
            logger,
            notifier
        );
        await checkAndPublishSchema(
            SchemaEntity.USER,
            topicConfig,
            userDID,
            srUser,
            messageServer,
            logger,
            notifier
        );
        await checkAndPublishSchema(
            SchemaEntity.RETIRE_TOKEN,
            topicConfig,
            userDID,
            srUser,
            messageServer,
            logger,
            notifier
        );
        await checkAndPublishSchema(
            SchemaEntity.ROLE,
            topicConfig,
            userDID,
            srUser,
            messageServer,
            logger,
            notifier
        );
        await checkAndPublishSchema(
            SchemaEntity.USER_PERMISSIONS,
            topicConfig,
            userDID,
            srUser,
            messageServer,
            logger,
            notifier
        );
        if (entity) {
            const schema = await dataBaseServer.findOne(SchemaCollection, {
                entity,
                readonly: true,
                topicId: topicConfig.topicId
            });
            if (schema) {
                schemaObject = new Schema(schema);
            }
        }
    } catch (error) {
        logger.error(error, ['GUARDIAN_SERVICE'], user.id);
    }
    // ------------------
    // Publish Schema -->
    // ------------------

    // -----------------------
    // <-- Publish VC Document
    // -----------------------
    notifier.completedAndStart('Publish VC Document');
    if (vcDocument) {
        logger.info('Create VC Document', ['GUARDIAN_SERVICE'], user.id);

        let credentialSubject: any = { ...vcDocument };
        credentialSubject.id = userDID;
        if (schemaObject) {
            credentialSubject = SchemaHelper.updateObjectContext(schemaObject, credentialSubject);
        }

        const vcObject = await vcHelper.createVerifiableCredential(credentialSubject, currentDidDocument, null, null);
        const vcMessage = new VCMessage(MessageAction.CreateVC);
        vcMessage.setDocument(vcObject);
        const vcDoc = await dataBaseServer.save(VcDocumentCollection, {
            hash: vcMessage.hash,
            owner: userDID,
            document: vcMessage.document,
            type: schemaObject?.entity
        });

        try {
            const vcMessageResult = await messageServer
                .setTopicObject(topicConfig)
                .sendMessage(vcMessage, true, null, user.id.toString());
            vcDoc.hederaStatus = DocumentStatus.ISSUE;
            vcDoc.messageId = vcMessageResult.getId();
            vcDoc.topicId = vcMessageResult.getTopicId();
            await dataBaseServer.update(VcDocumentCollection, null, vcDoc);
        } catch (error) {
            logger.error(error, ['GUARDIAN_SERVICE'], user.id);
            vcDoc.hederaStatus = DocumentStatus.FAILED;
            await dataBaseServer.update(VcDocumentCollection, null, vcDoc);
        }
    }
    // -----------------------
    // Publish VC Document -->
    // -----------------------

    notifier.completedAndStart('Save changes');
    if (newTopic) {
        newTopic.owner = userDID;
        newTopic.parent = globalTopic?.topicId;
        await dataBaseServer.update(Topic, null, newTopic);
        topicConfig.owner = userDID;
        topicConfig.parent = globalTopic?.topicId;
        await topicConfig.saveKeysByUser(user);
    }

    if (globalTopic && newTopic) {
        const attributes = vcDocument ? { ...vcDocument } : {};
        delete attributes.type;
        delete attributes['@context'];
        const regMessage = new RegistrationMessage(MessageAction.Init);
        regMessage.setDocument(userDID, topicConfig?.topicId, attributes);
        await messageServer
            .setTopicObject(globalTopic)
            .sendMessage(regMessage, true, null, user.id.toString())
    }

    // -----------------------
    // Publish Role Document -->
    // -----------------------
    if (user.role === UserRole.STANDARD_REGISTRY) {
        messageServer.setTopicObject(topicConfig);
        await createDefaultRoles(user.id.toString(), userDID, currentDidDocument, messageServer, notifier);
    }

    notifier.completed();
    return userDID;
}

/**
 * Create default roles
 * @param did
 * @param didDocument
 * @param messageServer
 * @param notifier
 */
async function createDefaultRoles(
    userId: string,
    did: string,
    didDocument: CommonDidDocument,
    messageServer: MessageServer,
    notifier: INotifier
): Promise<void> {
    notifier.completedAndStart('Create roles');
    const owner = EntityOwner.sr(userId, did);
    const users = new Users();
    const vcHelper = new VcHelper();
    const roles = [{
        name: 'Default policy user',
        description: 'Default policy user',
        permissions: DefaultRoles,
    }, {
        name: 'Policy Approver',
        description: '',
        permissions: [
            Permissions.ANALYTIC_POLICY_READ,
            Permissions.POLICIES_POLICY_READ,
            Permissions.ANALYTIC_MODULE_READ,
            Permissions.ANALYTIC_TOOL_READ,
            Permissions.ANALYTIC_SCHEMA_READ,
            Permissions.POLICIES_POLICY_REVIEW,
            Permissions.SCHEMAS_SCHEMA_READ,
            Permissions.MODULES_MODULE_READ,
            Permissions.TOOLS_TOOL_READ,
            Permissions.TOKENS_TOKEN_READ,
            Permissions.ARTIFACTS_FILE_READ,
            Permissions.SETTINGS_THEME_READ,
            Permissions.SETTINGS_THEME_CREATE,
            Permissions.SETTINGS_THEME_UPDATE,
            Permissions.SETTINGS_THEME_DELETE,
            Permissions.TAGS_TAG_READ,
            Permissions.TAGS_TAG_CREATE,
            Permissions.SUGGESTIONS_SUGGESTIONS_READ,
            Permissions.ACCESS_POLICY_ASSIGNED,
            Permissions.LOG_LOG_READ,
        ]
    }, {
        name: 'Policy Manager',
        description: '',
        permissions: [
            Permissions.ANALYTIC_DOCUMENT_READ,
            Permissions.POLICIES_POLICY_MANAGE,
            Permissions.POLICIES_POLICY_READ,
            Permissions.TOKENS_TOKEN_MANAGE,
            Permissions.TOKENS_TOKEN_READ,
            Permissions.ACCOUNTS_ACCOUNT_READ,
            Permissions.TAGS_TAG_READ,
            Permissions.TAGS_TAG_CREATE,
            Permissions.ACCESS_POLICY_ASSIGNED_AND_PUBLISHED,
            Permissions.LOG_LOG_READ,
        ]
    }, {
        name: 'Policy User',
        description: '',
        permissions: DefaultRoles,
    }];
    const ids: string[] = [];
    const dataBaseServer = new DatabaseServer();

    const vcDocumentCollectionObjects = []

    for (const config of roles) {
        notifier.info(`Create role (${config.name})`);
        const role = await users.createRole(config, owner);
        let credentialSubject: any = {
            id: GenerateUUIDv4(),
            uuid: role.uuid,
            name: role.name,
            description: role.description,
            permissions: role.permissions
        }

        const schema = await dataBaseServer.findOne(SchemaCollection, {
            entity: SchemaEntity.ROLE,
            readonly: true,
            topicId: messageServer.getTopic()
        });
        const schemaObject = new Schema(schema);
        if (schemaObject) {
            credentialSubject = SchemaHelper.updateObjectContext(
                schemaObject,
                credentialSubject
            );
        }
        const document = await vcHelper.createVerifiableCredential(credentialSubject, didDocument, null, null);
        const message = new GuardianRoleMessage(MessageAction.CreateRole);
        message.setRole(credentialSubject);
        message.setDocument(document);
        await messageServer.sendMessage(message, true, null, userId);

        vcDocumentCollectionObjects.push({
            hash: message.hash,
            owner: owner.owner,
            creator: owner.creator,
            document: message.document,
            type: SchemaEntity.ROLE,
            documentFields: [
                'credentialSubject.0.id',
                'credentialSubject.0.name',
                'credentialSubject.0.uuid'
            ],
        })

        ids.push(role.id);
    }
    await dataBaseServer.saveMany(VcDocumentCollection, vcDocumentCollectionObjects);

    await users.setDefaultRole(ids[0], owner.creator, userId);
}
>>>>>>> f851c502

@Controller()
export class ProfileController {
}

/**
 * Connect to the message broker methods of working with Address books.
 */
export function profileAPI(logger: PinoLogger) {
    ApiResponse(MessageAPI.GET_BALANCE,
        async (msg: { username: string, userId: string | null }) => {
            const userId = msg?.userId
            try {
                const { username } = msg;
                const wallet = new Wallet();
                const users = new Users();
                const workers = new Workers();
                const user = await users.getUser(username, userId);

                if (!user) {
                    return new MessageResponse(null);
                }

                if (!user.hederaAccountId) {
                    return new MessageResponse(null);
                }

                const key = await wallet.getKey(user.walletToken, KeyType.KEY, user.did);
                const balance = await workers.addNonRetryableTask({
                    type: WorkerTaskType.GET_USER_BALANCE,
                    data: {
                        hederaAccountId: user.hederaAccountId,
                        hederaAccountKey: key,
                        payload: { userId }
                    }
                }, 20, user.id.toString());
                return new MessageResponse({
                    balance,
                    unit: 'Hbar',
                    user: user ? {
                        username: user.username,
                        did: user.did
                    } : null
                });
            } catch (error) {
                await logger.error(error, ['GUARDIAN_SERVICE'], userId);
                console.error(error);
                return new MessageError(error, 500);
            }
        });

    ApiResponse(MessageAPI.GET_USER_BALANCE,
        async (msg: { username: string, userId: string | null }) => {
            const userId = msg?.userId
            try {
                const { username } = msg;

                const wallet = new Wallet();
                const users = new Users();
                const workers = new Workers();

                const user = await users.getUser(username, userId);

                if (!user) {
                    return new MessageResponse('Invalid Account');
                }

                if (!user.hederaAccountId) {
                    return new MessageResponse('Invalid Hedera Account Id');
                }

                const key = await wallet.getKey(user.walletToken, KeyType.KEY, user.did);
                const balance = await workers.addNonRetryableTask({
                    type: WorkerTaskType.GET_USER_BALANCE,
                    data: {
                        hederaAccountId: user.hederaAccountId,
                        hederaAccountKey: key,
                        payload: { userId }
                    }
                }, 20, user.id.toString());

                return new MessageResponse(balance);
            } catch (error) {
                await logger.error(error, ['GUARDIAN_SERVICE'], userId);
                console.error(error);
                return new MessageError(error, 500);
            }
        });

    ApiResponse(MessageAPI.CREATE_USER_PROFILE_COMMON,
        async (msg: { username: string, profile: any, userId: string | null }) => {
            const userId = msg?.userId
            try {
                const { username, profile } = msg;
<<<<<<< HEAD
                const did = await setupUserProfile(username, profile, emptyNotifier(), logger);
=======

                if (!profile.hederaAccountId) {
                    return new MessageError('Invalid Hedera Account Id', 403);
                }
                if (!profile.hederaAccountKey) {
                    return new MessageError('Invalid Hedera Account Key', 403);
                }

                const did = await setupUserProfile(username, profile, emptyNotifier(), logger, userId);
>>>>>>> f851c502
                return new MessageResponse(did);
            } catch (error) {
                await logger.error(error, ['GUARDIAN_SERVICE'], userId);
                console.error(error);
                return new MessageError(error, 500);
            }
        });

    ApiResponse(MessageAPI.CREATE_USER_PROFILE_COMMON_ASYNC,
        async (msg: { username: string, profile: any, task: any, userId: string | null }) => {
            const { username, profile, task, userId } = msg;
            const notifier = await initNotifier(task);

            RunFunctionAsync(async () => {
<<<<<<< HEAD
                const did = await setupUserProfile(username, profile, notifier, logger);
=======
                if (!profile.hederaAccountId) {
                    notifier.error('Invalid Hedera Account Id');
                    return;
                }
                if (!profile.hederaAccountKey) {
                    notifier.error('Invalid Hedera Account Key');
                    return;
                }

                const did = await setupUserProfile(username, profile, notifier, logger, userId);
>>>>>>> f851c502
                notifier.result(did);
            }, async (error) => {
                await logger.error(error, ['GUARDIAN_SERVICE'], userId);
                notifier.error(error);
            });

            return new MessageResponse(task);
        });

    ApiResponse(MessageAPI.RESTORE_USER_PROFILE_COMMON_ASYNC,
        async (msg: { username: string, profile: any, task: any, userId: string | null }) => {
            const { username, profile, task, userId } = msg;
            const notifier = await initNotifier(task);

            RunFunctionAsync(async () => {
                if (!profile) {
                    notifier.error('Invalid profile');
                    return;
                }
                const {
                    hederaAccountId,
                    hederaAccountKey,
                    topicId,
                    didDocument,
                    didKeys
                } = profile;

                const user = await new Users().getUser(username, userId);

                try {
                    const workers = new Workers();
                    AccountId.fromString(hederaAccountId);
                    PrivateKey.fromString(hederaAccountKey);
                    await workers.addNonRetryableTask({
                        type: WorkerTaskType.GET_USER_BALANCE,
                        data: { hederaAccountId, hederaAccountKey, payload: { userId }
                        },
                    }, 20, user.id.toString());
                } catch (error) {
                    throw new Error(`Invalid Hedera account or key.`);
                }

                const vcHelper = new VcHelper();
                let oldDidDocument: CommonDidDocument;
                if (didDocument) {
                    oldDidDocument = await validateCommonDid(didDocument, didKeys);
                } else {
                    oldDidDocument = await vcHelper.generateNewDid(topicId, hederaAccountKey);
                }

                notifier.start('Restore user profile');
                const restore = new RestoreDataFromHedera();
                await restore.restoreRootAuthority(
                    username,
                    hederaAccountId,
                    hederaAccountKey,
                    topicId,
                    oldDidDocument,
                    logger,
                    userId
                )
                notifier.completed();
                notifier.result('did');
            }, async (error) => {
                await logger.error(error, ['GUARDIAN_SERVICE'], userId);
                notifier.error(error);
            });

            return new MessageResponse(task);
        });

    ApiResponse(MessageAPI.GET_ALL_USER_TOPICS_ASYNC,
        async (msg: { username: string, profile: any, task: any, userId: string | null}) => {
            const { username, profile, task, userId } = msg;
            const notifier = await initNotifier(task);

            RunFunctionAsync(async () => {
                const {
                    hederaAccountId,
                    hederaAccountKey,
                    didDocument
                } = profile;

                if (!hederaAccountId) {
                    notifier.error('Invalid Hedera Account Id');
                    return;
                }
                if (!hederaAccountKey) {
                    notifier.error('Invalid Hedera Account Key');
                    return;
                }

                let did: string;
                try {
                    if (didDocument) {
                        did = CommonDidDocument.from(didDocument).getDid();
                    } else {
                        did = (await HederaDid.generate(Environment.network, hederaAccountKey, null)).toString();
                    }
                } catch (error) {
                    throw new Error('Invalid DID Document.')
                }

                notifier.start('Finding all user topics');
                const restore = new RestoreDataFromHedera();
                const result = await restore.findAllUserTopics(
                    username,
                    hederaAccountId,
                    hederaAccountKey,
                    did,
                    userId
                )
                notifier.completed();
                notifier.result(result);
            }, async (error) => {
                await logger.error(error, ['GUARDIAN_SERVICE'], userId);
                notifier.error(error);
            });

            return new MessageResponse(task);
        });

    ApiResponse(MessageAPI.VALIDATE_DID_DOCUMENT,
        async (msg: { document: any, userId: string | null }) => {
            const userId = msg?.userId
            try {
                const { document } = msg;
                const result = {
                    valid: true,
                    error: '',
                    keys: {}
                };
                try {
                    const didDocument = CommonDidDocument.from(document);
                    const methods = didDocument.getVerificationMethods();
                    const ed25519 = [];
                    const blsBbs = [];
                    for (const method of methods) {
                        if (method.getType() === HederaEd25519Method.TYPE) {
                            ed25519.push({
                                name: method.getName(),
                                id: method.getId()
                            });
                        }
                        if (method.getType() === HederaBBSMethod.TYPE) {
                            blsBbs.push({
                                name: method.getName(),
                                id: method.getId()
                            });
                        }
                    }
                    result.keys[HederaEd25519Method.TYPE] = ed25519;
                    result.keys[HederaBBSMethod.TYPE] = blsBbs;
                    if (ed25519.length === 0) {
                        result.valid = false;
                        result.error = `${HederaEd25519Method.TYPE} method not found.`;
                    }
                    if (blsBbs.length === 0) {
                        result.valid = false;
                        result.error = `${HederaBBSMethod.TYPE} method not found.`;
                    }
                } catch (error) {
                    result.valid = false;
                    result.error = 'Invalid DID Document.';
                }
                return new MessageResponse(result);
            } catch (error) {
                await logger.error(error, ['GUARDIAN_SERVICE'], userId);
                return new MessageError(error);
            }
        });

    ApiResponse(MessageAPI.VALIDATE_DID_KEY,
        async (msg: { document: any, keys: any, userId: string | null }) => {
            const userId = msg?.userId
            try {
                const { document, keys } = msg;
                for (const item of keys) {
                    item.valid = false;
                }
                try {
                    const helper = new VcHelper();
                    const didDocument = CommonDidDocument.from(document);
                    for (const item of keys) {
                        const method = didDocument.getMethodByName(item.id);
                        if (method) {
                            method.setPrivateKey(item.key);
                            item.valid = await helper.validateKey(method);
                        } else {
                            item.valid = false;
                        }
                    }
                    return new MessageResponse(keys);
                } catch (error) {
                    return new MessageResponse(keys);
                }
            } catch (error) {
                await logger.error(error, ['GUARDIAN_SERVICE'], userId);
                return new MessageError(error);
            }
        });

    ApiResponse(MessageAPI.GET_USER_PROFILE,
        async (msg: { user: IAuthUser }) => {
            try {
                const { user } = msg;
                const result = {
                    username: user.username,
                    role: user.role,
                    permissionsGroup: user.permissionsGroup,
                    permissions: user.permissions,
                    did: user.did,
                    parent: user.parent,
                    hederaAccountId: user.hederaAccountId,
                    confirmed: false,
                    failed: false,
                    topicId: undefined,
                    parentTopicId: undefined,
                    didDocument: undefined,
                    vcDocument: undefined,
                };
                if (user.did) {
                    const db = new DatabaseServer();
                    const didDocument = await db.getDidDocument(user.did);
                    const vcDocument = await db.getVcDocument({
                        owner: user.did,
                        type: { $in: [SchemaEntity.USER, SchemaEntity.STANDARD_REGISTRY] }
                    });
                    result.confirmed = !!(didDocument && didDocument.status === DidDocumentStatus.CREATE);
                    result.failed = !!(didDocument && didDocument.status === DidDocumentStatus.FAILED);
                    result.didDocument = didDocument;
                    result.vcDocument = vcDocument;
                    let topic = await db.getTopic({
                        type: TopicType.UserTopic,
                        owner: user.did
                    });
                    if (!topic && user.parent) {
                        topic = await db.getTopic({
                            type: TopicType.UserTopic,
                            owner: user.parent
                        });
                    }
                    result.topicId = topic?.topicId;
                    result.parentTopicId = topic?.parent;
                }
                return new MessageResponse(result);
            } catch (error) {
                await logger.error(error, ['GUARDIAN_SERVICE']);
                return new MessageError(error);
            }
        });
}

@Module({
    imports: [
        ClientsModule.register([{
            name: 'profile-service',
            transport: Transport.NATS,
            options: {
                servers: [
                    `nats://${process.env.MQ_ADDRESS}:4222`
                ],
                queue: 'profile-service',
                // serializer: new OutboundResponseIdentitySerializer(),
                // deserializer: new InboundMessageIdentityDeserializer(),
            }
        }]),
    ],
    controllers: [
        ProfileController
    ]
})
export class ProfileModule { }<|MERGE_RESOLUTION|>--- conflicted
+++ resolved
@@ -23,587 +23,7 @@
 import { Controller, Module } from '@nestjs/common';
 import { ClientsModule, Transport } from '@nestjs/microservices';
 import { AccountId, PrivateKey } from '@hashgraph/sdk';
-<<<<<<< HEAD
 import { setupUserProfile, validateCommonDid } from './helpers/profile-helper.js';
-=======
-import { serDefaultRole } from './permission.service.js';
-
-interface IFireblocksConfig {
-    fireBlocksVaultId: string;
-    fireBlocksAssetId: string;
-    fireBlocksApiKey: string;
-    fireBlocksPrivateiKey: string;
-}
-
-/**
- * User credentials
- */
-interface ICredentials {
-    entity: SchemaEntity,
-    parent: string,
-    hederaAccountId: string,
-    hederaAccountKey: string,
-    vcDocument: any,
-    didDocument: any,
-    didKeys: IDidKey[],
-    useFireblocksSigning: boolean,
-    fireblocksConfig: IFireblocksConfig,
-}
-
-/**
- * User credentials
- */
-interface IDidKey {
-    id: string,
-    key: string
-}
-
-/**
- * Get global topic
- */
-// tslint:disable-next-line:completed-docs
-async function getGlobalTopic(): Promise<TopicConfig | null> {
-    try {
-        const dataBaseServer = new DatabaseServer();
-
-        const topicId = await dataBaseServer.findOne(Settings, {
-            name: 'INITIALIZATION_TOPIC_ID'
-        });
-        const topicKey = await dataBaseServer.findOne(Settings, {
-            name: 'INITIALIZATION_TOPIC_KEY'
-        });
-        const INITIALIZATION_TOPIC_ID = topicId?.value || process.env.INITIALIZATION_TOPIC_ID;
-        const INITIALIZATION_TOPIC_KEY = topicKey?.value || process.env.INITIALIZATION_TOPIC_KEY;
-        return new TopicConfig({ topicId: INITIALIZATION_TOPIC_ID }, null, INITIALIZATION_TOPIC_KEY);
-    } catch (error) {
-        console.error(error);
-        return null;
-    }
-}
-
-/**
- * Set up user profile
- * @param username
- * @param profile
- * @param notifier
- * @param logger
- * @param userId
- */
-async function setupUserProfile(
-    username: string,
-    profile: ICredentials,
-    notifier: INotifier,
-    logger: PinoLogger,
-    userId: string | null
-): Promise<string> {
-    const users = new Users();
-    const wallet = new Wallet();
-
-    notifier.start('Get user');
-    const user = await users.getUser(username, userId);
-    if (user.did) {
-        throw new Error('User DID already exists');
-    }
-    notifier.completed();
-    let did: string;
-    if (user.role === UserRole.STANDARD_REGISTRY) {
-        profile.entity = SchemaEntity.STANDARD_REGISTRY;
-        did = await createUserProfile(profile, notifier, user, logger);
-    } else if (user.role === UserRole.USER) {
-        profile.entity = SchemaEntity.USER;
-        did = await createUserProfile(profile, notifier, user, logger);
-    } else {
-        throw new Error('Unknown user role.');
-    }
-
-    notifier.start('Update user');
-    await users.updateCurrentUser(username, {
-        did,
-        parent: profile.parent,
-        hederaAccountId: profile.hederaAccountId,
-        useFireblocksSigning: profile.useFireblocksSigning
-    }, userId);
-
-    notifier.completedAndStart('Update permissions');
-    if (user.role === UserRole.USER) {
-        const changeRole = await users.setDefaultUserRole(username, profile.parent, userId);
-        await serDefaultRole(changeRole, EntityOwner.sr(null, profile.parent))
-    }
-
-    notifier.completedAndStart('Set up wallet');
-    await wallet.setKey(user.walletToken, KeyType.KEY, did, profile.hederaAccountKey);
-    if (profile.useFireblocksSigning) {
-        await wallet.setKey(user.walletToken, KeyType.FIREBLOCKS_KEY, did, JSON.stringify(profile.fireblocksConfig));
-    }
-    notifier.completed();
-
-    return did;
-}
-
-async function validateCommonDid(json: string | any, keys: IDidKey[]): Promise<CommonDidDocument> {
-    const vcHelper = new VcHelper();
-    if (!Array.isArray(keys)) {
-        throw new Error(`Invalid did document or keys.`);
-    }
-    const document = CommonDidDocument.from(json);
-    for (const item of keys) {
-        const method = document.getMethodByName(item.id);
-        if (method) {
-            method.setPrivateKey(item.key);
-            if (!(await vcHelper.validateKey(method))) {
-                throw new Error(`Invalid did document or keys.`);
-            }
-        } else {
-            throw new Error(`Invalid did document or keys.`);
-        }
-    }
-    for (const type of [HederaBBSMethod.TYPE, HederaEd25519Method.TYPE]) {
-        const verificationMethod = document.getMethodByType(type);
-        if (!verificationMethod) {
-            throw new Error(`Invalid did document or keys.`);
-        }
-        if (!verificationMethod.hasPrivateKey()) {
-            throw new Error(`Invalid did document or keys.`);
-        }
-    }
-    return document;
-}
-
-async function checkAndPublishSchema(
-    entity: SchemaEntity,
-    topicConfig: TopicConfig,
-    userDID: string,
-    srUser: IOwner,
-    messageServer: MessageServer,
-    logger: PinoLogger,
-    notifier: INotifier
-): Promise<void> {
-    const dataBaseServer = new DatabaseServer();
-
-    let schema = await dataBaseServer.findOne(SchemaCollection, {
-        entity,
-        readonly: true,
-        topicId: topicConfig.topicId
-    });
-    if (!schema) {
-        schema = await dataBaseServer.findOne(SchemaCollection,{
-            entity,
-            system: true,
-            active: true
-        });
-        if (schema) {
-            notifier.info(`Publish System Schema (${entity})`);
-            logger.info(`Publish System Schema (${entity})`, ['GUARDIAN_SERVICE'], srUser.id);
-            schema.creator = userDID;
-            schema.owner = userDID;
-            const item = await publishSystemSchema(schema, srUser, messageServer, MessageAction.PublishSystemSchema, notifier);
-            await dataBaseServer.save(SchemaCollection, item);
-        }
-    }
-}
-
-/**
- * Create user profile
- * @param profile
- * @param notifier
- * @param user
- * @param logger
- */
-async function createUserProfile(
-    profile: ICredentials,
-    notifier: INotifier,
-    user: IAuthUser,
-    logger: PinoLogger
-): Promise<string> {
-    const {
-        hederaAccountId,
-        hederaAccountKey,
-        parent,
-        vcDocument,
-        didDocument,
-        didKeys,
-        entity,
-        useFireblocksSigning,
-        fireblocksConfig
-    } = profile;
-    let signOptions: ISignOptions = {
-        signType: SignType.INTERNAL
-    }
-    if (useFireblocksSigning) {
-        signOptions = {
-            signType: SignType.FIREBLOCKS,
-            data: {
-                apiKey: fireblocksConfig.fireBlocksApiKey,
-                privateKey: fireblocksConfig.fireBlocksPrivateiKey,
-                assetId: fireblocksConfig.fireBlocksAssetId,
-                vaultId: fireblocksConfig.fireBlocksVaultId,
-            }
-        }
-    }
-    const messageServer = new MessageServer(hederaAccountId, hederaAccountKey, signOptions);
-
-    // ------------------------
-    // <-- Check hedera key
-    // ------------------------
-    try {
-        const workers = new Workers();
-        AccountId.fromString(hederaAccountId);
-        PrivateKey.fromString(hederaAccountKey);
-        await workers.addNonRetryableTask({
-            type: WorkerTaskType.GET_USER_BALANCE,
-            data: { hederaAccountId, hederaAccountKey, payload: { userId: user.id } }
-        }, 20, user.id.toString());
-    } catch (error) {
-        throw new Error(`Invalid Hedera account or key.`);
-    }
-    // ------------------------
-    // Check hedera key -->
-    // ------------------------
-
-    // ------------------------
-    // <-- Resolve topic
-    // ------------------------
-    notifier.start('Resolve topic');
-    let topicConfig: TopicConfig = null;
-    let newTopic: Topic = null;
-    const globalTopic = await getGlobalTopic();
-
-    const dataBaseServer = new DatabaseServer();
-
-    if (parent) {
-        topicConfig = await TopicConfig.fromObject(
-            await dataBaseServer.findOne(Topic, {
-                owner: parent,
-                type: TopicType.UserTopic
-            }), true, user.id);
-    }
-    if (!topicConfig) {
-        notifier.info('Create user topic');
-        logger.info('Create User Topic', ['GUARDIAN_SERVICE'], user.id);
-        const topicHelper = new TopicHelper(hederaAccountId, hederaAccountKey, signOptions);
-        topicConfig = await topicHelper.create({
-            type: TopicType.UserTopic,
-            name: TopicType.UserTopic,
-            description: TopicType.UserTopic,
-            owner: null,
-            policyId: null,
-            policyUUID: null
-        }, user.id);
-        await topicHelper.oneWayLink(topicConfig, globalTopic, user.id.toString());
-        newTopic = await dataBaseServer.save(Topic, topicConfig.toObject());
-    }
-    messageServer.setTopicObject(topicConfig);
-    // ------------------------
-    // Resolve topic -->
-    // ------------------------
-
-    // ------------------------
-    // <-- Publish DID Document
-    // ------------------------
-    notifier.completedAndStart('Publish DID Document');
-    logger.info('Create DID Document', ['GUARDIAN_SERVICE'], user.id);
-
-    const vcHelper = new VcHelper();
-    let currentDidDocument: CommonDidDocument
-    if (didDocument) {
-        currentDidDocument = await validateCommonDid(didDocument, didKeys);
-    } else {
-        currentDidDocument = await vcHelper.generateNewDid(topicConfig.topicId, hederaAccountKey);
-    }
-    const userDID = currentDidDocument.getDid();
-
-    const existingUser = await dataBaseServer.findOne(DidDocumentCollection, { did: userDID });
-    if (existingUser) {
-        notifier.completedAndStart('User restored');
-        notifier.completed();
-        return userDID;
-    }
-
-    const didRow = await vcHelper.saveDidDocument(currentDidDocument, user);
-
-    try {
-        const didMessage = new DIDMessage(MessageAction.CreateDID);
-        didMessage.setDocument(currentDidDocument);
-        const didMessageResult = await messageServer
-            .setTopicObject(topicConfig)
-            .sendMessage(didMessage, true, null, user.id.toString())
-        didRow.status = DidDocumentStatus.CREATE;
-        didRow.messageId = didMessageResult.getId();
-        didRow.topicId = didMessageResult.getTopicId();
-        await dataBaseServer.update(DidDocumentCollection, null, didRow);
-    } catch (error) {
-        logger.error(error, ['GUARDIAN_SERVICE'], user.id);
-        // didRow.status = DidDocumentStatus.FAILED;
-        // await new DataBaseHelper(DidDocumentCollection).update(didRow);
-    }
-    // ------------------------
-    // Publish DID Document -->
-    // ------------------------
-
-    // ------------------
-    // <-- Publish Schema
-    // ------------------
-    notifier.completedAndStart('Publish Schema');
-    let schemaObject: Schema;
-    try {
-        const srUser: IOwner = EntityOwner.sr(user.id.toString(), userDID);
-        await checkAndPublishSchema(
-            SchemaEntity.STANDARD_REGISTRY,
-            topicConfig,
-            userDID,
-            srUser,
-            messageServer,
-            logger,
-            notifier
-        );
-        await checkAndPublishSchema(
-            SchemaEntity.USER,
-            topicConfig,
-            userDID,
-            srUser,
-            messageServer,
-            logger,
-            notifier
-        );
-        await checkAndPublishSchema(
-            SchemaEntity.RETIRE_TOKEN,
-            topicConfig,
-            userDID,
-            srUser,
-            messageServer,
-            logger,
-            notifier
-        );
-        await checkAndPublishSchema(
-            SchemaEntity.ROLE,
-            topicConfig,
-            userDID,
-            srUser,
-            messageServer,
-            logger,
-            notifier
-        );
-        await checkAndPublishSchema(
-            SchemaEntity.USER_PERMISSIONS,
-            topicConfig,
-            userDID,
-            srUser,
-            messageServer,
-            logger,
-            notifier
-        );
-        if (entity) {
-            const schema = await dataBaseServer.findOne(SchemaCollection, {
-                entity,
-                readonly: true,
-                topicId: topicConfig.topicId
-            });
-            if (schema) {
-                schemaObject = new Schema(schema);
-            }
-        }
-    } catch (error) {
-        logger.error(error, ['GUARDIAN_SERVICE'], user.id);
-    }
-    // ------------------
-    // Publish Schema -->
-    // ------------------
-
-    // -----------------------
-    // <-- Publish VC Document
-    // -----------------------
-    notifier.completedAndStart('Publish VC Document');
-    if (vcDocument) {
-        logger.info('Create VC Document', ['GUARDIAN_SERVICE'], user.id);
-
-        let credentialSubject: any = { ...vcDocument };
-        credentialSubject.id = userDID;
-        if (schemaObject) {
-            credentialSubject = SchemaHelper.updateObjectContext(schemaObject, credentialSubject);
-        }
-
-        const vcObject = await vcHelper.createVerifiableCredential(credentialSubject, currentDidDocument, null, null);
-        const vcMessage = new VCMessage(MessageAction.CreateVC);
-        vcMessage.setDocument(vcObject);
-        const vcDoc = await dataBaseServer.save(VcDocumentCollection, {
-            hash: vcMessage.hash,
-            owner: userDID,
-            document: vcMessage.document,
-            type: schemaObject?.entity
-        });
-
-        try {
-            const vcMessageResult = await messageServer
-                .setTopicObject(topicConfig)
-                .sendMessage(vcMessage, true, null, user.id.toString());
-            vcDoc.hederaStatus = DocumentStatus.ISSUE;
-            vcDoc.messageId = vcMessageResult.getId();
-            vcDoc.topicId = vcMessageResult.getTopicId();
-            await dataBaseServer.update(VcDocumentCollection, null, vcDoc);
-        } catch (error) {
-            logger.error(error, ['GUARDIAN_SERVICE'], user.id);
-            vcDoc.hederaStatus = DocumentStatus.FAILED;
-            await dataBaseServer.update(VcDocumentCollection, null, vcDoc);
-        }
-    }
-    // -----------------------
-    // Publish VC Document -->
-    // -----------------------
-
-    notifier.completedAndStart('Save changes');
-    if (newTopic) {
-        newTopic.owner = userDID;
-        newTopic.parent = globalTopic?.topicId;
-        await dataBaseServer.update(Topic, null, newTopic);
-        topicConfig.owner = userDID;
-        topicConfig.parent = globalTopic?.topicId;
-        await topicConfig.saveKeysByUser(user);
-    }
-
-    if (globalTopic && newTopic) {
-        const attributes = vcDocument ? { ...vcDocument } : {};
-        delete attributes.type;
-        delete attributes['@context'];
-        const regMessage = new RegistrationMessage(MessageAction.Init);
-        regMessage.setDocument(userDID, topicConfig?.topicId, attributes);
-        await messageServer
-            .setTopicObject(globalTopic)
-            .sendMessage(regMessage, true, null, user.id.toString())
-    }
-
-    // -----------------------
-    // Publish Role Document -->
-    // -----------------------
-    if (user.role === UserRole.STANDARD_REGISTRY) {
-        messageServer.setTopicObject(topicConfig);
-        await createDefaultRoles(user.id.toString(), userDID, currentDidDocument, messageServer, notifier);
-    }
-
-    notifier.completed();
-    return userDID;
-}
-
-/**
- * Create default roles
- * @param did
- * @param didDocument
- * @param messageServer
- * @param notifier
- */
-async function createDefaultRoles(
-    userId: string,
-    did: string,
-    didDocument: CommonDidDocument,
-    messageServer: MessageServer,
-    notifier: INotifier
-): Promise<void> {
-    notifier.completedAndStart('Create roles');
-    const owner = EntityOwner.sr(userId, did);
-    const users = new Users();
-    const vcHelper = new VcHelper();
-    const roles = [{
-        name: 'Default policy user',
-        description: 'Default policy user',
-        permissions: DefaultRoles,
-    }, {
-        name: 'Policy Approver',
-        description: '',
-        permissions: [
-            Permissions.ANALYTIC_POLICY_READ,
-            Permissions.POLICIES_POLICY_READ,
-            Permissions.ANALYTIC_MODULE_READ,
-            Permissions.ANALYTIC_TOOL_READ,
-            Permissions.ANALYTIC_SCHEMA_READ,
-            Permissions.POLICIES_POLICY_REVIEW,
-            Permissions.SCHEMAS_SCHEMA_READ,
-            Permissions.MODULES_MODULE_READ,
-            Permissions.TOOLS_TOOL_READ,
-            Permissions.TOKENS_TOKEN_READ,
-            Permissions.ARTIFACTS_FILE_READ,
-            Permissions.SETTINGS_THEME_READ,
-            Permissions.SETTINGS_THEME_CREATE,
-            Permissions.SETTINGS_THEME_UPDATE,
-            Permissions.SETTINGS_THEME_DELETE,
-            Permissions.TAGS_TAG_READ,
-            Permissions.TAGS_TAG_CREATE,
-            Permissions.SUGGESTIONS_SUGGESTIONS_READ,
-            Permissions.ACCESS_POLICY_ASSIGNED,
-            Permissions.LOG_LOG_READ,
-        ]
-    }, {
-        name: 'Policy Manager',
-        description: '',
-        permissions: [
-            Permissions.ANALYTIC_DOCUMENT_READ,
-            Permissions.POLICIES_POLICY_MANAGE,
-            Permissions.POLICIES_POLICY_READ,
-            Permissions.TOKENS_TOKEN_MANAGE,
-            Permissions.TOKENS_TOKEN_READ,
-            Permissions.ACCOUNTS_ACCOUNT_READ,
-            Permissions.TAGS_TAG_READ,
-            Permissions.TAGS_TAG_CREATE,
-            Permissions.ACCESS_POLICY_ASSIGNED_AND_PUBLISHED,
-            Permissions.LOG_LOG_READ,
-        ]
-    }, {
-        name: 'Policy User',
-        description: '',
-        permissions: DefaultRoles,
-    }];
-    const ids: string[] = [];
-    const dataBaseServer = new DatabaseServer();
-
-    const vcDocumentCollectionObjects = []
-
-    for (const config of roles) {
-        notifier.info(`Create role (${config.name})`);
-        const role = await users.createRole(config, owner);
-        let credentialSubject: any = {
-            id: GenerateUUIDv4(),
-            uuid: role.uuid,
-            name: role.name,
-            description: role.description,
-            permissions: role.permissions
-        }
-
-        const schema = await dataBaseServer.findOne(SchemaCollection, {
-            entity: SchemaEntity.ROLE,
-            readonly: true,
-            topicId: messageServer.getTopic()
-        });
-        const schemaObject = new Schema(schema);
-        if (schemaObject) {
-            credentialSubject = SchemaHelper.updateObjectContext(
-                schemaObject,
-                credentialSubject
-            );
-        }
-        const document = await vcHelper.createVerifiableCredential(credentialSubject, didDocument, null, null);
-        const message = new GuardianRoleMessage(MessageAction.CreateRole);
-        message.setRole(credentialSubject);
-        message.setDocument(document);
-        await messageServer.sendMessage(message, true, null, userId);
-
-        vcDocumentCollectionObjects.push({
-            hash: message.hash,
-            owner: owner.owner,
-            creator: owner.creator,
-            document: message.document,
-            type: SchemaEntity.ROLE,
-            documentFields: [
-                'credentialSubject.0.id',
-                'credentialSubject.0.name',
-                'credentialSubject.0.uuid'
-            ],
-        })
-
-        ids.push(role.id);
-    }
-    await dataBaseServer.saveMany(VcDocumentCollection, vcDocumentCollectionObjects);
-
-    await users.setDefaultRole(ids[0], owner.creator, userId);
-}
->>>>>>> f851c502
 
 @Controller()
 export class ProfileController {
@@ -614,134 +34,119 @@
  */
 export function profileAPI(logger: PinoLogger) {
     ApiResponse(MessageAPI.GET_BALANCE,
-        async (msg: { username: string, userId: string | null }) => {
-            const userId = msg?.userId
-            try {
-                const { username } = msg;
+        async (msg: {
+            user: IAuthUser,
+            username: string
+        }) => {
+            try {
+                const { username, user } = msg;
                 const wallet = new Wallet();
                 const users = new Users();
                 const workers = new Workers();
-                const user = await users.getUser(username, userId);
-
-                if (!user) {
+                const target = await users.getUser(username, user.id);
+
+                if (!target) {
                     return new MessageResponse(null);
                 }
 
-                if (!user.hederaAccountId) {
+                if (!target.hederaAccountId) {
                     return new MessageResponse(null);
                 }
 
-                const key = await wallet.getKey(user.walletToken, KeyType.KEY, user.did);
+                const key = await wallet.getKey(target.walletToken, KeyType.KEY, target.did);
                 const balance = await workers.addNonRetryableTask({
                     type: WorkerTaskType.GET_USER_BALANCE,
                     data: {
-                        hederaAccountId: user.hederaAccountId,
-                        hederaAccountKey: key,
-                        payload: { userId }
-                    }
-                }, 20, user.id.toString());
+                        hederaAccountId: target.hederaAccountId,
+                        hederaAccountKey: key
+                    }
+                }, 20, user.id);
                 return new MessageResponse({
                     balance,
                     unit: 'Hbar',
-                    user: user ? {
-                        username: user.username,
-                        did: user.did
+                    user: target ? {
+                        username: target.username,
+                        did: target.did
                     } : null
                 });
             } catch (error) {
-                await logger.error(error, ['GUARDIAN_SERVICE'], userId);
+                await logger.error(error, ['GUARDIAN_SERVICE'], msg?.user?.id);
                 console.error(error);
                 return new MessageError(error, 500);
             }
         });
 
     ApiResponse(MessageAPI.GET_USER_BALANCE,
-        async (msg: { username: string, userId: string | null }) => {
-            const userId = msg?.userId
-            try {
-                const { username } = msg;
+        async (msg: {
+            user: IAuthUser,
+            username: string
+        }) => {
+            try {
+                const { username, user } = msg;
 
                 const wallet = new Wallet();
                 const users = new Users();
                 const workers = new Workers();
 
-                const user = await users.getUser(username, userId);
-
-                if (!user) {
+                const target = await users.getUser(username, user.id);
+
+                if (!target) {
                     return new MessageResponse('Invalid Account');
                 }
 
-                if (!user.hederaAccountId) {
+                if (!target.hederaAccountId) {
                     return new MessageResponse('Invalid Hedera Account Id');
                 }
 
-                const key = await wallet.getKey(user.walletToken, KeyType.KEY, user.did);
+                const key = await wallet.getKey(target.walletToken, KeyType.KEY, target.did);
                 const balance = await workers.addNonRetryableTask({
                     type: WorkerTaskType.GET_USER_BALANCE,
                     data: {
-                        hederaAccountId: user.hederaAccountId,
-                        hederaAccountKey: key,
-                        payload: { userId }
-                    }
-                }, 20, user.id.toString());
+                        hederaAccountId: target.hederaAccountId,
+                        hederaAccountKey: key
+                    }
+                }, 20, target.id.toString());
 
                 return new MessageResponse(balance);
             } catch (error) {
-                await logger.error(error, ['GUARDIAN_SERVICE'], userId);
+                await logger.error(error, ['GUARDIAN_SERVICE'], msg?.user?.id);
                 console.error(error);
                 return new MessageError(error, 500);
             }
         });
 
     ApiResponse(MessageAPI.CREATE_USER_PROFILE_COMMON,
-        async (msg: { username: string, profile: any, userId: string | null }) => {
-            const userId = msg?.userId
-            try {
-                const { username, profile } = msg;
-<<<<<<< HEAD
-                const did = await setupUserProfile(username, profile, emptyNotifier(), logger);
-=======
-
-                if (!profile.hederaAccountId) {
-                    return new MessageError('Invalid Hedera Account Id', 403);
-                }
-                if (!profile.hederaAccountKey) {
-                    return new MessageError('Invalid Hedera Account Key', 403);
-                }
-
-                const did = await setupUserProfile(username, profile, emptyNotifier(), logger, userId);
->>>>>>> f851c502
+        async (msg: {
+            user: IAuthUser,
+            username: string,
+            profile: any
+        }) => {
+            try {
+                const { username, profile, user } = msg;
+                const did = await setupUserProfile(username, profile, emptyNotifier(), logger, user.id);
                 return new MessageResponse(did);
             } catch (error) {
-                await logger.error(error, ['GUARDIAN_SERVICE'], userId);
+                await logger.error(error, ['GUARDIAN_SERVICE'], msg?.user?.id);
                 console.error(error);
                 return new MessageError(error, 500);
             }
         });
 
     ApiResponse(MessageAPI.CREATE_USER_PROFILE_COMMON_ASYNC,
-        async (msg: { username: string, profile: any, task: any, userId: string | null }) => {
-            const { username, profile, task, userId } = msg;
+        async (msg: {
+            user: IAuthUser,
+            username: string,
+            profile: any,
+            task: any
+        }) => {
+            const { user, username, profile, task } = msg;
             const notifier = await initNotifier(task);
 
             RunFunctionAsync(async () => {
-<<<<<<< HEAD
-                const did = await setupUserProfile(username, profile, notifier, logger);
-=======
-                if (!profile.hederaAccountId) {
-                    notifier.error('Invalid Hedera Account Id');
-                    return;
-                }
-                if (!profile.hederaAccountKey) {
-                    notifier.error('Invalid Hedera Account Key');
-                    return;
-                }
-
-                const did = await setupUserProfile(username, profile, notifier, logger, userId);
->>>>>>> f851c502
+                const did = await setupUserProfile(username, profile, notifier, logger, user.id);
                 notifier.result(did);
             }, async (error) => {
-                await logger.error(error, ['GUARDIAN_SERVICE'], userId);
+                await logger.error(error, ['GUARDIAN_SERVICE'], user.id);
                 notifier.error(error);
             });
 
@@ -749,8 +154,13 @@
         });
 
     ApiResponse(MessageAPI.RESTORE_USER_PROFILE_COMMON_ASYNC,
-        async (msg: { username: string, profile: any, task: any, userId: string | null }) => {
-            const { username, profile, task, userId } = msg;
+        async (msg: {
+            user: IAuthUser,
+            username: string,
+            profile: any,
+            task: any
+        }) => {
+            const { user, username, profile, task } = msg;
             const notifier = await initNotifier(task);
 
             RunFunctionAsync(async () => {
@@ -766,7 +176,7 @@
                     didKeys
                 } = profile;
 
-                const user = await new Users().getUser(username, userId);
+                const target = await new Users().getUser(username, user.id);
 
                 try {
                     const workers = new Workers();
@@ -774,9 +184,8 @@
                     PrivateKey.fromString(hederaAccountKey);
                     await workers.addNonRetryableTask({
                         type: WorkerTaskType.GET_USER_BALANCE,
-                        data: { hederaAccountId, hederaAccountKey, payload: { userId }
-                        },
-                    }, 20, user.id.toString());
+                        data: { hederaAccountId, hederaAccountKey }
+                    }, 20, target.id.toString());
                 } catch (error) {
                     throw new Error(`Invalid Hedera account or key.`);
                 }
@@ -798,12 +207,12 @@
                     topicId,
                     oldDidDocument,
                     logger,
-                    userId
+                    user.id
                 )
                 notifier.completed();
                 notifier.result('did');
             }, async (error) => {
-                await logger.error(error, ['GUARDIAN_SERVICE'], userId);
+                await logger.error(error, ['GUARDIAN_SERVICE'], user.id);
                 notifier.error(error);
             });
 
@@ -811,8 +220,13 @@
         });
 
     ApiResponse(MessageAPI.GET_ALL_USER_TOPICS_ASYNC,
-        async (msg: { username: string, profile: any, task: any, userId: string | null}) => {
-            const { username, profile, task, userId } = msg;
+        async (msg: {
+            user: IAuthUser,
+            username: string,
+            profile: any,
+            task: any
+        }) => {
+            const { user, username, profile, task } = msg;
             const notifier = await initNotifier(task);
 
             RunFunctionAsync(async () => {
@@ -849,12 +263,12 @@
                     hederaAccountId,
                     hederaAccountKey,
                     did,
-                    userId
+                    user.id
                 )
                 notifier.completed();
                 notifier.result(result);
             }, async (error) => {
-                await logger.error(error, ['GUARDIAN_SERVICE'], userId);
+                await logger.error(error, ['GUARDIAN_SERVICE'], msg?.user?.id);
                 notifier.error(error);
             });
 
@@ -862,8 +276,10 @@
         });
 
     ApiResponse(MessageAPI.VALIDATE_DID_DOCUMENT,
-        async (msg: { document: any, userId: string | null }) => {
-            const userId = msg?.userId
+        async (msg: {
+            user: IAuthUser,
+            document: any
+        }) => {
             try {
                 const { document } = msg;
                 const result = {
@@ -906,14 +322,17 @@
                 }
                 return new MessageResponse(result);
             } catch (error) {
-                await logger.error(error, ['GUARDIAN_SERVICE'], userId);
+                await logger.error(error, ['GUARDIAN_SERVICE'], msg?.user?.id);
                 return new MessageError(error);
             }
         });
 
     ApiResponse(MessageAPI.VALIDATE_DID_KEY,
-        async (msg: { document: any, keys: any, userId: string | null }) => {
-            const userId = msg?.userId
+        async (msg: {
+            user: IAuthUser,
+            document: any,
+            keys: any
+        }) => {
             try {
                 const { document, keys } = msg;
                 for (const item of keys) {
@@ -936,13 +355,15 @@
                     return new MessageResponse(keys);
                 }
             } catch (error) {
-                await logger.error(error, ['GUARDIAN_SERVICE'], userId);
+                await logger.error(error, ['GUARDIAN_SERVICE'], msg?.user?.id);
                 return new MessageError(error);
             }
         });
 
     ApiResponse(MessageAPI.GET_USER_PROFILE,
-        async (msg: { user: IAuthUser }) => {
+        async (msg: {
+            user: IAuthUser
+        }) => {
             try {
                 const { user } = msg;
                 const result = {
@@ -986,7 +407,7 @@
                 }
                 return new MessageResponse(result);
             } catch (error) {
-                await logger.error(error, ['GUARDIAN_SERVICE']);
+                await logger.error(error, ['GUARDIAN_SERVICE'], msg?.user?.id);
                 return new MessageError(error);
             }
         });
