--- conflicted
+++ resolved
@@ -1,8 +1,4 @@
-<<<<<<< HEAD
-import { DidDocumentStatus, DocumentStatus, IOwner, ISignOptions, MessageAPI, Schema, SchemaEntity, SchemaHelper, SignType, TopicType, UserRole, WorkerTaskType } from '@guardian/interfaces';
-=======
 import { DidDocumentStatus, DocumentStatus, EntityOwner, IOwner, ISignOptions, MessageAPI, Schema, SchemaEntity, SchemaHelper, SignType, TopicType, UserRole, WorkerTaskType } from '@guardian/interfaces';
->>>>>>> dd846d31
 import { ApiResponse } from '../api/helpers/api-response.js';
 import {
     CommonDidDocument,
@@ -306,16 +302,7 @@
     notifier.completedAndStart('Publish Schema');
     let schemaObject: Schema;
     try {
-<<<<<<< HEAD
-        const srUser: IOwner = {
-            creator: userDID,
-            owner: userDID,
-            assigned: false,
-            published: false
-        }
-=======
         const srUser: IOwner = EntityOwner.sr(userDID);
->>>>>>> dd846d31
         let schema: SchemaCollection = null;
 
         schema = await new DataBaseHelper(SchemaCollection).findOne({
