import { DidDocument } from '@entity/did-document';
import { VcDocument } from '@entity/vc-document';
import { VpDocument } from '@entity/vp-document';
import { IChainItem, MessageAPI, MessageError, MessageResponse, SchemaEntity } from 'interfaces';
import { MongoRepository } from 'typeorm';
import { HcsVpDocument } from 'vc-modules';

function getField(vcDocument: VcDocument | VpDocument, name: string): any {
    if (
        vcDocument &&
        vcDocument.document &&
        vcDocument.document.credentialSubject &&
        vcDocument.document.credentialSubject[0]
    ) {
        return vcDocument.document.credentialSubject[0][name];
    }
    return null;
}

function getIssuer(vcDocument: VcDocument | VpDocument): string {
    if (vcDocument && vcDocument.document) {
        return vcDocument.document.issuer;
    }
    return null;
}

function checkPolicy(vcDocument: VcDocument, policyId: string) {
    if (vcDocument) {
        if (!vcDocument.policyId || vcDocument.policyId == policyId) {
            return true;
        }
    }
    return false;
}

/**
 * Connecting to the message broker methods of working with trust chain.
 * 
 * @param channel - channel
 * @param didDocumentRepository - table with DID Documents
 * @param vcDocumentRepository - table with VC Documents
 * @param vpDocumentRepository - table with VP Documents
 */
export const trustChainAPI = async function (
    channel: any,
    didDocumentRepository: MongoRepository<DidDocument>,
    vcDocumentRepository: MongoRepository<VcDocument>,
    vpDocumentRepository: MongoRepository<VpDocument>
): Promise<void> {
    /**
     * Search parent by VC or VP Document
     * 
     * @param {IChainItem[]} chain - current trust chain
     * @param {VcDocument | VpDocument} vc - Document
     * @param {Object} map - ids map
     * @param {string} policyId - policy Id
     */
    async function getParents(chain: IChainItem[], vc: VcDocument | VpDocument, map: any, policyId: any) {
        if (!vc) {
            return;
        }

        const issuer = getIssuer(vc);
        const schema = getField(vc, 'type');

        if (map[vc.hash]) {
            return;
        } else {
            map[vc.hash] = true;
        }

        chain.push({
            type: 'VC',
            id: vc.hash,
            document: vc.document,
            entity: vc.type,
            owner: vc.owner,
            schema: schema,
            tag: vc.tag,
            label: 'HASH',
            cid:vc.cid
        });

        
        const didDocuments = await didDocumentRepository.find({ where: { did: { $eq: issuer } } });

        chain.push({
            type: 'DID',
            id: issuer,
            document: didDocuments,
            owner: issuer,
            schema: null,
            label: 'DID',
            entity: 'DID',
            tag: null
        });

        let parents = await vcDocumentRepository.find({
            where: {
                'document.credentialSubject.id': { $eq: issuer }
            }
        });

        if (policyId) {
            parents = parents.filter(vc => checkPolicy(vc, policyId));
        }

        const parent = parents[0];
        if (parent) {
            await getParents(chain, parent, map, policyId);
        }
    }

    /**
     * Return Policy Info by Policy Id
     * 
     * @param {IChainItem[]} chain - current trust chain
     * @param {string} policyId - policy Id
     */
    async function getPolicyInfo(chain: IChainItem[], policyId: any) {
        if (policyId) {
            let issuer: string;

            const policyCreated = await vcDocumentRepository.findOne({
                where: {
                    type: { $eq: SchemaEntity.POLICY },
                    policyId: { $eq: policyId }
                }
            });

            const policyImported = await vcDocumentRepository.findOne({
                where: {
                    type: { $eq: SchemaEntity.POLICY_IMPORTED },
                    policyId: { $eq: policyId }
                }
            });

            if (policyCreated) {
                issuer = getIssuer(policyCreated);
                chain.push({
                    type: 'VC',
                    id: policyCreated.hash,
                    document: policyCreated.document,
                    owner: policyCreated.owner,
                    schema: getField(policyCreated, 'type'),
                    label: 'HASH',
                    entity: 'Policy',
                    tag: "Policy Created"
                });
            } else if (policyImported) {
                issuer = getIssuer(policyImported);
                chain.push({
                    type: 'VC',
                    id: policyImported.hash,
                    document: policyImported.document,
                    owner: policyImported.owner,
                    schema: getField(policyImported, 'type'),
                    label: 'HASH',
                    entity: 'Policy',
                    tag: "Policy Imported"
                });
            }
            
            if (issuer) {
                const didDocuments = await didDocumentRepository.find({ where: { did: { $eq: issuer } } });
                const rootAuthority = await vcDocumentRepository.findOne({
                    where: {
                        type: { $eq: SchemaEntity.ROOT_AUTHORITY },
                        owner: { $eq: issuer }
                    }
                });
                if (didDocuments) {
                    chain.push({
                        type: 'DID',
                        id: issuer,
                        document: didDocuments,
                        owner: issuer,
                        schema: null,
                        label: 'DID',
                        entity: 'DID',
                        tag: null
                    });
                }
                if (rootAuthority) {
                    chain.push({
                        type: 'VC',
                        id: rootAuthority.hash,
                        document: rootAuthority.document,
                        owner: rootAuthority.owner,
                        schema: getField(rootAuthority, 'type'),
                        label: 'HASH',
<<<<<<< HEAD
                        entity: 'RootAuthority',
                        tag: "Account Creation"
=======
                        tag: "Account Creation",
                        cid: rootAuthority.cid
>>>>>>> 2191e3af
                    });
                }
            }
        }
    }

    /**
     * Return trust chain
     * 
     * @param {string} payload - hash or uuid
     * 
     * @returns {IChainItem[]} - trust chain
     */
    channel.response(MessageAPI.GET_CHAIN, async (msg, res) => {
        try {
            const hash = msg.payload;
            const chain: IChainItem[] = [];
            let root: VcDocument | VpDocument;

            root = await vcDocumentRepository.findOne({ where: { hash: { $eq: hash } } });
            if (root) {
                const policyId = root.policyId;
                await getParents(chain, root, {}, policyId);
                await getPolicyInfo(chain, policyId);
                res.send(new MessageResponse(chain));
                return;
            }

            root = await vpDocumentRepository.findOne({ where: { hash: { $eq: hash } } });
            if (root) {
                const policyId = root.policyId;
                chain.push({
                    type: 'VP',
                    id: root.hash,
                    document: root.document,
                    owner: root.owner,
                    schema: 'VerifiablePresentation',
                    label: 'HASH',
<<<<<<< HEAD
                    entity: 'VP',
=======
                    cid: root.cid,
>>>>>>> 2191e3af
                    tag: root.tag
                });
                const vpDocument = HcsVpDocument.fromJsonTree(root.document);
                const vcpDocument = vpDocument.getVerifiableCredential()[0];
                const hashVc = vcpDocument.toCredentialHash();
                const vc = await vcDocumentRepository.findOne({ where: { hash: { $eq: hashVc } } });
                await getParents(chain, vc, {}, policyId);
                await getPolicyInfo(chain, policyId);
                res.send(new MessageResponse(chain));
                return;
            }

            root = await vpDocumentRepository.findOne({ where: { 'document.id': { $eq: hash } } });
            if (root) {
                const policyId = root.policyId;
                chain.push({
                    type: 'VP',
                    id: root.document.id,
                    cid: root.cid,
                    document: root.document,
                    owner: root.owner,
                    schema: 'VerifiablePresentation',
                    label: 'ID',
                    entity: 'VP',
                    tag: root.tag
                });
                const vpDocument = HcsVpDocument.fromJsonTree(root.document);
                const vcpDocument = vpDocument.getVerifiableCredential()[0];
                const hashVc = vcpDocument.toCredentialHash();
                const vc = await vcDocumentRepository.findOne({ where: { hash: { $eq: hashVc } } });
                await getParents(chain, vc, {}, policyId);
                await getPolicyInfo(chain, policyId);
                res.send(new MessageResponse(chain));
                return;
            }

            await getPolicyInfo(chain, null);
            res.send(new MessageResponse(chain));
        } catch (error) {
            console.error(error);
            res.send(new MessageError(error));
        }
    });
}<|MERGE_RESOLUTION|>--- conflicted
+++ resolved
@@ -81,7 +81,7 @@
             cid:vc.cid
         });
 
-        
+
         const didDocuments = await didDocumentRepository.find({ where: { did: { $eq: issuer } } });
 
         chain.push({
@@ -160,7 +160,7 @@
                     tag: "Policy Imported"
                 });
             }
-            
+
             if (issuer) {
                 const didDocuments = await didDocumentRepository.find({ where: { did: { $eq: issuer } } });
                 const rootAuthority = await vcDocumentRepository.findOne({
@@ -189,13 +189,9 @@
                         owner: rootAuthority.owner,
                         schema: getField(rootAuthority, 'type'),
                         label: 'HASH',
-<<<<<<< HEAD
+                        cid: rootAuthority.cid
                         entity: 'RootAuthority',
                         tag: "Account Creation"
-=======
-                        tag: "Account Creation",
-                        cid: rootAuthority.cid
->>>>>>> 2191e3af
                     });
                 }
             }
@@ -234,11 +230,8 @@
                     owner: root.owner,
                     schema: 'VerifiablePresentation',
                     label: 'HASH',
-<<<<<<< HEAD
                     entity: 'VP',
-=======
                     cid: root.cid,
->>>>>>> 2191e3af
                     tag: root.tag
                 });
                 const vpDocument = HcsVpDocument.fromJsonTree(root.document);
