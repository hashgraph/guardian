--- conflicted
+++ resolved
@@ -169,21 +169,6 @@
     ApiResponse(MessageAPI.DELETE_ARTIFACT,
         async (msg: { artifactId: string, owner: IOwner }) => {
             try {
-<<<<<<< HEAD
-                if (!msg || !msg.artifactId || !msg.owner) {
-                    return new MessageError('Invalid delete artifact parameters');
-                }
-                const artifactToDelete = await DatabaseServer.getArtifact({
-                    id: msg.artifactId,
-                    owner: msg.owner
-                });
-                const parentId = artifactToDelete.policyId;
-
-                if (!parentId) {
-                    return new MessageResponse(false);
-                }
-
-=======
                 const { artifactId, owner } = msg;
                 if (!artifactId || !owner) {
                     return new MessageError('Invalid delete artifact parameters');
@@ -199,7 +184,6 @@
                     return new MessageResponse(false);
                 }
 
->>>>>>> dd846d31
                 const parent = await getParent(parentId);
                 if (parent) {
                     if (parent.type === 'policy') {
