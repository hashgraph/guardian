--- conflicted
+++ resolved
@@ -128,20 +128,12 @@
             .addLine();
 
         CompareUtils.convertToCsvRecursive(csv, object);
-<<<<<<< HEAD
-        
-=======
-
->>>>>>> c20abe13
+
         return csv;
     }
 
     private static convertToCsvRecursive(csv: CSV, object: any, index?: string, parentKey?: string) {
-<<<<<<< HEAD
-        
-=======
-
->>>>>>> c20abe13
+
         if (Array.isArray(object)) {
             const arrayIndex = index || '0';
             const arrayKey = parentKey || '';
@@ -155,19 +147,11 @@
 
             object.forEach((value, i) => {
                 const path = (arrayIndex ? arrayIndex + '.' + i : i).toString();
-<<<<<<< HEAD
-                const key = (parentKey ? i + '.' + parentKey : i).toString();
-
-                CompareUtils.convertToCsvRecursive(csv, value, path, i.toString());
-            })
-        } else if (object != null && typeof object === 'object') {
-=======
                 // const key = (parentKey ? i + '.' + parentKey : i).toString();
 
                 CompareUtils.convertToCsvRecursive(csv, value, path, i.toString());
             })
         } else if (object !== null && typeof object === 'object') {
->>>>>>> c20abe13
             let objectIndex = null;
             const objectKey = parentKey || '';
 
