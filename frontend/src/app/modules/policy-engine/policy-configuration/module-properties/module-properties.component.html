--- conflicted
+++ resolved
@@ -50,11 +50,7 @@
                         <td class="propRowCol"></td>
                         <td class="propRowCell cellName">Version</td>
                         <td class="propRowCell">
-<<<<<<< HEAD
-                            <textarea [(ngModel)]="module.version" readonly></textarea>
-=======
                             <input class="prop-input" [ngModel]="module.version" readonly>
->>>>>>> e89b6d6a
                         </td>
                     </tr>
                 </ng-container>
