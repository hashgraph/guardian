--- conflicted
+++ resolved
@@ -4,13 +4,6 @@
         <td class="propRowCol"></td>
         <td class="propRowCell cellName">Type</td>
         <td class="propRowCell">
-<<<<<<< HEAD
-            <mat-select [(value)]="properties.type" [disabled]="readonly" (change)="onSave()">
-                <mat-option value="dropdown">Dropdown</mat-option>
-                <mat-option value="datepicker">Datepicker</mat-option>
-                <mat-option value="input">Input</mat-option>
-            </mat-select>
-=======
             <p-dropdown
                 [options]="typeOptions"
                 [(ngModel)]="properties.type"
@@ -20,26 +13,12 @@
                 placeholder="Select a type"
             >
             </p-dropdown>
->>>>>>> 8dd82b8c
         </td>
     </tr>
     <tr class="propRow">
         <td class="propRowCol"></td>
         <td class="propRowCell cellName">Query Type</td>
         <td class="propRowCell">
-<<<<<<< HEAD
-            <mat-select [(value)]="properties.queryType" [disabled]="readonly" (change)="onSave()">
-                <mat-option value="equal">Equal</mat-option>
-                <mat-option value="not_equal">Not Equal</mat-option>
-                <mat-option value="in">In</mat-option>
-                <mat-option value="not_in">Not In</mat-option>
-                <mat-option value="gt">Greater Than</mat-option>
-                <mat-option value="gte">Greater Than or Equal</mat-option>
-                <mat-option value="lt">Less Than</mat-option>
-                <mat-option value="lte">Less Than or Equal</mat-option>
-                <mat-option value="user_defined">User Defined</mat-option>
-            </mat-select>
-=======
             <p-dropdown
                 [options]="queryTypeOptions"
                 [(ngModel)]="properties.queryType"
@@ -51,7 +30,6 @@
                     <span>{{item.label}}</span>
                 </ng-template>
             </p-dropdown>
->>>>>>> 8dd82b8c
         </td>
     </tr>
     <tr class="propRow">
