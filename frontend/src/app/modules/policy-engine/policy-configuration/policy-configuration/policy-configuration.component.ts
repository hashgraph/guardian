import { CdkDragDrop, CdkDropList, moveItemInArray } from '@angular/cdk/drag-drop';
import { ChangeDetectorRef, Component, HostListener, Inject, OnInit, ViewChild } from '@angular/core';
import { ActivatedRoute, Router } from '@angular/router';
import { ContractType, IContract, PolicyAvailability, PolicyCategoryType, Schema, SchemaHelper, Token, UserPermissions } from '@guardian/interfaces';
import * as yaml from 'js-yaml';
import { DialogService } from 'primeng/dynamicdialog';
import { forkJoin, Observable, Subject } from 'rxjs';
import { WizardMode, WizardService } from 'src/app/modules/policy-engine/services/wizard.service';
import { AnalyticsService } from 'src/app/services/analytics.service';
import { ContractService } from 'src/app/services/contract.service';
import { InformService } from 'src/app/services/inform.service';
import { ModulesService } from 'src/app/services/modules.service';
import { PolicyEngineService } from 'src/app/services/policy-engine.service';
import { ProfileService } from 'src/app/services/profile.service';
import { SchemaService } from 'src/app/services/schema.service';
import { TokenService } from 'src/app/services/token.service';
import { ToolsService } from 'src/app/services/tools.service';
import { SuggestionsService } from '../../../../services/suggestions.service';
import { ThemeService } from '../../../../services/theme.service';
import { NewModuleDialog } from '../../dialogs/new-module-dialog/new-module-dialog.component';
import { PublishPolicyDialog } from '../../dialogs/publish-policy-dialog/publish-policy-dialog.component';
import { PublishToolDialog } from '../../dialogs/publish-tool-dialog/publish-tool-dialog.component';
import { PolicyAction, SavePolicyDialog } from '../../dialogs/save-policy-dialog/save-policy-dialog.component';
import { StopResizingEvent } from '../../directives/resizing.directive';
import { CONFIGURATION_ERRORS } from '../../injectors/configuration.errors.injector';
import { RegisteredService } from '../../services/registered.service';
import { IPolicyCategory, ModuleTemplate, Options, PolicyBlock, PolicyModule, PolicyStorage, PolicyTemplate, Theme, ThemeRule, ToolMenu, ToolTemplate } from '../../structures';
import { OrderOption } from '../../structures/interfaces/order-option.interface';
import { PolicyFolder, PolicyItem, PolicyRoot } from '../../structures/policy-models/interfaces/types';
import { PolicyPropertiesComponent } from '../policy-properties/policy-properties.component';
import { PolicyTreeComponent } from '../policy-tree/policy-tree.component';
import {takeUntil} from 'rxjs/operators';
import { TestCodeDialog } from '../../dialogs/test-code-dialog/test-code-dialog.component';
import { CustomConfirmDialogComponent } from 'src/app/modules/common/custom-confirm-dialog/custom-confirm-dialog.component';
import { IndexedDbRegistryService } from 'src/app/services/indexed-db-registry.service';
import { DB_NAME, STORES_NAME } from 'src/app/constants';
<<<<<<< HEAD
=======
import { IgnoreRule } from '@guardian/interfaces';
import { IgnoreRulesDialog } from "../../dialogs/ignore-rules-dialog/ignore-rules-dialog.component";
>>>>>>> e89b6d6a
import { SaveToolDialog, ToolSaveAction } from '../../dialogs/save-tool-dialog/save-tool-dialog.component';

/**
 * The page for editing the policy and blocks.
 */
@Component({
    selector: 'app-policy-configuration',
    templateUrl: './policy-configuration.component.html',
    styleUrls: [
        './policy-configuration.component.scss',
        '../../styles/properties.scss'
    ],
})
export class PolicyConfigurationComponent implements OnInit {
    private _searchTimeout!: any;
    private currentCMStyles?: any;
    private _lastUpdate: any;
    private treeOverview!: PolicyTreeComponent;
    @ViewChild(PolicyPropertiesComponent) propertiesComponent: PolicyPropertiesComponent;
    public loading: boolean = true;
    public options: Options;
    public readonly!: boolean;
    public user: UserPermissions = new UserPermissions();
    public rootType: 'Policy' | 'Module' | 'Tool' = 'Policy';
    public policyId!: string;
    public moduleId!: string;
    public toolId!: string;
    public rootId!: string;
    public policyTemplate!: PolicyTemplate;
    public moduleTemplate!: ModuleTemplate;
    public toolTemplate!: ToolTemplate;
    public openFolder!: PolicyFolder;
    public rootTemplate!: PolicyRoot;
    public currentBlock!: PolicyItem | undefined;
    public wipeContracts: IContract[] = [];
    public schemas: Schema[] = [];
    public tokens: Token[] = [];
    public modules: any[] = [];
    public tools: ToolMenu;
    public selectType: 'Block' | 'Module' = 'Block';
    public errors: any[] = [];
    public errorsCount: number = -1;
    public warningsCount: number = -1;
    public infosCount: number = -1;
    public errorsMap: any;

    public warningsMap: Record<string, true> = {};
    public infosMap: Record<string, true> = {};
    public warningsListMap: Record<string, string[]> = {};
    public infosListMap: Record<string, string[]> = {};
    public validationLevel: 'error' | 'warning' | 'info' | 'success' | 'ok' = 'ok';

    public currentView: string = 'blocks';
    public search: string = '';
    public searchModule: string = '';
    public storage: PolicyStorage;
    public copyBlocksMode: boolean = false;
    public eventVisible: string = 'All';
    public blockSearchData: any = null;
    public code!: string;
    public isSuggestionsEnabled = false;
    public nextBlock!: any;
    public nestedBlock!: any;
    public openType: 'Root' | 'Sub' = 'Root';
    public openSettings: boolean = false;
    public themes!: Theme[];
    public theme!: Theme;
    public categories: IPolicyCategory[] = [];
    public allCategories: any = {
        appliedTechnologyTypeOptions: [],
        migrationActivityTypeOptions: [],
        projectScaleOptions: [],
        sectoralScopeOptions: [],
        subTypeOptions: [],
    };
    public policyCategoriesMapped: IPolicyCategory[] = [];
    public readonly codeMirrorOptions = {
        theme: 'default',
        mode: 'policy-json-lang',
        styleActiveLine: true,
        lineNumbers: true,
        lineWrapping: true,
        foldGutter: true,
        gutters: [
            'CodeMirror-linenumbers',
            'CodeMirror-foldgutter',
            'CodeMirror-lint-markers'
        ],
        autoCloseBrackets: true,
        matchBrackets: true,
        lint: true,
        readOnly: false,
        viewportMargin: Infinity
    };
    public readonly componentsList: any = {
        favorites: [],
        uiComponents: [],
        serverBlocks: [],
        addons: [],
        unGrouped: [],
    };
    public readonly modulesList: any = {
        favorites: [],
        defaultModules: [],
        customModules: [],
        customTools: [],
    };
    public dropListConnector: any = {
        menu: null,
        body: null
    }

    private _destroy$ = new Subject<void>();
    private indexedDb: IndexedDbRegistryService;

    public ignoreRules: IgnoreRule[] = [];

    /**
     * Available presets to validation.
     */
    public readonly validationRuleOptions = [
        {
            key: 'hideAllWarnings',
            label: 'Warnings',
            hint: 'Non-critical warnings in validation results.',
            rule: { severity: 'warning' },
        },
        {
            key: 'hideAllInfos',
            label: 'Information',
            hint: 'Informational items in validation results.',
            rule: { severity: 'info' },
        },
        {
            key: 'hideDeprecatedBlocks',
            label: 'Deprecated blocks',
            hint: 'Warnings about deprecated blocks.',
            rule: { code: 'DEPRECATION_BLOCK' },
        },
        {
            key: 'hideDeprecatedProps',
            label: 'Deprecated properties',
            hint: 'Notifications about deprecated block properties.',
            rule: { code: 'DEPRECATION_PROP' },
        },
        {
            key: 'hideNoIncoming',
            label: 'Incoming events',
            hint: 'Reachability warnings for blocks with 0 incoming events.',
            rule: { code: 'REACHABILITY_NO_IN' },
        },
        {
            key: 'hideNoOutgoing',
            label: 'Outgoing events',
            hint: 'Reachability warnings for blocks with 0 outgoing events.',
            rule: { code: 'REACHABILITY_NO_OUT' },
        },
        {
            key: 'hideIsolated',
            label: 'Isolated blocks',
            hint: 'Reachability warnings for blocks without connecting events.',
            rule: { code: 'REACHABILITY_ISOLATED' }
        }
    ];

    constructor(
        private route: ActivatedRoute,
        private router: Router,
        private dialog: DialogService,
        private dialogService: DialogService,
        private changeDetector: ChangeDetectorRef,
        private informService: InformService,
        private registeredService: RegisteredService,
        private themeService: ThemeService,
        private wizardService: WizardService,
        private suggestionsService: SuggestionsService,
        private schemaService: SchemaService,
        private tokenService: TokenService,
        private policyEngineService: PolicyEngineService,
        private modulesService: ModulesService,
        private toolsService: ToolsService,
        private analyticsService: AnalyticsService,
        private profileService: ProfileService,
        private contractService: ContractService,
        @Inject(CONFIGURATION_ERRORS)
        private _configurationErrors: Map<string, any>,
        storage: IndexedDbRegistryService
    ) {
        this.options = new Options();
        this.storage = new PolicyStorage(storage);
        this.indexedDb = storage;

        this.policyTemplate = new PolicyTemplate();
        this.openFolder = this.policyTemplate;
        this.rootTemplate = this.policyTemplate;
        this.tools = new ToolMenu();
    }

    private get hasChanges() {
        return this.storage.isUndo;
    }

    public get validationCount(): number {
        if (this.validationLevel === 'error') {
            return Math.max(0, this.errorsCount);
        }
        if (this.validationLevel === 'warning') {
            return Math.max(0, this.warningsCount);
        }
        if (this.validationLevel === 'info') {
            return Math.max(0, this.infosCount);
        }
        return 0;
    }

    public get hasActiveRules(): boolean {
        const rules = this.ignoreRules ?? [];
        const defaultRules = this.getDefaultIgnoreRules();

        if (rules.length !== defaultRules.length) {
            return true;
        }

        const serialize = (r: IgnoreRule) => JSON.stringify(r);
        const defaultSet = new Set(defaultRules.map(serialize));

        return rules.some(r => !defaultSet.has(serialize(r)));
    }

    private _disableComponentMenu: boolean = true;

    public get disableComponentMenu(): boolean {
        return this._disableComponentMenu;
    }

    private _disableModuleMenu: boolean = true;

    public get disableModuleMenu(): boolean {
        return this._disableModuleMenu;
    }

    private _disableToolMenu: boolean = true;

    public get disableToolMenu(): boolean {
        return this._disableToolMenu;
    }

    public get menuList(): CdkDropList<any> {
        return this.dropListConnector.menu;
    }

    @ViewChild('menuList')
    public set menuList(value: CdkDropList<any>) {
        this.dropListConnector.menu = value;
    }

    public get isRootModule() {
        return this.currentBlock && (this.currentBlock === this.openFolder);
    }

    public get isTree(): boolean {
        return this.currentView === 'blocks';
    }

    public get isModuleValid(): boolean {
        return this.rootTemplate?.valid;
    }

    public get allSubModule(): PolicyModule[] {
        return this.policyTemplate.allModule;
    }

    public get policyDescription(): boolean {
        return this.openType === 'Root' && this.rootType === 'Policy';
    }

    public get moduleDescription(): boolean {
        return this.openType === 'Sub' || this.rootType === 'Module' || this.rootType === 'Tool';
    }

    private emptyWarningsStates(): void {
        this.warningsMap = {};
        this.warningsListMap = {};
        this.warningsCount = -1;
    }

    public emptyInfosStates(): void {
        this.infosMap = {};
        this.infosListMap = {};
        this.infosCount = -1;
    }

    private loadData(): void {
        this.errors = [];
        this.errorsCount = -1;
        this.errorsMap = {};
        this.currentView = 'blocks';
        this.policyId = this.route.snapshot.queryParams.policyId;
        this.moduleId = this.route.snapshot.queryParams.moduleId;
        this.toolId = this.route.snapshot.queryParams.toolId;

        this.ensureStore(DB_NAME.POLICY_WARNINGS, STORES_NAME.IGNORE_RULES_STORE)
            .then(() => {
                return this.indexedDb.get<IgnoreRule[] | undefined>(
                    DB_NAME.POLICY_WARNINGS,
                    STORES_NAME.IGNORE_RULES_STORE,
                    this.policyId
                );
            })
            .then(async (rules) => {
                if (Array.isArray(rules) && rules.length > 0) {
                    this.ignoreRules = rules;
                    return;
                }
                this.ignoreRules = this.getDefaultIgnoreRules();

                try {
                    const db = await this.indexedDb.getDB(DB_NAME.POLICY_WARNINGS);
                    await db.put(
                        STORES_NAME.IGNORE_RULES_STORE,
                        this.ignoreRules,
                        this.policyId
                    );
                } catch {
                    //
                }
            })
            .catch(() => {
                this.ignoreRules = this.getDefaultIgnoreRules();
            });

        if (this._configurationErrors.has(this.policyId)) {
            this.setErrors(this._configurationErrors.get(this.policyId), 'policy');
            this._configurationErrors.delete(this.policyId);

            this.emptyWarningsStates()
            this.emptyInfosStates()
        }
        if (this._configurationErrors.has(this.moduleId)) {
            this.setErrors(this._configurationErrors.get(this.moduleId), 'module');
            this._configurationErrors.delete(this.moduleId);
        }
        if (this._configurationErrors.has(this.toolId)) {
            this.setErrors(this._configurationErrors.get(this.toolId), 'tool');
            this._configurationErrors.delete(this.toolId);
        }

        if (this.policyId) {
            this.rootType = 'Policy';
            this.loadPolicy();
        } else if (this.moduleId) {
            this.rootType = 'Module';
            this.loadModule();
        } else if (this.toolId) {
            this.rootType = 'Tool';
            this.loadTool();
        } else {
            this.loading = false;
            return;
        }
    }

    private loadPolicy(): void {
        this.rootId = this.policyId;
        forkJoin([
            this.profileService.getProfile(),
            this.policyEngineService.policy(this.policyId)
        ]).pipe(takeUntil(this._destroy$)).subscribe(([user, policy]) => {
            this.user = new UserPermissions(user);

            if (!policy) {
                this.policyTemplate = new PolicyTemplate();
                this.onOpenRoot(this.policyTemplate);
                this.loading = false;
                return;
            }

            this.policyTemplate = new PolicyTemplate(policy);
            this.onOpenRoot(this.policyTemplate);
            if (!this.policyTemplate.valid) {
                this.loading = false;
                return;
            }

            forkJoin([
                this.tokenService.menuList(),
                this.policyEngineService.getBlockInformation(),
                this.schemaService.getSchemas(this.policyTemplate.topicId),
                this.modulesService.menuList(),
                this.toolsService.menuList(),
                this.policyEngineService.getPolicyCategories(),
                this.contractService.getContracts({ type: ContractType.WIPE }),
            ]).pipe(takeUntil(this._destroy$)).subscribe( async (data) => {
                const tokens = data[0] || [];
                const blockInformation = data[1] || {};
                const schemas = data[2] || [];
                const modules = data[3] || [];
                const tools = data[4] || [];
                this.categories = data[5] || [];
                this.wipeContracts = data[6].body || [];

                this.registeredService.registerConfig(blockInformation);
                this.tokens = tokens.map((e: any) => new Token(e));
                this.schemas = SchemaHelper.map(schemas) || [];
                this.modules = modules;
                this.tools.setItems(tools);

                this.policyTemplate.setTokens(this.tokens);
                this.policyTemplate.setSchemas(this.schemas);
                this.policyTemplate.setTools(this.tools.items);
                await this.finishedLoad(this.policyTemplate);

                this.categories.forEach((item: IPolicyCategory) => {
                    switch (item.type) {
                        case PolicyCategoryType.APPLIED_TECHNOLOGY_TYPE:
                            this.allCategories.appliedTechnologyTypeOptions.push(item);
                            break;
                        case PolicyCategoryType.MITIGATION_ACTIVITY_TYPE:
                            this.allCategories.migrationActivityTypeOptions.push(item);
                            break;
                        case PolicyCategoryType.PROJECT_SCALE:
                            this.allCategories.projectScaleOptions.push(item);
                            break;
                        case PolicyCategoryType.SECTORAL_SCOPE:
                            this.allCategories.sectoralScopeOptions.push(item);
                            break;
                        case PolicyCategoryType.SUB_TYPE:
                            this.allCategories.subTypeOptions.push(item);
                            break;
                        default:
                            break;
                    }
                })

                if (this.policyTemplate?.categories?.length && this.policyTemplate?.categories.length > 0) {
                    this.policyCategoriesMapped = [];
                    this.policyTemplate?.categories?.forEach(id => {
                        const category = this.categories.find((cat: IPolicyCategory) => cat.id === id);
                        if (category) {
                            this.policyCategoriesMapped.push(category);
                        }
                    })
                }
            }, ({ message }) => {
                this.loading = false;
                console.error(message);
            });
        }, ({ message }) => {
            this.loading = false;
            console.error(message);
        });
    }

    private loadModule(): void {
        this.rootId = this.moduleId;
        forkJoin([
            this.profileService.getProfile(),
            this.modulesService.getById(this.moduleId)
        ]).pipe(takeUntil(this._destroy$)).subscribe(([user, module]) => {
            this.user = new UserPermissions(user);

            if (!module) {
                this.moduleTemplate = new ModuleTemplate();
                this.onOpenRoot(this.moduleTemplate);
                this.loading = false;
                return;
            }

            this.moduleTemplate = new ModuleTemplate(module);
            this.onOpenRoot(this.moduleTemplate);
            if (!this.moduleTemplate.valid) {
                this.loading = false;
                return;
            }

            forkJoin([
                this.policyEngineService.getBlockInformation(),
                this.schemaService.getSchemas(this.moduleTemplate.topicId),
                this.modulesService.menuList(),
                this.toolsService.menuList()
            ]).pipe(takeUntil(this._destroy$)).subscribe((data) => {
                const blockInformation = data[0] || {};
                const schemas = data[1] || [];
                const modules = data[2] || [];
                const tools = data[3] || [];

                this.registeredService.registerConfig(blockInformation);
                this.schemas = SchemaHelper.map(schemas) || [];
                this.modules = modules;
                this.tools.setItems(tools);

                this.moduleTemplate.setSchemas(this.schemas);
                this.moduleTemplate.setTools(this.tools.items);
                this.finishedLoad(this.moduleTemplate);
            }, ({ message }) => {
                this.loading = false;
                console.error(message);
            });
        }, ({ message }) => {
            this.loading = false;
            console.error(message);
        });
    }

    private loadTool(): void {
        this.rootId = this.toolId;
        forkJoin([
            this.profileService.getProfile(),
            this.toolsService.getById(this.toolId)
        ]).pipe(takeUntil(this._destroy$)).subscribe(([user, tool]) => {
            this.user = new UserPermissions(user);

            if (!tool) {
                this.toolTemplate = new ToolTemplate();
                this.onOpenRoot(this.toolTemplate);
                this.loading = false;
                return;
            }

            this.toolTemplate = new ToolTemplate(tool);
            this.onOpenRoot(this.toolTemplate);
            if (!this.toolTemplate.valid) {
                this.loading = false;
                return;
            }

            forkJoin([
                this.policyEngineService.getBlockInformation(),
                this.tokenService.menuList(),
                this.schemaService.getSchemas(this.toolTemplate.topicId),
                this.modulesService.menuList(),
                this.toolsService.menuList()
            ]).pipe(takeUntil(this._destroy$)).subscribe((data) => {
                const blockInformation = data[0] || {};
                const tokens = data[1] || [];
                const schemas = data[2] || [];
                const modules = data[3] || [];
                const tools = data[4] || [];

                this.registeredService.registerConfig(blockInformation);
                this.tokens = tokens.map((e: any) => new Token(e));
                this.schemas = SchemaHelper.map(schemas) || [];
                this.modules = modules;
                this.tools.setItems(tools);

                this.toolTemplate.setTokens(this.tokens);
                this.toolTemplate.setSchemas(this.schemas);
                this.toolTemplate.setTools(this.tools.items);

                this.finishedLoad(this.toolTemplate);
            }, ({ message }) => {
                this.loading = false;
                console.error(message);
            });
        }, ({ message }) => {
            this.loading = false;
            console.error(message);
        });
    }

    private async finishedLoad(root: PolicyRoot): Promise<void> {
        this.readonly = root.readonly;
        this.codeMirrorOptions.readOnly = this.readonly;

        await this.storage.load(root.id, {
            view: 'blocks',
                value: this.objectToJson(root.getJSON())
        });

        const existing = await this.storage.getPolicyById(root.id);
        if (existing) {
            this.checkState();
        }

        root.subscribe(this.onConfigChange.bind(this));

        this.onSelect(this.openFolder.root);
        this.updateComponents();
        this.updateModules();
        this.updateTools();
        this.updateTemporarySchemas();

        setTimeout(() => {
            this.loading = false;
            this.maybeShowSavepointsWarning()
        }, 500);
    }

    private changeView(type: string): void {
        if (type == this.currentView) {
            return;
        }
        this.errors = [];
        this.errorsCount = -1;
        this.errorsMap = {};
        try {
            if (type == 'blocks') {
                let root = null;
                if (this.currentView == 'json') {
                    root = this.jsonToObject(this.code);
                } else if (this.currentView == 'yaml') {
                    root = this.yamlToObject(this.code);
                }
                this.openFolder.rebuild(root);
            } else if (type == 'json') {
                let code = '';
                if (this.currentView == 'blocks') {
                    code = this.objectToJson(this.openFolder.getJSON());
                } else if (this.currentView == 'yaml') {
                    code = this.yamlToJson(this.code);
                }
                this.code = code;
                this.codeMirrorOptions.mode = 'policy-json-lang';
            } else if (type == 'yaml') {
                let code = '';
                if (this.currentView == 'blocks') {
                    code = this.objectToYaml(this.openFolder.getJSON());
                }
                if (this.currentView == 'json') {
                    code = this.jsonToYaml(this.code);
                }
                this.code = code;
                this.codeMirrorOptions.mode = 'policy-yaml-lang';
            }
            this.currentView = type;
        } catch (error: any) {
            this.errors = [error.message];
        }
    }

    private findSuggestedBlocks(currentBlock: any) {
        if (this.isSuggestionsEnabled && currentBlock) {
            this.suggestionsService
                .suggestions(
                    this.generateSuggestionsInput(
                        currentBlock.parent,
                        currentBlock
                    )[0]
                )
                .pipe(takeUntil(this._destroy$)).subscribe((result) => {
                    if (this.currentBlock !== currentBlock) {
                        return;
                    }
                    const { next, nested } = result;
                    if (
                        next &&
                        this.currentBlock?.parent?.children &&
                        !this.currentBlock.parent.children[
                        this.currentBlock.parent.children.indexOf(
                            this.currentBlock
                        ) + 1
                        ]
                    ) {
                        this.nextBlock = {
                            icon: this.registeredService.getIcon(next),
                            type: next,
                            node: {
                                blockType: next,
                                permissionsNumber:
                                    this.currentBlock?.permissionsNumber,
                            },
                            name: this.registeredService.getName(next),
                        };
                    }

                    if (
                        nested &&
                        (!this.currentBlock?.children ||
                            !this.currentBlock.children.length)
                    ) {
                        this.nestedBlock = {
                            icon: this.registeredService.getIcon(nested),
                            type: nested,
                            node: {
                                blockType: nested,
                                permissionsNumber:
                                    this.currentBlock?.permissionsNumber,
                            },
                            name: this.registeredService.getName(nested),
                        };
                    }
                });
        }
    }

    private loadState(root: any) {
        if (!this.rootTemplate || !root) {
            return;
        }
        if (this.currentView !== root.view) {
            this.currentView = root.view;
            this.changeView(root.view);
        }
        if (root.view === 'yaml' || root.view === 'json') {
            this.code = root.value;
        }
        if (root.view === 'blocks') {
            const policy = this.jsonToObject(root.value);
            this.rootTemplate.rebuild(policy);
            this.errors = [];
            this.errorsCount = -1;
            this.errorsMap = {};

            this.emptyWarningsStates();
            this.emptyInfosStates();
            this.validationLevel = 'ok';

            this.openFolder =
                this.rootTemplate.getModule(this.openFolder) ||
                this.rootTemplate.getRootModule();
            this.currentBlock = this.openFolder.root;
            this.updateMenuStatus();
        }
        return true;
    }

    private rewriteState() {
        if (!this.rootTemplate) {
            return;
        }
        const json = this.rootTemplate.getJSON();
        const value = this.objectToJson(json);
        this.storage.set('blocks', value);
    }

    private clearState() {
        if (!this.rootTemplate) {
            return;
        }
        const json = this.rootTemplate.getJSON();
        const value = this.objectToJson(json);
        this.storage.set('blocks', null);
    }

    private compareState(policy: any, storageItem: any): boolean {
        const JSONconfig = this.objectToJson(policy);
        if (!storageItem) {
            return true;
        }
        if (storageItem.view === 'json' || storageItem.view === 'blocks') {
            const json = storageItem.value;
            return json === JSONconfig;
        }
        if (storageItem.view === 'yaml') {
            const json = this.yamlToJson(storageItem.value);
            return json === JSONconfig;
        }
        return true;
    }

    private checkState() {
        if (!this.rootTemplate || this.readonly || !this.storage.current) {
            return;
        }

        if (this.compareState(this.rootTemplate.getJSON(), this.storage.current)) {
            this.rewriteState();
        } else {
            const dialogRef = this.dialogService.open(CustomConfirmDialogComponent, {
                showHeader: false,
                width: '640px',
                styleClass: 'guardian-dialog',
                data: {
                    header: 'Apply latest changes',
                    text: `Do you want to apply latest changes?`,
                    buttons: [{
                        name: 'Close',
                        class: 'secondary'
                    }, {
                        name: 'Confirm',
                        class: 'primary'
                    }]
                },
            });
            dialogRef.onClose.pipe(takeUntil(this._destroy$)).subscribe(async (result: string) => {
                if (result === 'Confirm') {
                    this.loadState(this.storage.current);
                } else {
                    this.rewriteState();

                    await this.storage.deleteById(this.policyId)
                }
            });
        }
    }

    private updateMenuStatus() {
        this._disableComponentMenu = true;
        this._disableModuleMenu = true;
        this._disableToolMenu = true;
        if (this.isTree && this.openFolder && this.currentBlock) {
            if ((!this.currentBlock.isModule && !this.currentBlock.isTool) || this.currentBlock === this.openFolder) {
                this._disableComponentMenu = !this.currentBlock.canAddBlocks;
                this._disableModuleMenu = !this.currentBlock.canAddModules;
                this._disableToolMenu = !this.currentBlock.canAddTools;
            }
        }
    }

    private updateComponents() {
        const all = this.registeredService.getAll();
        this.componentsList.favorites = [];
        this.componentsList.uiComponents = [];
        this.componentsList.serverBlocks = [];
        this.componentsList.addons = [];
        this.componentsList.unGrouped = [];
        const search = this.search ? this.search.toLowerCase() : null;
        for (const block of all) {
            if (
                (search && block.search.indexOf(search) === -1) ||
                block?.deprecated
            ) {
                continue;
            }
            if (block.header === 'UI Components') {
                this.componentsList.uiComponents.push(block);
            } else if (block.header === 'Server Blocks') {
                this.componentsList.serverBlocks.push(block);
            } else if (block.header === 'Addons') {
                this.componentsList.addons.push(block);
            } else {
                this.componentsList.unGrouped.push(block);
            }
            block.favorite = this.options.getFavorite(block.type);
            if (block.favorite) {
                this.componentsList.favorites.push(block);
            }
        }
    }

    private updateModules() {
        this.modulesList.favorites = [];
        this.modulesList.defaultModules = [];
        this.modulesList.customModules = [];

        const search = this.searchModule ? this.searchModule.toLowerCase() : null;
        for (const module of this.modules) {
            module.isDefault = module.type === 'DEFAULT';
            module.data = `module:${module.uuid}`;
            module.search = (module.name || '').toLowerCase();

            if (search && module.search.indexOf(search) === -1) {
                continue;
            }
            if (module.isDefault) {
                this.modulesList.defaultModules.push(module);
            } else {
                this.modulesList.customModules.push(module);
            }
            module.favorite = this.options.getModuleFavorite(module.uuid);
            if (module.favorite) {
                this.modulesList.favorites.push(module);
            }
        }
    }

    private updateTools() {
        this.modulesList.customTools = [];

        const search = this.searchModule ? this.searchModule.toLowerCase() : null;
        for (const tool of this.tools.items) {
            if (search && tool.search.indexOf(search) === -1) {
                continue;
            }
            this.modulesList.customTools.push(tool);
        }
    }

    private updateTemporarySchemas(): void {
        const temporarySchemas: any[] = [];
        const toolIds = this.rootTemplate.getTools();
        const tools = this.tools.filter(toolIds);
        for (const tool of tools) {
            for (const schema of tool.schemas) {
                temporarySchemas.push(schema);
            }
        }
        this.openFolder.setTemporarySchemas(temporarySchemas);
    }

    private createNewBlock(parent: any, type: string) {
        if (!parent) {
            return;
        }
        const newBlock = this.registeredService.getBlockConfig(type);
        return parent.createChild(newBlock);
    }

    private setErrors(results: any, type: string) {
        const blocks = results.blocks || [];
        const modules = results.modules || [];
        const tools = results.tools || [];
        const commonErrors = results.errors || [];
        this.errors = [];
        for (const block of blocks) {
            if (!block.isValid) {
                this.errors.push(block);
            }
        }
        for (const module of modules) {
            if (!module.isValid) {
                this.errors.push(module);
            }
            for (const block of module.blocks) {
                if (!block.isValid) {
                    this.errors.push(block);
                }
            }
        }
        for (const tool of tools) {
            if (!tool.isValid) {
                this.errors.push(tool);
            }
            for (const block of tool.blocks) {
                if (!block.isValid) {
                    this.errors.push(block);
                }
            }
        }
        this.errorsCount = this.errors.length + commonErrors.length;
        this.errorsMap = {};

        this.emptyWarningsStates()
        this.emptyInfosStates()

        this.infosListMap = {};
        for (const element of this.errors) {
            this.errorsMap[element.id] = element.errors;
        }

        const collect = (
            arr: any[],
            prop: 'warnings' | 'infos',
            flagsTarget: Record<string, true>,
            listTarget: Record<string, string[]>
        ) => {
            for (const item of arr || []) {
                if (Array.isArray(item[prop]) && item[prop].length) {
                    flagsTarget[item.id] = true;
                    listTarget[item.id] = (listTarget[item.id] || []).concat(item[prop]);
                }
                for (const b of (item.blocks || [])) {
                    if (Array.isArray(b[prop]) && b[prop].length) {
                        flagsTarget[b.id] = true;
                        listTarget[b.id] = (listTarget[b.id] || []).concat(b[prop]);
                    }
                }
            }
        };

        collect(blocks,  'warnings', this.warningsMap, this.warningsListMap);
        collect(blocks,  'infos',    this.infosMap,    this.infosListMap);

        collect(modules, 'warnings', this.warningsMap, this.warningsListMap);
        collect(modules, 'infos',    this.infosMap,    this.infosListMap);

        collect(tools,   'warnings', this.warningsMap, this.warningsListMap);
        collect(tools,   'infos',    this.infosMap,    this.infosListMap);

        this.errorMessage(commonErrors, type);

        this.warningsCount = Object.keys(this.warningsMap || {}).length;
        this.infosCount = Object.keys(this.infosMap || {}).length;

        if ((this.errorsCount ?? 0) > 0) {
            this.validationLevel = 'error';
        } else if (this.warningsCount > 0) {
            this.validationLevel = 'warning';
        } else if (this.infosCount > 0) {
            this.validationLevel = 'info';
        } else {
            this.validationLevel = 'success';
        }
    }

    private jsonToObject(json: string): any {
        return JSON.parse(json);
    }

    private yamlToObject(yamlString: string): any {
        return yaml.load(yamlString);
    }

    private objectToJson(root: any): string {
        return JSON.stringify(root, null, 2);
    }

    private yamlToJson(yaml: string): string {
        const root = this.yamlToObject(yaml);
        return this.objectToJson(root);
    }

    private objectToYaml(root: any): string {
        return yaml.dump(root, {
            indent: 4,
            lineWidth: -1,
            noRefs: false,
            noCompatMode: true
        });
    }

    private jsonToYaml(json: string): string {
        const root = this.jsonToObject(json);
        return this.objectToYaml(root);
    }

    private onPasteBlock(block?: any) {
        if (this.currentBlock && block) {
            this.currentBlock.pasteChild(block);
        }
    }

    private errorMessage(errors: string[], type: string) {
        if (errors && errors.length) {
            const text = errors.map((text) => `<div>${text}</div>`).join('');
            this.informService.errorShortMessage(text, `The ${type} is invalid`);
        }
    }

    private updateCodeMirrorStyles() {
        if (this.currentCMStyles) {
            this.currentCMStyles.remove();
            this.currentCMStyles = null;
        }
        const style = document.createElement('style');
        style.type = 'text/css';
        style.innerHTML = `${this.theme.syntaxGroups
            .map(
                (item) => `.cm-${item.id} {
            color: ${item.color}
        }`
            )
            .join('')}`;
        this.currentCMStyles = style;
        document.getElementsByTagName('head')[0].appendChild(style);
    }

    private saveCodeConfig() {
        if (!['json', 'yaml'].includes(this.currentView)) {
            return true;
        }
        this.errors = [];
        try {
            let root = null;
            if (this.currentView === 'json') {
                root = this.jsonToObject(this.code);
            } else if (this.currentView == 'yaml') {
                root = this.yamlToObject(this.code);
            }
            this.openFolder.rebuild(root);
        } catch (error: any) {
            this.errors = [error.message];
        }
        return this.errors.length === 0;
    }

    private publishPolicy(options: { policyVersion: string, policyAvailability: PolicyAvailability }) {
        this.loading = true;
        this.policyEngineService.pushPublish(this.policyId, options).pipe(takeUntil(this._destroy$)).subscribe((result) => {
            const { taskId, expectation } = result;
            this.router.navigate(['task', taskId], {
                queryParams: {
                    last: btoa(location.href)
                }
            });
        }, (e) => {
            console.error(e.error);
            this.loading = false;
        });

        const databaseName = DB_NAME.TABLES;
        const storeNames = [
            STORES_NAME.FILES_STORE,
            STORES_NAME.DRAFT_STORE
        ];
        const keyPrefix = `${this.policyId}__`;

        this.indexedDb.clearByKeyPrefixAcrossStores(
            databaseName,
            storeNames,
            keyPrefix
        );

        this.indexedDb
            .delete(DB_NAME.POLICY_WARNINGS, STORES_NAME.IGNORE_RULES_STORE, this.policyId)
            .then(() => { this.ignoreRules = []; })
            .catch(() => {
                //
            });
    }

    private dryRunPolicy() {
        this.loading = true;
        this.policyEngineService.dryRun(this.policyId).pipe(takeUntil(this._destroy$)).subscribe((data: any) => {
            const { policies, isValid, errors } = data;
            if (isValid) {
                this.clearState();
                this.loadData();
            } else {
                this.setErrors(errors, 'policy');

                this.emptyWarningsStates()
                this.emptyInfosStates()

                this.loading = false;
            }
        }, (e) => {
            console.error(e.error);
            this.loading = false;
        });
    }

    private updatePolicyTemplate(policy: any) {
        this.policyTemplate = new PolicyTemplate(policy);
        this.policyTemplate.setTokens(this.tokens);
        this.policyTemplate.setSchemas(this.schemas);
        this.policyTemplate.setTools(this.tools.items);

        this.currentView = 'blocks';
        this.errors = [];
        this.errorsCount = -1;
        this.errorsMap = {};

        this.emptyWarningsStates()
        this.emptyInfosStates()

        this.validationLevel = 'ok'

        this.clearState();
        this.onOpenRoot(this.policyTemplate);
        this.finishedLoad(this.policyTemplate);
    }

    private asyncUpdatePolicy(): Observable<void> {
        return new Observable<void>(subscriber => {
            this.changeView('blocks');
            const root = this.policyTemplate.getJSON();
            if (root) {
                this.loading = true;
                this.policyEngineService.update(this.policyId, root).pipe(takeUntil(this._destroy$)).subscribe((policy: any) => {
                    if (policy) {
                        this.updatePolicyTemplate(policy);

                        this.remapCategories();
                    } else {
                        this.policyTemplate = new PolicyTemplate();
                        this.policyTemplate.setTokens(this.tokens);
                        this.policyTemplate.setSchemas(this.schemas);
                        this.policyTemplate.setTools(this.tools.items);
                    }
                    setTimeout(() => {
                        this.loading = false;
                    }, 500);
                    subscriber.next();
                }, (e) => {
                    console.error(e.error);
                    this.loading = false;
                });
            }
        });
    }

    private remapCategories() {
        if (this.policyTemplate?.categories?.length && this.policyTemplate?.categories.length > 0) {
            this.policyCategoriesMapped = [];
            this.policyTemplate.categories.forEach(id => {
                const category = this.categories.find((cat: IPolicyCategory) => cat.id === id);
                if (category) {
                    this.policyCategoriesMapped.push(category);
                }
            });
        }
    }

    private generateSuggestionsInput(
        parent: PolicyBlock | null,
        selected: PolicyBlock
    ): any {
        if (!parent) {
            const res = {
                blockType: selected.blockType
            };
            return [res, res];
        }
        const [result, conf] = this.generateSuggestionsInput(
            parent.parent,
            parent
        );
        conf.blockType = parent.blockType;
        conf.children = [];
        const childConfig: any = {};
        for (const child of parent.children) {
            if (child === selected) {
                childConfig.blockType = child.blockType;
                conf.children.push(childConfig);
                break;
            } else {
                conf.children.push({
                    blockType: child.blockType
                });
            }
        }
        return [result, childConfig];
    }

    public ngOnInit() {
        this.loading = true;
        this.options.load();
        this.theme = this.themeService.getCurrent();
        this.route.queryParams.pipe(takeUntil(this._destroy$)).subscribe(queryParams => {
            this.loadData();
        });

        this.themeService.load().pipe(takeUntil(this._destroy$)).subscribe((themes: any) => {
            this.themeService.setThemes(themes);
            this.themes = this.themeService.getThemes();
            this.theme = this.themeService.getCurrent();
            this.updateCodeMirrorStyles();
        }, ({ message }) => {
            console.error(message);
        });
    }

    public async ngOnDestroy(): Promise<void> {

        this.storage.destroy();

        this._destroy$.next();
        this._destroy$.complete();

        this.policyTemplate = undefined as any;

        this.changeDetector.detach();

        this.policyTemplate = undefined as any;
        this.treeOverview = undefined as any;
        this.currentBlock = undefined as any;
        this.openFolder = undefined as any;
        this.rootTemplate = undefined as any;

        if (this._lastUpdate) {
            clearTimeout(this._lastUpdate);
        }

        this.currentCMStyles?.remove()
    }

    public onConfigChange() {
        if (this._lastUpdate) {
            clearTimeout(this._lastUpdate);
        }
        this._lastUpdate = setTimeout( async () => {
            this._lastUpdate = null;
            this.changeDetector.detectChanges();
            this.saveState();
            setTimeout(() => {
                if (this.treeOverview) {
                    this.treeOverview.render();
                }
            }, 10);
        }, 1000);
    }

    public select(name: string) {
        this.options.select(name);
        this.options.save();
    }

    public collapse(name: string) {
        this.options.collapse(name);
        this.options.save();
    }

    public change(name: string) {
        this.options.change(name);
        this.options.save();
    }

    public onSelect(block?: PolicyItem): boolean {
        this.nextBlock = null;
        this.nestedBlock = null;
        this.currentBlock = this.openFolder.getBlock(block);
        this.selectType = this.currentBlock?.isModule ? 'Module' : 'Block';
        this.openFolder.checkChange();
        //TODO:
        // this.changeDetector.detectChanges();
        this.findSuggestedBlocks(this.currentBlock);
        this.updateMenuStatus();
        return false;
    }

    public onView(type: string): void {
        this.loading = true;
        setTimeout(() => {
            this.changeView(type);
            this.loading = false;
        }, 0);
    }

    public saveState() {
        if (!this.rootTemplate || this.readonly) {
            return;
        }
        if (this.currentView === 'blocks') {
            const json = this.objectToJson(this.rootTemplate.getJSON());
            this.storage.push(this.currentView, json);
        } else if (
            ['yaml', 'json'].includes(this.currentView) &&
            this.openType === 'Root'
        ) {
            this.storage.push(this.currentView, this.code);
        }
    }

    @HostListener('document:paste', ['$event'])
    public paste(evt: ClipboardEvent) {
        if (this.currentBlock
            && this.copyBlocksMode
            && this.currentView === 'blocks'
            && !this.readonly) {
            evt.preventDefault();
            try {
                const parsedBlockData = JSON.parse(evt.clipboardData?.getData('text') || 'null');
                this.onPasteBlock(parsedBlockData);
            } catch {
                console.warn('Block data is incorrect');
                return;
            }
        }
    }

    @HostListener('document:copy', ['$event'])
    public copy(event: ClipboardEvent) {
        if (this.currentBlock
            && this.copyBlocksMode
            && this.currentView === 'blocks'
            && !this.readonly) {
            event.preventDefault();
            const blockData = this.currentBlock?.getJSON() || null;
            navigator.clipboard.writeText(JSON.stringify(blockData));
        }
    }

    public onInitViewer(event: PolicyTreeComponent) {
        this.treeOverview = event;
    }

    public setFavorite(event: any, item: any) {
        event.preventDefault();
        event.stopPropagation();
        this.options.setFavorite(item.type, !item.favorite);
        this.options.save();
        this.updateComponents();
    }

    public setModuleFavorite(event: any, item: any) {
        event.preventDefault();
        event.stopPropagation();
        this.options.setModuleFavorite(item.uuid, !item.favorite);
        this.options.save();
        this.updateModules();
    }

    public onSearch(event: any) {
        clearTimeout(this._searchTimeout);
        this._searchTimeout = setTimeout(() => {
            this.updateComponents();
        }, 200);
    }

    public onModuleSearch(event: any) {
        clearTimeout(this._searchTimeout);
        this._searchTimeout = setTimeout(() => {
            this.updateModules();
            this.updateTools();
        }, 200);
    }

    public addSuggestionsBlock(type: any, nested: boolean = false) {
        this.currentBlock = this.createNewBlock(
            nested ? this.currentBlock : this.currentBlock?.parent,
            type
        );
        this.onSelect(this.currentBlock);
        this.updateMenuStatus();
    }

    public onSuggestionsClick() {
        this.isSuggestionsEnabled = !this.isSuggestionsEnabled;
        if (this.isSuggestionsEnabled && this.currentBlock) {
            this.onSelect(this.currentBlock);
        }
    }

    public onShowEvent(type: string) {
        this.eventVisible = type;
    }

    public onReorder(event: any) {
        if (event.type === 'reorder') {
            this.changeDetector.detectChanges();
        } else if (event.type === 'add' && event.data) {
            if (event.data.operation === 'new') {
                const config = this.registeredService.getBlockConfig(event.data.name);
                event.data.parent?.createChild(config, event.data.index);
            }
            if (event.data.operation === 'module') {
                const config = this.modules.find(e => e.uuid === event.data.name);
                const module = this.rootTemplate.newModule(config);
                event.data.parent?.addChild(module, event.data.index);
            }
            if (event.data.operation === 'tool') {
                const config = this.tools.find(event.data.name);
                const tool = this.rootTemplate.newTool(config);
                event.data.parent?.addChild(tool, event.data.index);
            }
        } else {
            this.changeDetector.detectChanges();
        }
        this.updateTemporarySchemas();
    }

    public onAdd(btn: any) {
        this.currentBlock = this.openFolder.getBlock(this.currentBlock);
        if (this.currentBlock) {
            const newBlock = this.registeredService.getBlockConfig(btn.type);
            this.currentBlock.createChild(newBlock);
        }
        this.updateMenuStatus();
    }

    public onDelete(block: any) {
        this.openFolder.removeBlock(block);
        this.updateTemporarySchemas();
        this.onSelect(this.openFolder.root);
        return false;
    }

    public onTest(block: any) {
        const dialogRef = this.dialogService.open(TestCodeDialog, {
            showHeader: false,
            header: 'Code',
            width: '1200px',
            styleClass: 'guardian-dialog',
            data: {
                block,
                folder: this.openFolder,
                readonly: this.readonly,
                policyId: this.rootId
            }
        });
        dialogRef.onClose.subscribe(async (result) => { });
    }

    public onCreateModule() {
        this.currentBlock = this.rootTemplate.getBlock(this.currentBlock);
        if (this.currentBlock) {
            const module = this.rootTemplate.newModule();
            this.currentBlock.addChild(module);
        }
        this.updateMenuStatus();
    }

    public onOpenModule(module: any) {
        if (module === this.openFolder || !this.saveCodeConfig()) {
            return;
        }
        const item = this.rootTemplate.getModule(module);
        if (item) {
            this.openType = 'Sub';
            this.openFolder = item;
            if (this.currentView === 'json') {
                this.code = this.objectToJson(this.openFolder.getJSON());
            }
            if (this.currentView === 'yaml') {
                this.code = this.objectToYaml(this.openFolder.getJSON());
            }
            this.changeDetector.detectChanges();
        }
        this.updateMenuStatus();
    }

    public onConvertToModule() {
        this.currentBlock = this.rootTemplate.getBlock(this.currentBlock);
        if (this.currentBlock) {
            if (this.currentBlock.search('module')) {
                this.informService.errorShortMessage(
                    `Block cannot be converted to module as we have a module in it.`,
                    'Invalid operation.'
                );
            } else {
                this.rootTemplate.convertModule(this.currentBlock);
            }
        }
        this.updateMenuStatus();
    }

    public onOpenRoot(root: PolicyRoot): void {
        if (root === this.openFolder || !this.saveCodeConfig()) {
            return;
        }
        this.rootTemplate = root;
        this.openFolder = root?.getRootModule();
        this.openType = 'Root';
        if (this.currentView === 'json') {
            this.code = this.objectToJson(this.openFolder.getJSON());
        }
        if (this.currentView === 'yaml') {
            this.code = this.objectToYaml(this.openFolder.getJSON());
        }
        this.changeDetector.detectChanges();
        this.updateMenuStatus();
    }

    public noReturnPredicate() {
        return false;
    }

    public drop(event: any) {
        this.changeDetector.detectChanges();
    }

    public async undoPolicy() {
        const item = await this.storage.undo();
        this.loadState(item);
    }

    public async redoPolicy() {
        const item = await this.storage.redo();
        this.loadState(item);
    }

    public onChangeSettings(event: boolean) {
        this.openSettings = false;
        this.themes = this.themeService.getThemes();
        this.theme = this.themeService.getCurrent();
        this.updateCodeMirrorStyles();
    }

    public blockStyle(rule: ThemeRule) {
        return this.themeService.getStyleByRule(rule)
    }

    public getLegendText(rule: ThemeRule): string {
        rule.updateLegend(this.openFolder);
        return rule.legend;
    }

    public onSettings() {
        this.openSettings = true;
    }

    public onSchemas() {
        switch (this.rootType) {
            case 'Policy': {
                this.router.navigate(['/schemas'], {
                    queryParams: {
                        type: 'policy',
                        topic: this.policyTemplate?.topicId
                    }
                });
                break;
            }
            case 'Module': {
                this.router.navigate(['/schemas'], {
                    queryParams: {
                        type: 'module'
                    }
                });
                break;
            }
            case 'Tool': {
                this.router.navigate(['/schemas'], {
                    queryParams: {
                        type: 'tool',
                        topic: this.toolTemplate?.topicId
                    }
                });
                break;
            }
        }
    }

    public setTheme(theme: Theme) {
        this.themeService.setCurrent(theme);
        this.themeService.saveTheme();
        this.theme = this.themeService.getCurrent();
        this.updateCodeMirrorStyles();
    }

    public onAddModule(item: any) {
        this.currentBlock = this.openFolder.getBlock(this.currentBlock);
        if (this.currentBlock) {
            const module = this.rootTemplate.newModule(item);
            this.currentBlock.addChild(module);
        }
        this.updateMenuStatus();
    }

    public onAddTool(item: any) {
        this.currentBlock = this.openFolder.getBlock(this.currentBlock);
        if (this.currentBlock) {
            const tool = this.rootTemplate.newTool(item);
            this.currentBlock.addChild(tool);
        }
        this.updateMenuStatus();
        this.updateTemporarySchemas();
    }

    public savePolicy() {
        this.asyncUpdatePolicy().pipe(takeUntil(this._destroy$)).subscribe();
    }

    public saveAsPolicy() {
        const dialogRef = this.dialog.open(SavePolicyDialog, {
            showHeader: false,
            width: '550px',
            styleClass: 'guardian-dialog',
            data: {
                policy: this.policyTemplate,
                action: this.policyTemplate.status === 'DRAFT'
                    ? PolicyAction.CREATE_NEW_POLICY
                    : null
            }
        });
        dialogRef.onClose.pipe(takeUntil(this._destroy$)).subscribe(async (result) => {
            if (result && this.policyTemplate) {
                this.loading = true;
                const json = this.policyTemplate.getJSON();

                const policy = Object.assign({}, json, result.policy);

                if (result.action === PolicyAction.CREATE_NEW_POLICY) {
                    this.policyEngineService.pushClone(policy.id, {
                        policyTag: policy.policyTag,
                        name: policy.name,
                        topicDescription: policy.topicDescription,
                        description: policy.description
                    }).pipe(takeUntil(this._destroy$)).subscribe((result) => {
                        const { taskId, expectation } = result;
                        this.router.navigate(['task', taskId], {
                            queryParams: {
                                last: btoa(location.href)
                            }
                        });
                    }, (e) => {
                        this.loading = false;
                    });
                } else if (result.action === PolicyAction.CREATE_NEW_VERSION) {
                    delete policy._id;
                    delete policy.id;
                    delete policy.status;
                    delete policy.owner;
                    delete policy.version;
                    policy.previousVersion = json.version;
                    this.policyEngineService.pushCreate(policy).pipe(takeUntil(this._destroy$)).subscribe((result) => {
                        const { taskId, expectation } = result;
                        this.router.navigate(['task', taskId], {
                            queryParams: {
                                last: btoa(location.href)
                            }
                        });
                    }, (e) => {
                        this.loading = false;
                    });
                }
            }
        });
    }

    public validationPolicy() {
        this.loading = true;
        const json = this.policyTemplate.getJSON();

        const ignoreRules = (this.ignoreRules && this.ignoreRules.length > 0)
            ? this.ignoreRules
            : this.getDefaultIgnoreRules();

        const object = {
            topicId: this.policyTemplate.topicId,
            policyRoles: json?.policyRoles,
            policyGroups: json?.policyGroups,
            policyTopics: json?.policyTopics,
            policyTokens: json?.policyTokens,
            categories: json?.categories,
            config: json?.config,
            ignoreRules
        }

        this.policyEngineService.validate(object).pipe(takeUntil(this._destroy$)).subscribe((data: any) => {
            const { policy, results } = data;
            const config = policy.config;
            this.policyTemplate.rebuild(config);
            this.setErrors(results, 'policy');
            this.onSelect(this.openFolder.root);
            this.loading = false;
        }, (e) => {
            this.loading = false;
        });
    }

    public setVersion() {
        const dialogRef = this.dialogService.open(PublishPolicyDialog, {
            showHeader: false,
            header: 'Publish Policy',
            width: '600px',
            styleClass: 'guardian-dialog',
            data: {
                policy: this.policyTemplate
            }
        });
        dialogRef.onClose.pipe(takeUntil(this._destroy$)).subscribe(async (options) => {
            if (options) {
                this.publishPolicy(options);
            }
        });
    }

    public draftPolicy() {
        this.loading = true;
        this.policyEngineService.draft(this.policyId).pipe(takeUntil(this._destroy$)).subscribe((data: any) => {
            const { policies, isValid, errors } = data;
            this.clearState();
            this.loadData();
        }, (e) => {
            this.loading = false;
        });

        const databaseName = DB_NAME.TABLES;
        const storeNames = [
            STORES_NAME.FILES_STORE,
            STORES_NAME.DRAFT_STORE
        ];
        const keyPrefix = `${this.policyId}__`;

        this.indexedDb.clearByKeyPrefixAcrossStores(
            databaseName,
            storeNames,
            keyPrefix
        );
    }

    public async tryPublishPolicy() {
        const isPolicyStorage = await this.storage.getPolicyById(this.policyId)

        if (!!isPolicyStorage) {
            const dialogRef = this.dialogService.open(CustomConfirmDialogComponent, {
                showHeader: false,
                width: '640px',
                styleClass: 'guardian-dialog',
                data: {
                    header: 'Save Changes',
                    text: `You have unsaved changes. Do you want to save them?`,
                    buttons: [{
                        name: 'Cancel',
                        class: 'secondary'
                    }, {
                        name: 'Save',
                        class: 'primary'
                    }]
                },
            });
            dialogRef.onClose.pipe(takeUntil(this._destroy$)).subscribe((result: string) => {
                if (result === 'Save') {
                    this.asyncUpdatePolicy().pipe(takeUntil(this._destroy$)).subscribe(() => {
                        this.setVersion();
                    });
                }
            });
        } else {
            this.setVersion();
        }
    }

    public async tryRunPolicy() {
        const isPolicyStorage = await this.storage.getPolicyById(this.policyId)

        if (!!isPolicyStorage) {
            const dialogRef = this.dialogService.open(CustomConfirmDialogComponent, {
                showHeader: false,
                width: '640px',
                styleClass: 'guardian-dialog',
                data: {
                    header: 'Save Changes',
                    text: `You have unsaved changes. Do you want to save them?`,
                    buttons: [{
                        name: 'Cancel',
                        class: 'secondary'
                    }, {
                        name: 'Save',
                        class: 'primary'
                    }]
                },
            });
            dialogRef.onClose.pipe(takeUntil(this._destroy$)).subscribe((result: string) => {
                if (result === 'Save') {
                    this.asyncUpdatePolicy().pipe(takeUntil(this._destroy$)).subscribe(() => {
                        this.dryRunPolicy();
                    });
                }
            });
        } else {
            this.dryRunPolicy();
        }
    }

    public openPolicyWizardDialog() {
        this.loading = true;
        forkJoin([
            this.tokenService.getTokens(),
            this.schemaService.getSchemas(),
            this.policyEngineService.all(),
        ]).pipe(takeUntil(this._destroy$)).subscribe((result) => {
            const tokens = result[0].map((token) => new Token(token));
            const schemas = result[1].map((schema) => new Schema(schema));
            const policies = result[2];
            this.wizardService.openPolicyWizardDialog(
                WizardMode.EDIT,
                (value) => {
                    if (value.create) {
                        this.loading = true;
                        this.wizardService
                            .getPolicyConfig(this.policyId, value.config)
                            .pipe(takeUntil(this._destroy$)).subscribe((result) => {
                                this.loading = false;
                                this.policyTemplate.setPolicyInfo(
                                    value.config.policy
                                );
                                const roles = value.config.roles;
                                const policy = this.policyTemplate.getJSON();
                                policy.policyRoles = roles.filter(
                                    (role: string) => role !== 'OWNER'
                                );
                                policy.config = result.policyConfig;
                                this.updatePolicyTemplate(policy);
                                if (value.saveState) {
                                    this.wizardService.setWizardPreset(
                                        this.policyId,
                                        {
                                            data: result?.wizardConfig,
                                            currentNode: value?.currentNode,
                                        }
                                    );
                                }
                                this.remapCategories()
                            });
                    } else if (value.saveState) {
                        this.wizardService.setWizardPreset(this.policyId, {
                            data: value.config,
                            currentNode: value.currentNode,
                        });
                    } else {
                        this.wizardService.removeWizardPreset(this.policyId);
                    }
                },
                tokens,
                schemas,
                policies,
                this.policyTemplate
            );
        }, () => undefined, () => this.loading = false);
    }

    public saveAsModule() {
        const module = this.moduleTemplate.getJSON();
        delete module.id;
        delete module.uuid;
        const dialogRef = this.dialogService.open(NewModuleDialog, {
            width: '650px',
            styleClass: 'custom-dialog',
            header: 'New Module',
            closable: true,
            data: {
                type: 'module'
            }
            // data: module
        });
        dialogRef.onClose.pipe(takeUntil(this._destroy$)).subscribe(async (result) => {
            if (!result) {
                return;
            }
            module.name = result.name;
            module.description = result.description;
            this.loading = true;
            this.modulesService.create(module).pipe(takeUntil(this._destroy$)).subscribe((result) => {
                this.router.navigate(['/module-configuration'], {
                    queryParams: { moduleId: result.uuid }
                });
            }, (e) => {
                this.loading = false;
            });
        });
    }

    public onSaveModule() {
        this.changeView('blocks');
        const item = this.rootTemplate.getModule(this.currentBlock);
        if (item) {
            const json = item.getJSON();
            json.tag = 'Module';
            const module = {
                name: item.localTag,
                description: item.localTag,
                config: json
            }

            const dialogRef = this.dialogService.open(NewModuleDialog, {
                width: '650px',
                styleClass: 'custom-dialog',
                header: 'New Module',
                closable: true,
                data: {
                    type: 'module'
                }
            });
            dialogRef.onClose.pipe(takeUntil(this._destroy$)).subscribe(async (result) => {
                if (!result) {
                    return;
                }
                module.name = result.name;
                module.description = result.description;
                this.loading = true;
                this.modulesService.create(module).pipe(takeUntil(this._destroy$)).subscribe((result) => {
                    this.modules.push(result);
                    this.updateModules();
                    this.changeDetector.detectChanges()
                    setTimeout(() => {
                        this.loading = false;
                    }, 500);
                }, (e) => {
                    this.loading = false;
                });
            });
        }
    }

    public updateModule() {
        this.changeView('blocks');
        const module = this.moduleTemplate.getJSON();
        this.loading = true;
        this.modulesService.update(this.moduleId, module).pipe(takeUntil(this._destroy$)).subscribe((result) => {
            this.clearState();
            this.loadData();
        }, (e) => {
            console.error(e.error);
            this.loading = false;
        });
    }

    public tryPublishModule() {
        this.loading = true;
        this.modulesService.publish(this.moduleId).pipe(takeUntil(this._destroy$)).subscribe((result) => {
            this.loadData();
        }, (e) => {
            console.error(e.error);
            this.loading = false;
        });
    }

    public validationModule() {
        this.loading = true;
        const module = this.moduleTemplate.getJSON();
        this.modulesService.validate(module).pipe(takeUntil(this._destroy$)).subscribe((data: any) => {
            const { module, results } = data;
            this.moduleTemplate.rebuild(module);
            this.setErrors(results, 'module');
            this.onOpenRoot(this.moduleTemplate);
            this.onSelect(this.openFolder.root);
            this.loading = false;
        }, (e) => {
            this.loading = false;
        });
    }

    public saveAsTool() {
        const dialogRef = this.dialog.open(SaveToolDialog, {
            showHeader: false,
            width: '550px',
            styleClass: 'guardian-dialog',
            data: {
                tool: this.toolTemplate,
                action: this.toolTemplate.status === 'DRAFT'
                    ? ToolSaveAction.CREATE_NEW_TOOL
                    : null
            }
        });
        dialogRef.onClose.pipe(takeUntil(this._destroy$)).subscribe(async (result) => {
            if (result && this.toolTemplate) {
                this.loading = true;

                const json = this.toolTemplate.getJSON();
                const tool = Object.assign({}, json, result.tool);
<<<<<<< HEAD
                
=======

>>>>>>> e89b6d6a
                if (result.action === ToolSaveAction.CREATE_NEW_TOOL) {
                    delete tool._id;
                    delete tool.id;
                    delete tool.uuid;
                    delete tool.topicId;
                    delete tool.status;
                    delete tool.owner;
                    delete tool.version;
                    this.toolsService.create(tool).pipe(takeUntil(this._destroy$)).subscribe((result) => {
                        this.router.navigate(['/tool-configuration'], {
                            queryParams: { toolId: result.id }
                        });
                    }, (e) => {
                        this.loading = false;
                    });
                } else if (result.action === ToolSaveAction.CREATE_NEW_VERSION) {
                    delete tool._id;
                    delete tool.id;
                    delete tool.uuid;
                    delete tool.status;
                    delete tool.owner;
                    delete tool.version;
                    tool.previousVersion = json.version;

                    this.toolsService.create(tool).pipe(takeUntil(this._destroy$)).subscribe((result) => {
                        this.router.navigate(['/tool-configuration'], {
                            queryParams: { toolId: result.id }
                        });
                    }, (e) => {
                        this.loading = false;
                    });
                }
            }
        });
    }

    public updateTool() {
        this.changeView('blocks');
        const tool = this.toolTemplate.getJSON();
        this.loading = true;
        this.toolsService.update(this.toolId, tool).pipe(takeUntil(this._destroy$)).subscribe((result) => {
            this.clearState();
            this.loadData();
        }, (e) => {
            console.error(e.error);
            this.loading = false;
        });
    }

    public draftTool() {
        this.loading = true;
        this.toolsService.draft(this.toolId).pipe(takeUntil(this._destroy$)).subscribe((data: any) => {
            this.clearState();
            this.loadData();
        }, (e) => {
            this.loading = false;
        });
    }

    public tryPublishTool() {
        this.setToolVersion();
    }

    public setToolVersion() {
        const dialogRef = this.dialogService.open(PublishToolDialog, {
            showHeader: false,
            header: 'Publish Tool',
            width: '600px',
            styleClass: 'guardian-dialog'
        });
        dialogRef.onClose.pipe(takeUntil(this._destroy$)).subscribe(async (options) => {
            if (options) {
                this.loading = true;
                this.toolsService.pushPublish(this.toolId, options).pipe(takeUntil(this._destroy$)).subscribe((result) => {
                    const { taskId, expectation } = result;
                    this.router.navigate(['task', taskId], {
                        queryParams: {
                            last: btoa(location.href)
                        }
                    });
                }, (e) => {
                    console.error(e.error);
                    this.loading = false;
                });
            }
        });
    }

    public validationTool() {
        this.loading = true;
        const tool = this.toolTemplate.getJSON();
        this.toolsService.validate(tool).pipe(takeUntil(this._destroy$)).subscribe((data: any) => {
            const { tool, results } = data;
            this.toolTemplate.rebuild(tool);
            this.setErrors(results, 'tool');
            this.onOpenRoot(this.toolTemplate);
            this.onSelect(this.openFolder.root);
            this.loading = false;
        }, (e) => {
            this.loading = false;
        });
    }

    public async tryRunTool() {
        this.dryRunTool();
    }

    private dryRunTool() {
        this.loading = true;
        this.toolsService.dryRun(this.toolId).pipe(takeUntil(this._destroy$)).subscribe((data: any) => {
            const { policies, isValid, errors } = data;
            if (isValid) {
                this.clearState();
                this.loadData();
            } else {
                this.setErrors(errors, 'tool');
                this.loading = false;
            }
        }, (e) => {
            console.error(e.error);
            this.loading = false;
        });
    }

    public backToPolicies() {
        this.router.navigateByUrl('/policy-viewer');
    }

    public backToModules() {
        this.router.navigateByUrl('/modules');
    }

    public backToTools() {
        this.router.navigateByUrl('/tools');
    }

    public onBlockSearch(block: any): void {
        const option = {
            config: this.rootTemplate.getConfig(),
            id: block?.id
        }
        this.loading = true;
        this.analyticsService.searchBlocks(option).pipe(takeUntil(this._destroy$)).subscribe((data: any) => {
            this.blockSearchData = { source: block, data };
            this.loading = false;
        }, (e) => {
            this.blockSearchData = null;
            this.loading = false;
        });
    }

    public onSearchAction(event: any): void {
        this.blockSearchData = null;
        if (event?.type === 'replace') {
            if (event.source && event.target) {
                (event.source as PolicyBlock).replaceConfig(event.target as PolicyBlock);
            }
        }
    }

    onDroppedSection(event: CdkDragDrop<any[]>) {
        moveItemInArray(event.container.data, event.previousIndex, event.currentIndex);
        this.options.save();
    }

    saveSizes(event: StopResizingEvent) {
        return (item: OrderOption) => {
            if (item.id === event.prev?.id) {
                item.size = event.prev.size;
            }
            if (item.id === event.next?.id) {
                item.size = event.next.size;
            }
            return item;
        }
    }

    stopResizingConfiguration(event: StopResizingEvent) {
        this.options.configurationOrder = this.options.configurationOrder.map(
            this.saveSizes(event)
        );
        this.options.save();
    }

    stopResizingProperties(event: StopResizingEvent) {
        this.options.propertiesOrder = this.options.propertiesOrder.map(
            this.saveSizes(event)
        );
        this.options.save();
    }

    onDragSection(event: any) {
        document.body.classList.add('inherit-cursor');
        document.body.classList.add('pointer-events-children-none');
        document.body.style.cursor = 'grabbing';
    }

    onDropSection(event: any) {
        document.body.classList.remove('inherit-cursor');
        document.body.classList.remove('pointer-events-children-none');
        document.body.style.cursor = '';
    }

    private shouldShowSavepointsWarning(): boolean {
        if (this.rootType !== 'Policy') {
            return false
        }

        const isDryOrDemo = this.policyTemplate?.isDryRun || this.policyTemplate?.isDemo;
        if (isDryOrDemo) {
            return false;
        }

        return this.compareState(this.rootTemplate.getJSON(), this.storage.current);
    }

    private maybeShowSavepointsWarning(): void {
        if (!this.shouldShowSavepointsWarning()) {
            return
        };

        this.policyEngineService.getSavepoints(this.policyId).subscribe({
            next: (resp) => {
                const items = resp?.items ?? [];
                if (!items.length) {
                    return;
                }

                const names = items.map((i: any) => (i?.name?.trim() || i?.id));
                const count = names.length;
                const list = names.map((n: any) => `• ${n}`).join('\n');

                const text =
                    `This policy has ${count} ${count === 1 ? 'savepoint' : 'savepoints'} configured:\n\n` +
                    `${list}\n\n` +
                    `Edits to the policy workflow in the area prior to the savepoints may result in errors or ` +
                    `inconsistencies during restore. Delete existing savepoints if you plan to make such changes.`;

                this.dialogService.open(CustomConfirmDialogComponent, {
                    showHeader: false,
                    width: '640px',
                    styleClass: 'guardian-dialog warning-dialog',
                    data: {
                        header: 'Savepoints found',
                        text,
                        buttons: [{ name: 'OK', class: 'primary' }]
                    },
                });
            }
        });
    }

    private ensureStore(dbName: string, storeName: string, options?: IDBObjectStoreParameters): Promise<void> {
        return this.indexedDb.registerStore(dbName, { name: storeName, options });
    }

    public async setIgnoreRules(): Promise<void> {
        const databaseConnection = await this.indexedDb.getDB(DB_NAME.POLICY_WARNINGS);

        const dialogRef = this.dialog.open(IgnoreRulesDialog, {
            showHeader: false,
            width: '640px',
            styleClass: 'ignore-rule-dialog',
            data: {
                policyId: this.policyId,
                rules: this.ignoreRules ?? [],
                presetRuleOptions: this.validationRuleOptions,
            },
        });

        dialogRef.onClose
            .pipe(takeUntil(this._destroy$))
            .subscribe(async (result: IgnoreRule[] | null) => {
                if (result === null) {
                    return;
                }

                await databaseConnection.put(
                    STORES_NAME.IGNORE_RULES_STORE,
                    result,
                    this.policyId
                );

                this.ignoreRules = result;
            });
    }

    private getDefaultIgnoreRules(): IgnoreRule[] {
        return this.validationRuleOptions.map(
            (option) => option.rule as IgnoreRule
        );
    }
}<|MERGE_RESOLUTION|>--- conflicted
+++ resolved
@@ -34,11 +34,8 @@
 import { CustomConfirmDialogComponent } from 'src/app/modules/common/custom-confirm-dialog/custom-confirm-dialog.component';
 import { IndexedDbRegistryService } from 'src/app/services/indexed-db-registry.service';
 import { DB_NAME, STORES_NAME } from 'src/app/constants';
-<<<<<<< HEAD
-=======
 import { IgnoreRule } from '@guardian/interfaces';
 import { IgnoreRulesDialog } from "../../dialogs/ignore-rules-dialog/ignore-rules-dialog.component";
->>>>>>> e89b6d6a
 import { SaveToolDialog, ToolSaveAction } from '../../dialogs/save-tool-dialog/save-tool-dialog.component';
 
 /**
@@ -2031,11 +2028,7 @@
 
                 const json = this.toolTemplate.getJSON();
                 const tool = Object.assign({}, json, result.tool);
-<<<<<<< HEAD
-                
-=======
-
->>>>>>> e89b6d6a
+
                 if (result.action === ToolSaveAction.CREATE_NEW_TOOL) {
                     delete tool._id;
                     delete tool.id;
