import { CdkDragDrop, CdkDropList, moveItemInArray } from '@angular/cdk/drag-drop';
import { ChangeDetectorRef, Component, HostListener, Inject, OnInit, ViewChild } from '@angular/core';
import { ActivatedRoute, Router } from '@angular/router';
import { ContractType, IContract, PolicyAvailability, PolicyCategoryType, Schema, SchemaHelper, Token, UserPermissions } from '@guardian/interfaces';
import * as yaml from 'js-yaml';
import { DialogService } from 'primeng/dynamicdialog';
<<<<<<< HEAD
import { forkJoin, Observable, Subscription, Subject } from 'rxjs';
import { ConfirmationDialogComponent } from 'src/app/modules/common/confirmation-dialog/confirmation-dialog.component';
=======
import { forkJoin, Observable } from 'rxjs';
>>>>>>> b1c37dc7
import { WizardMode, WizardService } from 'src/app/modules/policy-engine/services/wizard.service';
import { AnalyticsService } from 'src/app/services/analytics.service';
import { ContractService } from 'src/app/services/contract.service';
import { InformService } from 'src/app/services/inform.service';
import { ModulesService } from 'src/app/services/modules.service';
import { PolicyEngineService } from 'src/app/services/policy-engine.service';
import { ProfileService } from 'src/app/services/profile.service';
import { SchemaService } from 'src/app/services/schema.service';
import { TokenService } from 'src/app/services/token.service';
import { ToolsService } from 'src/app/services/tools.service';
import { SuggestionsService } from '../../../../services/suggestions.service';
import { ThemeService } from '../../../../services/theme.service';
import { NewModuleDialog } from '../../dialogs/new-module-dialog/new-module-dialog.component';
import { PublishPolicyDialog } from '../../dialogs/publish-policy-dialog/publish-policy-dialog.component';
import { SaveBeforeDialogComponent } from '../../dialogs/save-before-dialog/save-before-dialog.component';
import { PolicyAction, SavePolicyDialog } from '../../dialogs/save-policy-dialog/save-policy-dialog.component';
import { StopResizingEvent } from '../../directives/resizing.directive';
import { CONFIGURATION_ERRORS } from '../../injectors/configuration.errors.injector';
import { RegisteredService } from '../../services/registered.service';
import { IPolicyCategory, ModuleTemplate, Options, PolicyBlock, PolicyModule, PolicyStorage, PolicyTemplate, Theme, ThemeRule, ToolMenu, ToolTemplate } from '../../structures';
import { OrderOption } from '../../structures/interfaces/order-option.interface';
import { PolicyFolder, PolicyItem, PolicyRoot } from '../../structures/policy-models/interfaces/types';
import { PolicyPropertiesComponent } from '../policy-properties/policy-properties.component';
import { PolicyTreeComponent } from '../policy-tree/policy-tree.component';
import {takeUntil} from 'rxjs/operators';
import { TestCodeDialog } from '../../dialogs/test-code-dialog/test-code-dialog.component';
import { CustomConfirmDialogComponent } from 'src/app/modules/common/custom-confirm-dialog/custom-confirm-dialog.component';

/**
 * The page for editing the policy and blocks.
 */
@Component({
    selector: 'app-policy-configuration',
    templateUrl: './policy-configuration.component.html',
    styleUrls: [
        './policy-configuration.component.scss',
        '../../styles/properties.scss'
    ],
})
export class PolicyConfigurationComponent implements OnInit {
    private _searchTimeout!: any;
    private currentCMStyles?: any;
    private _lastUpdate: any;
    private treeOverview!: PolicyTreeComponent;
    @ViewChild(PolicyPropertiesComponent) propertiesComponent: PolicyPropertiesComponent;
    public loading: boolean = true;
    public options: Options;
    public readonly!: boolean;
    public user: UserPermissions = new UserPermissions();
    public rootType: 'Policy' | 'Module' | 'Tool' = 'Policy';
    public policyId!: string;
    public moduleId!: string;
    public toolId!: string;
    public rootId!: string;
    public policyTemplate!: PolicyTemplate;
    public moduleTemplate!: ModuleTemplate;
    public toolTemplate!: ToolTemplate;
    public openFolder!: PolicyFolder;
    public rootTemplate!: PolicyRoot;
    public currentBlock!: PolicyItem | undefined;
    public wipeContracts: IContract[] = [];
    public schemas: Schema[] = [];
    public tokens: Token[] = [];
    public modules: any[] = [];
    public tools: ToolMenu;
    public selectType: 'Block' | 'Module' = 'Block';
    public errors: any[] = [];
    public errorsCount: number = -1;
    public errorsMap: any;
    public currentView: string = 'blocks';
    public search: string = '';
    public searchModule: string = '';
    public storage: PolicyStorage;
    public copyBlocksMode: boolean = false;
    public eventVisible: string = 'All';
    public blockSearchData: any = null;
    public code!: string;
    public isSuggestionsEnabled = false;
    public nextBlock!: any;
    public nestedBlock!: any;
    public openType: 'Root' | 'Sub' = 'Root';
    public openSettings: boolean = false;
    public themes!: Theme[];
    public theme!: Theme;
    public categories: IPolicyCategory[] = [];
    public allCategories: any = {
        appliedTechnologyTypeOptions: [],
        migrationActivityTypeOptions: [],
        projectScaleOptions: [],
        sectoralScopeOptions: [],
        subTypeOptions: [],
    };
    public policyCategoriesMapped: IPolicyCategory[] = [];
    public readonly codeMirrorOptions = {
        theme: 'default',
        mode: 'policy-json-lang',
        styleActiveLine: true,
        lineNumbers: true,
        lineWrapping: true,
        foldGutter: true,
        gutters: [
            'CodeMirror-linenumbers',
            'CodeMirror-foldgutter',
            'CodeMirror-lint-markers'
        ],
        autoCloseBrackets: true,
        matchBrackets: true,
        lint: true,
        readOnly: false,
        viewportMargin: Infinity
    };
    public readonly componentsList: any = {
        favorites: [],
        uiComponents: [],
        serverBlocks: [],
        addons: [],
        unGrouped: [],
    };
    public readonly modulesList: any = {
        favorites: [],
        defaultModules: [],
        customModules: [],
        customTools: [],
    };
    public dropListConnector: any = {
        menu: null,
        body: null
    }

    private _destroy$ = new Subject<void>();

    constructor(
        private route: ActivatedRoute,
        private router: Router,
        private dialog: DialogService,
        private dialogService: DialogService,
        private changeDetector: ChangeDetectorRef,
        private informService: InformService,
        private registeredService: RegisteredService,
        private themeService: ThemeService,
        private wizardService: WizardService,
        private suggestionsService: SuggestionsService,
        private schemaService: SchemaService,
        private tokenService: TokenService,
        private policyEngineService: PolicyEngineService,
        private modulesService: ModulesService,
        private toolsService: ToolsService,
        private analyticsService: AnalyticsService,
        private profileService: ProfileService,
        private contractService: ContractService,
        @Inject(CONFIGURATION_ERRORS)
        private _configurationErrors: Map<string, any>
    ) {
        this.options = new Options();
        this.storage = new PolicyStorage(localStorage);

        this.policyTemplate = new PolicyTemplate();
        this.openFolder = this.policyTemplate;
        this.rootTemplate = this.policyTemplate;
        this.tools = new ToolMenu();
    }

    private get hasChanges() {
        return this.storage.isUndo;
    }

    private _disableComponentMenu: boolean = true;

    public get disableComponentMenu(): boolean {
        return this._disableComponentMenu;
    }

    private _disableModuleMenu: boolean = true;

    public get disableModuleMenu(): boolean {
        return this._disableModuleMenu;
    }

    private _disableToolMenu: boolean = true;

    public get disableToolMenu(): boolean {
        return this._disableToolMenu;
    }

    public get menuList(): CdkDropList<any> {
        return this.dropListConnector.menu;
    }

    @ViewChild('menuList')
    public set menuList(value: CdkDropList<any>) {
        this.dropListConnector.menu = value;
    }

    public get isRootModule() {
        return this.currentBlock && (this.currentBlock === this.openFolder);
    }

    public get isTree(): boolean {
        return this.currentView === 'blocks';
    }

    public get isModuleValid(): boolean {
        return this.rootTemplate?.valid;
    }

    public get allSubModule(): PolicyModule[] {
        return this.policyTemplate.allModule;
    }

    public get policyDescription(): boolean {
        return this.openType === 'Root' && this.rootType === 'Policy';
    }

    public get moduleDescription(): boolean {
        return this.openType === 'Sub' || this.rootType === 'Module' || this.rootType === 'Tool';
    }

    private loadData(): void {
        this.errors = [];
        this.errorsCount = -1;
        this.errorsMap = {};
        this.currentView = 'blocks';
        this.policyId = this.route.snapshot.queryParams.policyId;
        this.moduleId = this.route.snapshot.queryParams.moduleId;
        this.toolId = this.route.snapshot.queryParams.toolId;

        if (this._configurationErrors.has(this.policyId)) {
            this.setErrors(this._configurationErrors.get(this.policyId), 'policy');
            this._configurationErrors.delete(this.policyId);
        }
        if (this._configurationErrors.has(this.moduleId)) {
            this.setErrors(this._configurationErrors.get(this.moduleId), 'module');
            this._configurationErrors.delete(this.moduleId);
        }
        if (this._configurationErrors.has(this.toolId)) {
            this.setErrors(this._configurationErrors.get(this.toolId), 'tool');
            this._configurationErrors.delete(this.toolId);
        }

        if (this.policyId) {
            this.rootType = 'Policy';
            this.loadPolicy();
        } else if (this.moduleId) {
            this.rootType = 'Module';
            this.loadModule();
        } else if (this.toolId) {
            this.rootType = 'Tool';
            this.loadTool();
        } else {
            this.loading = false;
            return;
        }
    }

    private loadPolicy(): void {
        this.rootId = this.policyId;
        forkJoin([
            this.profileService.getProfile(),
            this.policyEngineService.policy(this.policyId)
        ]).pipe(takeUntil(this._destroy$)).subscribe(([user, policy]) => {
            this.user = new UserPermissions(user);

            if (!policy) {
                this.policyTemplate = new PolicyTemplate();
                this.onOpenRoot(this.policyTemplate);
                this.loading = false;
                return;
            }

            this.policyTemplate = new PolicyTemplate(policy);
            this.onOpenRoot(this.policyTemplate);
            if (!this.policyTemplate.valid) {
                this.loading = false;
                return;
            }

            forkJoin([
                this.tokenService.menuList(),
                this.policyEngineService.getBlockInformation(),
                this.schemaService.getSchemas(this.policyTemplate.topicId),
                this.modulesService.menuList(),
                this.toolsService.menuList(),
                this.policyEngineService.getPolicyCategories(),
                this.contractService.getContracts({ type: ContractType.WIPE }),
            ]).pipe(takeUntil(this._destroy$)).subscribe((data) => {
                const tokens = data[0] || [];
                const blockInformation = data[1] || {};
                const schemas = data[2] || [];
                const modules = data[3] || [];
                const tools = data[4] || [];
                this.categories = data[5] || [];
                this.wipeContracts = data[6].body || [];

                this.registeredService.registerConfig(blockInformation);
                this.tokens = tokens.map((e: any) => new Token(e));
                this.schemas = SchemaHelper.map(schemas) || [];
                this.modules = modules;
                this.tools.setItems(tools);

                this.policyTemplate.setTokens(this.tokens);
                this.policyTemplate.setSchemas(this.schemas);
                this.policyTemplate.setTools(this.tools.items);
                this.finishedLoad(this.policyTemplate);

                this.categories.forEach((item: IPolicyCategory) => {
                    switch (item.type) {
                        case PolicyCategoryType.APPLIED_TECHNOLOGY_TYPE:
                            this.allCategories.appliedTechnologyTypeOptions.push(item);
                            break;
                        case PolicyCategoryType.MITIGATION_ACTIVITY_TYPE:
                            this.allCategories.migrationActivityTypeOptions.push(item);
                            break;
                        case PolicyCategoryType.PROJECT_SCALE:
                            this.allCategories.projectScaleOptions.push(item);
                            break;
                        case PolicyCategoryType.SECTORAL_SCOPE:
                            this.allCategories.sectoralScopeOptions.push(item);
                            break;
                        case PolicyCategoryType.SUB_TYPE:
                            this.allCategories.subTypeOptions.push(item);
                            break;
                        default:
                            break;
                    }
                })

                if (this.policyTemplate?.categories?.length && this.policyTemplate?.categories.length > 0) {
                    this.policyCategoriesMapped = [];
                    this.policyTemplate?.categories?.forEach(id => {
                        const category = this.categories.find((cat: IPolicyCategory) => cat.id === id);
                        if (category) {
                            this.policyCategoriesMapped.push(category);
                        }
                    })
                }
            }, ({ message }) => {
                this.loading = false;
                console.error(message);
            });
        }, ({ message }) => {
            this.loading = false;
            console.error(message);
        });
    }

    private loadModule(): void {
        this.rootId = this.moduleId;
        forkJoin([
            this.profileService.getProfile(),
            this.modulesService.getById(this.moduleId)
        ]).pipe(takeUntil(this._destroy$)).subscribe(([user, module]) => {
            this.user = new UserPermissions(user);

            if (!module) {
                this.moduleTemplate = new ModuleTemplate();
                this.onOpenRoot(this.moduleTemplate);
                this.loading = false;
                return;
            }

            this.moduleTemplate = new ModuleTemplate(module);
            this.onOpenRoot(this.moduleTemplate);
            if (!this.moduleTemplate.valid) {
                this.loading = false;
                return;
            }

            forkJoin([
                this.policyEngineService.getBlockInformation(),
                this.schemaService.getSchemas(this.moduleTemplate.topicId),
                this.modulesService.menuList(),
                this.toolsService.menuList()
            ]).pipe(takeUntil(this._destroy$)).subscribe((data) => {
                const blockInformation = data[0] || {};
                const schemas = data[1] || [];
                const modules = data[2] || [];
                const tools = data[3] || [];

                this.registeredService.registerConfig(blockInformation);
                this.schemas = SchemaHelper.map(schemas) || [];
                this.modules = modules;
                this.tools.setItems(tools);

                this.moduleTemplate.setSchemas(this.schemas);
                this.moduleTemplate.setTools(this.tools.items);
                this.finishedLoad(this.moduleTemplate);
            }, ({ message }) => {
                this.loading = false;
                console.error(message);
            });
        }, ({ message }) => {
            this.loading = false;
            console.error(message);
        });
    }

    private loadTool(): void {
        this.rootId = this.toolId;
        forkJoin([
            this.profileService.getProfile(),
            this.toolsService.getById(this.toolId)
        ]).pipe(takeUntil(this._destroy$)).subscribe(([user, tool]) => {
            this.user = new UserPermissions(user);

            if (!tool) {
                this.toolTemplate = new ToolTemplate();
                this.onOpenRoot(this.toolTemplate);
                this.loading = false;
                return;
            }

            this.toolTemplate = new ToolTemplate(tool);
            this.onOpenRoot(this.toolTemplate);
            if (!this.toolTemplate.valid) {
                this.loading = false;
                return;
            }

            forkJoin([
                this.policyEngineService.getBlockInformation(),
                this.tokenService.menuList(),
                this.schemaService.getSchemas(this.toolTemplate.topicId),
                this.modulesService.menuList(),
                this.toolsService.menuList()
            ]).pipe(takeUntil(this._destroy$)).subscribe((data) => {
                const blockInformation = data[0] || {};
                const tokens = data[1] || [];
                const schemas = data[2] || [];
                const modules = data[3] || [];
                const tools = data[4] || [];

                this.registeredService.registerConfig(blockInformation);
                this.tokens = tokens.map((e: any) => new Token(e));
                this.schemas = SchemaHelper.map(schemas) || [];
                this.modules = modules;
                this.tools.setItems(tools);

                this.toolTemplate.setTokens(this.tokens);
                this.toolTemplate.setSchemas(this.schemas);
                this.toolTemplate.setTools(this.tools.items);

                this.finishedLoad(this.toolTemplate);
            }, ({ message }) => {
                this.loading = false;
                console.error(message);
            });
        }, ({ message }) => {
            this.loading = false;
            console.error(message);
        });
    }

    private finishedLoad(root: PolicyRoot): void {
        this.readonly = root.readonly;
        this.codeMirrorOptions.readOnly = this.readonly;

        this.storage.load(root.id);
        this.checkState();

        root.subscribe(this.onConfigChange.bind(this));

        this.onSelect(this.openFolder.root);
        this.updateComponents();
        this.updateModules();
        this.updateTools();
        this.updateTemporarySchemas();

        setTimeout(() => {
            this.loading = false;
        }, 500);
    }

    private changeView(type: string): void {
        if (type == this.currentView) {
            return;
        }
        this.errors = [];
        this.errorsCount = -1;
        this.errorsMap = {};
        try {
            if (type == 'blocks') {
                let root = null;
                if (this.currentView == 'json') {
                    root = this.jsonToObject(this.code);
                } else if (this.currentView == 'yaml') {
                    root = this.yamlToObject(this.code);
                }
                this.openFolder.rebuild(root);
            } else if (type == 'json') {
                let code = '';
                if (this.currentView == 'blocks') {
                    code = this.objectToJson(this.openFolder.getJSON());
                } else if (this.currentView == 'yaml') {
                    code = this.yamlToJson(this.code);
                }
                this.code = code;
                this.codeMirrorOptions.mode = 'policy-json-lang';
            } else if (type == 'yaml') {
                let code = '';
                if (this.currentView == 'blocks') {
                    code = this.objectToYaml(this.openFolder.getJSON());
                }
                if (this.currentView == 'json') {
                    code = this.jsonToYaml(this.code);
                }
                this.code = code;
                this.codeMirrorOptions.mode = 'policy-yaml-lang';
            }
            this.currentView = type;
        } catch (error: any) {
            this.errors = [error.message];
        }
    }

    private findSuggestedBlocks(currentBlock: any) {
        if (this.isSuggestionsEnabled && currentBlock) {
            this.suggestionsService
                .suggestions(
                    this.generateSuggestionsInput(
                        currentBlock.parent,
                        currentBlock
                    )[0]
                )
                .pipe(takeUntil(this._destroy$)).subscribe((result) => {
                    if (this.currentBlock !== currentBlock) {
                        return;
                    }
                    const { next, nested } = result;
                    if (
                        next &&
                        this.currentBlock?.parent?.children &&
                        !this.currentBlock.parent.children[
                        this.currentBlock.parent.children.indexOf(
                            this.currentBlock
                        ) + 1
                        ]
                    ) {
                        this.nextBlock = {
                            icon: this.registeredService.getIcon(next),
                            type: next,
                            node: {
                                blockType: next,
                                permissionsNumber:
                                    this.currentBlock?.permissionsNumber,
                            },
                            name: this.registeredService.getName(next),
                        };
                    }

                    if (
                        nested &&
                        (!this.currentBlock?.children ||
                            !this.currentBlock.children.length)
                    ) {
                        this.nestedBlock = {
                            icon: this.registeredService.getIcon(nested),
                            type: nested,
                            node: {
                                blockType: nested,
                                permissionsNumber:
                                    this.currentBlock?.permissionsNumber,
                            },
                            name: this.registeredService.getName(nested),
                        };
                    }
                });
        }
    }

    private loadState(root: any) {
        if (!this.rootTemplate || !root) {
            return;
        }
        if (this.currentView !== root.view) {
            this.currentView = root.view;
            this.changeView(root.view);
        }
        if (root.view === 'yaml' || root.view === 'json') {
            this.code = root.value;
        }
        if (root.view === 'blocks') {
            const policy = this.jsonToObject(root.value);
            this.rootTemplate.rebuild(policy);
            this.errors = [];
            this.errorsCount = -1;
            this.errorsMap = {};
            this.openFolder =
                this.rootTemplate.getModule(this.openFolder) ||
                this.rootTemplate.getRootModule();
            this.currentBlock = this.openFolder.root;
            this.updateMenuStatus();
        }
        return true;
    }

    private rewriteState() {
        if (!this.rootTemplate) {
            return;
        }
        const json = this.rootTemplate.getJSON();
        const value = this.objectToJson(json);
        this.storage.set('blocks', value);
    }

    private clearState() {
        if (!this.rootTemplate) {
            return;
        }
        const json = this.rootTemplate.getJSON();
        const value = this.objectToJson(json);
        this.storage.set('blocks', null);
    }

    private compareState(policy: any, storageItem: any): boolean {
        const JSONconfig = this.objectToJson(policy);
        if (!storageItem) {
            return true;
        }
        if (storageItem.view === 'json' || storageItem.view === 'blocks') {
            const json = storageItem.value;
            return json === JSONconfig;
        }
        if (storageItem.view === 'yaml') {
            const json = this.yamlToJson(storageItem.value);
            return json === JSONconfig;
        }
        return true;
    }

    private checkState() {
        if (!this.rootTemplate || this.readonly) {
            return;
        }
        if (this.compareState(this.rootTemplate.getJSON(), this.storage.current)) {
            this.rewriteState();
        } else {
            const dialogRef = this.dialogService.open(CustomConfirmDialogComponent, {
                showHeader: false,
                width: '640px',
                styleClass: 'guardian-dialog',
                data: {
                    header: 'Apply latest changes',
                    text: `Do you want to apply latest changes?`,
                    buttons: [{
                        name: 'Close',
                        class: 'secondary'
                    }, {
                        name: 'Confirm',
                        class: 'primary'
                    }]
                },
<<<<<<< HEAD
                modal: true,
                closable: false,
            })
            applyChangesDialog.onClose.pipe(takeUntil(this._destroy$)).subscribe((result) => {
                if (result) {
=======
            });
            dialogRef.onClose.subscribe((result: string) => {
                if (result === 'Confirm') {
>>>>>>> b1c37dc7
                    this.loadState(this.storage.current);
                } else {
                    this.rewriteState();
                }
            });
        }
    }

    private updateMenuStatus() {
        this._disableComponentMenu = true;
        this._disableModuleMenu = true;
        this._disableToolMenu = true;
        if (this.isTree && this.openFolder && this.currentBlock) {
            if ((!this.currentBlock.isModule && !this.currentBlock.isTool) || this.currentBlock === this.openFolder) {
                this._disableComponentMenu = !this.currentBlock.canAddBlocks;
                this._disableModuleMenu = !this.currentBlock.canAddModules;
                this._disableToolMenu = !this.currentBlock.canAddTools;
            }
        }
    }

    private updateComponents() {
        const all = this.registeredService.getAll();
        this.componentsList.favorites = [];
        this.componentsList.uiComponents = [];
        this.componentsList.serverBlocks = [];
        this.componentsList.addons = [];
        this.componentsList.unGrouped = [];
        const search = this.search ? this.search.toLowerCase() : null;
        for (const block of all) {
            if (
                (search && block.search.indexOf(search) === -1) ||
                block?.deprecated
            ) {
                continue;
            }
            if (block.header === 'UI Components') {
                this.componentsList.uiComponents.push(block);
            } else if (block.header === 'Server Blocks') {
                this.componentsList.serverBlocks.push(block);
            } else if (block.header === 'Addons') {
                this.componentsList.addons.push(block);
            } else {
                this.componentsList.unGrouped.push(block);
            }
            block.favorite = this.options.getFavorite(block.type);
            if (block.favorite) {
                this.componentsList.favorites.push(block);
            }
        }
    }

    private updateModules() {
        this.modulesList.favorites = [];
        this.modulesList.defaultModules = [];
        this.modulesList.customModules = [];

        const search = this.searchModule ? this.searchModule.toLowerCase() : null;
        for (const module of this.modules) {
            module.isDefault = module.type === 'DEFAULT';
            module.data = `module:${module.uuid}`;
            module.search = (module.name || '').toLowerCase();

            if (search && module.search.indexOf(search) === -1) {
                continue;
            }
            if (module.isDefault) {
                this.modulesList.defaultModules.push(module);
            } else {
                this.modulesList.customModules.push(module);
            }
            module.favorite = this.options.getModuleFavorite(module.uuid);
            if (module.favorite) {
                this.modulesList.favorites.push(module);
            }
        }
    }

    private updateTools() {
        this.modulesList.customTools = [];

        const search = this.searchModule ? this.searchModule.toLowerCase() : null;
        for (const tool of this.tools.items) {
            if (search && tool.search.indexOf(search) === -1) {
                continue;
            }
            this.modulesList.customTools.push(tool);
        }
    }

    private updateTemporarySchemas(): void {
        const temporarySchemas: any[] = [];
        const toolIds = this.rootTemplate.getTools();
        const tools = this.tools.filter(toolIds);
        for (const tool of tools) {
            for (const schema of tool.schemas) {
                temporarySchemas.push(schema);
            }
        }
        this.openFolder.setTemporarySchemas(temporarySchemas);
    }

    private createNewBlock(parent: any, type: string) {
        if (!parent) {
            return;
        }
        const newBlock = this.registeredService.getBlockConfig(type);
        return parent.createChild(newBlock);
    }

    private setErrors(results: any, type: string) {
        const blocks = results.blocks || [];
        const modules = results.modules || [];
        const tools = results.tools || [];
        const commonErrors = results.errors || [];
        this.errors = [];
        for (const block of blocks) {
            if (!block.isValid) {
                this.errors.push(block);
            }
        }
        for (const module of modules) {
            if (!module.isValid) {
                this.errors.push(module);
            }
            for (const block of module.blocks) {
                if (!block.isValid) {
                    this.errors.push(block);
                }
            }
        }
        for (const tool of tools) {
            if (!tool.isValid) {
                this.errors.push(tool);
            }
            for (const block of tool.blocks) {
                if (!block.isValid) {
                    this.errors.push(block);
                }
            }
        }
        this.errorsCount = this.errors.length + commonErrors.length;
        this.errorsMap = {};
        for (const element of this.errors) {
            this.errorsMap[element.id] = element.errors;
        }
        this.errorMessage(commonErrors, type);
    }

    private jsonToObject(json: string): any {
        return JSON.parse(json);
    }

    private yamlToObject(yamlString: string): any {
        return yaml.load(yamlString);
    }

    private objectToJson(root: any): string {
        return JSON.stringify(root, null, 2);
    }

    private yamlToJson(yaml: string): string {
        const root = this.yamlToObject(yaml);
        return this.objectToJson(root);
    }

    private objectToYaml(root: any): string {
        return yaml.dump(root, {
            indent: 4,
            lineWidth: -1,
            noRefs: false,
            noCompatMode: true
        });
    }

    private jsonToYaml(json: string): string {
        const root = this.jsonToObject(json);
        return this.objectToYaml(root);
    }

    private onPasteBlock(block?: any) {
        if (this.currentBlock && block) {
            this.currentBlock.pasteChild(block);
        }
    }

    private errorMessage(errors: string[], type: string) {
        if (errors && errors.length) {
            const text = errors.map((text) => `<div>${text}</div>`).join('');
            this.informService.errorShortMessage(text, `The ${type} is invalid`);
        }
    }

    private updateCodeMirrorStyles() {
        if (this.currentCMStyles) {
            this.currentCMStyles.remove();
            this.currentCMStyles = null;
        }
        const style = document.createElement('style');
        style.type = 'text/css';
        style.innerHTML = `${this.theme.syntaxGroups
            .map(
                (item) => `.cm-${item.id} {
            color: ${item.color}
        }`
            )
            .join('')}`;
        this.currentCMStyles = style;
        document.getElementsByTagName('head')[0].appendChild(style);
    }

    private saveCodeConfig() {
        if (!['json', 'yaml'].includes(this.currentView)) {
            return true;
        }
        this.errors = [];
        try {
            let root = null;
            if (this.currentView === 'json') {
                root = this.jsonToObject(this.code);
            } else if (this.currentView == 'yaml') {
                root = this.yamlToObject(this.code);
            }
            this.openFolder.rebuild(root);
        } catch (error: any) {
            this.errors = [error.message];
        }
        return this.errors.length === 0;
    }

    private publishPolicy(options: { policyVersion: string, policyAvailability: PolicyAvailability }) {
        this.loading = true;
        this.policyEngineService.pushPublish(this.policyId, options).pipe(takeUntil(this._destroy$)).subscribe((result) => {
            const { taskId, expectation } = result;
            this.router.navigate(['task', taskId], {
                queryParams: {
                    last: btoa(location.href)
                }
            });
        }, (e) => {
            console.error(e.error);
            this.loading = false;
        });
    }

    private dryRunPolicy() {
        this.loading = true;
        this.policyEngineService.dryRun(this.policyId).pipe(takeUntil(this._destroy$)).subscribe((data: any) => {
            const { policies, isValid, errors } = data;
            if (isValid) {
                this.clearState();
                this.loadData();
            } else {
                this.setErrors(errors, 'policy');
                this.loading = false;
            }
        }, (e) => {
            console.error(e.error);
            this.loading = false;
        });
    }

    private updatePolicyTemplate(policy: any) {
        this.policyTemplate = new PolicyTemplate(policy);
        this.policyTemplate.setTokens(this.tokens);
        this.policyTemplate.setSchemas(this.schemas);
        this.policyTemplate.setTools(this.tools.items);

        this.currentView = 'blocks';
        this.errors = [];
        this.errorsCount = -1;
        this.errorsMap = {};

        this.clearState();
        this.onOpenRoot(this.policyTemplate);
        this.finishedLoad(this.policyTemplate);
    }

    private asyncUpdatePolicy(): Observable<void> {
        return new Observable<void>(subscriber => {
            this.changeView('blocks');
            const root = this.policyTemplate.getJSON();
            if (root) {
                this.loading = true;
                this.policyEngineService.update(this.policyId, root).pipe(takeUntil(this._destroy$)).subscribe((policy: any) => {
                    if (policy) {
                        this.updatePolicyTemplate(policy);

                        this.remapCategories();
                    } else {
                        this.policyTemplate = new PolicyTemplate();
                        this.policyTemplate.setTokens(this.tokens);
                        this.policyTemplate.setSchemas(this.schemas);
                        this.policyTemplate.setTools(this.tools.items);
                    }
                    setTimeout(() => {
                        this.loading = false;
                    }, 500);
                    subscriber.next();
                }, (e) => {
                    console.error(e.error);
                    this.loading = false;
                });
            }
        });
    }

    private remapCategories() {
        if (this.policyTemplate?.categories?.length && this.policyTemplate?.categories.length > 0) {
            this.policyCategoriesMapped = [];
            this.policyTemplate.categories.forEach(id => {
                const category = this.categories.find((cat: IPolicyCategory) => cat.id === id);
                if (category) {
                    this.policyCategoriesMapped.push(category);
                }
            });
        }
    }

    private generateSuggestionsInput(
        parent: PolicyBlock | null,
        selected: PolicyBlock
    ): any {
        if (!parent) {
            const res = {
                blockType: selected.blockType
            };
            return [res, res];
        }
        const [result, conf] = this.generateSuggestionsInput(
            parent.parent,
            parent
        );
        conf.blockType = parent.blockType;
        conf.children = [];
        const childConfig: any = {};
        for (const child of parent.children) {
            if (child === selected) {
                childConfig.blockType = child.blockType;
                conf.children.push(childConfig);
                break;
            } else {
                conf.children.push({
                    blockType: child.blockType
                });
            }
        }
        return [result, childConfig];
    }

    public ngOnInit() {
        this.loading = true;
        this.options.load();
        this.theme = this.themeService.getCurrent();
        this.route.queryParams.pipe(takeUntil(this._destroy$)).subscribe(queryParams => {
            this.loadData();
        });

        this.themeService.load().pipe(takeUntil(this._destroy$)).subscribe((themes: any) => {
            this.themeService.setThemes(themes);
            this.themes = this.themeService.getThemes();
            this.theme = this.themeService.getCurrent();
            this.updateCodeMirrorStyles();
        }, ({ message }) => {
            console.error(message);
        });
    }

    public async ngOnDestroy(): Promise<void> {

        this.storage.destroy();

        this._destroy$.next();
        this._destroy$.complete();

        this.policyTemplate = undefined as any;

        this.changeDetector.detach();

        this.policyTemplate = undefined as any;
        this.treeOverview = undefined as any;
        this.currentBlock = undefined as any;
        this.openFolder = undefined as any;
        this.rootTemplate = undefined as any;

        if (this._lastUpdate) {
            clearTimeout(this._lastUpdate);
        }

        this.currentCMStyles?.remove()
    }

    public onConfigChange() {
        if (this._lastUpdate) {
            clearTimeout(this._lastUpdate);
        }
        this._lastUpdate = setTimeout( async () => {
            this._lastUpdate = null;
            this.changeDetector.detectChanges();
            this.saveState();
            setTimeout(() => {
                if (this.treeOverview) {
                    this.treeOverview.render();
                }
            }, 10);
        }, 1000);
    }

    public select(name: string) {
        this.options.select(name);
        this.options.save();
    }

    public collapse(name: string) {
        this.options.collapse(name);
        this.options.save();
    }

    public change(name: string) {
        this.options.change(name);
        this.options.save();
    }

    public onSelect(block?: PolicyItem): boolean {
        this.nextBlock = null;
        this.nestedBlock = null;
        this.currentBlock = this.openFolder.getBlock(block);
        this.selectType = this.currentBlock?.isModule ? 'Module' : 'Block';
        this.openFolder.checkChange();
        //TODO:
        // this.changeDetector.detectChanges();
        this.findSuggestedBlocks(this.currentBlock);
        this.updateMenuStatus();
        return false;
    }

    public onView(type: string): void {
        this.loading = true;
        setTimeout(() => {
            this.changeView(type);
            this.loading = false;
        }, 0);
    }

    public saveState() {
        if (!this.rootTemplate || this.readonly) {
            return;
        }
        if (this.currentView === 'blocks') {
            const json = this.objectToJson(this.rootTemplate.getJSON());
            this.storage.push(this.currentView, json);
        } else if (
            ['yaml', 'json'].includes(this.currentView) &&
            this.openType === 'Root'
        ) {
            this.storage.push(this.currentView, this.code);
        }
    }

    @HostListener('document:paste', ['$event'])
    public paste(evt: ClipboardEvent) {
        if (this.currentBlock
            && this.copyBlocksMode
            && this.currentView === 'blocks'
            && !this.readonly) {
            evt.preventDefault();
            try {
                const parsedBlockData = JSON.parse(evt.clipboardData?.getData('text') || 'null');
                this.onPasteBlock(parsedBlockData);
            } catch {
                console.warn('Block data is incorrect');
                return;
            }
        }
    }

    @HostListener('document:copy', ['$event'])
    public copy(event: ClipboardEvent) {
        if (this.currentBlock
            && this.copyBlocksMode
            && this.currentView === 'blocks'
            && !this.readonly) {
            event.preventDefault();
            const blockData = this.currentBlock?.getJSON() || null;
            navigator.clipboard.writeText(JSON.stringify(blockData));
        }
    }

    public onInitViewer(event: PolicyTreeComponent) {
        this.treeOverview = event;
    }

    public setFavorite(event: any, item: any) {
        event.preventDefault();
        event.stopPropagation();
        this.options.setFavorite(item.type, !item.favorite);
        this.options.save();
        this.updateComponents();
    }

    public setModuleFavorite(event: any, item: any) {
        event.preventDefault();
        event.stopPropagation();
        this.options.setModuleFavorite(item.uuid, !item.favorite);
        this.options.save();
        this.updateModules();
    }

    public onSearch(event: any) {
        clearTimeout(this._searchTimeout);
        this._searchTimeout = setTimeout(() => {
            this.updateComponents();
        }, 200);
    }

    public onModuleSearch(event: any) {
        clearTimeout(this._searchTimeout);
        this._searchTimeout = setTimeout(() => {
            this.updateModules();
            this.updateTools();
        }, 200);
    }

    public addSuggestionsBlock(type: any, nested: boolean = false) {
        this.currentBlock = this.createNewBlock(
            nested ? this.currentBlock : this.currentBlock?.parent,
            type
        );
        this.onSelect(this.currentBlock);
        this.updateMenuStatus();
    }

    public onSuggestionsClick() {
        this.isSuggestionsEnabled = !this.isSuggestionsEnabled;
        if (this.isSuggestionsEnabled && this.currentBlock) {
            this.onSelect(this.currentBlock);
        }
    }

    public onShowEvent(type: string) {
        this.eventVisible = type;
    }

    public onReorder(event: any) {
        if (event.type === 'reorder') {
            this.changeDetector.detectChanges();
        } else if (event.type === 'add' && event.data) {
            if (event.data.operation === 'new') {
                const config = this.registeredService.getBlockConfig(event.data.name);
                event.data.parent?.createChild(config, event.data.index);
            }
            if (event.data.operation === 'module') {
                const config = this.modules.find(e => e.uuid === event.data.name);
                const module = this.rootTemplate.newModule(config);
                event.data.parent?.addChild(module, event.data.index);
            }
            if (event.data.operation === 'tool') {
                const config = this.tools.find(event.data.name);
                const tool = this.rootTemplate.newTool(config);
                event.data.parent?.addChild(tool, event.data.index);
            }
        } else {
            this.changeDetector.detectChanges();
        }
        this.updateTemporarySchemas();
    }

    public onAdd(btn: any) {
        this.currentBlock = this.openFolder.getBlock(this.currentBlock);
        if (this.currentBlock) {
            const newBlock = this.registeredService.getBlockConfig(btn.type);
            this.currentBlock.createChild(newBlock);
        }
        this.updateMenuStatus();
    }

    public onDelete(block: any) {
        this.openFolder.removeBlock(block);
        this.updateTemporarySchemas();
        this.onSelect(this.openFolder.root);
        return false;
    }

    public onTest(block: any) {
        const dialogRef = this.dialogService.open(TestCodeDialog, {
            showHeader: false,
            header: 'Code',
            width: '1200px',
            styleClass: 'guardian-dialog',
            data: {
                block: block,
                folder: this.openFolder,
                readonly: this.readonly,
                policyId: this.policyId
            }
        });
        dialogRef.onClose.subscribe(async (result) => { });
    }

    public onCreateModule() {
        this.currentBlock = this.rootTemplate.getBlock(this.currentBlock);
        if (this.currentBlock) {
            const module = this.rootTemplate.newModule();
            this.currentBlock.addChild(module);
        }
        this.updateMenuStatus();
    }

    public onOpenModule(module: any) {
        if (module === this.openFolder || !this.saveCodeConfig()) {
            return;
        }
        const item = this.rootTemplate.getModule(module);
        if (item) {
            this.openType = 'Sub';
            this.openFolder = item;
            if (this.currentView === 'json') {
                this.code = this.objectToJson(this.openFolder.getJSON());
            }
            if (this.currentView === 'yaml') {
                this.code = this.objectToYaml(this.openFolder.getJSON());
            }
            this.changeDetector.detectChanges();
        }
        this.updateMenuStatus();
    }

    public onConvertToModule() {
        this.currentBlock = this.rootTemplate.getBlock(this.currentBlock);
        if (this.currentBlock) {
            if (this.currentBlock.search('module')) {
                this.informService.errorShortMessage(
                    `Block cannot be converted to module as we have a module in it.`,
                    'Invalid operation.'
                );
            } else {
                this.rootTemplate.convertModule(this.currentBlock);
            }
        }
        this.updateMenuStatus();
    }

    public onOpenRoot(root: PolicyRoot): void {
        if (root === this.openFolder || !this.saveCodeConfig()) {
            return;
        }
        this.rootTemplate = root;
        this.openFolder = root?.getRootModule();
        this.openType = 'Root';
        if (this.currentView === 'json') {
            this.code = this.objectToJson(this.openFolder.getJSON());
        }
        if (this.currentView === 'yaml') {
            this.code = this.objectToYaml(this.openFolder.getJSON());
        }
        this.changeDetector.detectChanges();
        this.updateMenuStatus();
    }

    public noReturnPredicate() {
        return false;
    }

    public drop(event: any) {
        this.changeDetector.detectChanges();
    }

    public undoPolicy() {
        const item = this.storage.undo();
        this.loadState(item);
    }

    public redoPolicy() {
        const item = this.storage.redo();
        this.loadState(item);
    }

    public onChangeSettings(event: boolean) {
        this.openSettings = false;
        this.themes = this.themeService.getThemes();
        this.theme = this.themeService.getCurrent();
        this.updateCodeMirrorStyles();
    }

    public blockStyle(rule: ThemeRule) {
        return this.themeService.getStyleByRule(rule)
    }

    public getLegendText(rule: ThemeRule): string {
        rule.updateLegend(this.openFolder);
        return rule.legend;
    }

    public onSettings() {
        this.openSettings = true;
    }

    public onSchemas() {
        switch (this.rootType) {
            case 'Policy': {
                this.router.navigate(['/schemas'], {
                    queryParams: {
                        type: 'policy',
                        topic: this.policyTemplate?.topicId
                    }
                });
                break;
            }
            case 'Module': {
                this.router.navigate(['/schemas'], {
                    queryParams: {
                        type: 'module'
                    }
                });
                break;
            }
            case 'Tool': {
                this.router.navigate(['/schemas'], {
                    queryParams: {
                        type: 'tool',
                        topic: this.toolTemplate?.topicId
                    }
                });
                break;
            }
        }
    }

    public setTheme(theme: Theme) {
        this.themeService.setCurrent(theme);
        this.themeService.saveTheme();
        this.theme = this.themeService.getCurrent();
        this.updateCodeMirrorStyles();
    }

    public onAddModule(item: any) {
        this.currentBlock = this.openFolder.getBlock(this.currentBlock);
        if (this.currentBlock) {
            const module = this.rootTemplate.newModule(item);
            this.currentBlock.addChild(module);
        }
        this.updateMenuStatus();
    }

    public onAddTool(item: any) {
        this.currentBlock = this.openFolder.getBlock(this.currentBlock);
        if (this.currentBlock) {
            const tool = this.rootTemplate.newTool(item);
            this.currentBlock.addChild(tool);
        }
        this.updateMenuStatus();
        this.updateTemporarySchemas();
    }

    public savePolicy() {
        this.asyncUpdatePolicy().pipe(takeUntil(this._destroy$)).subscribe();
    }

    public saveAsPolicy() {
        const dialogRef = this.dialog.open(SavePolicyDialog, {
            showHeader: false,
            width: '550px',
            styleClass: 'guardian-dialog',
            data: {
                policy: this.policyTemplate,
                action: this.policyTemplate.status === 'DRAFT'
                    ? PolicyAction.CREATE_NEW_POLICY
                    : null
            }
        });
        dialogRef.onClose.pipe(takeUntil(this._destroy$)).subscribe(async (result) => {
            if (result && this.policyTemplate) {
                this.loading = true;
                const json = this.policyTemplate.getJSON();

                const policy = Object.assign({}, json, result.policy);

                if (result.action === PolicyAction.CREATE_NEW_POLICY) {
                    this.policyEngineService.pushClone(policy.id, {
                        policyTag: policy.policyTag,
                        name: policy.name,
                        topicDescription: policy.topicDescription,
                        description: policy.description
                    }).pipe(takeUntil(this._destroy$)).subscribe((result) => {
                        const { taskId, expectation } = result;
                        this.router.navigate(['task', taskId], {
                            queryParams: {
                                last: btoa(location.href)
                            }
                        });
                    }, (e) => {
                        this.loading = false;
                    });
                } else if (result.action === PolicyAction.CREATE_NEW_VERSION) {
                    delete policy._id;
                    delete policy.id;
                    delete policy.status;
                    delete policy.owner;
                    delete policy.version;
                    policy.previousVersion = json.version;
                    this.policyEngineService.pushCreate(policy).pipe(takeUntil(this._destroy$)).subscribe((result) => {
                        const { taskId, expectation } = result;
                        this.router.navigate(['task', taskId], {
                            queryParams: {
                                last: btoa(location.href)
                            }
                        });
                    }, (e) => {
                        this.loading = false;
                    });
                }
            }
        });
    }

    public validationPolicy() {
        this.loading = true;
        const json = this.policyTemplate.getJSON();
        const object = {
            topicId: this.policyTemplate.topicId,
            policyRoles: json?.policyRoles,
            policyGroups: json?.policyGroups,
            policyTopics: json?.policyTopics,
            policyTokens: json?.policyTokens,
            categories: json?.categories,
            config: json?.config
        }
        this.policyEngineService.validate(object).pipe(takeUntil(this._destroy$)).subscribe((data: any) => {
            const { policy, results } = data;
            const config = policy.config;
            this.policyTemplate.rebuild(config);
            this.setErrors(results, 'policy');
            this.onSelect(this.openFolder.root);
            this.loading = false;
        }, (e) => {
            this.loading = false;
        });
    }

    public setVersion() {
        const dialogRef = this.dialogService.open(PublishPolicyDialog, {
            showHeader: false,
            header: 'Publish Policy',
            width: '600px',
            styleClass: 'guardian-dialog',
            data: {
                policy: this.policyTemplate
            }
        });
        dialogRef.onClose.pipe(takeUntil(this._destroy$)).subscribe(async (options) => {
            if (options) {
                this.publishPolicy(options);
            }
        });
    }

    public draftPolicy() {
        this.loading = true;
        this.policyEngineService.draft(this.policyId).pipe(takeUntil(this._destroy$)).subscribe((data: any) => {
            const { policies, isValid, errors } = data;
            this.clearState();
            this.loadData();
        }, (e) => {
            this.loading = false;
        });
    }

    public tryPublishPolicy() {
        if (this.hasChanges) {
            const dialogRef = this.dialog.open(SaveBeforeDialogComponent, {
                width: '500px',
                modal: true,
                closable: false,
            });
            dialogRef.onClose.pipe(takeUntil(this._destroy$)).subscribe((result) => {
                if (result) {
                    this.asyncUpdatePolicy().pipe(takeUntil(this._destroy$)).subscribe(() => {
                        this.setVersion();
                    });
                }
            });
        } else {
            this.setVersion();
        }
    }

    public tryRunPolicy() {
        if (this.hasChanges) {
            const dialogRef = this.dialog.open(SaveBeforeDialogComponent, {
                width: '500px',
                modal: true,
                closable: false,
            });
            dialogRef.onClose.pipe(takeUntil(this._destroy$)).subscribe((result) => {
                if (result) {
                    this.asyncUpdatePolicy().pipe(takeUntil(this._destroy$)).subscribe(() => {
                        this.dryRunPolicy();
                    });
                }
            });
        } else {
            this.dryRunPolicy();
        }
    }

    public openPolicyWizardDialog() {
        this.loading = true;
        forkJoin([
            this.tokenService.getTokens(),
            this.schemaService.getSchemas(),
            this.policyEngineService.all(),
        ]).pipe(takeUntil(this._destroy$)).subscribe((result) => {
            const tokens = result[0].map((token) => new Token(token));
            const schemas = result[1].map((schema) => new Schema(schema));
            const policies = result[2];
            this.wizardService.openPolicyWizardDialog(
                WizardMode.EDIT,
                (value) => {
                    if (value.create) {
                        this.loading = true;
                        this.wizardService
                            .getPolicyConfig(this.policyId, value.config)
                            .pipe(takeUntil(this._destroy$)).subscribe((result) => {
                                this.loading = false;
                                this.policyTemplate.setPolicyInfo(
                                    value.config.policy
                                );
                                const roles = value.config.roles;
                                const policy = this.policyTemplate.getJSON();
                                policy.policyRoles = roles.filter(
                                    (role: string) => role !== 'OWNER'
                                );
                                policy.config = result.policyConfig;
                                this.updatePolicyTemplate(policy);
                                if (value.saveState) {
                                    this.wizardService.setWizardPreset(
                                        this.policyId,
                                        {
                                            data: result?.wizardConfig,
                                            currentNode: value?.currentNode,
                                        }
                                    );
                                }
                                this.remapCategories()
                            });
                    } else if (value.saveState) {
                        this.wizardService.setWizardPreset(this.policyId, {
                            data: value.config,
                            currentNode: value.currentNode,
                        });
                    } else {
                        this.wizardService.removeWizardPreset(this.policyId);
                    }
                },
                tokens,
                schemas,
                policies,
                this.policyTemplate
            );
        }, () => undefined, () => this.loading = false);
    }

    public saveAsModule() {
        const module = this.moduleTemplate.getJSON();
        delete module.id;
        delete module.uuid;
        const dialogRef = this.dialogService.open(NewModuleDialog, {
            width: '650px',
            styleClass: 'custom-dialog',
            header: 'New Module',
            closable: true,
            data: {
                type: 'module'
            }
            // data: module
        });
        dialogRef.onClose.pipe(takeUntil(this._destroy$)).subscribe(async (result) => {
            if (!result) {
                return;
            }
            module.name = result.name;
            module.description = result.description;
            this.loading = true;
            this.modulesService.create(module).pipe(takeUntil(this._destroy$)).subscribe((result) => {
                this.router.navigate(['/module-configuration'], {
                    queryParams: { moduleId: result.uuid }
                });
            }, (e) => {
                this.loading = false;
            });
        });
    }

    public onSaveModule() {
        this.changeView('blocks');
        const item = this.rootTemplate.getModule(this.currentBlock);
        if (item) {
            const json = item.getJSON();
            json.tag = 'Module';
            const module = {
                name: item.localTag,
                description: item.localTag,
                config: json
            }

            const dialogRef = this.dialogService.open(NewModuleDialog, {
                width: '650px',
                styleClass: 'custom-dialog',
                header: 'New Module',
                closable: true,
                data: {
                    type: 'module'
                }
            });
            dialogRef.onClose.pipe(takeUntil(this._destroy$)).subscribe(async (result) => {
                if (!result) {
                    return;
                }
                module.name = result.name;
                module.description = result.description;
                this.loading = true;
                this.modulesService.create(module).pipe(takeUntil(this._destroy$)).subscribe((result) => {
                    this.modules.push(result);
                    this.updateModules();
                    this.changeDetector.detectChanges()
                    setTimeout(() => {
                        this.loading = false;
                    }, 500);
                }, (e) => {
                    this.loading = false;
                });
            });
        }
    }

    public updateModule() {
        this.changeView('blocks');
        const module = this.moduleTemplate.getJSON();
        this.loading = true;
        this.modulesService.update(this.moduleId, module).pipe(takeUntil(this._destroy$)).subscribe((result) => {
            this.clearState();
            this.loadData();
        }, (e) => {
            console.error(e.error);
            this.loading = false;
        });
    }

    public tryPublishModule() {
        this.loading = true;
        this.modulesService.publish(this.moduleId).pipe(takeUntil(this._destroy$)).subscribe((result) => {
            this.loadData();
        }, (e) => {
            console.error(e.error);
            this.loading = false;
        });
    }

    public validationModule() {
        this.loading = true;
        const module = this.moduleTemplate.getJSON();
        this.modulesService.validate(module).pipe(takeUntil(this._destroy$)).subscribe((data: any) => {
            const { module, results } = data;
            this.moduleTemplate.rebuild(module);
            this.setErrors(results, 'module');
            this.onOpenRoot(this.moduleTemplate);
            this.onSelect(this.openFolder.root);
            this.loading = false;
        }, (e) => {
            this.loading = false;
        });
    }

    public saveAsTool() {
        const tool = this.toolTemplate.getJSON();
        delete tool.id;
        delete tool.uuid;
        const dialogRef = this.dialogService.open(NewModuleDialog, {
            width: '650px',
            styleClass: 'custom-dialog',
            header: 'New Tool',
            closable: true,
            data: {
                type: 'tool'
            }
            // data: { ...tool, type: 'tool' }
        });
        dialogRef.onClose.pipe(takeUntil(this._destroy$)).subscribe(async (result) => {
            if (!result) {
                return;
            }
            tool.name = result.name;
            tool.description = result.description;
            this.loading = true;
            this.toolsService.create(tool).pipe(takeUntil(this._destroy$)).subscribe((result) => {
                this.router.navigate(['/tool-configuration'], {
                    queryParams: { toolId: result.id }
                });
            }, (e) => {
                this.loading = false;
            });
        });
    }

    public updateTool() {
        this.changeView('blocks');
        const tool = this.toolTemplate.getJSON();
        this.loading = true;
        this.toolsService.update(this.toolId, tool).pipe(takeUntil(this._destroy$)).subscribe((result) => {
            this.clearState();
            this.loadData();
        }, (e) => {
            console.error(e.error);
            this.loading = false;
        });
    }

    public tryPublishTool() {
        this.loading = true;
        this.toolsService.pushPublish(this.toolId).pipe(takeUntil(this._destroy$)).subscribe((result) => {
            const { taskId, expectation } = result;
            this.router.navigate(['task', taskId], {
                queryParams: {
                    last: btoa(location.href)
                }
            });
        }, (e) => {
            console.error(e.error);
            this.loading = false;
        });
    }

    public validationTool() {
        this.loading = true;
        const tool = this.toolTemplate.getJSON();
        this.toolsService.validate(tool).pipe(takeUntil(this._destroy$)).subscribe((data: any) => {
            const { tool, results } = data;
            this.toolTemplate.rebuild(tool);
            this.setErrors(results, 'tool');
            this.onOpenRoot(this.toolTemplate);
            this.onSelect(this.openFolder.root);
            this.loading = false;
        }, (e) => {
            this.loading = false;
        });
    }

    public backToPolicies() {
        this.router.navigateByUrl('/policy-viewer');
    }

    public backToModules() {
        this.router.navigateByUrl('/modules');
    }

    public backToTools() {
        this.router.navigateByUrl('/tools');
    }

    public onBlockSearch(block: any): void {
        const option = {
            config: this.rootTemplate.getConfig(),
            id: block?.id
        }
        this.loading = true;
        this.analyticsService.searchBlocks(option).pipe(takeUntil(this._destroy$)).subscribe((data: any) => {
            this.blockSearchData = { source: block, data };
            this.loading = false;
        }, (e) => {
            this.blockSearchData = null;
            this.loading = false;
        });
    }

    public onSearchAction(event: any): void {
        this.blockSearchData = null;
        if (event?.type === 'replace') {
            if (event.source && event.target) {
                (event.source as PolicyBlock).replaceConfig(event.target as PolicyBlock);
            }
        }
    }

    onDroppedSection(event: CdkDragDrop<any[]>) {
        moveItemInArray(event.container.data, event.previousIndex, event.currentIndex);
        this.options.save();
    }

    saveSizes(event: StopResizingEvent) {
        return (item: OrderOption) => {
            if (item.id === event.prev?.id) {
                item.size = event.prev.size;
            }
            if (item.id === event.next?.id) {
                item.size = event.next.size;
            }
            return item;
        }
    }

    stopResizingConfiguration(event: StopResizingEvent) {
        this.options.configurationOrder = this.options.configurationOrder.map(
            this.saveSizes(event)
        );
        this.options.save();
    }

    stopResizingProperties(event: StopResizingEvent) {
        this.options.propertiesOrder = this.options.propertiesOrder.map(
            this.saveSizes(event)
        );
        this.options.save();
    }

    onDragSection(event: any) {
        document.body.classList.add('inherit-cursor');
        document.body.classList.add('pointer-events-children-none');
        document.body.style.cursor = 'grabbing';
    }

    onDropSection(event: any) {
        document.body.classList.remove('inherit-cursor');
        document.body.classList.remove('pointer-events-children-none');
        document.body.style.cursor = '';
    }
}<|MERGE_RESOLUTION|>--- conflicted
+++ resolved
@@ -4,12 +4,7 @@
 import { ContractType, IContract, PolicyAvailability, PolicyCategoryType, Schema, SchemaHelper, Token, UserPermissions } from '@guardian/interfaces';
 import * as yaml from 'js-yaml';
 import { DialogService } from 'primeng/dynamicdialog';
-<<<<<<< HEAD
-import { forkJoin, Observable, Subscription, Subject } from 'rxjs';
-import { ConfirmationDialogComponent } from 'src/app/modules/common/confirmation-dialog/confirmation-dialog.component';
-=======
-import { forkJoin, Observable } from 'rxjs';
->>>>>>> b1c37dc7
+import { forkJoin, Observable, Subject } from 'rxjs';
 import { WizardMode, WizardService } from 'src/app/modules/policy-engine/services/wizard.service';
 import { AnalyticsService } from 'src/app/services/analytics.service';
 import { ContractService } from 'src/app/services/contract.service';
@@ -661,17 +656,9 @@
                         class: 'primary'
                     }]
                 },
-<<<<<<< HEAD
-                modal: true,
-                closable: false,
-            })
-            applyChangesDialog.onClose.pipe(takeUntil(this._destroy$)).subscribe((result) => {
-                if (result) {
-=======
             });
-            dialogRef.onClose.subscribe((result: string) => {
+            dialogRef.onClose.pipe(takeUntil(this._destroy$)).subscribe((result: string) => {
                 if (result === 'Confirm') {
->>>>>>> b1c37dc7
                     this.loadState(this.storage.current);
                 } else {
                     this.rewriteState();
