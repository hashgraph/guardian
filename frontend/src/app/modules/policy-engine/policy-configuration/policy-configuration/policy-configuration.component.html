--- conflicted
+++ resolved
@@ -1121,8 +1121,6 @@
     </div>
 </p-overlayPanel>
 
-<<<<<<< HEAD
-=======
 <p-overlayPanel #validationMenu
     (onShow)="publishMenu?.hide(); publishMenu2?.hide(); publishMenu3?.hide();
     dryRunMenu?.hide(); eventMenu?.hide(); viewMenu?.hide(); themesMenu?.hide()"
@@ -1136,7 +1134,6 @@
     </div>
 </p-overlayPanel>
 
->>>>>>> e89b6d6a
 <p-overlayPanel #dryRunMenu2>
     <div (click)="tryPublishTool(); dryRunMenu2.hide()" class="toolbar-menu all-status publish-color"
         title="Release version into public domain.">
