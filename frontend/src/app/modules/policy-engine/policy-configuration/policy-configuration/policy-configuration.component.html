--- conflicted
+++ resolved
@@ -78,25 +78,13 @@
                     <div *ngIf="errorsCount>0" class="error-count">{{ errorsCount }}</div>
                 </div>
 
-<<<<<<< HEAD
-                <ng-container *ngIf="user.POLICIES_POLICY_MANAGE || user.POLICIES_POLICY_EXECUTE">
-                    <div 
-                        *ngIf="policyTemplate.isRun"
-                        class="top-toolbar-btn all-status"
-                        [routerLink]="['/policy-viewer', policyId]">
-                        <mat-icon>double_arrow</mat-icon>
-                        <span>Go</span>
-                    </div>
-=======
               <div *ngIf="policyTemplate.isRun" [routerLink]="['/policy-viewer', policyId]"
                    class="top-toolbar-btn all-status">
                     <i class="pi pi-angle-double-right"></i>
                     <span>Go</span>
                 </div>
->>>>>>> 8dd82b8c
-
-                    <div class="delimiter"></div>
-                </ng-container>
+
+                <div class="delimiter"></div>
             </ng-container>
 
 
