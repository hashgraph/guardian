--- conflicted
+++ resolved
@@ -1,9 +1,4 @@
-import { Component, Inject } from '@angular/core';
-<<<<<<< HEAD
-import { MatLegacyDialogRef as MatDialogRef, MAT_LEGACY_DIALOG_DATA as MAT_DIALOG_DATA } from '@angular/material/legacy-dialog';
-=======
-import { MatDialogRef, MAT_DIALOG_DATA } from '@angular/material/dialog';
->>>>>>> 410caff4
+import { Component } from '@angular/core';
 import { UntypedFormBuilder, Validators } from '@angular/forms';
 import { DynamicDialogConfig, DynamicDialogRef } from 'primeng/dynamicdialog';
 
