import { ChangeDetectorRef, Component, Inject, OnInit } from '@angular/core';
import { MatDialog } from '@angular/material/dialog';
import { Router } from '@angular/router';
import { IUser, PolicyType, Schema, SchemaHelper, TagType, Token, UserRole } from '@guardian/interfaces';
import { PolicyEngineService } from 'src/app/services/policy-engine.service';
import { ProfileService } from 'src/app/services/profile.service';
import { TokenService } from 'src/app/services/token.service';
import { ExportPolicyDialog } from '../helpers/export-policy-dialog/export-policy-dialog.component';
import { NewPolicyDialog } from '../helpers/new-policy-dialog/new-policy-dialog.component';
import { ImportPolicyDialog } from '../helpers/import-policy-dialog/import-policy-dialog.component';
import { PreviewPolicyDialog } from '../helpers/preview-policy-dialog/preview-policy-dialog.component';
import { TasksService } from 'src/app/services/tasks.service';
import { InformService } from 'src/app/services/inform.service';
import { MultiPolicyDialogComponent } from '../helpers/multi-policy-dialog/multi-policy-dialog.component';
import { ComparePolicyDialog } from '../helpers/compare-policy-dialog/compare-policy-dialog.component';
import { TagsService } from 'src/app/services/tag.service';
import { forkJoin } from 'rxjs';
import { SchemaService } from 'src/app/services/schema.service';
import { WizardMode, WizardService } from 'src/app/modules/policy-engine/services/wizard.service';
import { FormControl, FormGroup } from '@angular/forms';
import { AnalyticsService } from 'src/app/services/analytics.service';
import { SearchPolicyDialog } from '../../analytics/search-policy-dialog/search-policy-dialog.component';
import { mobileDialog } from 'src/app/utils/mobile-utils';
import { DialogService } from 'primeng/dynamicdialog';
import { SuggestionsConfigurationComponent } from '../../../views/suggestions-configuration/suggestions-configuration.component';
import { DeletePolicyDialogComponent } from '../helpers/delete-policy-dialog/delete-policy-dialog.component';
import { SetVersionDialog } from '../../schema-engine/set-version-dialog/set-version-dialog.component';
import { CONFIGURATION_ERRORS } from '../injectors/configuration.errors.injector';
import { DiscontinuePolicy } from '../dialogs/discontinue-policy/discontinue-policy.component';
import { MigrateData } from '../dialogs/migrate-data/migrate-data.component';

/**
 * Component for choosing a policy and
 * display blocks of the selected policy
 */
@Component({
    selector: 'app-policies',
    templateUrl: './policies.component.html',
    styleUrls: ['./policies.component.scss'],
})
export class PoliciesComponent implements OnInit {
    public policies: any[] | null;
    public role!: any;
    public loading: boolean = true;
    public isConfirmed: boolean = false;
    public pageIndex: number;
    public pageSize: number;
    public policiesCount: any;
    public owner: any;
    public tagEntity = TagType.Policy;
    public tagSchemas: any[] = [];
    public tagOptions: string[] = [];
    public publishMenuSelector: any = null;
    public noFilterResults: boolean = false;
    private columns: string[] = [];
    private columnsRole: any = {};
    private publishMenuOption = [
        {
            id: 'Publish',
            title: 'Publish',
            description: 'Release version into public domain.',
            color: '#4caf50',
        },
        {
            id: 'Dry-run',
            title: 'Dry Run',
            description:
                'Run without making any persistent \n changes or executing transaction.',
            color: '#3f51b5',
        },
    ];
    private draftMenuOption = [
        {
            id: 'Draft',
            title: 'Stop',
            description: 'Return to editing.',
            color: '#9c27b0',
        },
        {
            id: 'Publish',
            title: 'Publish',
            description: 'Release version into public domain.',
            color: '#4caf50',
        },
    ];
    private publishErrorMenuOption = [
        // {
        //     id: 'Draft',
        //     title: 'Stop',
        //     description: 'Return to editing.',
        //     color: '#9c27b0'
        // },
        {
            id: 'Publish',
            title: 'Publish',
            description: 'Release version into public domain.',
            color: '#4caf50',
        },
    ];

<<<<<<< HEAD
    private filteredPolicies: any[] = [];
    public filtersForm = new FormGroup({
=======
    publishedMenuOption = [
        {
            id: 'Discontinue',
            title: 'Discontinue',
            description:
                'Discontinue policy flow.',
            color: 'red',
        },
    ];

    publishMenuSelector: any = null;

    public innerWidth: number;
    public innerHeight: number;
    tagOptions: string[] = [];
    filteredPolicies: any[] = [];
    filtersForm = new FormGroup({
>>>>>>> c701d437
        policyName: new FormControl(''),
        tag: new FormControl(''),
    }, (fg) => {

        for (const key in (fg as FormGroup).controls) {
            if (!fg.get(key)) {
                continue;
            }
            const value = fg.get(key)?.value;
            if (value?.length > 0) {
                return null;
            }
        }
        return {
            policyName: 'At least one value must be set'
        };
    });

    constructor(
        public tagsService: TagsService,
        private profileService: ProfileService,
        private policyEngineService: PolicyEngineService,
        private router: Router,
        private dialog: MatDialog,
        private dialogService: DialogService,
        private taskService: TasksService,
        private informService: InformService,
        private schemaService: SchemaService,
        private wizardService: WizardService,
        private tokenService: TokenService,
        private analyticsService: AnalyticsService,
        private changeDetector: ChangeDetectorRef,
        @Inject(CONFIGURATION_ERRORS)
        private _configurationErrors: Map<string, any>
    ) {
        this.policies = null;
        this.pageIndex = 0;
        this.pageSize = 10;
        this.policiesCount = 0;
        this.columnsRole = {};
        this.columnsRole[UserRole.STANDARD_REGISTRY] = [
            'name',
            'description',
            // 'roles',
            'topic',
            'version',
            'tags',
            'tokens',
            'schemas',
            'status',
            'instance',
            'operations',
        ];
        this.columnsRole[UserRole.USER] = [
            'name',
            'description',
            'roles',
            'version',
            'tags',
            'status',
            'instance',
        ];
    }

    ngOnInit() {
        this.loading = true;
        this.loadPolicy();
        this.handleTagsUpdate();
    }

    private loadPolicy() {
        this.policies = null;
        this.isConfirmed = false;
        this.loading = true;
        forkJoin([
            this.profileService.getProfile(),
            this.tagsService.getPublishedSchemas(),
        ]).subscribe(
            (value) => {
                const profile: IUser | null = value[0];
                const tagSchemas: any[] = value[1] || [];

                this.isConfirmed = !!(profile && profile.confirmed);
                this.role = profile ? profile.role : null;
                this.owner = profile?.did;
                this.tagSchemas = SchemaHelper.map(tagSchemas);

                if (this.role == UserRole.STANDARD_REGISTRY) {
                    this.columns = this.columnsRole[UserRole.STANDARD_REGISTRY];
                } else {
                    this.columns = this.columnsRole[UserRole.USER];
                }
                if (this.isConfirmed) {
                    this.loadAllPolicy();
                } else {
                    setTimeout(() => {
                        this.loading = false;
                    }, 500);
                }
            },
            (e) => {
                this.loading = false;
            }
        );
    }

    private loadAllPolicy() {
        this.loading = true;
        this.tagOptions = [];
        this.policyEngineService.page(this.pageIndex, this.pageSize).subscribe(
            (policiesResponse) => {
                this.policies = policiesResponse.body?.map(policy => {
                    if (policy.discontinuedDate) {
                        policy.discontinuedDate = new Date(policy.discontinuedDate);
                    }
                    return policy;
                }) || [];
                this.policiesCount =
                    policiesResponse.headers.get('X-Total-Count') ||
                    this.policies.length;
                const ids = this.policies.map((e) => e.id);
                this.tagsService.search(this.tagEntity, ids).subscribe(
                    (data) => {
                        if (this.policies) {
                            for (const policy of this.policies) {
                                (policy as any)._tags = data[policy.id];
                                data[policy.id]?.tags.forEach((tag: any) => {
                                    const totalTagOptions = [
                                        ...this.tagOptions,
                                        tag.name,
                                    ];
                                    this.tagOptions = [
                                        ...new Set(totalTagOptions),
                                    ];
                                });
                            }
                        }
                        setTimeout(() => {
                            this.loading = false;
                        }, 500);
                    },
                    (e) => {
                        console.error(e.error);
                        this.loading = false;
                    }
                );
            },
            (e) => {
                this.loading = false;
            }
        );
    }

    public onPage(event: any): void {
        if (this.pageSize != event.pageSize) {
            this.pageIndex = 0;
            this.pageSize = event.pageSize;
        } else {
            this.pageIndex = event.pageIndex;
            this.pageSize = event.pageSize;
        }
        this.loadPolicy();
    }

    public canDisplayColumn(columnName: string): boolean {
        return !!this.columns.find((column) => column === columnName);
    }

    private dryRun(element: any) {
        this.loading = true;
        this.policyEngineService.dryRun(element.id).subscribe(
            (data: any) => {
                const { policies, isValid, errors } = data;
                if (!isValid) {
                    let text = [];
                    const blocks = errors.blocks;
                    const invalidBlocks = blocks.filter(
                        (block: any) => !block.isValid
                    );
                    for (let i = 0; i < invalidBlocks.length; i++) {
                        const block = invalidBlocks[i];
                        for (let j = 0; j < block.errors.length; j++) {
                            const error = block.errors[j];
                            if (block.id) {
                                text.push(`<div>${block.id}: ${error}</div>`);
                            } else {
                                text.push(`<div>${error}</div>`);
                            }
                        }
                    }
                    this.informService.errorMessage(
                        text.join(''),
                        'The policy is invalid'
                    );
                    this._configurationErrors.set(element.id, errors);
                    this.router.navigate(['policy-configuration'], {
                        queryParams: {
                            policyId: element.id,
                        },
                        replaceUrl: true,
                    });
                }
                this.loadAllPolicy();
            },
            (e) => {
                this.loading = false;
            }
        );
    }

    private draft(element: any) {
        this.loading = true;
        this.policyEngineService.draft(element.id).subscribe(
            (data: any) => {
                const { policies, isValid, errors } = data;
                this.loadAllPolicy();
            },
            (e) => {
                this.loading = false;
            }
        );
    }

    private setVersion(element: any) {
        const dialogRef = this.dialog.open(SetVersionDialog, {
            width: '350px',
            disableClose: false,
            data: {},
        });
        dialogRef.afterClosed().subscribe((version) => {
            if (version) {
                this.publish(element, version);
            }
        });
    }

    private publish(element: any, version: string) {
        this.loading = true;
        this.policyEngineService.pushPublish(element.id, version).subscribe(
            (result) => {
                const { taskId, expectation } = result;
                this.router.navigate(['task', taskId], {
                    queryParams: {
                        last: btoa(location.href),
                    },
                });
            },
            (e) => {
                this.loading = false;
            }
        );
    }

    public deletePolicy(policyId: any, previousVersion: any) {
        const dialogRef = this.dialogService.open(DeletePolicyDialogComponent, {
            header: 'Delete Policy',
            width: '720px',
            styleClass: 'custom-dialog',
            data: {
                notificationText: !previousVersion
                    ? 'Are you sure want to delete policy with related schemas?'
                    : 'Are you sure want to delete policy?',
            },
        });
        dialogRef.onClose.subscribe((result) => {
            if (!result) {
                return;
            }

            this.loading = true;
            this.policyEngineService.pushDelete(policyId).subscribe(
                (result) => {
                    const { taskId, expectation } = result;
                    this.router.navigate(['task', taskId], {
                        queryParams: {
                            last: btoa(location.href),
                        },
                    });
                },
                (e) => {
                    this.loading = false;
                }
            );
        });
    }

    public exportPolicy(policyId: any) {
        this.policyEngineService
            .exportInMessage(policyId)
            .subscribe((exportedPolicy) =>
                this.dialogService.open(ExportPolicyDialog, {
                    header: 'Export',
                    width: '700px',
                    styleClass: 'custom-dialog',
                    data: {
                        policy: exportedPolicy,
                    },
                })
            );
    }

    public importPolicy(messageId?: string) {
        const dialogRef = this.dialogService.open(ImportPolicyDialog, {
            header: 'Select action',
            width: '720px',
            styleClass: 'custom-dialog',
            data: {
                timeStamp: messageId,
            },
        });
        dialogRef.onClose.subscribe(async (result) => {
            if (result) {
                this.importPolicyDetails(result);
            }
        });
    }

    private importPolicyDetails(result: any) {
        const { type, data, policy } = result;
        const distinctPolicies = this.getDistinctPolicy();
        let dialogRef;
        if (window.innerWidth <= 810) {
            const bodyStyles = window.getComputedStyle(document.body);
            const headerHeight: number = parseInt(
                bodyStyles.getPropertyValue('--header-height')
            );
            dialogRef = this.dialogService.open(PreviewPolicyDialog, {
                header: 'Preview',
                width: `${window.innerWidth.toString()}px`,
                styleClass: 'custom-dialog',
                data: {
                    policy: policy,
                    policies: distinctPolicies,
                },
            });
        } else {
            dialogRef = this.dialogService.open(PreviewPolicyDialog, {
                header: 'Preview',
                width: '720px',
                styleClass: 'custom-dialog',
                data: {
                    policy: policy,
                    policies: distinctPolicies,
                },
            });
        }
        dialogRef.onClose.subscribe(async (result) => {
            if (result) {
                if (result.messageId) {
                    this.importPolicy(result.messageId);
                    return;
                }

                let versionOfTopicId = result.versionOfTopicId || null;
                this.loading = true;
                if (type == 'message') {
                    this.policyEngineService
                        .pushImportByMessage(data, versionOfTopicId)
                        .subscribe(
                            (result) => {
                                const { taskId, expectation } = result;
                                this.router.navigate(['task', taskId], {
                                    queryParams: {
                                        last: btoa(location.href),
                                    },
                                });
                            },
                            (e) => {
                                this.loading = false;
                            }
                        );
                } else if (type == 'file') {
                    this.policyEngineService
                        .pushImportByFile(data, versionOfTopicId)
                        .subscribe(
                            (result) => {
                                const { taskId, expectation } = result;
                                this.router.navigate(['task', taskId], {
                                    queryParams: {
                                        last: btoa(location.href),
                                    },
                                });
                            },
                            (e) => {
                                this.loading = false;
                            }
                        );
                }
            }
        });
    }

    private importExcelDetails(result: any, policyId: string) {
        const { type, data, xlsx } = result;
        let dialogRef;
        if (window.innerWidth <= 810) {
            const bodyStyles = window.getComputedStyle(document.body);
            const headerHeight: number = parseInt(
                bodyStyles.getPropertyValue('--header-height')
            );
            dialogRef = this.dialogService.open(PreviewPolicyDialog, {
                header: 'Preview',
                width: `${window.innerWidth.toString()}px`,
                styleClass: 'custom-dialog',
                data: {
                    xlsx: xlsx,
                },
            });
        } else {
            dialogRef = this.dialogService.open(PreviewPolicyDialog, {
                header: 'Preview',
                width: '720px',
                styleClass: 'custom-dialog',
                data: {
                    xlsx: xlsx,
                },
            });
        }
        dialogRef.onClose.subscribe(async (result) => {
            if (result) {
                this.policyEngineService
                    .pushImportByXlsx(data, policyId)
                    .subscribe(
                        (result) => {
                            const { taskId, expectation } = result;
                            this.router.navigate(['task', taskId], {
                                queryParams: {
                                    last: btoa(location.href),
                                },
                            });
                        },
                        (e) => {
                            this.loading = false;
                        }
                    );
            }
        });
    }

    public exportToExcel(policyId: any) {
        this.policyEngineService
            .exportToExcel(policyId)
            .subscribe((fileBuffer) => {
                let downloadLink = document.createElement('a');
                downloadLink.href = window.URL.createObjectURL(
                    new Blob([new Uint8Array(fileBuffer)], {
                        type: 'application/guardian-policy',
                    })
                );
                downloadLink.setAttribute(
                    'download',
                    `policy_${Date.now()}.xlsx`
                );
                document.body.appendChild(downloadLink);
                downloadLink.click();
                setTimeout(() => {
                    this.loading = false;
                }, 500);
            },
                (error) => {
                    this.loading = false;
                }
            );
    }

    public importFromExcel(policyId: any) {
        const dialogRef = this.dialogService.open(ImportPolicyDialog, {
            header: 'Select action',
            width: '720px',
            styleClass: 'custom-dialog',
            data: {
                type: 'xlsx'
            },
        });
        dialogRef.onClose.subscribe(async (result) => {
            if (result) {
                this.importExcelDetails(result, policyId);
            }
        });
    }

    private getDistinctPolicy(): any[] {
        const policyByTopic: any = {};
        if (this.policies) {
            for (let i = 0; i < this.policies.length; i++) {
                const policy = this.policies[i];
                if (policy.topicId) {
                    if (!policyByTopic.hasOwnProperty(policy.topicId)) {
                        policyByTopic[policy.topicId] = policy;
                    } else if (
                        policyByTopic[policy.topicId].createDate >
                        policy.createDate
                    ) {
                        policyByTopic[policy.topicId] = policy;
                    }
                }
            }
        }
        return Object.values(policyByTopic).sort((a: any, b: any) =>
            a.createDate > b.createDate
                ? -1
                : b.createDate > a.createDate
                    ? 1
                    : 0
        );
    }

    private onPublishAction(event: any, element: any) {
        if (event.value.id === 'Publish') {
            this.setVersion(element);
        } else if (event.value.id === 'Dry-run') {
            this.dryRun(element);
        }

        setTimeout(() => this.publishMenuSelector = null, 0);
    }

<<<<<<< HEAD
    private onDryRunAction(event: any, element: any) {
=======
    onPublishedAction(event: any, element: any) {
        if (event.value.id === 'Discontinue') {
            const dialogRef = this.dialogService.open(DiscontinuePolicy, {
                header: 'Discontinue policy',
                width: 'auto',
            });
            dialogRef.onClose.subscribe((result) => {
                if (!result) {
                    return;
                }
                this.loading = true;
                this.policyEngineService.discontinue(element.id, result).subscribe((policies) => {
                    this.loadAllPolicy();
                }, () => this.loading = false);
            });
        }

        setTimeout(() => this.publishMenuSelector = null, 0);
    }

    onDryRunAction(event: any, element: any) {
>>>>>>> c701d437
        if (event.value.id === 'Publish') {
            this.setVersion(element);
        } else if (event.value.id === 'Draft') {
            this.draft(element);
        }

        setTimeout(() => this.publishMenuSelector = null, 0);
    }

    private onPublishErrorAction(event: any, element: any) {
        if (event.value.id === 'Publish') {
            this.setVersion(element);
        }
        // else if (event.id === 'Draft') {
        //     this.draft(element);
        // }

        setTimeout(() => this.publishMenuSelector = null, 0);
    }

<<<<<<< HEAD
    public getColor(status: string) {
=======
    getColor(status: string, expired: boolean = false) {
>>>>>>> c701d437
        switch (status) {
            case 'DRAFT':
                return 'grey';
            case 'DRY-RUN':
                return 'grey';
            case 'DISCONTINUED':
            case 'PUBLISH_ERROR':
                return 'red';
            case 'PUBLISH':
                return expired ? 'yellow' : 'green';
            default:
                return 'grey';
        }
    }

<<<<<<< HEAD
    public getLabelStatus(status: string) {
=======
    getLabelStatus(status: string, expired: boolean = false) {
>>>>>>> c701d437
        switch (status) {
            case 'DRAFT':
                return 'Draft';
            case 'DRY-RUN':
                return 'Dry Run';
            case 'PUBLISH_ERROR':
                return 'Publish Error';
            case 'PUBLISH':
<<<<<<< HEAD
                return 'Published';
=======
                return `Published${expired ? '*' : ''}`;
            case 'DISCONTINUED':
                return `Discontinued`;
>>>>>>> c701d437
            default:
                return 'Incorrect status';
        }
    }

    private processPublishResult(taskId: string): void {
        this.taskService.get(taskId).subscribe((task: any) => {
            const { result } = task;
            if (result) {
                const { isValid, errors, policyId } = result;
                if (!isValid) {
                    let text = [];
                    const blocks = errors.blocks;
                    const invalidBlocks = blocks.filter(
                        (block: any) => !block.isValid
                    );
                    for (let i = 0; i < invalidBlocks.length; i++) {
                        const block = invalidBlocks[i];
                        for (let j = 0; j < block.errors.length; j++) {
                            const error = block.errors[j];
                            if (block.id) {
                                text.push(`<div>${block.id}: ${error}</div>`);
                            } else {
                                text.push(`<div>${error}</div>`);
                            }
                        }
                    }
                    this.informService.errorMessage(
                        text.join(''),
                        'The policy is invalid'
                    );
                } else {
                    this.wizardService.removeWizardPreset(policyId);
                }
                this.loadAllPolicy();
            }
        });
    }

    public createMultiPolicy(element: any) {
        const dialogRef = this.dialog.open(MultiPolicyDialogComponent, mobileDialog({
            width: '650px',
            panelClass: 'g-dialog',
            disableClose: true,
            autoFocus: false,
            data: {
                policyId: element.id
            }
        }));
        dialogRef.afterClosed().subscribe(async (result) => {
            if (result) {
                this.importPolicyDetails(result);
            }
            this.loadPolicy();
        });
    }

    public comparePolicy(policyId?: any) {
        const item = this.policies?.find((e) => e.id === policyId);
        const dialogRef = this.dialogService.open(ComparePolicyDialog, {
            header: 'Compare Policy',
            width: '650px',
            styleClass: 'custom-dialog',
            data: {
                policy: item,
                policies: this.policies,
            },
        });
        dialogRef.onClose.subscribe(async (result) => {
            if (result && result.policyIds) {
                const policyIds: string[] = result.policyIds;
                if (policyIds.length === 2) {
                    this.router.navigate(['/compare'], {
                        queryParams: {
                            type: 'policy',
                            policyId1: policyIds[0],
                            policyId2: policyIds[1],
                        },
                    });
                } else {
                    this.router.navigate(['/compare'], {
                        queryParams: {
                            type: 'multi-policy',
                            policyIds: policyIds,
                        },
                    });
                }
            }
        });
    }

<<<<<<< HEAD
    public createNewPolicy() {
=======
    migrateData(policyId?: any) {
        const item = this.policies?.find((e) => e.id === policyId);
        const dialogRef = this.dialogService.open(MigrateData, {
            header: 'Migrate Data',
            width: '650px',
            styleClass: 'custom-dialog',
            data: {
                policy: item,
                policies: this.policies?.filter(item => [PolicyType.PUBLISH, PolicyType.DISCONTINUED].includes(item.status)),
            },
        });
        dialogRef.onClose.subscribe(async (result) => {
            if (!result) {
                return;
            }
            this.policyEngineService.migrateDataAsync(result).subscribe(
                (result) => {
                    const { taskId } = result;
                    this.router.navigate(['task', taskId], {
                        queryParams: {
                            last: btoa(location.href),
                        },
                    });
                },
                (e) => {
                    this.loading = false;
                }
            );
        });
    }

    createNewPolicy() {
>>>>>>> c701d437
        const dialogRef = this.dialogService.open(NewPolicyDialog, {
            header: 'New Policy',
            width: '650px',
            styleClass: 'custom-dialog',
        });
        dialogRef.onClose.subscribe(async (result) => {
            if (result) {
                this.loading = true;
                this.policyEngineService.pushCreate(result).subscribe(
                    (result) => {
                        const { taskId, expectation } = result;
                        this.router.navigate(['/task', taskId]);
                    },
                    (e) => {
                        this.loading = false;
                    }
                );
            }
        });
    }

    public openPolicyWizardDialog() {
        this.loading = true;
        forkJoin([
            this.tokenService.getTokens(),
            this.schemaService.getSchemas(),
            this.policyEngineService.all(),
        ]).subscribe(
            (result) => {
                const tokens = result[0].map((token) => new Token(token));
                const schemas = result[1].map((schema) => new Schema(schema));
                const policies = result[2];
                this.wizardService.openPolicyWizardDialog(
                    WizardMode.CREATE,
                    (value) => {
                        this.loading = true;
                        this.wizardService
                            .createPolicyAsync({
                                wizardConfig: value.config,
                                saveState: value.saveState,
                            })
                            .subscribe(
                                (result) => {
                                    const { taskId, expectation } = result;
                                    this.router.navigate(['task', taskId], {
                                        queryParams: {
                                            last: btoa(location.href),
                                        },
                                    });
                                },
                                (e) => {
                                    this.loading = false;
                                }
                            );
                    },
                    tokens,
                    schemas,
                    policies
                );
            },
            () => undefined,
            () => (this.loading = false)
        );
    }

    public applyFilters(): void {
        if (this.filters.policyName && this.filters.tag) {
            this.filterByNameAndTag();
            this.noFilterResults = this.filteredPolicies.length === 0;
            return;
        }

        this.filters.policyName
            ? this.filterByPolicyName()
            : this.filterByTag();
        this.noFilterResults = this.filteredPolicies.length === 0;
    }

    public clearFilters(): void {
        this.filtersForm.reset({ policyName: '', tag: '' });
        this.filteredPolicies = [];
        this.noFilterResults = false;
    }

    private filterByPolicyName(): void {
        this.filteredPolicies =
            this.policies?.filter((policy) =>
                this.isPolicyNameEqualToFilter(policy)
            ) || [];
    }

    private filterByTag(): void {
        this.filteredPolicies =
            this.policies?.filter((policy) =>
                this.isTagAssignedToPolicy(policy._tags)
            ) || [];
    }

    private filterByNameAndTag(): void {
        this.filteredPolicies =
            this.policies?.filter(
                (policy) =>
                    this.isPolicyNameEqualToFilter(policy) &&
                    this.isTagAssignedToPolicy(policy._tags)
            ) || [];
    }

    private handleTagsUpdate(): void {
        this.tagsService.tagsUpdated$.subscribe({
            next: () => this.loadAllPolicy(),
        });
    }

    private isPolicyNameEqualToFilter(policy: any): boolean {
        return policy.name
            .toLowerCase()
            .includes(this.filters.policyName.toLowerCase());
    }

    private isTagAssignedToPolicy(_tags: any): boolean {
        return (
            _tags?.tags.filter((tag: any) =>
                tag.name.toLowerCase().includes(this.filters.tag.toLowerCase())
            ).length > 0
        );
    }

    private get filters(): { policyName: string; tag: string } {
        return {
            policyName: this.filtersForm.value?.policyName?.trim(),
            tag: this.filtersForm.value?.tag,
        };
    }

    get isFilterButtonDisabled(): boolean {
        return this.filters.policyName.length === 0 && !this.filters.tag;
    }

    get policiesList(): any[] {
        return this.filteredPolicies.length > 0
            ? this.filteredPolicies
            : this.policies || [];
    }

    get hasPolicies(): boolean {
        return this.policiesList.length > 0;
    }

    get hasTagOptions(): boolean {
        return this.tagOptions.length > 0;
    }

    public searchPolicy(policyId: any) {
        this.loading = true;
        this.analyticsService.searchPolicies({ policyId }).subscribe(
            (data) => {
                this.loading = false;
                if (!data || !data.result) {
                    return;
                }
                const { target, result } = data;
                const list = result.sort((a: any, b: any) =>
                    a.rate > b.rate ? -1 : 1
                );
                const policy = target;
                this.dialog.open(SearchPolicyDialog, {
                    panelClass: 'g-dialog',
                    disableClose: true,
                    autoFocus: false,
                    data: {
                        header: 'Result',
                        policy,
                        policyId,
                        list,
                    },
                });
            },
            ({ message }) => {
                this.loading = false;
                console.error(message);
            }
        );
    }

    public openSuggestionsDialog() {
        this.dialogService
            .open(SuggestionsConfigurationComponent, {
                height: '640px',
                width: '860px',
                closable: true,
                header: 'Suggestions',
            })
            .onClose.subscribe();
    }

    public getStatusName(policy: any): string {
        if (policy.status == 'DRAFT') {
            return 'Draft';
        }
        if (policy.status == 'DRY-RUN') {
            return 'In Dry Run';
        }
        if (policy.status == 'PUBLISH') {
            return `Published${!!policy.discontinuedDate ? '*' : ''}`;
        }
        return 'Not published';
    }

    public onChangeStatus(event: any, policy: any): void {
        if (policy.status == 'DRAFT') {
            this.onPublishAction(event, policy);
        }
        if (policy.status == 'DRY-RUN') {
            this.onDryRunAction(event, policy);
        }
        if (policy.status == 'PUBLISH') {
            this.onPublishedAction(event, policy);
        } else {
            this.onPublishErrorAction(event, policy)
        }
    }

    public getStatusOptions(policy: any) {
        if (policy.status == 'DRAFT') {
            return this.publishMenuOption;
        }
        if (policy.status == 'DRY-RUN') {
            return this.draftMenuOption;
        }
        if (policy.status == 'PUBLISH') {
            return this.publishedMenuOption;
        } else {
            return this.publishErrorMenuOption;
        }
    }

    public getDiscontinuedTooltip(date: Date) {
        return date ? `Discontinue date is ${date.toDateString()}` : '';
    }
}<|MERGE_RESOLUTION|>--- conflicted
+++ resolved
@@ -98,11 +98,7 @@
         },
     ];
 
-<<<<<<< HEAD
-    private filteredPolicies: any[] = [];
-    public filtersForm = new FormGroup({
-=======
-    publishedMenuOption = [
+    private publishedMenuOption = [
         {
             id: 'Discontinue',
             title: 'Discontinue',
@@ -112,14 +108,8 @@
         },
     ];
 
-    publishMenuSelector: any = null;
-
-    public innerWidth: number;
-    public innerHeight: number;
-    tagOptions: string[] = [];
-    filteredPolicies: any[] = [];
-    filtersForm = new FormGroup({
->>>>>>> c701d437
+    private filteredPolicies: any[] = [];
+    public filtersForm = new FormGroup({
         policyName: new FormControl(''),
         tag: new FormControl(''),
     }, (fg) => {
@@ -637,9 +627,6 @@
         setTimeout(() => this.publishMenuSelector = null, 0);
     }
 
-<<<<<<< HEAD
-    private onDryRunAction(event: any, element: any) {
-=======
     onPublishedAction(event: any, element: any) {
         if (event.value.id === 'Discontinue') {
             const dialogRef = this.dialogService.open(DiscontinuePolicy, {
@@ -660,8 +647,7 @@
         setTimeout(() => this.publishMenuSelector = null, 0);
     }
 
-    onDryRunAction(event: any, element: any) {
->>>>>>> c701d437
+    private onDryRunAction(event: any, element: any) {
         if (event.value.id === 'Publish') {
             this.setVersion(element);
         } else if (event.value.id === 'Draft') {
@@ -682,11 +668,7 @@
         setTimeout(() => this.publishMenuSelector = null, 0);
     }
 
-<<<<<<< HEAD
-    public getColor(status: string) {
-=======
-    getColor(status: string, expired: boolean = false) {
->>>>>>> c701d437
+    public getColor(status: string, expired: boolean = false) {
         switch (status) {
             case 'DRAFT':
                 return 'grey';
@@ -702,11 +684,7 @@
         }
     }
 
-<<<<<<< HEAD
-    public getLabelStatus(status: string) {
-=======
-    getLabelStatus(status: string, expired: boolean = false) {
->>>>>>> c701d437
+    public getLabelStatus(status: string, expired: boolean = false) {
         switch (status) {
             case 'DRAFT':
                 return 'Draft';
@@ -715,13 +693,9 @@
             case 'PUBLISH_ERROR':
                 return 'Publish Error';
             case 'PUBLISH':
-<<<<<<< HEAD
-                return 'Published';
-=======
                 return `Published${expired ? '*' : ''}`;
             case 'DISCONTINUED':
                 return `Discontinued`;
->>>>>>> c701d437
             default:
                 return 'Incorrect status';
         }
@@ -812,11 +786,8 @@
             }
         });
     }
-
-<<<<<<< HEAD
-    public createNewPolicy() {
-=======
-    migrateData(policyId?: any) {
+	
+    public migrateData(policyId?: any) {
         const item = this.policies?.find((e) => e.id === policyId);
         const dialogRef = this.dialogService.open(MigrateData, {
             header: 'Migrate Data',
@@ -847,8 +818,7 @@
         });
     }
 
-    createNewPolicy() {
->>>>>>> c701d437
+    public createNewPolicy() {
         const dialogRef = this.dialogService.open(NewPolicyDialog, {
             header: 'New Policy',
             width: '650px',
