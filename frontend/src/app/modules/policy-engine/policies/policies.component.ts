import { ChangeDetectorRef, Component, Inject, OnInit } from '@angular/core';
import { Router } from '@angular/router';
import {
    ContractType,
    IUser,
    PolicyHelper,
    PolicyType,
    Schema,
    SchemaHelper,
    TagType,
    Token,
    UserPermissions
} from '@guardian/interfaces';
import { PolicyEngineService } from 'src/app/services/policy-engine.service';
import { ProfileService } from 'src/app/services/profile.service';
import { TokenService } from 'src/app/services/token.service';
import { ExportPolicyDialog } from '../dialogs/export-policy-dialog/export-policy-dialog.component';
import { NewPolicyDialog } from '../dialogs/new-policy-dialog/new-policy-dialog.component';
import { PreviewPolicyDialog } from '../dialogs/preview-policy-dialog/preview-policy-dialog.component';
import { TasksService } from 'src/app/services/tasks.service';
import { InformService } from 'src/app/services/inform.service';
import { MultiPolicyDialogComponent } from '../dialogs/multi-policy-dialog/multi-policy-dialog.component';
import { ComparePolicyDialog } from '../dialogs/compare-policy-dialog/compare-policy-dialog.component';
import { TagsService } from 'src/app/services/tag.service';
import { forkJoin, Subscription } from 'rxjs';
import { SchemaService } from 'src/app/services/schema.service';
import { WizardMode, WizardService } from 'src/app/modules/policy-engine/services/wizard.service';
import { UntypedFormControl, UntypedFormGroup } from '@angular/forms';
import { AnalyticsService } from 'src/app/services/analytics.service';
import { SearchPolicyDialog } from '../../analytics/search-policy-dialog/search-policy-dialog.component';
import { mobileDialog } from 'src/app/utils/mobile-utils';
import { DialogService } from 'primeng/dynamicdialog';
import {
    SuggestionsConfigurationComponent
} from '../../../views/suggestions-configuration/suggestions-configuration.component';
import { DeletePolicyDialogComponent } from '../dialogs/delete-policy-dialog/delete-policy-dialog.component';
import { CONFIGURATION_ERRORS } from '../injectors/configuration.errors.injector';
import { DiscontinuePolicy } from '../dialogs/discontinue-policy/discontinue-policy.component';
import { MigrateData } from '../dialogs/migrate-data/migrate-data.component';
import { ContractService } from 'src/app/services/contract.service';
import { PolicyTestDialog } from '../dialogs/policy-test-dialog/policy-test-dialog.component';
import { NewImportFileDialog } from '../dialogs/new-import-file-dialog/new-import-file-dialog.component';
import { PublishPolicyDialog } from '../dialogs/publish-policy-dialog/publish-policy-dialog.component';
import { WebSocketService } from 'src/app/services/web-socket.service';
<<<<<<< HEAD
import { IImportEntityResult, ImportEntityDialog, ImportEntityType } from '../../common/import-entity-dialog/import-entity-dialog.component';
import { TransactionDialogComponent } from '../../common/transaction-dialog/transaction-dialog';
=======
import {
    IImportEntityResult,
    ImportEntityDialog,
    ImportEntityType
} from '../../common/import-entity-dialog/import-entity-dialog.component';
>>>>>>> 8dd82b8c

class MenuButton {
    public readonly visible: boolean;
    public readonly disabled: boolean;
    public readonly tooltip: string;
    public readonly icon: string;
    public readonly color: string;
    private readonly click: () => void;

    constructor(option: {
        visible: boolean,
        disabled: boolean,
        tooltip: string,
        icon: string,
        click: () => void;
    }) {
        this.visible = option.visible;
        this.disabled = option.disabled;
        this.tooltip = option.tooltip;
        this.icon = option.icon;
        this.click = option.click;
        this.color = option.disabled ? 'disabled-color' : 'primary-color';
    }

    public onClick() {
        if (!this.disabled) {
            this.click();
        }
    }
}

const columns = [{
    id: 'name',
    permissions: (user: UserPermissions) => {
        return true;
    }
}, {
    id: 'description',
    permissions: (user: UserPermissions) => {
        return true;
    }
}, {
    id: 'topic',
    permissions: (user: UserPermissions) => {
        return (
            user.POLICIES_POLICY_CREATE ||
            user.POLICIES_POLICY_UPDATE ||
            user.POLICIES_POLICY_REVIEW ||
            user.POLICIES_POLICY_DELETE
        )
    }
}, {
    id: 'roles',
    permissions: (user: UserPermissions) => {
        return !(
            user.POLICIES_POLICY_CREATE ||
            user.POLICIES_POLICY_UPDATE ||
            user.POLICIES_POLICY_REVIEW ||
            user.POLICIES_POLICY_DELETE
        )
    }
}, {
    id: 'version',
    permissions: (user: UserPermissions) => {
        return true;
    }
}, {
    id: 'tests',
    permissions: (user: UserPermissions) => {
        return (
            user.POLICIES_POLICY_CREATE ||
            user.POLICIES_POLICY_UPDATE ||
            user.POLICIES_POLICY_REVIEW ||
            user.POLICIES_POLICY_DELETE
        )
    }
}, {
    id: 'tags',
    permissions: (user: UserPermissions) => {
        return true;
    }
}, {
    id: 'tokens',
    permissions: (user: UserPermissions) => {
        return user.TOKENS_TOKEN_READ;
    }
}, {
    id: 'schemas',
    permissions: (user: UserPermissions) => {
        return user.SCHEMAS_SCHEMA_READ;
    }
}, {
    id: 'status',
    permissions: (user: UserPermissions) => {
        return true;
    }
}, {
    id: 'instance',
    permissions: (user: UserPermissions) => {
        return true;
    }
}, {
    id: 'operations',
    permissions: (user: UserPermissions) => {
        return (
            user.POLICIES_POLICY_CREATE ||
            user.POLICIES_POLICY_UPDATE ||
            user.POLICIES_POLICY_REVIEW ||
            user.POLICIES_POLICY_DELETE
        )
    }
}, {
    id: 'multi-instance',
    permissions: (user: UserPermissions) => {
        return user.POLICIES_POLICY_EXECUTE && !user.POLICIES_POLICY_MANAGE;
    }
}];

/**
 * Component for choosing a policy and
 * display blocks of the selected policy
 */
@Component({
    selector: 'app-policies',
    templateUrl: './policies.component.html',
    styleUrls: ['./policies.component.scss'],
})
export class PoliciesComponent implements OnInit {
    public user: UserPermissions = new UserPermissions();
    public policies: any[] | null;
    public loading: boolean = true;
    public isConfirmed: boolean = false;
    public pageIndex: number;
    public pageSize: number;
    public policiesCount: any;
    public owner: any;
    public tagEntity = TagType.Policy;
    public tagSchemas: any[] = [];
    public tagOptions: string[] = [];
    public publishMenuSelector: any = null;
    public noFilterResults: boolean = false;
    private columns: string[] = [];
    private publishMenuOption = [
        {
            id: 'Publish',
            title: 'Publish',
            description: 'Release version into public domain.',
            color: '#4caf50',
        },
        {
            id: 'Dry-run',
            title: 'Dry Run',
            description: 'Run without making any persistent \n changes or executing transaction.',
            color: '#3f51b5',
        },
    ];
    private draftMenuOption = [
        {
            id: 'Draft',
            title: 'Stop',
            description: 'Return to editing.',
            color: '#9c27b0',
        },
        {
            id: 'Publish',
            title: 'Publish',
            description: 'Release version into public domain.',
            color: '#4caf50',
        },
    ];
    private publishErrorMenuOption = [
        {
            id: 'Publish',
            title: 'Publish',
            description: 'Release version into public domain.',
            color: '#4caf50',
        },
    ];
    private publishedMenuOption = [
        {
            id: 'Discontinue',
            title: 'Discontinue',
            description:
                'Discontinue policy flow.',
            color: 'red',
        },
    ];

    private filteredPolicies: any[] = [];
    public filtersForm = new UntypedFormGroup({
        policyName: new UntypedFormControl(''),
        tag: new UntypedFormControl(''),
    }, (fg) => {
        for (const key in (fg as UntypedFormGroup).controls) {
            if (!fg.get(key)) {
                continue;
            }
            const value = fg.get(key)?.value;
            if (value?.length > 0) {
                return null;
            }
        }
        return {
            policyName: 'At least one value must be set'
        };
    });

    private get filters(): { policyName: string; tag: string } {
        return {
            policyName: this.filtersForm.value?.policyName?.trim(),
            tag: this.filtersForm.value?.tag,
        };
    }

    public get policiesList(): any[] {
        return this.filteredPolicies.length > 0
            ? this.filteredPolicies
            : this.policies || [];
    }

    public get hasPolicies(): boolean {
        return this.policiesList.length > 0;
    }

    public checkMigrationStatus(status: string): boolean {
        return (
            status === PolicyType.PUBLISH ||
            status === PolicyType.DRY_RUN ||
            status === PolicyType.DEMO ||
            status === PolicyType.DISCONTINUED
        )
    }

    public showInstance(policy: any): string | null {
        switch (policy.status) {
            case PolicyType.PUBLISH:
            case PolicyType.DISCONTINUED: {
                if (this.user.POLICIES_POLICY_MANAGE) {
                    return 'Open';
                } else if (this.user.POLICIES_POLICY_EXECUTE) {
                    return 'Register';
                } else {
                    return null;
                }
            }
            case PolicyType.DRY_RUN: {
                if (this.user.POLICIES_POLICY_UPDATE) {
                    return 'Dry run';
                } else {
                    return null;
                }
            }
            case PolicyType.DEMO: {
                if (this.user.POLICIES_POLICY_UPDATE) {
                    return 'Demo';
                } else {
                    return null;
                }
            }
            default: {
                return null;
            }
        }
    }

    public checkMultiPolicyStatus(status: string): boolean {
        return (
            status === PolicyType.PUBLISH ||
            status === PolicyType.DISCONTINUED
        )
    }

    public showStatus(policy: any): boolean {
        return (
            policy.status === PolicyType.DRAFT ||
            policy.status === PolicyType.DRY_RUN ||
            policy.status === PolicyType.PUBLISH_ERROR ||
            policy.status === PolicyType.PUBLISH
        )
    }

    public canDisplayColumn(columnName: string): boolean {
        return !!this.columns.find((column) => column === columnName);
    }

    public getColor(status: string, expired: boolean = false) {
        switch (status) {
            case PolicyType.DRAFT:
                return 'grey';
            case PolicyType.DRY_RUN:
                return 'grey';
            case PolicyType.DISCONTINUED:
            case PolicyType.PUBLISH_ERROR:
                return 'red';
            case PolicyType.PUBLISH:
                return expired ? 'yellow' : 'green';
            default:
                return 'grey';
        }
    }

    public getLabelStatus(status: string, expired: boolean = false) {
        switch (status) {
            case PolicyType.DRAFT:
                return 'Draft';
            case PolicyType.DRY_RUN:
                return 'Dry Run';
            case PolicyType.PUBLISH_ERROR:
                return 'Publish Error';
            case PolicyType.PUBLISH:
                return `Published${expired ? '*' : ''}`;
            case PolicyType.DISCONTINUED:
                return `Discontinued`;
            default:
                return 'Incorrect status';
        }
    }

    public getStatusName(policy: any): string {
        if (policy.status === PolicyType.DRAFT) {
            return 'Draft';
        }
        if (policy.status === PolicyType.DRY_RUN) {
            return 'In Dry Run';
        }
        if (policy.status === PolicyType.PUBLISH) {
            return `Published${!!policy.discontinuedDate ? '*' : ''}`;
        }
        if (policy.status === PolicyType.DISCONTINUED) {
            return 'Discontinued';
        }
        if (policy.status === PolicyType.PUBLISH_ERROR) {
            return 'Not published';
        }
        if (policy.status === PolicyType.DEMO) {
            return 'Demo';
        }
        return 'Not published';
    }

    public getStatusOptions(policy: any) {
        if (policy.status === PolicyType.DRAFT) {
            return this.publishMenuOption;
        }
        if (policy.status === PolicyType.DRY_RUN) {
            return this.draftMenuOption;
        }
        if (policy.status === PolicyType.PUBLISH) {
            return this.publishedMenuOption;
        } else {
            return this.publishErrorMenuOption;
        }
    }

    public getDiscontinuedTooltip(date: Date) {
        return date ? `Discontinue date is ${date.toLocaleString()}` : '';
    }

    public getMenu(policy: any) {
        return {
            groups: [{
                tooltip: 'Analytics',
                group: false,
                visible: this.user.ANALYTIC_POLICY_READ,
                buttons: [
                    new MenuButton({
                        visible: this.user.ANALYTIC_POLICY_READ,
                        disabled: false,
                        tooltip: 'Search policies',
                        icon: 'search',
                        click: () => this.searchPolicy(policy)
                    }),
                    new MenuButton({
                        visible: this.user.ANALYTIC_POLICY_READ,
                        disabled: false,
                        tooltip: 'Compare policies',
                        icon: 'compare',
                        click: () => this.comparePolicy(policy)
                    })
                ]
            }, {
                tooltip: 'Transactions',
                group: false,
                visible: true,
                buttons: [
                    new MenuButton({
                        visible: true,
                        disabled: false,
                        tooltip: 'Show transactions',
                        icon: 'search',
                        click: () => this.onShowTransactions(policy)
                    })
                ]
            }, {
                tooltip: 'Test',
                group: false,
                visible: true,
                buttons: [
                    new MenuButton({
                        visible: true,
                        disabled: !(
                            policy.status === PolicyType.DRAFT ||
                            policy.status === PolicyType.DRY_RUN ||
                            policy.status === PolicyType.DEMO
                        ),
                        tooltip: 'Attach test file',
                        icon: 'add-test',
                        click: () => this.addTest(policy)
                    }),
                    new MenuButton({
                        visible: true,
                        disabled: !(policy.tests && policy.tests.length),
                        tooltip: 'Test details',
                        icon: 'run-test',
                        click: () => this.testDetails(policy)
                    })
                ]
            }, {
                tooltip: 'Export & Import',
                group: false,
                visible: true,
                buttons: [
                    new MenuButton({
                        visible: true,
                        disabled: false,
                        tooltip: 'Export policy',
                        icon: 'export-file',
                        click: () => this.exportPolicy(policy)
                    }),
                    new MenuButton({
                        visible: true,
                        disabled: false,
                        tooltip: 'Export schemas to Excel',
                        icon: 'export-xls',
                        click: () => this.exportToExcel(policy)
                    }),
                    new MenuButton({
                        visible: this.user.POLICIES_POLICY_UPDATE && this.user.SCHEMAS_SCHEMA_UPDATE,
                        disabled: policy.status !== PolicyType.DRAFT,
                        tooltip: 'Import schemas from Excel',
                        icon: 'import-xls',
                        click: () => this.importFromExcel(policy)
                    })
                ]
            }, {
                tooltip: 'Migrate data',
                group: true,
                visible: true,
                icon: 'import-data',
                buttons: [
                    new MenuButton({
                        visible: this.user.POLICIES_MIGRATION_CREATE,
                        disabled: !this.checkMigrationStatus(policy.status),
                        tooltip: 'Export policy data',
                        icon: 'export-data',
                        click: () => this.exportPolicyData(policy)
                    }),
                    new MenuButton({
                        visible: this.user.POLICIES_MIGRATION_CREATE,
                        disabled: false,
                        tooltip: 'Migrate data',
                        icon: 'import-data',
                        click: () => this.migrateData(policy)
                    }),
                    new MenuButton({
                        visible: PolicyHelper.isDryRunMode(policy) && this.user.POLICIES_MIGRATION_CREATE,
                        disabled: false,
                        tooltip: 'Export virtual keys',
                        icon: 'export-key',
                        click: () => this.exportVirtualKeys(policy)
                    }),
                    new MenuButton({
                        visible: PolicyHelper.isDryRunMode(policy) && this.user.POLICIES_MIGRATION_CREATE,
                        disabled: false,
                        tooltip: 'Import virtual keys',
                        icon: 'import-key',
                        click: () => this.importVirtualKeys(policy)
                    })
                ]
            }, {
                tooltip: 'Delete',
                group: false,
                visible: true,
                buttons: [
                    new MenuButton({
                        visible: this.user.POLICIES_POLICY_DELETE,
                        disabled: !(
                            policy.status === PolicyType.DRAFT ||
                            policy.status === PolicyType.DEMO
                        ),
                        tooltip: 'Delete Policy',
                        icon: 'delete',
                        click: () => this.deletePolicy(policy)
                    })
                ]
            }]
        }
    }

    public selectedMenuData: any;

    public onMenuClick(event: MouseEvent, overlayPanel: any, policy: any): void {
        this.selectedMenuData = this.getMenu(policy);

        overlayPanel.toggle(event)
    }

    public selectedSubMenuData: any[] = [];

    public onSubMenuClick(event: MouseEvent, overlayPanel: any, group: any): void {
        this.selectedSubMenuData = group.buttons ?? [];

        overlayPanel.toggle(event)
    }

    private subscription = new Subscription();

    constructor(
        public tagsService: TagsService,
        private profileService: ProfileService,
        private policyEngineService: PolicyEngineService,
        private router: Router,
        private dialogService: DialogService,
        private taskService: TasksService,
        private informService: InformService,
        private schemaService: SchemaService,
        private wizardService: WizardService,
        private tokenService: TokenService,
        private analyticsService: AnalyticsService,
        private contractSerivce: ContractService,
        private wsService: WebSocketService,
        @Inject(CONFIGURATION_ERRORS)
        private _configurationErrors: Map<string, any>,
    ) {
        this.policies = null;
        this.pageIndex = 0;
        this.pageSize = 10;
        this.policiesCount = 0;
    }

    ngOnInit() {
        this.subscription.add(
            this.wsService.testSubscribe(((test) => {
                this.updatePolicyTest(test);
            }))
        );
        this.loading = true;
        this.loadPolicy();
        this.handleTagsUpdate();
    }

    ngOnDestroy(): void {
        this.subscription.unsubscribe();
    }

    private loadPolicy() {
        this.policies = null;
        this.isConfirmed = false;
        this.loading = true;
        forkJoin([
            this.profileService.getProfile(),
            this.tagsService.getPublishedSchemas(),
        ]).subscribe((value) => {
            const profile: IUser | null = value[0];
            const tagSchemas: any[] = value[1] || [];
            this.isConfirmed = !!(profile && profile.confirmed);
            this.user = new UserPermissions(profile);
            this.owner = this.user.did;
            this.tagSchemas = SchemaHelper.map(tagSchemas);

            this.columns = columns
                .filter((c) => c.permissions(this.user))
                .map((c) => c.id);

            if (this.isConfirmed) {
                this.loadAllPolicy();
            } else {
                setTimeout(() => {
                    this.loading = false;
                }, 500);
            }
        },
            (e) => {
                this.loading = false;
            }
        );
    }

    private loadAllPolicy() {
        this.loading = true;
        this.tagOptions = [];
        this.policyEngineService.page(this.pageIndex, this.pageSize)
            .subscribe((policiesResponse) => {
                this.policies = policiesResponse.body?.map(policy => {
                    if (policy.discontinuedDate) {
                        policy.discontinuedDate = new Date(policy.discontinuedDate);
                    }
                    return policy;
                }) || [];
                this.policiesCount =
                    policiesResponse.headers.get('X-Total-Count') ||
                    this.policies.length;

                this.loadPolicyTags(this.policies);
            }, (e) => {
                this.loading = false;
            });
    }

    private loadPolicyTags(policies: any[]) {
        if (!this.user.TAGS_TAG_READ || !policies || !policies.length) {
            setTimeout(() => {
                this.loading = false;
            }, 500);
        } else {
            const ids = policies.map((e) => e.id);
            this.tagsService.search(this.tagEntity, ids).subscribe((data) => {
                for (const policy of policies) {
                    (policy as any)._tags = data[policy.id];
                    data[policy.id]?.tags.forEach((tag: any) => {
                        const totalTagOptions = [
                            ...this.tagOptions,
                            tag.name,
                        ];
                        this.tagOptions = [
                            ...new Set(totalTagOptions),
                        ];
                    });
                }
                setTimeout(() => {
                    this.loading = false;
                }, 500);
            }, (e) => {
                console.error(e.error);
                this.loading = false;
            });
        }
    }

    public onPage(event: any): void {
        if (this.pageSize != event.pageSize) {
            this.pageIndex = 0;
            this.pageSize = event.pageSize;
        } else {
            this.pageIndex = event.pageIndex;
            this.pageSize = event.pageSize;
        }
        this.loadPolicy();
    }

    private dryRun(element: any) {
        this.loading = true;
        this.policyEngineService.dryRun(element.id).subscribe(
            (data: any) => {
                const { policies, isValid, errors } = data;
                if (!isValid) {
                    let text = [];
                    const blocks = errors.blocks;
                    const invalidBlocks = blocks.filter(
                        (block: any) => !block.isValid
                    );
                    for (let i = 0; i < invalidBlocks.length; i++) {
                        const block = invalidBlocks[i];
                        for (let j = 0; j < block.errors.length; j++) {
                            const error = block.errors[j];
                            if (block.id) {
                                text.push(`<div>${block.id}: ${error}</div>`);
                            } else {
                                text.push(`<div>${error}</div>`);
                            }
                        }
                    }
                    this.informService.errorMessage(
                        text.join(''),
                        'The policy is invalid'
                    );
                    this._configurationErrors.set(element.id, errors);
                    this.router.navigate(['policy-configuration'], {
                        queryParams: {
                            policyId: element.id,
                        },
                        replaceUrl: true,
                    });
                }
                this.loadAllPolicy();
            },
            (e) => {
                this.loading = false;
            }
        );
    }

    private draft(element: any) {
        this.loading = true;
        this.policyEngineService.draft(element.id).subscribe(
            (data: any) => {
                const { policies, isValid, errors } = data;
                this.loadAllPolicy();
            },
            (e) => {
                this.loading = false;
            }
        );
    }

    private setVersion(element: any) {
        const item = this.policies?.find((e) => e.id === element?.id);
        const dialogRef = this.dialogService.open(PublishPolicyDialog, {
            showHeader: false,
            header: 'Publish Policy',
            width: '600px',
            styleClass: 'guardian-dialog',
            data: {
                policy: item
            }
        });
        dialogRef.onClose.subscribe(async (version) => {
            if (version) {
                this.publish(element, version);
            }
        });
    }

    private publish(element: any, version: string) {
        this.loading = true;
        this.policyEngineService.pushPublish(element.id, version).subscribe(
            (result) => {
                const { taskId, expectation } = result;
                this.router.navigate(['task', taskId], {
                    queryParams: {
                        last: btoa(location.href),
                    },
                });
            },
            (e) => {
                this.loading = false;
            }
        );
    }

    public deletePolicy(policy?: any) {
        const dialogRef = this.dialogService.open(DeletePolicyDialogComponent, {
            header: 'Delete Policy',
            width: '720px',
            styleClass: 'custom-dialog',
            data: {
                notificationText: !policy?.previousVersion
                    ? 'Are you sure want to delete policy with related schemas?'
                    : 'Are you sure want to delete policy?',
            },
        });
        dialogRef.onClose.subscribe((result) => {
            if (!result) {
                return;
            }

            this.loading = true;
            this.policyEngineService.pushDelete(policy?.id).subscribe(
                (result) => {
                    const { taskId, expectation } = result;
                    this.router.navigate(['task', taskId], {
                        queryParams: {
                            last: btoa(location.href),
                        },
                    });
                },
                (e) => {
                    this.loading = false;
                }
            );
        });
    }

    public exportPolicy(policy?: any) {
        this.policyEngineService
            .exportInMessage(policy?.id)
            .subscribe((exportedPolicy) => {
                this.dialogService.open(ExportPolicyDialog, {
                    showHeader: false,
                    header: 'Export Policy',
                    width: '700px',
                    styleClass: 'guardian-dialog',
                    data: {
                        policy: exportedPolicy,
                    },
                });
            });
    }

    public exportPolicyData(policy: any) {
        this.policyEngineService
            .exportPolicyData(policy?.id)
            .subscribe((response) => {
                const fileName =
                    response.headers
                        ?.get('Content-Disposition')
                        ?.split('filename=')[1]
                        .split(';')[0] || '';
                let downloadLink = document.createElement('a');
                downloadLink.href = window.URL.createObjectURL(
                    response.body as Blob
                );
                downloadLink.setAttribute('download', fileName);
                downloadLink.click();
            });
    }

    public exportVirtualKeys(policy?: any) {
        this.policyEngineService
            .exportVirtualKeys(policy?.id)
            .subscribe((response) => {
                const fileName =
                    response.headers
                        ?.get('Content-Disposition')
                        ?.split('filename=')[1]
                        .split(';')[0] || '';
                let downloadLink = document.createElement('a');
                downloadLink.href = window.URL.createObjectURL(
                    response.body as Blob
                );
                downloadLink.setAttribute('download', fileName);
                downloadLink.click();
            });
    }

    private _input?: any;

    public importVirtualKeys(policy?: any) {
        const handler = () => {
            input.removeEventListener('change', handler);
            this._input = null;
            this.loading = true;
            this.policyEngineService
                .importVirtualKeys(policy?.id, input.files![0])
                .subscribe({
                    complete: () => this.loading = false
                });
        };
        if (this._input) {
            this._input.removeEventListener('change', handler);
            this._input = null;
        }
        const input = document.createElement('input');
        this._input = input;
        input.type = 'file';
        input.accept = '.vk';
        input.click();
        input.addEventListener('change', handler);
    }

    public importPolicy(messageId?: string) {
        const dialogRef = this.dialogService.open(ImportEntityDialog, {
            showHeader: false,
            width: '720px',
            styleClass: 'guardian-dialog',
            data: {
                type: ImportEntityType.Policy,
                timeStamp: messageId
            }
        });
        dialogRef.onClose.subscribe(async (result: IImportEntityResult | null) => {
            if (result) {
                this.importPolicyDetails(result);
            }
        });
    }

    private importPolicyDetails(result: IImportEntityResult) {
        const { type, data, policy } = result;
        const distinctPolicies = this.getDistinctPolicy();
        let dialogRef;
        if (window.innerWidth <= 810) {
            dialogRef = this.dialogService.open(PreviewPolicyDialog, {
                header: 'Preview',
                width: `${window.innerWidth.toString()}px`,
                styleClass: 'custom-dialog',
                data: {
                    policy: policy,
                    policies: distinctPolicies,
                },
            });
        } else {
            dialogRef = this.dialogService.open(PreviewPolicyDialog, {
                header: 'Preview',
                width: '800px',
                styleClass: 'custom-dialog',
                data: {
                    policy: policy,
                    policies: distinctPolicies,
                },
            });
        }
        dialogRef.onClose.subscribe(async (result) => {
            if (result) {
                if (result.messageId) {
                    this.importPolicy(result.messageId);
                    return;
                }

                const versionOfTopicId = result.versionOfTopicId || null;
                const demo = result.demo || false;
                const tools = result.tools;

                this.loading = true;
                if (type == 'message') {
                    this.policyEngineService
                        .pushImportByMessage(data, versionOfTopicId, { tools }, demo)
                        .subscribe((result) => {
                            const { taskId, expectation } = result;
                            this.router.navigate(['task', taskId], {
                                queryParams: {
                                    last: btoa(location.href),
                                    redir: String(!demo)
                                },
                            });
                        }, (e) => {
                            this.loading = false;
                        });
                } else if (type == 'file') {
                    this.policyEngineService
                        .pushImportByFile(data, versionOfTopicId, { tools }, demo)
                        .subscribe((result) => {
                            const { taskId, expectation } = result;
                            this.router.navigate(['task', taskId], {
                                queryParams: {
                                    last: btoa(location.href),
                                    redir: String(!demo)
                                },
                            });
                        }, (e) => {
                            this.loading = false;
                        });
                }
            }
        });
    }

    private importExcelDetails(result: IImportEntityResult, policyId: string) {
        const { type, data, xlsx } = result;
        let dialogRef;
        if (window.innerWidth <= 810) {
            const bodyStyles = window.getComputedStyle(document.body);
            const headerHeight: number = parseInt(
                bodyStyles.getPropertyValue('--header-height')
            );
            dialogRef = this.dialogService.open(PreviewPolicyDialog, {
                header: 'Preview',
                width: `${window.innerWidth.toString()}px`,
                styleClass: 'custom-dialog',
                data: {
                    xlsx: xlsx,
                },
            });
        } else {
            dialogRef = this.dialogService.open(PreviewPolicyDialog, {
                header: 'Preview',
                width: '800px',
                styleClass: 'custom-dialog',
                data: {
                    xlsx: xlsx,
                },
            });
        }
        dialogRef.onClose.subscribe(async (result) => {
            if (result) {
                this.policyEngineService
                    .pushImportByXlsx(data, policyId)
                    .subscribe(
                        (result) => {
                            const { taskId, expectation } = result;
                            this.router.navigate(['task', taskId], {
                                queryParams: {
                                    last: btoa(location.href),
                                },
                            });
                        },
                        (e) => {
                            this.loading = false;
                        }
                    );
            }
        });
    }

    public exportToExcel(policy?: any) {
        this.policyEngineService
            .exportToExcel(policy?.id)
            .subscribe((fileBuffer) => {
                let downloadLink = document.createElement('a');
                downloadLink.href = window.URL.createObjectURL(
                    new Blob([new Uint8Array(fileBuffer)], {
                        type: 'application/guardian-policy',
                    })
                );
                downloadLink.setAttribute(
                    'download',
                    `policy_${Date.now()}.xlsx`
                );
                document.body.appendChild(downloadLink);
                downloadLink.click();
                setTimeout(() => {
                    this.loading = false;
                }, 500);
            },
                (error) => {
                    this.loading = false;
                }
            );
    }

    public importFromExcel(policy?: any) {
        const dialogRef = this.dialogService.open(ImportEntityDialog, {
            showHeader: false,
            width: '720px',
            styleClass: 'guardian-dialog',
            data: {
                type: ImportEntityType.Xlsx,
            }
        });
        dialogRef.onClose.subscribe(async (result: IImportEntityResult | null) => {
            if (result) {
                this.importExcelDetails(result, policy?.id);
            }
        });
    }

    private getDistinctPolicy(): any[] {
        const policyByTopic: any = {};
        if (this.policies) {
            for (let i = 0; i < this.policies.length; i++) {
                const policy = this.policies[i];
                if (policy.topicId) {
                    if (!policyByTopic.hasOwnProperty(policy.topicId)) {
                        policyByTopic[policy.topicId] = policy;
                    } else if (
                        policyByTopic[policy.topicId].createDate >
                        policy.createDate
                    ) {
                        policyByTopic[policy.topicId] = policy;
                    }
                }
            }
        }
        return Object.values(policyByTopic).sort((a: any, b: any) =>
            a.createDate > b.createDate
                ? -1
                : b.createDate > a.createDate
                    ? 1
                    : 0
        );
    }

    private onPublishAction(event: any, element: any) {
        if (event.value.id === 'Publish') {
            this.setVersion(element);
        } else if (event.value.id === 'Dry-run') {
            this.dryRun(element);
        }

        setTimeout(() => this.publishMenuSelector = null, 0);
    }

    private onPublishedAction(event: any, element: any) {
        if (event.value.id === 'Discontinue') {
            const dialogRef = this.dialogService.open(DiscontinuePolicy, {
                header: 'Discontinue policy',
                width: 'auto',
            });
            dialogRef.onClose.subscribe((result) => {
                if (!result) {
                    return;
                }
                this.loading = true;
                this.policyEngineService.discontinue(element.id, result).subscribe((policies) => {
                    this.loadAllPolicy();
                }, () => this.loading = false);
            });
        }

        setTimeout(() => this.publishMenuSelector = null, 0);
    }

    private onDryRunAction(event: any, element: any) {
        if (event.value.id === 'Publish') {
            this.setVersion(element);
        } else if (event.value.id === 'Draft') {
            this.draft(element);
        }

        setTimeout(() => this.publishMenuSelector = null, 0);
    }

    private onPublishErrorAction(event: any, element: any) {
        if (event.value.id === 'Publish') {
            this.setVersion(element);
        }
        // else if (event.id === 'Draft') {
        //     this.draft(element);
        // }
        setTimeout(() => this.publishMenuSelector = null, 0);
    }

    public createMultiPolicy(element: any) {
        const dialogRef = this.dialogService.open(MultiPolicyDialogComponent, {
            showHeader: false,
            width: '650px',
            styleClass: 'guardian-dialog',
            data: {
                policyId: element.id
            }
        });

        dialogRef.onClose.subscribe(async (result) => {
            if (result) {
                this.importPolicyDetails(result);
            }

            this.loadPolicy();
        });
    }

    public comparePolicy(policy?: any) {
        const item = this.policies?.find((e) => e.id === policy?.id);
        const dialogRef = this.dialogService.open(ComparePolicyDialog, {
            header: 'Policy Comparison',
            width: '900px',
            styleClass: 'custom-dialog',
            data: {
                policy: item
            },
        });
        dialogRef.onClose.subscribe(async (result) => {
            if (result) {
                const items = btoa(JSON.stringify({
                    parent: null,
                    items: result
                }));
                this.router.navigate(['/compare'], {
                    queryParams: {
                        type: 'policy',
                        items
                    },
                });
            }
        });
    }

    public migrateData(policy?: any) {
        const item = this.policies?.find((e) => e.id === policy?.id);
        this.loading = true;
        this.contractSerivce.getContracts({ type: ContractType.RETIRE }).subscribe({
            next: (res) => {
                const dialogRef = this.dialogService.open(MigrateData, {
                    header: 'Migrate Data',
                    width: '750px',
                    styleClass: 'custom-dialog',
                    data: {
                        policy: item,
                        policies: this.policies?.filter(item => PolicyHelper.isRun(item)),
                        contracts: res.body
                    },
                });
                dialogRef.onClose.subscribe(async (result) => {
                    if (!result) {
                        return;
                    }
                    this.policyEngineService.migrateDataAsync(result).subscribe(
                        (result) => {
                            const { taskId } = result;
                            this.router.navigate(['task', taskId], {
                                queryParams: {
                                    last: btoa(location.href),
                                },
                            });
                        },
                        (e) => {
                            this.loading = false;
                        }
                    );
                });
            },
            complete: () => this.loading = false
        })

    }

    public createNewPolicy() {
        const dialogRef = this.dialogService.open(NewPolicyDialog, {
            showHeader: false,
            header: 'New Policy',
            width: '650px',
            styleClass: 'guardian-dialog',
        });
        dialogRef.onClose.subscribe(async (result) => {
            if (result) {
                this.loading = true;
                this.policyEngineService.pushCreate(result).subscribe(
                    (result) => {
                        const { taskId, expectation } = result;
                        this.router.navigate(['/task', taskId]);
                    },
                    (e) => {
                        this.loading = false;
                    }
                );
            }
        });
    }

    public openPolicyWizardDialog() {
        this.loading = true;
        forkJoin([
            this.tokenService.getTokens(),
            this.schemaService.getSchemasByPage(),
            this.policyEngineService.all(),
            this.policyEngineService.getPolicyCategories()
        ]).subscribe(
            (result) => {
                const tokens = result[0].map((token) => new Token(token));
                const schemas = result[1].body?.map((schema) => new Schema(schema)) ?? [];
                const policies = result[2];
                const categories = result[3];
                this.wizardService.openPolicyWizardDialog(
                    WizardMode.CREATE,
                    (value) => {
                        this.loading = true;
                        this.wizardService
                            .createPolicyAsync({
                                wizardConfig: value.config,
                                saveState: value.saveState,
                            })
                            .subscribe(
                                (result) => {
                                    const { taskId, expectation } = result;
                                    this.router.navigate(['task', taskId], {
                                        queryParams: {
                                            last: btoa(location.href),
                                        },
                                    });
                                },
                                (e) => {
                                    this.loading = false;
                                }
                            );
                    },
                    tokens,
                    schemas,
                    policies
                );
            },
            () => undefined,
            () => (this.loading = false)
        );
    }

    public applyFilters(): void {
        if (this.filters.policyName) {
            if (this.filters.tag) {
                this.filterByNameAndTag();
                this.noFilterResults = this.filteredPolicies.length === 0;
            } else {
                this.filterByPolicyName();
                this.noFilterResults = this.filteredPolicies.length === 0;
            }
        } else if (this.filters.tag) {
            this.filterByTag();
            this.noFilterResults = this.filteredPolicies.length === 0;
        } else {
            this.filteredPolicies = [];
            this.noFilterResults = false;
        }
    }

    public clearFilters(): void {
        this.filtersForm.reset({ policyName: '', tag: '' });
        this.filteredPolicies = [];
        this.noFilterResults = false;
    }

    private filterByPolicyName(): void {
        this.filteredPolicies =
            this.policies?.filter((policy) =>
                this.isPolicyNameEqualToFilter(policy)
            ) || [];
    }

    private filterByTag(): void {
        this.filteredPolicies =
            this.policies?.filter((policy) =>
                this.isTagAssignedToPolicy(policy._tags)
            ) || [];
    }

    private filterByNameAndTag(): void {
        this.filteredPolicies =
            this.policies?.filter(
                (policy) =>
                    this.isPolicyNameEqualToFilter(policy) &&
                    this.isTagAssignedToPolicy(policy._tags)
            ) || [];
    }

    private handleTagsUpdate(): void {
        this.tagsService.tagsUpdated$.subscribe({
            next: () => this.loadAllPolicy(),
        });
    }

    private isPolicyNameEqualToFilter(policy: any): boolean {
        return policy.name
            .toLowerCase()
            .includes(this.filters.policyName.toLowerCase());
    }

    private isTagAssignedToPolicy(_tags: any): boolean {
        return (
            _tags?.tags.filter((tag: any) =>
                tag.name.toLowerCase().includes(this.filters.tag.toLowerCase())
            ).length > 0
        );
    }

    public searchPolicy(policy?: any) {
        const item = this.policies?.find((e) => e.id === policy?.id);
        const dialogRef = this.dialogService.open(SearchPolicyDialog, {
            showHeader: false,
            width: '1100px',
            styleClass: 'custom-dialog custom-header-dialog',
            data: {
                policy: item
            }
        });
        dialogRef.onClose.subscribe(async (result) => {
            if (result) {
                const items = btoa(JSON.stringify({
                    parent: null,
                    items: result
                }));
                this.router.navigate(['/compare'], {
                    queryParams: {
                        type: 'policy',
                        items
                    },
                });
            }
        });
    }

    public openSuggestionsDialog() {
        this.dialogService
            .open(SuggestionsConfigurationComponent, {
                height: '640px',
                width: '860px',
                closable: true,
                header: 'Suggestions',
            })
            .onClose.subscribe();
    }

    public onChangeStatus(event: any, policy: any): void {
        switch (policy.status) {
            case PolicyType.DRAFT:
                this.onPublishAction(event, policy);
                break;
            case PolicyType.DRY_RUN:
                this.onDryRunAction(event, policy);
                break;
            case PolicyType.PUBLISH:
                this.onPublishedAction(event, policy);
                break;
            default:
                this.onPublishErrorAction(event, policy)
        }
    }

    public addTest(policy: any) {
        const item = this.policies?.find((e) => e.id === policy?.id);
        const dialogRef = this.dialogService.open(NewImportFileDialog, {
            header: 'Add Policy Tests',
            width: '600px',
            styleClass: 'custom-dialog',
            data: {
                policy: item,
                fileExtension: 'record',
                label: 'Add test .record file',
                multiple: true,
                type: 'File'
            }
        });
        dialogRef.onClose.subscribe(async (files) => {
            if (files) {
                this.loading = true;
                this.policyEngineService.addPolicyTest(item.id, files)
                    .subscribe((result) => {
                        this.loadAllPolicy();
                    }, (e) => {
                        this.loading = false;
                    })
            }
        });
    }

    public testDetails(policy: any) {
        const item = this.policies?.find((e) => e.id === policy?.id);
        const dialogRef = this.dialogService.open(PolicyTestDialog, {
            showHeader: false,
            header: 'Policy Tests',
            width: '1100px',
            styleClass: 'guardian-dialog',
            data: {
                policy: item
            }
        });
        dialogRef.onClose.subscribe(async (result) => {
        });
    }

    public onRunTest($event: any) {
        const { policy, test } = $event;
        this.loading = true;
        this.policyEngineService
            .runTest(policy.id, test.id)
            .subscribe((result) => {
                this.loadAllPolicy();
            }, (e) => {
                this.loading = false;
            });
    }

    public onAddTest($event: any) {
        const { policy } = $event;
        this.addTest(policy);
    }

    private updatePolicyTest(event: any) {
        const policy = this.policies?.find((e: any) => e.id === event.policyId);
        if (!policy) {
            return;
        }
        const test = policy.tests?.find((e: any) => e.id === event.id);
        if (!policy) {
            return;
        }
        test.date = event.date;
        test.progress = event.progress;
        test.status = event.status;
    }

    public onShowTransactions(element: any): void {
        this.policyEngineService.getPolicyTransactions(element.id).subscribe((res) => {
            const dialogRef = this.dialogService.open(TransactionDialogComponent, {
                showHeader: false,
                width: '1000px',
                styleClass: 'guardian-dialog',
                data: {
                    transactions: res
                }
            });
            dialogRef.onClose.subscribe(async (result) => {
            });
        });
    }
}<|MERGE_RESOLUTION|>--- conflicted
+++ resolved
@@ -42,16 +42,11 @@
 import { NewImportFileDialog } from '../dialogs/new-import-file-dialog/new-import-file-dialog.component';
 import { PublishPolicyDialog } from '../dialogs/publish-policy-dialog/publish-policy-dialog.component';
 import { WebSocketService } from 'src/app/services/web-socket.service';
-<<<<<<< HEAD
-import { IImportEntityResult, ImportEntityDialog, ImportEntityType } from '../../common/import-entity-dialog/import-entity-dialog.component';
-import { TransactionDialogComponent } from '../../common/transaction-dialog/transaction-dialog';
-=======
 import {
     IImportEntityResult,
     ImportEntityDialog,
     ImportEntityType
 } from '../../common/import-entity-dialog/import-entity-dialog.component';
->>>>>>> 8dd82b8c
 
 class MenuButton {
     public readonly visible: boolean;
@@ -430,19 +425,6 @@
                         tooltip: 'Compare policies',
                         icon: 'compare',
                         click: () => this.comparePolicy(policy)
-                    })
-                ]
-            }, {
-                tooltip: 'Transactions',
-                group: false,
-                visible: true,
-                buttons: [
-                    new MenuButton({
-                        visible: true,
-                        disabled: false,
-                        tooltip: 'Show transactions',
-                        icon: 'search',
-                        click: () => this.onShowTransactions(policy)
                     })
                 ]
             }, {
@@ -1499,19 +1481,4 @@
         test.progress = event.progress;
         test.status = event.status;
     }
-
-    public onShowTransactions(element: any): void {
-        this.policyEngineService.getPolicyTransactions(element.id).subscribe((res) => {
-            const dialogRef = this.dialogService.open(TransactionDialogComponent, {
-                showHeader: false,
-                width: '1000px',
-                styleClass: 'guardian-dialog',
-                data: {
-                    transactions: res
-                }
-            });
-            dialogRef.onClose.subscribe(async (result) => {
-            });
-        });
-    }
 }