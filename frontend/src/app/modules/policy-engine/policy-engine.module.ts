--- conflicted
+++ resolved
@@ -166,14 +166,11 @@
 import { PublishToolDialog } from './dialogs/publish-tool-dialog/publish-tool-dialog.component';
 import { SaveToolDialog } from './dialogs/save-tool-dialog/save-tool-dialog.component';
 import { UserPolicyDialog } from './dialogs/user-policy-dialog/user-policy-dialog.component';
-<<<<<<< HEAD
 import { MathConfigComponent } from './policy-configuration/blocks/calculate/math-config/math-config.component';
 import { MathEditorDialogComponent } from './dialogs/math-editor-dialog/math-editor-dialog.component';
 import { FieldLinkDialog } from './dialogs/field-link-dialog/field-link-dialog.component';
-=======
 import { ChangeBlockSettingsDialog } from './dialogs/change-block-settings-dialog/change-block-settings-dialog.component';
 import { ApproveUpdateVcDocumentDialogComponent } from './dialogs/approve-update-vc-document-dialog/approve-update-vc-document-dialog.component'
->>>>>>> 88b63fda
 
 @NgModule({
     declarations: [
@@ -299,13 +296,10 @@
         OnLoadSavepointDialog,
         PolicyRepositoryComponent,
         UserPolicyDialog,
-<<<<<<< HEAD
         MathEditorDialogComponent,
-        FieldLinkDialog
-=======
+        FieldLinkDialog,
         ChangeBlockSettingsDialog,
         ApproveUpdateVcDocumentDialogComponent
->>>>>>> 88b63fda
     ],
     imports: [
         CommonModule,
