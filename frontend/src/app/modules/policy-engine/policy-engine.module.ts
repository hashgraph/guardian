import { NgModule } from '@angular/core';
import { CommonModule, DatePipe } from '@angular/common';
import { MaterialModule } from 'src/app/modules/common/material.module';
import { FormsModule, ReactiveFormsModule } from '@angular/forms';
import { DragDropModule } from '@angular/cdk/drag-drop';
import { CodemirrorModule } from '@ctrl/ngx-codemirror';
//Modules
import { SchemaEngineModule } from '../schema-engine/schema-engine.module';
import { CommonComponentsModule } from '../common/common-components.module';
import { TagEngineModule } from '../tag-engine/tag-engine.module';
import { ArtifactEngineModule } from '../artifact-engine/artifact-engine.module';
import { CompareModule } from '../analytics/analytics.module';
import { AppRoutingModule } from 'src/app/app-routing.module';
import { PaginatorModule } from 'primeng/paginator';
//Configuration
import { CommonPropertiesComponent } from './policy-configuration/common-properties/common-properties.component';
import { DocumentSourceComponent } from './policy-configuration/blocks/documents/document-viewer-config/document-viewer-config.component';
import { ActionConfigComponent } from './policy-configuration/blocks/main/action-config/action-config.component';
import { PolicyConfigurationComponent } from './policy-configuration/policy-configuration/policy-configuration.component';
import { ContainerConfigComponent } from './policy-configuration/blocks/main/container-config/container-config.component';
import { RequestConfigComponent } from './policy-configuration/blocks/documents/request-config/request-config.component';
import { PolicyPropertiesComponent } from './policy-configuration/policy-properties/policy-properties.component';
import { MintConfigComponent } from './policy-configuration/blocks/tokens/mint-config/mint-config.component';
import { SendConfigComponent } from './policy-configuration/blocks/documents/send-config/send-config.component';
import { ExternalDataConfigComponent } from './policy-configuration/blocks/documents/external-data-config/external-data-config.component';
import { AggregateConfigComponent } from './policy-configuration/blocks/documents/aggregate-config/aggregate-config.component';
import { InformationConfigComponent } from './policy-configuration/blocks/main/information-config/information-config.component';
import { RolesConfigComponent } from './policy-configuration/blocks/main/roles-config/roles-config.component';
import { FiltersAddonConfigComponent } from './policy-configuration/blocks/documents/filters-addon-config/filters-addon-config.component';
import { SourceAddonConfigComponent } from './policy-configuration/blocks/documents/source-addon-config/source-addon-config.component';
import { CalculateConfigComponent } from './policy-configuration/blocks/calculate/calculate-config/calculate-config.component';
import { CalculateMathConfigComponent } from './policy-configuration/blocks/calculate/calculate-math-config/calculate-math-config.component';
import { JsonPropertiesComponent } from './policy-configuration/json-properties/json-properties.component';
import { ReassigningConfigComponent } from './policy-configuration/blocks/documents/reassigning-config/reassigning-config.component';
import { ReportItemConfigComponent } from './policy-configuration/blocks/report/report-item-config/report-item-config.component';
import { TimerConfigComponent } from './policy-configuration/blocks/documents/timer-config/timer-config.component';
import { CustomLogicConfigComponent } from './policy-configuration/blocks/calculate/custom-logic-config/custom-logic-config.component';
import { RevokeConfigComponent } from './policy-configuration/blocks/documents/revoke-config/revoke-config.component';
import { ButtonConfigComponent } from './policy-configuration/blocks/main/button-config/button-config.component';
import { TokenActionConfigComponent } from './policy-configuration/blocks/tokens/token-action-config/token-action-config.component';
import { DocumentValidatorConfigComponent } from './policy-configuration/blocks/documents/document-validator-config/document-validator-config.component';
import { TokenConfirmationConfigComponent } from './policy-configuration/blocks/tokens/token-confirmation-config/token-confirmation-config.component';
import { HttpRequestConfigComponent } from './policy-configuration/blocks/main/http-request-config/http-request-config.component';
import { PolicyTreeComponent } from './policy-configuration/policy-tree/policy-tree.component';
import { ModulePropertiesComponent } from './policy-configuration/module-properties/module-properties.component';
import { ModuleComponent } from './policy-configuration/blocks/module/module.component';
import { ToolComponent } from "./policy-configuration/blocks/tool/tool.component";
import { CreateTokenConfigComponent } from './policy-configuration/blocks/tokens/create-token-config/create-token-config.component';
import { SwitchConfigComponent } from './policy-configuration/blocks/main/switch-config/switch-config.component';
import { CommonPropertyComponent } from './policy-configuration/common-property/common-property.component';
import { GroupManagerConfigComponent } from './policy-configuration/blocks/main/group-manager-config/group-manager-config.component';
import { PolicySettingsComponent } from './policy-configuration/policy-settings/policy-settings.component';
import { ButtonBlockAddonComponent } from './policy-viewer/blocks/button-block-addon/button-block-addon.component';
import { DropdownBlockAddonComponent } from './policy-viewer/blocks/dropdown-block-addon/dropdown-block-addon.component';
import { RequestAddonConfigComponent } from './policy-configuration/blocks/documents/request-addon-config/request-addon-config.component';
import { RequestDocumentBlockAddonComponent } from './policy-viewer/blocks/request-document-block-addon/request-document-block-addon.component';
//Viewer
import { DialogBlock } from './policy-viewer/dialog-block/dialog-block.component';
import { PolicyViewerComponent } from './policy-viewer/policy-viewer/policy-viewer.component';
import { RequestDocumentBlockComponent } from './policy-viewer/blocks/request-document-block/request-document-block.component';
import { DocumentsSourceBlockComponent } from './policy-viewer/blocks/documents-source-block/documents-source-block.component';
import { ContainerBlockComponent } from './policy-viewer/blocks/container-block/container-block.component';
import { InformationBlockComponent } from './policy-viewer/blocks/information-block/information-block.component';
import { RenderBlockComponent } from './policy-viewer/render-block/render-block.component';
import { ActionBlockComponent } from './policy-viewer/blocks/action-block/action-block.component';
import { DocumentDialogBlock } from './policy-viewer/blocks/document-dialog-block/document-dialog-block.component';
import { StepBlockComponent } from './policy-viewer/blocks/step-block/step-block.component';
import { RolesBlockComponent } from './policy-viewer/blocks/roles-block/roles-block.component';
import { FiltersAddonBlockComponent } from './policy-viewer/blocks/filters-addon-block/filters-addon-block.component';
import { ReportBlockComponent } from './policy-viewer/blocks/report-block/report-block.component';
import { PaginationAddonBlockComponent } from './policy-viewer/blocks/pagination-addon-block/pagination-addon-block.component';
import { ConfirmationDialog } from './policy-viewer/blocks/confirmation-dialog/confirmation-dialog.component';
import { ButtonBlockComponent } from './policy-viewer/blocks/button-block/button-block.component';
import { GroupManagerBlockComponent } from './policy-viewer/blocks/group-manager-block/group-manager-block.component';
import { TokenConfirmationBlockComponent } from './policy-viewer/blocks/token-confirmation-block/token-confirmation-block.component';
import { MultiSignBlockComponent } from './policy-viewer/blocks/multi-sign-block/multi-sign-block.component';
import { CreateTokenBlockComponent } from './policy-viewer/blocks/create-token-block/create-token-block.component';
import { TagsManagerBlockComponent } from './policy-viewer/blocks/tags-manager-block/tags-manager-block.component';
import { MessagesReportBlockComponent } from './policy-viewer/blocks/messages-report-block/messages-report-block.component';
import { ExternalTopicBlockComponent } from './policy-viewer/blocks/external-topic-block/external-topic-block.component';
import { UploadDocumentBlockComponent } from './policy-viewer/blocks/upload-document-block/upload-document-block.component';
//Helpers
import { HelpIcon } from './helpers/help-icon/help-icon.component';
import { SavePolicyDialog } from './dialogs/save-policy-dialog/save-policy-dialog.component';
import { PreviewPolicyDialog } from './dialogs/preview-policy-dialog/preview-policy-dialog.component';
import { ReplaceSchemasDialogComponent } from './dialogs/replace-schemas-dialog/replace-schemas-dialog.component';
import { ExportPolicyDialog } from './dialogs/export-policy-dialog/export-policy-dialog.component';
import { CronConfigDialog } from './dialogs/cron-config-dialog/cron-config-dialog.component';
import { CodeEditorDialogComponent } from './dialogs/code-editor-dialog/code-editor-dialog.component';
import { InviteDialogComponent } from './dialogs/invite-dialog/invite-dialog.component';
import { DocumentPath } from './helpers/document-path/document-path.component';
import { SelectBlock } from './helpers/select-block/select-block.component';
import { MultiPolicyDialogComponent } from './dialogs/multi-policy-dialog/multi-policy-dialog.component';
import { ComparePolicyDialog } from './dialogs/compare-policy-dialog/compare-policy-dialog.component';
import { NewModuleDialog } from './dialogs/new-module-dialog/new-module-dialog.component';
import { PolicyWizardDialogComponent } from './dialogs/policy-wizard-dialog/policy-wizard-dialog.component';
import { NewPolicyDialog } from './dialogs/new-policy-dialog/new-policy-dialog.component';
import { NewThemeDialog } from './dialogs/new-theme-dialog/new-theme-dialog.component';
import { ViewerDialog } from './dialogs/viewer-dialog/viewer-dialog.component';
import { CompareModulesDialogComponent } from './dialogs/compare-modules-dialog/compare-modules-dialog.component';
import { RecordControllerComponent } from './record/record-controller/record-controller.component';
import { RecordResultDialog } from './record/record-result-dialog/record-result-dialog.component';
import { RecordResultsComponent } from './record/record-results/record-results.component';
import { TestResultsComponent } from './record/test-results/test-results.component';
import { SearchBlocksComponent } from './helpers/search-blocks/search-blocks.component';
import { SelectSchema } from './helpers/select-schema/select-schema.component';
import { PolicyTestResult } from './helpers/policy-test-result/policy-test-result.component';
import { PublishPolicyDialog } from './dialogs/publish-policy-dialog/publish-policy-dialog.component';
import { SearchToolDialog } from './dialogs/search-tool-dialog/search-tool-dialog.component';
//Modules
import { ModulesListComponent } from './modules-list/modules-list.component';
import { ToolsListComponent } from './tools-list/tools-list.component';
import { SelectButtonModule } from 'primeng/selectbutton';
import { CalendarModule } from 'primeng/calendar';
import { StepsModule } from 'primeng/steps';
import { CheckboxModule } from 'primeng/checkbox';
//Services
import { RegisteredService } from './services/registered.service';
import { WizardService } from './services/wizard.service';
//Policies Grid
import { PoliciesComponent } from './policies/policies.component';
import { InputTextModule } from 'primeng/inputtext';
import { TableModule } from 'primeng/table';
import { InputTextareaModule } from 'primeng/inputtextarea';
import { ButtonModule } from 'primeng/button';
import { DropdownModule } from 'primeng/dropdown';
import { MultiSelectModule } from 'primeng/multiselect';
import { DialogService, DynamicDialogModule } from 'primeng/dynamicdialog';
import { TabMenuModule } from 'primeng/tabmenu';
import { TooltipModule } from 'primeng/tooltip';
import { SplitButtonModule } from 'primeng/splitbutton';
import { TabViewModule } from 'primeng/tabview';
import { DialogModule } from 'primeng/dialog';
import { DeleteDialogComponent } from './dialogs/delete-dialog/delete-dialog.component';
import { ProgressTrackerComponent } from './policy-viewer/progress-tracker/progress-tracker.component';
import { PolicyProgressService } from './services/policy-progress.service';
import { InputSwitchModule } from 'primeng/inputswitch';
import { OverlayPanelModule } from 'primeng/overlaypanel';
import { AngularSvgIconModule } from 'angular-svg-icon';
import { RadioButtonModule } from 'primeng/radiobutton';
import { PasswordModule } from 'primeng/password';
// Directives
import { ResizingDirective } from './directives/resizing.directive';
import { CONFIGURATION_ERRORS } from './injectors/configuration.errors.injector';
// Dialogs
import { DiscontinuePolicy } from './dialogs/discontinue-policy/discontinue-policy.component';
import { MigrateData } from './dialogs/migrate-data/migrate-data.component';
import { JsonEditorDialogComponent } from './dialogs/json-editor-dialog/json-editor-dialog.component';
import { PolicyTestDialog } from './dialogs/policy-test-dialog/policy-test-dialog.component';
import { NewImportFileDialog } from './dialogs/new-import-file-dialog/new-import-file-dialog.component';
import { RequestDocumentBlockDialog } from './policy-viewer/blocks/request-document-block/dialog/request-document-block-dialog.component';
import { DataTransformationConfigComponent } from './policy-configuration/blocks/calculate/data-transformation-config/data-transformation-config.component';
import { ExternalPolicyComponent } from './external-policies/external-policies.component';
import { SearchExternalPolicyDialog } from './dialogs/search-external-policy-dialog/search-external-policy-dialog.component';
import { PolicyRequestsComponent } from './requests/requests.component';
import { TestCodeDialog } from './dialogs/test-code-dialog/test-code-dialog.component';
import { ProjectDataExportComponent } from './project-data-export/project-data-export.component';
import { TransformationButtonBlockComponent } from './policy-viewer/blocks/transformation-button-block/transformation-button-block.component';
import { IntegrationButtonBlockComponent } from './policy-viewer/blocks/integration-button-block/integration-button-block.component';
import { RestoreSavepointDialog } from './policy-viewer/dialogs/restore-savepoint-dialog/restore-savepoint-dialog.component';
import { AddSavepointDialog } from "./policy-viewer/dialogs/add-savepoint-dialog/add-savepoint-dialog.component";
import { OnLoadSavepointDialog } from "./policy-viewer/dialogs/on-load-savepoint-dialog/on-load-savepoint-dialog.component";
import { IgnoreRulesDialog } from "./dialogs/ignore-rules-dialog/ignore-rules-dialog.component";
import { PolicyRepositoryComponent } from './policy-repository/policy-repository.component';
import { WipeConfigComponent } from './policy-configuration/blocks/tokens/wipe-config/wipe-config.component';
import { PublishToolDialog } from './dialogs/publish-tool-dialog/publish-tool-dialog.component';
import { SaveToolDialog } from './dialogs/save-tool-dialog/save-tool-dialog.component';
import { UserPolicyDialog } from './dialogs/user-policy-dialog/user-policy-dialog.component';
<<<<<<< HEAD
import { ApproveUpdateVcDocumentDialogComponent } from './dialogs/approve-update-vc-document-dialog/approve-update-vc-document-dialog.component'
=======
import { ChangeBlockSettingsDialog } from './dialogs/change-block-settings-dialog/change-block-settings-dialog.component';
>>>>>>> 4ded8c93

@NgModule({
    declarations: [
        PoliciesComponent,
        PolicyConfigurationComponent,
        DocumentSourceComponent,
        CommonPropertiesComponent,
        ActionConfigComponent,
        ContainerConfigComponent,
        RequestConfigComponent,
        PolicyPropertiesComponent,
        MintConfigComponent,
        WipeConfigComponent,
        SendConfigComponent,
        ExternalDataConfigComponent,
        AggregateConfigComponent,
        InformationConfigComponent,
        RolesConfigComponent,
        FiltersAddonConfigComponent,
        SourceAddonConfigComponent,
        ActionBlockComponent,
        RequestDocumentBlockComponent,
        UploadDocumentBlockComponent,
        ContainerBlockComponent,
        DocumentsSourceBlockComponent,
        PolicyViewerComponent,
        RenderBlockComponent,
        DialogBlock,
        DocumentDialogBlock,
        InformationBlockComponent,
        StepBlockComponent,
        RolesBlockComponent,
        PaginationAddonBlockComponent,
        FiltersAddonBlockComponent,
        HelpIcon,
        SavePolicyDialog,
        SaveToolDialog,
        PreviewPolicyDialog,
        ReplaceSchemasDialogComponent,
        ExportPolicyDialog,
        CalculateConfigComponent,
        CalculateMathConfigComponent,
        JsonPropertiesComponent,
        ReportBlockComponent,
        ReportItemConfigComponent,
        ReassigningConfigComponent,
        CronConfigDialog,
        TimerConfigComponent,
        CustomLogicConfigComponent,
        CodeEditorDialogComponent,
        SwitchConfigComponent,
        HttpRequestConfigComponent,
        ConfirmationDialog,
        RevokeConfigComponent,
        ButtonConfigComponent,
        ButtonBlockComponent,
        TransformationButtonBlockComponent,
        IntegrationButtonBlockComponent,
        TokenActionConfigComponent,
        DocumentValidatorConfigComponent,
        TokenConfirmationConfigComponent,
        TokenConfirmationBlockComponent,
        GroupManagerConfigComponent,
        GroupManagerBlockComponent,
        InviteDialogComponent,
        DocumentPath,
        CommonPropertyComponent,
        MultiSignBlockComponent,
        SelectBlock,
        SelectSchema,
        PolicyTestResult,
        PublishPolicyDialog,
        PublishToolDialog,
        CreateTokenConfigComponent,
        CreateTokenBlockComponent,
        MultiPolicyDialogComponent,
        ComparePolicyDialog,
        CompareModulesDialogComponent,
        PolicyTreeComponent,
        ModulePropertiesComponent,
        ModuleComponent,
        ToolComponent,
        ModulesListComponent,
        ToolsListComponent,
        NewModuleDialog,
        TagsManagerBlockComponent,
        NewPolicyDialog,
        PolicySettingsComponent,
        NewThemeDialog,
        ExternalTopicBlockComponent,
        PolicyWizardDialogComponent,
        MessagesReportBlockComponent,
        ViewerDialog,
        SearchBlocksComponent,
        DeleteDialogComponent,
        ProgressTrackerComponent,
        RecordControllerComponent,
        RecordResultDialog,
        RecordResultsComponent,
        TestResultsComponent,
        ResizingDirective,
        DiscontinuePolicy,
        MigrateData,
        JsonEditorDialogComponent,
        PolicyTestDialog,
        NewImportFileDialog,
        ButtonBlockAddonComponent,
        DropdownBlockAddonComponent,
        RequestAddonConfigComponent,
        RequestDocumentBlockAddonComponent,
        RequestDocumentBlockDialog,
        DataTransformationConfigComponent,
        ProjectDataExportComponent,
        ExternalPolicyComponent,
        PolicyRequestsComponent,
        SearchExternalPolicyDialog,
        TestCodeDialog,
        SearchToolDialog,
        RestoreSavepointDialog,
        AddSavepointDialog,
        IgnoreRulesDialog,
        OnLoadSavepointDialog,
        PolicyRepositoryComponent,
        UserPolicyDialog,
<<<<<<< HEAD
        ApproveUpdateVcDocumentDialogComponent
=======
        ChangeBlockSettingsDialog
>>>>>>> 4ded8c93
    ],
    imports: [
        CommonModule,
        FormsModule,
        ReactiveFormsModule,
        MaterialModule,
        CodemirrorModule,
        DragDropModule,
        CommonComponentsModule,
        SchemaEngineModule,
        ArtifactEngineModule,
        TagEngineModule,
        CompareModule,
        InputTextModule,
        TableModule,
        InputTextareaModule,
        ButtonModule,
        DropdownModule,
        MultiSelectModule,
        TableModule,
        DynamicDialogModule,
        TabMenuModule,
        TooltipModule,
        SplitButtonModule,
        TabViewModule,
        RadioButtonModule,
        PasswordModule,
        InputSwitchModule,
        AppRoutingModule,
        DialogModule,
        OverlayPanelModule,
        SelectButtonModule,
        CalendarModule,
        StepsModule,
        CheckboxModule,
        PaginatorModule,
        AngularSvgIconModule.forRoot(),
    ],
    exports: [],
    providers: [
        RegisteredService,
        WizardService,
        DialogService,
        PolicyProgressService,
        DatePipe,
        {
            provide: CONFIGURATION_ERRORS,
            useValue: new Map()
        }
    ],
})
export class PolicyEngineModule { }<|MERGE_RESOLUTION|>--- conflicted
+++ resolved
@@ -166,11 +166,8 @@
 import { PublishToolDialog } from './dialogs/publish-tool-dialog/publish-tool-dialog.component';
 import { SaveToolDialog } from './dialogs/save-tool-dialog/save-tool-dialog.component';
 import { UserPolicyDialog } from './dialogs/user-policy-dialog/user-policy-dialog.component';
-<<<<<<< HEAD
+import { ChangeBlockSettingsDialog } from './dialogs/change-block-settings-dialog/change-block-settings-dialog.component';
 import { ApproveUpdateVcDocumentDialogComponent } from './dialogs/approve-update-vc-document-dialog/approve-update-vc-document-dialog.component'
-=======
-import { ChangeBlockSettingsDialog } from './dialogs/change-block-settings-dialog/change-block-settings-dialog.component';
->>>>>>> 4ded8c93
 
 @NgModule({
     declarations: [
@@ -295,11 +292,8 @@
         OnLoadSavepointDialog,
         PolicyRepositoryComponent,
         UserPolicyDialog,
-<<<<<<< HEAD
+        ChangeBlockSettingsDialog,
         ApproveUpdateVcDocumentDialogComponent
-=======
-        ChangeBlockSettingsDialog
->>>>>>> 4ded8c93
     ],
     imports: [
         CommonModule,
