import {
    AfterViewInit,
    ChangeDetectionStrategy, ChangeDetectorRef,
    Component,
    EventEmitter,
    Input,
    Output,
    SimpleChanges
} from '@angular/core';
import {RegisteredService} from '../../services/registered.service';
import {PolicyBlock, PolicyFolder} from '../../structures';

type ValueType = string | PolicyBlock | null | undefined;

/**
 * SelectBlock.
 */
@Component({
    selector: 'select-block',
    changeDetection: ChangeDetectionStrategy.OnPush,
    templateUrl: './select-block.component.html',
    styleUrls: ['./select-block.component.scss']
})
export class SelectBlock implements AfterViewInit {
    private searchTimeout!: any;
    private data?: any[];
    @Input('root') root!: PolicyFolder;
    @Input('blocks') blocks!: PolicyBlock[];
    @Input('readonly') readonly!: boolean;
    @Input('value') value: ValueType | ValueType[];
    @Input('type') type!: string;
    @Output('valueChange') valueChange = new EventEmitter<any>();
    @Output('change') change = new EventEmitter<any>();
    @Input() multiple: boolean = false;
    public text: string | null | undefined;
    public search: string = '';
    public searchData?: any[];

    constructor(private registeredService: RegisteredService) {
    }

    private sanitizeBlock(block: any): any {
<<<<<<< HEAD
=======
        if (!block || typeof block !== 'object') {
            return block;
        }

>>>>>>> c28095d1
        return {
            id: block.id,
            tag: block.tag,
            blockType: block.blockType,
            localTag: block.localTag,
<<<<<<< HEAD
            properties: block.properties
=======
            properties: structuredClone(block.properties ?? {})
>>>>>>> c28095d1
        };
    }

    private getText(value: string | PolicyBlock | null | undefined): string {
        if (value && typeof value === 'object') {
            if (value === this.root) {
                if (this.root.isModule) {
                    return 'Module';
                } else if (this.root.isTool) {
                    return 'Tool';
                } else {
                    return 'Policy';
                }
            } else {
                return value.localTag;
            }
        }
        if (value) {
            return value;
        } else {
            return '';
        }
    }

    private getIcon(value: PolicyBlock) {
        if (value === this.root) {
            if (this.root.isModule) {
                return {icon: 'policy-module', svg: true};
            } else if (this.root.isTool) {
                return {icon: 'handyman', svg: false};
            } else {
                return {icon: 'article', svg: false};
            }
        } else {
            return {
                icon: this.registeredService.getIcon(value.blockType),
                svg: false
            };
        }
    }

    private getFullText(): string {
        if (this.multiple) {
            if (this.value) {
                return (this.value as ValueType[])
                    .map((item: ValueType) => this.getText(item))
                    .join(', ')
            } else {
                return '';
            }
        } else {
            return this.getText(this.value as ValueType);
        }
    }

    ngAfterViewInit(): void {
        setTimeout(() => {
            this.onChange();
        }, 100)
    }

<<<<<<< HEAD
    onChange(value?: any) {
=======
    onChange() {
>>>>>>> c28095d1
        this.text = this.getFullText();
        this.valueChange.emit(value ?? this.value);
        this.change.emit();
    }

    ngOnChanges(changes: SimpleChanges) {
        this.text = this.getFullText();

        setTimeout(() => {
            this.data = [];
            if (this.blocks) {
                for (const block of this.blocks) {
                    const search = (block.tag || '').toLocaleLowerCase();
                    const root = block === this.root;
                    const name = this.getText(block);
                    const icon = this.getIcon(block);
                    this.data.push({
                        name,
                        value: this.type === 'object' ? this.sanitizeBlock(block) : block.tag,
                        id: block.id,
                        original: block,
                        icon: icon.icon,
                        svg: icon.svg,
                        root,
                        search
                    });
                }
            }
            this.update();
        }, 0);
    }

    public onSearch(event: any) {
        clearTimeout(this.searchTimeout);
        this.searchTimeout = setTimeout(() => {
            this.update();
        }, 200);
    }

    public update() {
        const search = this.search ? this.search.toLowerCase() : null;
        if (search) {
            this.searchData = this.data?.filter(item => item.search.indexOf(search) !== -1);
        } else {
            this.searchData = this.data;
        }

        if (this.searchData) {
            for (const item of this.searchData) {
                if (typeof item.value === 'object') {
                    item.id = item.value.id;
                } else {
                    item.id = item.value;
                }
            }
        }
<<<<<<< HEAD
    }

    get selectedOption(): any {
        if (!this.data) {
            return null;
        }

        if (this.type === 'object') {
            return this.data.find(item => item.value?.id === (this.value as PolicyBlock)?.id)?.value || null;
        } else {
            return this.data.find(item => item.value === this.value)?.value || null;
        }
    }

    set selectedOption(selected: any) {
        this.onChange(selected);
=======
>>>>>>> c28095d1
    }
}<|MERGE_RESOLUTION|>--- conflicted
+++ resolved
@@ -1,6 +1,6 @@
 import {
     AfterViewInit,
-    ChangeDetectionStrategy, ChangeDetectorRef,
+    ChangeDetectionStrategy,
     Component,
     EventEmitter,
     Input,
@@ -40,23 +40,12 @@
     }
 
     private sanitizeBlock(block: any): any {
-<<<<<<< HEAD
-=======
-        if (!block || typeof block !== 'object') {
-            return block;
-        }
-
->>>>>>> c28095d1
         return {
             id: block.id,
             tag: block.tag,
             blockType: block.blockType,
             localTag: block.localTag,
-<<<<<<< HEAD
             properties: block.properties
-=======
-            properties: structuredClone(block.properties ?? {})
->>>>>>> c28095d1
         };
     }
 
@@ -118,11 +107,7 @@
         }, 100)
     }
 
-<<<<<<< HEAD
     onChange(value?: any) {
-=======
-    onChange() {
->>>>>>> c28095d1
         this.text = this.getFullText();
         this.valueChange.emit(value ?? this.value);
         this.change.emit();
@@ -179,7 +164,6 @@
                 }
             }
         }
-<<<<<<< HEAD
     }
 
     get selectedOption(): any {
@@ -196,7 +180,5 @@
 
     set selectedOption(selected: any) {
         this.onChange(selected);
-=======
->>>>>>> c28095d1
     }
 }