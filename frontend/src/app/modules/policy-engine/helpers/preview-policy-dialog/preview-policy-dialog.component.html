<div class="dialog-body">
    <div *ngIf="loading" class="loading">
        <div class="preloader-image preloader-image-l-size"></div>
    </div>

    <div *ngIf="policy">
        <div *ngIf="policies.length" class="policy-version-container">
            <label class="form-label" htmlFor="versionOf">Version of</label>
            <p-dropdown
                    [(ngModel)]="versionOfTopicId"
                    [options]="policies"
                    appendTo="body"
                    class="version-of-dropdown"
                    id="versionOf"
                    optionLabel="name"
                    optionValue="topicId"
                    placeholder="Select Policy"
            ></p-dropdown>
        </div>

        <div class="version-container">
            <div *ngIf="policy.version" class="field">
                <div class="field-name">Version</div>
                <div class="field-value">{{ policy.version }}</div>
            </div>
            <app-new-versions
                    (onClick)="onNewVersionClick($event)"
                    [newVersions]="newVersions"
                    class="version-container__new-versions"
                    type="policy"
            ></app-new-versions>
        </div>

        <div class="fields-container">
            <div class="field-name">Description</div>
            <div class="field-value">{{ policy.description }}</div>
        </div>

        <div class="fields-container">
            <div class="field-name">Tag</div>
            <div class="field-value">{{ policy.policyTag }}</div>
        </div>

        <div class="fields-container">
            <div class="field-name">Creator</div>
            <div [title]="policy.owner" class="field-value">
                {{ policy.owner }}
            </div>
        </div>

        <div class="fields-container">
            <div class="field-name">Involved Roles</div>
            <div class="field-value">Standard Registry, {{ policyGroups }}</div>
        </div>

        <div *ngIf="schemas" class="fields-container">
            <div class="field-name">Schemas Overview</div>
            <div class="field-value full">{{ schemas }}</div>
        </div>

        <div *ngIf="tokens" class="fields-container">
            <div class="field-name">Tokens</div>
            <div class="field-value">{{ tokens }}</div>
        </div>

        <div *ngIf="similar" class="fields-container">
            <div class="field-name">Similar Policies</div>
            <div class="field-value">{{ similar }}</div>
        </div>

        <div *ngIf="toolConfigs" class="fields-container">
            <div class="field-name">Tools</div>
            <form [formGroup]="toolForm">
                <div class="field-input p-float-label" *ngFor="let toolConfig of toolConfigs">
                    <input id="float-input" class="input" type="text" pInputText [formControlName]="toolConfig.messageId">
                    <label for="float-input">{{toolConfig.name}}</label>
                </div>
            </form>
        </div>
    </div>

    <div *ngIf="module" class="policy">
        <div class="fields-container">
            <div class="field-name">Description</div>
            <div class="field-value">{{ module.description }}</div>
        </div>

        <div class="fields-container">
            <div class="field-name">Creator</div>
            <div [title]="module.owner" class="field-value">
                {{ module.owner }}
            </div>
        </div>
    </div>

    <div *ngIf="tool" class="policy">
        <div class="policy-header">{{ tool.name }}</div>

        <div class="delimiter"></div>

        <div class="field">
            <div class="field-name">Description</div>
            <div class="field-value">{{ tool.description }}</div>
        </div>

        <div class="field">
            <div class="field-name">Creator</div>
            <div [title]="tool.owner" class="field-value">{{ tool.owner }}</div>
        </div>

        <div *ngIf="!isFile" class="field">
            <div class="field-name">Tools</div>
            <div class="field-value">{{ tools }}</div>
        </div>

        <div *ngIf="isFile && toolConfigs && toolForm" class="fields-container">
            <div class="field-name">Tools</div>
            <form [formGroup]="toolForm!">
                <div class="field-input p-float-label" *ngFor="let toolConfig of toolConfigs">
                    <input id="float-input" class="input" type="text" pInputText [formControlName]="toolConfig.messageId">
                    <label for="float-input">{{toolConfig.name}}</label>
                </div>
            </form>
        </div>
    </div>

    <div *ngIf="xlsx" class="policy">
        <div *ngIf="schemas" class="fields-container">
            <div class="field-name">Schemas Overview</div>
            <div class="field-value full">{{ schemas }}</div>
        </div>
        <div *ngIf="tools" class="fields-container">
            <div class="field-name">Tools Overview</div>
            <div class="field-value full">{{ tools }}</div>
        </div>
        <div *ngIf="errors?.length" class="fields-container">
            <div class="field-name">Warning & Errors</div>
            <div class="field-array">
                <div *ngFor="let error of errors" class="field-array-item error-type-{{error.type}}">
                    <div>{{error.worksheet}}</div>
                    <div>{{error.__path}}</div>
                    <div>
                        <div>{{error.text}}</div>
                        <div *ngIf="error.message && error.message !== error.text">{{error.message}}</div>
                    </div>
                </div>
            </div>
        </div>
    </div>
</div>
<div class="dialog-footer">
    <div class="action-buttons">
        <div class="cancel-button">
<<<<<<< HEAD
            <button
                    (click)="onClose()"
=======
            <button 
                    (click)="onClose()" 
>>>>>>> 63a15d20
                    class="button secondary"
                    label="Close"
                    pButton
            ></button>
        </div>
        <div [ngSwitch]="!!(xlsx && errors?.length)">
<<<<<<< HEAD
            <button
                    *ngSwitchCase="true"
                    (click)="onImport()"
=======
            <button 
                    *ngSwitchCase="true"
                    (click)="onImport()" 
>>>>>>> 63a15d20
                    class="button"
                    label="Skip & Import"
                    pButton
            ></button>
<<<<<<< HEAD
            <button
                    *ngSwitchCase="false"
                    [disabled]="!valid"
                    (click)="onImport()"
=======
            <button 
                    *ngSwitchCase="false"
                    [disabled]="!valid"
                    (click)="onImport()" 
>>>>>>> 63a15d20
                    class="button"
                    label="Import"
                    pButton
            ></button>
        </div>
    </div>
</div><|MERGE_RESOLUTION|>--- conflicted
+++ resolved
@@ -151,43 +151,27 @@
 <div class="dialog-footer">
     <div class="action-buttons">
         <div class="cancel-button">
-<<<<<<< HEAD
             <button
                     (click)="onClose()"
-=======
-            <button 
-                    (click)="onClose()" 
->>>>>>> 63a15d20
                     class="button secondary"
                     label="Close"
                     pButton
             ></button>
+                    pButton
+            ></button>
         </div>
         <div [ngSwitch]="!!(xlsx && errors?.length)">
-<<<<<<< HEAD
             <button
                     *ngSwitchCase="true"
                     (click)="onImport()"
-=======
-            <button 
-                    *ngSwitchCase="true"
-                    (click)="onImport()" 
->>>>>>> 63a15d20
                     class="button"
                     label="Skip & Import"
                     pButton
             ></button>
-<<<<<<< HEAD
             <button
                     *ngSwitchCase="false"
                     [disabled]="!valid"
                     (click)="onImport()"
-=======
-            <button 
-                    *ngSwitchCase="false"
-                    [disabled]="!valid"
-                    (click)="onImport()" 
->>>>>>> 63a15d20
                     class="button"
                     label="Import"
                     pButton
