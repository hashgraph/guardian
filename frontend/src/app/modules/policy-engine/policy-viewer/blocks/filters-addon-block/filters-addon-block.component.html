--- conflicted
+++ resolved
@@ -8,19 +8,12 @@
     </div>
     <div class="grouped-content">
         <div *ngIf="queryType === 'user_defined'" class="type-select user-defined-select">
-<<<<<<< HEAD
-            <p-dropdown 
-=======
             <p-dropdown
->>>>>>> 8dd82b8c
                 [options]="userDefinedOptions"
                 optionLabel="name"
                 optionValue="value"
                 [(ngModel)]="currentType"
-<<<<<<< HEAD
-=======
                 [appendTo]="'body'"
->>>>>>> 8dd82b8c
                 [style]="{'width':'100%', 'border-radius': '8px 0 0 8px'}"
                 class="w-full"
                 (onChange)="onFilters($event)">
@@ -44,17 +37,6 @@
         </div>
 
         <div *ngIf="type == 'dropdown'" class="content-select">
-<<<<<<< HEAD
-            <p-dropdown 
-                autoWidth="false"
-                [(ngModel)]="currentValue" 
-                [options]="options"
-                optionLabel="name"
-                optionValue="value"
-                (onChange)="onFilters($event)"
-                [style]="{'width':'100%', 'height': '100%'}"
-                class="w-full filter-dropdown"  
-=======
             <p-dropdown
                 autoWidth="false"
                 [(ngModel)]="currentValue"
@@ -65,7 +47,6 @@
                 (onChange)="onFilters($event)"
                 [style]="{'width':'100%', 'height': '100%'}"
                 class="w-full filter-dropdown"
->>>>>>> 8dd82b8c
             >
                 <ng-template pTemplate="selectedItem" let-selectedOption>
                     <span *ngIf="selectedOption"> {{ selectedOption.name }}</span>
@@ -74,15 +55,9 @@
             </p-dropdown>
         </div>
         <div *ngIf="type == 'datepicker'" class="content-select">
-<<<<<<< HEAD
-            <p-calendar 
-                [style]="{'border-left': '0', 'border-radius': '0 8px 8px 0'}"
-                [(ngModel)]="currentValue" 
-=======
             <p-calendar
                 [style]="{'border-left': '0', 'border-radius': '0 8px 8px 0'}"
                 [(ngModel)]="currentValue"
->>>>>>> 8dd82b8c
                 (onSelect)="onFilters($event)"
                 class="calendar-filter"
                 [showIcon]="true"
