.loading {
    position: fixed;
    /* background: #ffffff32; */
    z-index: 99;
    top: 0;
    left: 0;
    bottom: 0;
    right: 0;
    display: flex;
    align-items: center;
    justify-items: center;
    justify-content: center;
    align-content: center;
}

.loading-progress {
    width: 80%;
    height: 80%;
}

.content {
    flex-wrap: nowrap;
    display: flex;
}

.content {
    background: #f9fafc;
    display: inline-block;
}

.content-name {
    display: inline-block;
    margin-right: 10px;
}

.content-select {
    min-width: 265px;
<<<<<<< HEAD
=======
    max-width: 265px;
>>>>>>> 8dd82b8c
    display: flex;
    flex-direction: column;
    align-self: flex-end;
    flex: 1;
    height: 38px;
}

.grouped-content {
    display: flex;
    align-items: flex-start;
}

.type-select {
    min-width: 265px;
    display: flex;
    flex-direction: column;
    align-self: flex-end;
    flex: 1;
    height: 38px;
}

p-dropdown,
p-calendar {
    height: 40px;
}

.common-prefix-dropdown {
    background-color: white;
    display: block;
    height: 38px;
    border: 1px solid #ced4da;
    padding: 9px 6px 9px 12px;
    color: #848FA9;
    font-size: 14px;
    box-sizing: border-box;
    border-top-left-radius: 8px;
    border-bottom-left-radius: 8px;
    border-right: 0;
    white-space: nowrap;
}

.prefix-dropdown {
    font-size: 14px;
    color: #848FA9;
    display: inline-block;
    margin-right: 5px;
}

::ng-deep .p-dropdown-label {
    font-size: 14px;
    color: #23252E;
}

::ng-deep .p-component {
    border-radius: 8px;
    outline: none;
    box-shadow: none;
}

::ng-deep .filter-dropdown .p-dropdown {
    border-radius: 0 8px 8px 0;
    border-left: 0;
}

::ng-deep .calendar-filter .p-inputtext {
    padding: 8px 8px 11px 16px;
    border-radius: 0 8px 8px 0;
    border-left: 0;
    height: 37px;
}

::ng-deep .calendar-filter .p-datepicker-trigger {
    position: absolute;
    top: 50%;
    right: 8px;
    transform: translateY(-50%);
    pointer-events: none;
    background-color: white;
    color: gray;
    border: none;
    padding: 0;
}

.input-filter {
    background-color: white;
    display: block;
    height: 38px;
    border: 1px solid #ced4da;
    padding: 9px 6px 9px 12px;
    font-size: 14px;
    box-sizing: border-box;
    border-top-right-radius: 8px;
    border-bottom-right-radius: 8px;
    border-left: 0;
    outline: none;
}<|MERGE_RESOLUTION|>--- conflicted
+++ resolved
@@ -35,10 +35,7 @@
 
 .content-select {
     min-width: 265px;
-<<<<<<< HEAD
-=======
     max-width: 265px;
->>>>>>> 8dd82b8c
     display: flex;
     flex-direction: column;
     align-self: flex-end;
