.content {
    /* position: absolute; */
    left: 0;
    right: 0;
    bottom: 0;
    top: 0;
    display: block;
    background: #fff;
<<<<<<< HEAD
    width: fit-content;
=======
    //width: fit-content;
>>>>>>> 8dd82b8c
}

.loading {
    position: fixed;
    /* background: #ffffff32; */
    z-index: 99;
    top: 0;
    left: 0;
    bottom: 0;
    right: 0;
    display: flex;
    align-items: center;
    justify-items: center;
    justify-content: center;
    align-content: center;
}

.loading-progress {
    width: 80%;
    height: 80%;
}<|MERGE_RESOLUTION|>--- conflicted
+++ resolved
@@ -6,11 +6,7 @@
     top: 0;
     display: block;
     background: #fff;
-<<<<<<< HEAD
-    width: fit-content;
-=======
     //width: fit-content;
->>>>>>> 8dd82b8c
 }
 
 .loading {
