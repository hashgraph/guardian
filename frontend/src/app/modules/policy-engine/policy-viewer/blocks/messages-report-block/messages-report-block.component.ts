--- conflicted
+++ resolved
@@ -717,7 +717,10 @@
     }
 
     private ifVCMessage(message: any): boolean {
-        return message.type === 'VC-Document' && message.__schemaName !== 'MintToken';
+        return (
+            ['EVC-Document', 'VC-Document'].includes(message.type) &&
+            message.__schemaName !== 'MintToken'
+        );
     }
 
     private ifMintMessage(message: any): boolean {
@@ -925,106 +928,6 @@
         }
     }
 
-<<<<<<< HEAD
-=======
-    private getRelationship(messages: any[], id: string): any {
-        for (const message of messages) {
-            if (message.id === id) {
-                return message;
-            }
-        }
-        return null;
-    }
-
-
-    private ifTopicMessage(message: any): boolean {
-        return message.type === 'Topic';
-    }
-
-    private ifPolicyMessage(message: any): boolean {
-        return message.type === 'Policy';
-    }
-
-    private ifInstanceMessage(message: any): boolean {
-        return message.type === 'Instance-Policy';
-    }
-
-    private ifDIDMessage(message: any): boolean {
-        return message.type === 'DID-Document';
-    }
-
-    private ifVCMessage(message: any): boolean {
-        return (
-            ['EVC-Document', 'VC-Document'].includes(message.type) &&
-            message.__schemaName !== 'MintToken'
-        );
-    }
-
-    private ifMintMessage(message: any): boolean {
-        return message.type === 'VC-Document' && message.__schemaName === 'MintToken';
-    }
-
-    private ifVPMessage(message: any): boolean {
-        return message.type === 'VP-Document';
-    }
-
-    private ifRoleMessage(message: any): boolean {
-        return message.type === 'Role-Document';
-    }
-
-    private removeLines() {
-        if (this.lines) {
-            for (const item of this.lines) {
-                item.remove();
-            }
-            this.lines = null;
-        }
-    }
-
-    private renderLines(messages: any[]) {
-        LeaderLine.positionByWindowResize = false;
-        const container = this.lineContainer.render();
-        if (!container) {
-            return;
-        }
-        this.lines = [];
-        for (const message of messages) {
-            if (message.__relationships) {
-                const relationships = message.__relationships.filter((r: any) => r.visible);
-                const offset = 90 / (relationships.length + 1);
-                for (let index = 0; index < relationships.length; index++) {
-                    const relationship = relationships[index];
-                    const line = new Line(relationship.id, message.id, (offset * (index + 1)));
-                    line.render(container);
-                    this.lines.push(line);
-                }
-            }
-        }
-        for (const item of this.lines) {
-            item.select(this.selected && (
-                this.selected.id === item.elementId1 ||
-                this.selected.id === item.elementId2
-            ));
-        }
-    }
-
-    private update() {
-        const container = this.lineContainer.render();
-        if (!container) {
-            return;
-        }
-        if (!this.lines) {
-            return;
-        }
-        for (const item of this.lines) {
-            item.select(this.selected && (
-                this.selected.id === item.elementId1 ||
-                this.selected.id === item.elementId2
-            ));
-        }
-    }
-
->>>>>>> 700abc0c
     @HostListener('window:resize', ['$event'])
     onResize() {
         const container = this.element?.nativeElement?.children[0];
