--- conflicted
+++ resolved
@@ -140,11 +140,7 @@
     }
 
     public onClose(): void {
-<<<<<<< HEAD
-        if (this.dataForm.dirty) {
-=======
         if(this.dataForm.dirty && !this.dataSaved) {
->>>>>>> 7ec98a39
             this.showUnsavedChangesDialog();
         } else {
             this.dialogRef.close(null);
