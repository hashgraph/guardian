.content-page {
    position: absolute;
    left: 0;
    right: 0;
    bottom: 0;
    top: 0;
    display: block;
    background: #fff;
    margin: 10px 5px 5px 5px;
  box-shadow: 0px 2px 4px -1px rgb(0 0 0 / 20%),
  0px 4px 5px 0px rgb(0 0 0 / 14%), 0px 1px 10px 0px rgb(0 0 0 / 12%);
}

.content-dialog {
    display: block;
  background: var(--color-grey-1);
}

.loading {
    position: fixed;
  /* background: #ffffff32; */
    z-index: 99;
  top: 0;
    left: 0;
    bottom: 0;
    right: 0;
    display: flex;
    align-items: center;
    justify-items: center;
    justify-content: center;
    align-content: center;
}

.loading-progress {
  width: 80%;
  height: 80%;
}



.loading-dialog {
    background: #fff;
    position: absolute;
    z-index: 99;
    top: 0;
    left: 0;
    bottom: 62px;
    right: 0;
    display: flex;
    align-items: center;
    justify-items: center;
    justify-content: center;
    align-content: center;
}

.form-page {
    width: 650px;
    margin: 40px auto;
    padding: 10px;
    border: 1px solid #c3c3c3;
    border-radius: 4px;
}

.form-dialog {
  padding: 24px;
    max-height: 65vh;
    overflow: auto;
    box-sizing: border-box;
}

.body-dialog-template {
  border-radius: 8px;
  border: 1px solid var(--color-grey-3, #e1e7ef);
  background: var(--color-grey-white, #fff);

    margin: 0;
    padding: 0;
    padding-bottom: 20px;
    max-height: calc(65vh + 40px) !important;
    position: relative;
    overflow: visible;
}

.description {
    margin-bottom: 10px;
}

.schema-form {
  max-height: calc(100vh - 360px);
    overflow: auto;
    margin-bottom: 24px;
    padding: 40px 40px 0px 40px;
}

.form-page h1 {
    padding: 40px 40px 0px 40px;
}

.form-page .description {
    padding: 0 40px;
}

.form-page .page-btns {
  padding: 0 40px 40px 40px;
}

.content-dialog button {
    height: 40px;
    margin-bottom: 6px;
}

.create-button-container {
  ::ng-deep {
    .p-button {
      border-radius: 8px;
      background: var(--primary-color);
    }
  }
}

.btn-block-link {
  ::ng-deep {
    .p-button {
      height: 28px;
    }
  }

  //width: auto !important;
  //font-size: 20px !important;
  //color: #0b73f8 !important;
  //text-decoration: none !important;
  //padding: 0 0 3px 0 !important;
  //margin: 0 !important;
  //font-weight: normal !important;
  //background-color: transparent !important;
  //box-shadow: none !important;
  //border-radius: 0 !important;
  //height: 33px !important;
  //box-sizing: border-box !important;
  //position: relative !important;
  //top: -9px !important;
}

.restore-data {
    display: flex;
    align-items: center;
    gap: 10px;
    color: var(--primary-color);
    margin-top: 10px;
    margin-left: 25px;
    margin-right: 50px;
    padding-bottom: 15px;
    padding-left: 15px;
    border-bottom: 1px solid #c8c8c8;
    margin-bottom: 10px;
}

.restore-data button.mat-raised-button {
    padding: 0 12px;
    height: 36px;
}

.restore-data button mat-icon {
    margin-left: 3px;
}

.registrant-application-create-btn {
    display: none;
}

.form-page {
  width: 60%;
    border: none;
  margin: 0;
    padding: 0;

    &::ng-deep {
        h1 {
            padding: 0 !important;
        }

        .schema-form {
<<<<<<< HEAD
          max-height: calc(100vh - 360px);
=======
            max-height: calc(100vh - 465px);
>>>>>>> ca3398bf
            padding: 20px 20px 0px 0;
            margin-bottom: 0;
        }

        .delimiter {
            display: none;
        }

        .label-field .page-number {
            display: block;
            font-size: 18px;
            padding: 4px 10px;
            margin-right: 8px;
            display: inline-block;
          background: #2c78f6;
            color: white;
            border-radius: 100px;
        }

        #detail-section {
            display: flex;
            align-items: center;
            width: 100%;
            margin: 20px 0 40px 0;
        }

        .label-field .delimiter-to-next-page {
            display: block;
            height: 0px;
          border: 1px solid #bababa;
            flex-grow: 1;
            display: inline-block;
            margin: 0 8px;
        }

        .label-field .next-page-number {
            display: block;
            font-size: 18px;
            padding: 4px 10px;
            display: inline-block;
          background: #2c78f6;
            opacity: 0.3;
            color: white;
            border-radius: 100px;
        }

        .page-btns {
<<<<<<< HEAD
          padding: 12px 48px;
            display: flex;
            justify-content: space-between;
            position: fixed;
          right: 0;
            bottom: 0;
          width: 100%;
          border-top: 1px solid var(--color-grey-3, #e1e7ef);
          background: #fff;
          padding-left: calc(var(--header-width-expand) + 48px);
          transition: padding-left 0.125s ease-in-out;

          margin-top: 20px;
=======
            width: 50%;
            display: flex;
            justify-content: space-between;
            margin-top: 20px;
            background-color: white;
            padding: 8px 0 20px 0;
            position: fixed;
            bottom: 4px;
>>>>>>> ca3398bf
            left: 50%;
            transform: translateX(-50%);
            z-index: 200;
        }

        .page-btns button {
            width: 180px;
        }

        #cancel-btn,
        #previous-btn {
          height: 40px;
          border-radius: 8px;
          border: 1px solid var(--color-secondary);
          background: var(--color-grey-white);

          color: var(--primary-color);
          font-family: Inter, sans-serif;
          font-size: 14px;
          font-style: normal;
          font-weight: 500;
          line-height: 30px;
        }

      #next-btn {
        height: 40px;
        border-radius: 8px;
        background: var(--primary-color);

        color: var(--color-grey-white);
        font-family: Inter, sans-serif;
        font-size: 14px;
        font-style: normal;
        font-weight: 500;
        line-height: 30px;
      }

      #submit-btn {
        height: 40px;
        border-radius: 8px;
        background: var(--primary-color);

        color: var(--color-grey-white);
        font-family: Inter, sans-serif;
        font-size: 14px;
        font-style: normal;
        font-weight: 500;
        line-height: 30px;
        }

      .page-btns-last-page {
            width: 50%;
            display: inline-block;
            margin-top: 20px;
        }

      .page-btns-last-page #previous-btn {
            width: calc(100% - 5px);
        }

      .form-field-group {
            padding-left: 0 !important;
        }

      .schema-form-field-array-group > .form-field-array-item,
      .form-field-array-item > .schema-form-field-group {
            padding-left: 10px !important;
        }

      .short-delimiter-container .delimiter {
            display: block;
            padding: 20px 10px 20px 10px;
            height: 45px;
        }

      .short-delimiter-container .delimiter::after {
            top: 20px;
        }

      *[showMobileField="true"] {
            display: flex !important;
        }

      *[showMobileField="false"] {
            display: none !important;
        }
    }
}

.dialog-actions-container {
  background: var(--color-grey-white);
  padding-top: 10px;
  padding-bottom: 10px;

  ::ng-deep {
    ::ng-deep .p-button {
      background: var(--color-primary);
      border: 1px solid var(--color-primary);
      font-family: Inter, sans-serif;
      font-size: 14px;
      font-style: normal;
      font-weight: 500;
      margin-left: 10px;
      height: 40px;
      padding: 8px;
      border-radius: 8px;
    }

    .p-button-outlined {
      color: var(--button-primary-color);
      font-family: Inter, sans-serif;
      font-size: 14px;
      font-style: normal;
      font-weight: 500;
      margin-left: 10px;
      background-color: #ffffff;
      height: 40px;
      border: 1px solid var(--color-secondary);
      border-radius: 8px;
    }
  }
}

@media (max-width: 810px) {
    .loading {
        top: 75px;
        z-index: 999;
    }

    .loading-dialog {
        position: fixed;
        top: 75px;
        z-index: 999;
        bottom: 0;
    }

    .dialog-actions-container {
        display: none !important;

      background: #0ab352;
    }

    h1 {
        height: 40px;
        padding: 0 !important;
        margin: 0 auto;
        margin-top: 16px;

      font-family: "Roboto";
        font-style: normal;
        font-weight: 600;
        font-size: 24px;
        line-height: 28px;

        color: #222222;
    }

    .form-page {
        width: 90%;
        margin: 0 auto;
        padding: 0;
        border: none;

        &::ng-deep {
            .page-btns {
                width: 100%;
                gap: 10px;
            }

          .page-btns button {
                width: 50%;
                margin-right: 15px;
            }

          #cancel-btn,
            #previous-btn {
                margin: 0 0 0 15px;
            }
        }
    }

    .form-dialog {
        width: 90%;
        margin: 0 auto;
        padding: 0px 0px 0px 0px;
        border: none;
        max-height: none;
        max-width: 90vw;
    }

    .schema-form {
        max-height: none !important;
        width: 100%;
        margin: 0 auto;
        padding: 0;
        overflow: auto;
        margin-bottom: 24px;
    }

    .mobile-button-div {
        background-color: #333;
        color: #fff;
        padding: 30px 0;
        position: fixed;
        width: 100%;
        bottom: 0;
    }

    .registrant-application-create-btn {
        display: block !important;
        position: fixed;
        width: calc(45% - 5px);
        right: 5%;
        left: auto;
        bottom: 20px;
        z-index: 305;
    }

    /* Create New Device */

    .title {
        width: 90%;
    }

    :host ::ng-deep .form-dialog .form-field-group {
        margin-bottom: 0;
    }

    .mat-dialog-actions {
        width: 90%;
        display: grid;
        grid-template-columns: 1fr 1fr;
        column-gap: 10px;

        background-color: white;
        margin-bottom: 0;
        padding: 20px 0;
        position: fixed;
        bottom: 0;
        left: 50%;
        right: auto;
        transform: translateX(-50%);
        z-index: 305;
    }

    #cancel-btn {
      border: 1px solid #2c78f6;
        background: none !important;
      color: #2c78f6;
        grid-column: 1;
        grid-row: 1;
        z-index: 305;
    }

    #ok-btn {
        grid-column: 2;
        grid-row: 1;
        z-index: 305;
    }
}

:host ::ng-deep {
  .mat-dialog-title {
    color: var(--color-grey-black-1);
    font-family: Poppins, sans-serif;
    font-size: 24px;
    font-style: normal;
    font-weight: 600;
    line-height: 32px;
  }
}<|MERGE_RESOLUTION|>--- conflicted
+++ resolved
@@ -180,11 +180,7 @@
         }
 
         .schema-form {
-<<<<<<< HEAD
-          max-height: calc(100vh - 360px);
-=======
             max-height: calc(100vh - 465px);
->>>>>>> ca3398bf
             padding: 20px 20px 0px 0;
             margin-bottom: 0;
         }
@@ -232,7 +228,6 @@
         }
 
         .page-btns {
-<<<<<<< HEAD
           padding: 12px 48px;
             display: flex;
             justify-content: space-between;
@@ -246,16 +241,6 @@
           transition: padding-left 0.125s ease-in-out;
 
           margin-top: 20px;
-=======
-            width: 50%;
-            display: flex;
-            justify-content: space-between;
-            margin-top: 20px;
-            background-color: white;
-            padding: 8px 0 20px 0;
-            position: fixed;
-            bottom: 4px;
->>>>>>> ca3398bf
             left: 50%;
             transform: translateX(-50%);
             z-index: 200;
