--- conflicted
+++ resolved
@@ -405,15 +405,12 @@
 
         dialogOptionRef.onClose.subscribe(async (result: string) => {
             if (result != 'Cancel') {
-<<<<<<< HEAD
+
                 if (result === 'Restore') {
                     this.preset(autosaveDocument);
-=======
-                if (result === 'Continue with Draft') {
-                    await this.tablePersist.restoreTablesFromDraft(this.draftDocument?.data);
-
-                    this.draftRestore();
->>>>>>> 9e6b09fa
+
+                    await this.tablePersist.restoreTablesFromDraft(autosaveDocument);
+
                     this.savepointFlow.setSkipOnce();
                     if (this.type == 'dialog') {
                         this.showDocumentDialog();
