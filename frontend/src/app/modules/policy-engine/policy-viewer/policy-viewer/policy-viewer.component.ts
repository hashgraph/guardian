--- conflicted
+++ resolved
@@ -54,14 +54,11 @@
     public prevButtonDisabled = false;
     public nextButtonDisabled = false;
     public permissions: UserPermissions;
-<<<<<<< HEAD
-    public activeTabIndex = 0;
-=======
     public newRequestsExist: boolean = false;
     public newActionsExist: boolean = false;
     public timer: any;
     private destroy$: Subject<boolean> = new Subject<boolean>();
->>>>>>> de989621
+    public activeTabIndex = 0;
 
     constructor(
         private profileService: ProfileService,
@@ -568,14 +565,6 @@
         this.router.navigate(['/policy-viewer']);
     }
 
-<<<<<<< HEAD
-    public onTabChange(index: number) {
-      this.router.navigate([], {
-        relativeTo: this.route,
-        queryParams: { tab: index },
-        queryParamsHandling: 'merge',
-      });
-=======
     public onPolicyRequests() {
         this.router.navigate([`/policy-requests`], { queryParams: { policyId: this.policyId } });
     }
@@ -589,6 +578,13 @@
                     this.newActionsExist = response.body.actionsCount > 0 || response.body.delayCount > 0;
                 }
             })
->>>>>>> de989621
+    }
+
+    public onTabChange(index: number) {
+      this.router.navigate([], {
+        relativeTo: this.route,
+        queryParams: { tab: index },
+        queryParamsHandling: 'merge',
+      });
     }
 }