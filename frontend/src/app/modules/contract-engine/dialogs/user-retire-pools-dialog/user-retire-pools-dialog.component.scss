--- conflicted
+++ resolved
@@ -1,9 +1,5 @@
 ::ng-deep .p-dialog.pools-dialog {
-<<<<<<< HEAD
-    width: 730px !important;
-=======
     min-width: 840px !important;
->>>>>>> ac0b4548
     height: 800px;
 }
 
@@ -67,15 +63,9 @@
 
 .pools-head {
     display: grid;
-<<<<<<< HEAD
-    grid-template-columns: 335px 100px 100px auto;
-    color: var(--color-grey-5);
-    gap: 16px;
-=======
     grid-template-columns: 335px 120px 120px auto;
     color: var(--color-grey-5);
     gap: 24px;
->>>>>>> ac0b4548
     margin-bottom: 8px;
 }
 
@@ -93,22 +83,14 @@
 .pool {
     border: 1px solid var(--color-grey-3);
     display: grid;
-<<<<<<< HEAD
-    grid-template-columns: 300px 230px auto;
-=======
     grid-template-columns: 297px 265px auto;
->>>>>>> ac0b4548
     align-items: center;
     justify-content: space-between;
     border-radius: 12px;
     padding: 16px;
     margin-bottom: 16px;
     background-color: var(--color-grey-white);
-<<<<<<< HEAD
-    gap: 12px;
-=======
     gap: 24px;
->>>>>>> ac0b4548
 }
 
 .tokens {
@@ -144,29 +126,6 @@
 
 .pool-permissions {
     display: grid;
-<<<<<<< HEAD
-    grid-template-columns: 100px 120px;
-    gap: 16px;;
-    align-self: start;
-}
-
-.permission.enabled {
-    padding: 4px 8px;
-    background: #eafdf2;
-    color: #24d16c;
-    border-radius: 4px;
-    font-weight: 600;
-    font-size: 13px;
-    height: 30px;
-    display: grid;
-    justify-content: center;
-    align-items: center;
-}
-
-.approval {
-    padding: 4px 8px;
-    border-radius: 4px;
-=======
     grid-template-columns: 120px 120px;
     gap: 24px;
     align-self: start;
@@ -189,17 +148,13 @@
 .approval {
     padding: 4px 12px;
     border-radius: 8px;
->>>>>>> ac0b4548
     font-size: 13px;
     font-weight: 600;
     height: 30px;
     display: grid;
     justify-content: center;
     align-items: center;
-<<<<<<< HEAD
-=======
     width: max-content;
->>>>>>> ac0b4548
 
     &.need-approval {
         background: #e7fef0;
@@ -257,7 +212,6 @@
     font-size: 22px;
     font-weight: 600;
     margin: 0;
-<<<<<<< HEAD
 }
 
 ::ng-deep .g-dialog.pools-dialog .g-dialog-cancel {
@@ -266,16 +220,6 @@
     right: 24px;
 }
 
-=======
-}
-
-::ng-deep .g-dialog.pools-dialog .g-dialog-cancel {
-    position: absolute;
-    top: 24px;
-    right: 24px;
-}
-
->>>>>>> ac0b4548
 ::ng-deep .g-dialog-cancel-btn {
     width: 28px;
     height: 28px;
@@ -342,8 +286,6 @@
     width: 30px;
     column-gap: 10px;
     color: var(--color-grey-6);
-<<<<<<< HEAD
-=======
 }
 
 .pools-dialog__retire-btn {
@@ -355,5 +297,4 @@
     display: grid;
     align-self: start;
     padding: 5px;
->>>>>>> ac0b4548
 }