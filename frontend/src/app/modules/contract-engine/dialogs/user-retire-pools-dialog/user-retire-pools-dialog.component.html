--- conflicted
+++ resolved
@@ -64,21 +64,11 @@
                     </div>
                 </div>
                 <button
-<<<<<<< HEAD
-                    pTooltip="Retire"
-                    tooltipPosition="top"
-                    appendTo="body"
-                    aria-label="Retire"
-                    (click)="retire(pool)"
-                    class="btn btn--retire">
-                    <i class="pi pi-trash"></i>
-=======
                     type="button"
                     pButton
                     label="Retire"
                     class="p-button-outlined pools-dialog__retire-btn"
                     (click)="retire(pool)">
->>>>>>> ac0b4548
                 </button>
             </div>
         </div>
