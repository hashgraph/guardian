--- conflicted
+++ resolved
@@ -1,4 +1,3 @@
-<<<<<<< HEAD
 import { NGX_MAT_DATE_FORMATS, NgxMatDateAdapter } from '@angular-material-components/datetime-picker';
 import { NgxMatMomentAdapter } from '@angular-material-components/moment-adapter';
 import {
@@ -28,13 +27,6 @@
     SchemaHelper,
     UnitSystem,
 } from '@guardian/interfaces';
-=======
-import { NGX_MAT_DATE_FORMATS, NgxMatDateAdapter, } from '@angular-material-components/datetime-picker';
-import { NgxMatMomentAdapter } from '@angular-material-components/moment-adapter';
-import { Component, EventEmitter, Input, OnInit, Output, SimpleChanges, } from '@angular/core';
-import { AbstractControl, FormBuilder, FormControl, FormGroup, ValidationErrors, ValidatorFn, Validators, } from '@angular/forms';
-import { FieldTypesDictionary, Schema, SchemaCategory, SchemaCondition, SchemaEntity, SchemaField, SchemaHelper, UnitSystem, } from '@guardian/interfaces';
->>>>>>> 1377ec34
 import * as moment from 'moment';
 import { Subject } from 'rxjs';
 import { takeUntil } from 'rxjs/operators';
@@ -42,12 +34,7 @@
 import { ConditionControl } from '../condition-control';
 import { FieldControl } from '../field-control';
 import { CdkDragDrop, moveItemInArray } from '@angular/cdk/drag-drop';
-<<<<<<< HEAD
 import { SchemaService } from 'src/app/services/schema.service';
-=======
-import { IPFSService } from 'src/app/services/ipfs.service';
-import { SchemaService } from '../../../services/schema.service';
->>>>>>> 1377ec34
 
 enum SchemaType {
     System = 'system',
@@ -96,7 +83,6 @@
     public typesMap!: any;
     public types!: any[];
     public measureTypes!: any[];
-    public subSchemas!: Schema[];
 
     public schemaTypes!: any[];
     public schemaTypeMap!: any;
@@ -144,7 +130,6 @@
         );
     }
 
-<<<<<<< HEAD
     public get isEdit(): boolean {
         return this.type === 'version' || this.type === 'edit';
     }
@@ -197,35 +182,6 @@
             pattern: undefined,
             readOnly: true
         }];
-=======
-    constructor(private fb: FormBuilder, private ipfs: IPFSService, private schemaService: SchemaService) {
-        const vcDefaultFields = [
-            {
-                name: 'policyId',
-                title: 'Policy Id',
-                description: 'Policy Id',
-                required: true,
-                isArray: false,
-                isRef: false,
-                type: 'string',
-                format: undefined,
-                pattern: undefined,
-                readOnly: true,
-            },
-            {
-                name: 'ref',
-                title: 'Relationships',
-                description: 'Relationships',
-                required: false,
-                isArray: false,
-                isRef: false,
-                type: 'string',
-                format: undefined,
-                pattern: undefined,
-                readOnly: true,
-            },
-        ];
->>>>>>> 1377ec34
         this.defaultFieldsMap = {};
         this.defaultFieldsMap[SchemaEntity.VC] = vcDefaultFields;
         this.defaultFieldsMap[SchemaEntity.EVC] = vcDefaultFields;
@@ -265,31 +221,6 @@
         };
     }
 
-    public get isEdit(): boolean {
-        return this.type === 'version' || this.type === 'edit';
-    }
-
-    public get isNewVersion(): boolean {
-        return this.type === 'version';
-    }
-
-    public get category(): SchemaCategory {
-        switch (this.schemaType) {
-            case SchemaType.Tag:
-                return SchemaCategory.TAG;
-            case SchemaType.Policy:
-                return SchemaCategory.POLICY;
-            case SchemaType.Module:
-                return SchemaCategory.MODULE;
-            case SchemaType.Tool:
-                return SchemaCategory.TOOL;
-            case SchemaType.System:
-                return SchemaCategory.SYSTEM;
-            default:
-                return SchemaCategory.POLICY;
-        }
-    }
-
     get currentEntity(): any {
         return this.dataForm?.get('entity')?.value;
     }
@@ -344,36 +275,7 @@
         }
     }
 
-<<<<<<< HEAD
     private buildForm() {
-=======
-    ngOnInit(): void {
-        setTimeout(() => {
-            this.started = true;
-        });
-    }
-
-    async ngOnChanges(changes: SimpleChanges): Promise<void> {
-        if (changes.extended && Object.keys(changes).length === 1) {
-            return;
-        }
-        if (changes.value && Object.keys(changes).length === 1) {
-            this.dataForm = null as any;
-        }
-        if (this.isPolicy) {
-            await this.updateSubSchemas(this.value?.topicId || this.topicId);
-        } else {
-            await this.updateSubSchemas();
-        }
-        this.buildForm();
-        if (changes.value && this.value) {
-            this.updateFormControls();
-        }
-        this.changeForm.emit(this);
-    }
-
-    buildForm() {
->>>>>>> 1377ec34
         if (this.dataForm) {
             if (this.isSystem) {
                 this.dataForm.setValue({
@@ -460,92 +362,6 @@
         });
     }
 
-<<<<<<< HEAD
-=======
-    buildSchema(value: any) {
-        const schema = new Schema(this.value);
-        schema.name = value.name;
-        schema.description = value.description;
-        schema.entity = value.entity;
-
-        const fields: SchemaField[] = [];
-        const fieldsWithNames: any[] = [];
-
-        for (const fieldConfig of this.fields) {
-            const schemaField = this.buildSchemaField(
-                fieldConfig,
-                value.fields
-            );
-            fields.push(schemaField);
-            fieldsWithNames.push({
-                field: schemaField,
-                name: fieldConfig.name,
-            });
-        }
-
-        const defaultFields = this.defaultFieldsMap[value.entity] || [];
-        for (let i = 0; i < defaultFields.length; i++) {
-            const fieldConfig = defaultFields[i];
-            const schemaField: SchemaField = {
-                name: fieldConfig.name,
-                title: '',
-                description: '',
-                required: fieldConfig.required,
-                isArray: fieldConfig.isArray,
-                isRef: fieldConfig.isRef,
-                type: fieldConfig.type,
-                format: fieldConfig.format,
-                pattern: fieldConfig.pattern,
-                unit: fieldConfig.unit,
-                unitSystem: fieldConfig.unitSystem,
-                customType: fieldConfig.customType,
-                readOnly: true,
-                isPrivate: fieldConfig.isPrivate,
-                property: fieldConfig.property
-            };
-            fields.push(schemaField);
-        }
-
-        const conditions: SchemaCondition[] = [];
-        for (const element of this.conditions) {
-            const conditionValue = value.conditions[element.name];
-            const thenFields: SchemaField[] = [];
-            const elseFields: SchemaField[] = [];
-
-            for (const thenField of element.thenControls) {
-                const schemaField = this.buildSchemaField(
-                    thenField,
-                    conditionValue.thenFieldControls
-                );
-                thenFields.push(schemaField);
-            }
-            for (const elseField of element.elseControls) {
-                const schemaField = this.buildSchemaField(
-                    elseField,
-                    conditionValue.elseFieldControls
-                );
-                elseFields.push(schemaField);
-            }
-
-            const item = fieldsWithNames.find(
-                (item) => item.name === conditionValue.ifCondition.field.name
-            );
-            conditions.push({
-                ifCondition: {
-                    field: item.field,
-                    fieldValue: conditionValue.ifCondition.fieldValue,
-                },
-                thenFields: thenFields,
-                elseFields: elseFields,
-            });
-        }
-
-        schema.update(fields, conditions);
-        schema.updateRefs(this.subSchemas);
-        return schema;
-    }
-
->>>>>>> 1377ec34
     private updateSubSchemas(topicId?: string): Promise<void> {
         return new Promise<void>((resolve, reject) => {
             if (!topicId || topicId === 'draft') {
@@ -600,7 +416,6 @@
                     pattern: undefined,
                     isRef: true,
                 }
-<<<<<<< HEAD
             }
         }
     }
@@ -612,54 +427,12 @@
             }
             if (schema.document.$defs && schema.document.$defs[currentSchemaId]) {
                 return false;
-=======
->>>>>>> 1377ec34
             }
         }
         return true;
     }
 
-<<<<<<< HEAD
     private updateConditionControls(conditions: SchemaCondition[]) {
-=======
-    // updateSubSchemas(topicId: string | null) {
-    //     this.schemaTypes = [];
-    //     if (this.schemasMap && topicId) {
-    //         this.schemas = this.schemasMap[topicId]?.filter((s) => {
-    //             if (this.value?.document?.$id) {
-    //                 const isInDefs = Object.keys(
-    //                     s.document?.$defs || {}
-    //                 ).includes(this.value.document.$id);
-    //                 return (
-    //                     s.document?.$id !== this.value.document.$id && !isInDefs
-    //                 );
-    //             }
-    //             return true;
-    //         });
-    //     }
-    //     if (this.schemas) {
-    //         for (let i = 0; i < this.schemas.length; i++) {
-    //             const value = this.getId('schemas');
-    //             this.schemaTypes.push({
-    //                 name: this.schemas[i].version
-    //                     ? `${this.schemas[i].name} (${this.schemas[i].version})`
-    //                     : this.schemas[i].name,
-    //                 value: value,
-    //             });
-    //             this.schemaTypeMap[value] = {
-    //                 type: this.schemas[i].iri,
-    //                 format: undefined,
-    //                 pattern: undefined,
-    //                 isRef: true,
-    //             };
-    //         }
-    //     } else {
-    //         this.schemas = [];
-    //     }
-    // }
-
-    updateConditionControls(conditions: SchemaCondition[]) {
->>>>>>> 1377ec34
         this.conditions = [];
         this.conditionsForm.reset();
 
@@ -951,7 +724,6 @@
         };
     }
 
-<<<<<<< HEAD
     private buildSchema(value: any) {
         const schema = new Schema(this.value);
         schema.name = value.name;
@@ -1022,18 +794,6 @@
         schema.update(fields, conditions);
         schema.updateRefs(this.subSchemas);
         return schema;
-=======
-    private checkDependencies(currentSchemaId: any, schema: Schema): boolean {
-        if (currentSchemaId && schema.document) {
-            if (schema.document.$id === currentSchemaId) {
-                return false;
-            }
-            if (schema.document.$defs && schema.document.$defs[currentSchemaId]) {
-                return false;
-            }
-        }
-        return true;
->>>>>>> 1377ec34
     }
 
     public getSchema() {
