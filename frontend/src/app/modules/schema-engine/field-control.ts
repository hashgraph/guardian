import { UntypedFormArray, UntypedFormControl, UntypedFormGroup, ValidationErrors, ValidatorFn, Validators } from '@angular/forms';
import { SchemaField } from '@guardian/interfaces';
import { Subject } from 'rxjs';
import { takeUntil } from 'rxjs/operators';

export const SYSTEM_FIELDS = [
    '@context',
    'type',
]

export class FieldControl {
    public readonly name: string;
<<<<<<< HEAD
=======

>>>>>>> 9b48412f
    public controlKey: UntypedFormControl;
    public controlTitle: UntypedFormControl;
    public hidden: UntypedFormControl;
    public controlDescription: UntypedFormControl;
    public controlType: UntypedFormControl;
    public property: UntypedFormControl;
    public controlRequired: UntypedFormControl;
    public controlArray: UntypedFormControl;
    public controlUnit: UntypedFormControl;
    public controlRemoteLink: UntypedFormControl;
    public controlEnum: UntypedFormArray;
    public controlColor: UntypedFormControl;
    public controlSize: UntypedFormControl;
    public controlBold: UntypedFormControl;
    public controlPrivate: UntypedFormControl;
    public controlPattern: UntypedFormControl;
    public controlDefault: UntypedFormControl;
    public controlSuggest: UntypedFormControl;
    public controlExample: UntypedFormControl;
<<<<<<< HEAD
=======

>>>>>>> 9b48412f
    private readonly _defaultFieldMap!: any;
    private _entityType: UntypedFormControl | undefined;

    constructor(
        field: SchemaField | null,
        type: string,
        destroyEvent: Subject<any>,
        defaultFieldMap: any,
        entityType?: UntypedFormControl,
        name?: string
    ) {
        this._defaultFieldMap = defaultFieldMap;
        this._entityType = entityType;
        this.name = `field${Date.now()}${Math.floor(Math.random() * 1000000)}`;
        if (field) {
            this.controlKey = new UntypedFormControl(field.name, [
                Validators.required,
                this.keyValidator(),
                this.fieldSystemKeyValidator()
            ]);
            this.controlKey.valueChanges
                .pipe(takeUntil(destroyEvent))
                .subscribe(this.trimFormControlValue.bind(this));
            this.controlTitle = new UntypedFormControl(field.title, Validators.required);
            this.controlDescription = new UntypedFormControl(field.description, Validators.required);
            this.controlType = new UntypedFormControl(type, Validators.required);
            this.controlRequired = new UntypedFormControl(field.required);
            this.controlArray = new UntypedFormControl(field.isArray);
            this.controlUnit = new UntypedFormControl(field.unit);
            this.controlRemoteLink = new UntypedFormControl(field.remoteLink);
            this.controlPrivate = new UntypedFormControl(field.isPrivate || false);
            this.controlEnum = new UntypedFormArray([]);
            this.hidden = new UntypedFormControl(!!field.hidden);
            this.property = new UntypedFormControl(field.property || '');
            field.enum?.forEach(item => {
                this.controlEnum.push(new UntypedFormControl(item))
            });

            this.controlColor = new UntypedFormControl(field.textColor || '#000000');
            this.controlSize = new UntypedFormControl(field.textSize && +field.textSize.replace('px', '') || 18);
            this.controlBold = new UntypedFormControl(field.textBold || false);
            this.controlPattern = new UntypedFormControl(field.pattern);
            this.controlDefault = new UntypedFormControl(field.default);
            this.controlSuggest = new UntypedFormControl(field.suggest);
            this.controlExample = new UntypedFormControl(field.examples?.[0]);
        } else {
            this.controlKey = new UntypedFormControl(name || this.name, [
                Validators.required,
                this.keyValidator(),
                this.fieldSystemKeyValidator()
            ]);
            this.controlKey.valueChanges
                .pipe(takeUntil(destroyEvent))
                .subscribe(this.trimFormControlValue.bind(this));
            this.controlTitle = new UntypedFormControl(name || this.name, Validators.required);
            this.controlDescription = new UntypedFormControl('', Validators.required);
            this.controlType = new UntypedFormControl(type, Validators.required);
            this.controlRequired = new UntypedFormControl(false);
            this.controlArray = new UntypedFormControl(false);
            this.controlUnit = new UntypedFormControl('');
            this.controlRemoteLink = new UntypedFormControl('');
            this.controlEnum = new UntypedFormArray([]);
            this.controlColor = new UntypedFormControl('#000000');
            this.controlSize = new UntypedFormControl(18);
            this.controlBold = new UntypedFormControl(false);
            this.controlPrivate = new UntypedFormControl(false);
            this.controlPattern = new UntypedFormControl('');
            this.controlDefault = new UntypedFormControl();
            this.controlSuggest = new UntypedFormControl();
            this.controlExample = new UntypedFormControl();
            this.hidden = new UntypedFormControl(false);
            this.property = new UntypedFormControl('');
        }
        if (this._entityType) {
            this._entityType.valueChanges
                .pipe(takeUntil(destroyEvent))
                .subscribe(() => this.controlKey.updateValueAndValidity());
        }
        // this.hidden.valueChanges.subscribe(value => {
        //     if (value === true) {
        //         this.controlRequired.setValue(false);
        //     }
        // })
    }

    private trimFormControlValue(value: string) {
        if (value) {
            this.controlKey.patchValue(value.trim(), { emitEvent: false })
        }
    }

    public get key(): string {
        return this.controlKey.value;
    }

    public get title(): string {
        return this.controlTitle.value;
    }

    public get description(): string {
        return this.controlDescription.value;
    }

    public get type(): string {
        return this.controlType.value;
    }

    public get required(): string {
        return this.controlRequired.value;
    }

    public get array(): string {
        return this.controlArray.value;
    }

    public get unit(): string {
        return this.controlUnit.value;
    }

    public get enum(): string[] {
        return this.controlEnum.value;
    }

    public get color(): string {
        return this.controlColor.value;
    }

    public get size(): string {
        return this.controlSize.value;
    }

    public get bold(): boolean {
        return this.controlBold.value;
    }

    public get isPrivate(): boolean {
        return this.controlPrivate.value;
    }

    public get default(): any {
        return this.controlDefault.value;
    }

    public get suggest(): any {
        return this.controlSuggest.value;
    }

    public get example(): any {
        return this.controlExample.value;
    }

    public createGroup(): UntypedFormGroup {
        return new UntypedFormGroup({
            controlKey: this.controlKey,
            controlTitle: this.controlTitle,
            controlDescription: this.controlDescription,
            fieldType: this.controlType,
            fieldRequired: this.controlRequired,
            fieldArray: this.controlArray,
            fieldUnit: this.controlUnit,
            controlRemoteLink: this.controlRemoteLink,
            controlEnum: this.controlEnum,
            controlColor: this.controlColor,
            controlSize: this.controlSize,
            controlBold: this.controlBold,
            controlPrivate: this.controlPrivate,
            controlPattern: this.controlPattern,
            hidden: this.hidden,
            property: this.property,
            default: this.controlDefault,
            suggest: this.controlSuggest,
            example: this.controlExample,
        });
    }

    public getValue(formData: any): any {
        const group = formData[this.name];
        if (group) {
            const key = group.controlKey;
            const title = group.controlTitle;
            const description = group.controlDescription;
            const typeIndex = group.fieldType;
            const required = group.fieldRequired;
            const isArray = group.fieldArray;
            const unit = group.fieldUnit;
            const remoteLink = group.controlRemoteLink;
            const enumArray = group.controlEnum;
            const textColor = group.controlColor;
            const textSize = group.controlSize
                ? group.controlSize + 'px'
                : undefined;
            const textBold = group.controlBold;
            const isPrivate = group.controlPrivate;
            const pattern = group.controlPattern;
            const hidden = group.hidden;
            const property = group.property;
            const suggest = group.suggest;
            const example = group.example;
            return {
                key,
                title,
                description,
                typeIndex,
                required,
                isArray,
                unit,
                remoteLink,
                enumArray,
                textColor,
                textSize,
                textBold,
                isPrivate,
                pattern,
                hidden,
                property,
                default: group.default,
                suggest,
                example,
            };
        } else {
            return null;
        }
    }

    public append(parentControl: UntypedFormGroup) {
        parentControl.addControl(this.name, this.createGroup());
    }

    public remove(parentControl: UntypedFormGroup) {
        parentControl.removeControl(this.name);
    }

    private fieldSystemKeyValidator(): ValidatorFn {
        return (control: any): ValidationErrors | null => {
            let systemFields = SYSTEM_FIELDS;
            if (this._entityType) {
                const entityTypeValue = this._entityType?.value;
                if (entityTypeValue && this._defaultFieldMap && this._defaultFieldMap[entityTypeValue]) {
                    systemFields = systemFields.concat(this._defaultFieldMap[entityTypeValue].map((item: any) => item.name));
                }
            }
            return systemFields.includes(control.value)
                ? { systemName: { valid: false } }
                : null;
        };
    }

    private keyValidator(): ValidatorFn {
        return (control: any): ValidationErrors | null => {
            if (!control.value || /\s/.test(control.value)) {
                return {
                    key: {
                        valid: false
                    }
                };
            }
            return null;
        };
    }

    public isCondition(types: any): boolean {
        if (!this.controlType || !types[this.controlType.value]) {
            return false;
        }
        if (this.controlArray && this.controlArray.value) {
            return false;
        }
        if (!this.controlDescription || !this.controlDescription.value) {
            return false;
        }
        if (types[this.controlType.value].isRef) {
            return false;
        }
        if (types[this.controlType.value].type === 'boolean' && !this.controlRequired.value) {
            return false;
        }
        return true;
    }
}<|MERGE_RESOLUTION|>--- conflicted
+++ resolved
@@ -10,10 +10,7 @@
 
 export class FieldControl {
     public readonly name: string;
-<<<<<<< HEAD
-=======
-
->>>>>>> 9b48412f
+
     public controlKey: UntypedFormControl;
     public controlTitle: UntypedFormControl;
     public hidden: UntypedFormControl;
@@ -33,10 +30,7 @@
     public controlDefault: UntypedFormControl;
     public controlSuggest: UntypedFormControl;
     public controlExample: UntypedFormControl;
-<<<<<<< HEAD
-=======
-
->>>>>>> 9b48412f
+
     private readonly _defaultFieldMap!: any;
     private _entityType: UntypedFormControl | undefined;
 
