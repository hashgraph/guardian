--- conflicted
+++ resolved
@@ -321,12 +321,7 @@
 
     public fileImportName: string = '';
     public fileImportSize: number = 0;
-<<<<<<< HEAD
-=======
-    public jsonValidation?: { valid: boolean; errors: string[] } = { valid: true, errors: [] };
-
     public loading: boolean = false;
->>>>>>> ae3853a1
 
     constructor(
         private cdkRef: ChangeDetectorRef,
