import { ChangeDetectorRef, Component, ElementRef, Input, OnChanges, SimpleChanges, ViewChild, } from '@angular/core';
import { UntypedFormControl } from '@angular/forms';
import { GeoJsonType } from '@guardian/interfaces';
import 'ol/ol.css';
import GeoJSON from 'ol/format/GeoJSON.js';
import Map from 'ol/Map.js';
import View from 'ol/View.js';
import { Circle as CircleStyle, Fill, Stroke, Style, Text } from 'ol/style.js';
import { getCenter } from 'ol/extent';
import { Coordinate } from 'ol/coordinate';
import { toLonLat, transform } from 'ol/proj';
import { Cluster, OSM, Vector as VectorSource } from 'ol/source.js';
import { doubleClick, pointerMove } from 'ol/events/condition.js';
import { LineString, MultiLineString, MultiPoint, MultiPolygon, Polygon } from 'ol/geom';
import { Tile as TileLayer, Vector as VectorLayer } from 'ol/layer.js';
import Select from 'ol/interaction/Select.js';
<<<<<<< HEAD
import { GeoJsonService } from 'src/app/services/geo-json.service';
import { DOMParser } from 'xmldom';
import { DialogService } from 'primeng/dynamicdialog';
import { UploadGeoDataDialog } from '../upload-geo-data-dialog/upload-geo-data-dialog.component';
import { FeatureCollection } from 'geojson';
import { kml } from '@tmcw/togeojson';
=======
import { GeoForm } from '../schema-form-model/geo-form';
>>>>>>> f90eef2b

const MAP_OPTIONS = {
    center: [0, 0],
    zoom: 0,
    maxZoom: 20,
};
const CLUSTER_DISTANCE = {
    distance: 35,
    minDistance: 20,
};
const CLUSTER = {
    RADIUS: 20,
    COLOR: '#19BE47',
    BORDER_COLOR: '#000',
    BORDER_WIDTH: 2,
    SELECTED_COLOR: '#fff',
    SELECTED_BORDER_COLOR: '#19BE47',
    FONT: 'bold 12px Inter, sans-serif',
    FONT_COLOR: '#fff',
};
const POINT = {
    RADIUS: 12,
    COLOR: '#19BE47',
    BORDER_COLOR: '#000',
    BORDER_WIDTH: 2,
    SELECTED_COLOR: '#fff',
    SELECTED_BORDER_COLOR: '#19BE47',
};
const POLYGON = {
    FILL_COLOR: 'rgba(25, 190, 71, 0.3)',
    BORDER_COLOR: '#19BE47',
    BORDER_WIDTH: 2,
    SELECTED_FILL_COLOR: 'rgba(255, 255, 255, 0.4)',
    SELECTED_FILL_COLOR2: 'rgba(0, 0, 255, 0.2)',
    SELECTED_BORDER_COLOR: '#19BE47',
    SELECTED_BORDER_WIDTH: 3
};

const clusterStyle = new CircleStyle({
    radius: CLUSTER.RADIUS,
    fill: new Fill({ color: CLUSTER.COLOR }),
    stroke: new Stroke({
        color: CLUSTER.BORDER_COLOR,
        width: CLUSTER.BORDER_WIDTH,
    }),
});
const selectedCluster = new CircleStyle({
    radius: CLUSTER.RADIUS,
    fill: new Fill({ color: CLUSTER.SELECTED_COLOR }),
    stroke: new Stroke({
        color: CLUSTER.SELECTED_BORDER_COLOR,
        width: CLUSTER.BORDER_WIDTH,
    }),
});
const pointStyle = new CircleStyle({
    radius: POINT.RADIUS,
    fill: new Fill({ color: POINT.COLOR }),
    stroke: new Stroke({
        color: POINT.BORDER_COLOR,
        width: POINT.BORDER_WIDTH,
    }),
});
const selectedPoint = new CircleStyle({
    radius: POINT.RADIUS,
    fill: new Fill({ color: POINT.SELECTED_COLOR }),
    stroke: new Stroke({
        color: POINT.SELECTED_BORDER_COLOR,
        width: POINT.BORDER_WIDTH,
    }),
});
const polygonStyle = new Style({
    fill: new Fill({
        color: POLYGON.FILL_COLOR,
    }),
    stroke: new Stroke({
        color: POLYGON.BORDER_COLOR,
        width: POLYGON.BORDER_WIDTH,
    }),
});
const selectedPolygon = new Style({
    fill: new Fill({
        color: POLYGON.SELECTED_FILL_COLOR,
    }),
    stroke: new Stroke({
        color: POLYGON.SELECTED_BORDER_COLOR,
        width: POLYGON.SELECTED_BORDER_WIDTH,
    }),
});

const defaultStyles: any = {
    Point: new Style({
        image: pointStyle,
    }),
    Cluster: new Style({
        image: clusterStyle,
    }),
    MultiPoint: new Style({
        image: pointStyle,
    }),
    LineString: polygonStyle,
    Polygon: polygonStyle,
    MultiLineString: polygonStyle,
    MultiPolygon: polygonStyle,
};
const activeStyles: any = {
    Point: new Style({
        image: selectedPoint,
    }),
    Cluster: new Style({
        image: selectedCluster,
    }),
    MultiPoint: new Style({
        image: selectedPoint,
    }),
    LineString: selectedPolygon,
    Polygon: selectedPolygon,
    MultiLineString: selectedPolygon,
    MultiPolygon: selectedPolygon,
};
const selectedStyles: any = {
    Point: new Style({
        image: selectedPoint,
    }),
    Cluster: new Style({
        image: selectedCluster,
    }),
    MultiPoint: new Style({
        image: selectedPoint,
    }),
    LineString: new Style({
        image: selectedPoint,
    }),
    Polygon: selectedPolygon,
    MultiLineString: selectedPolygon,
    MultiPolygon: selectedPolygon,
};

function styleFunction(feature: any) {
    const geometry = feature.getGeometry();
    if (geometry) {
        const geometryType = geometry.getType();
        switch (geometryType) {
            case 'Point':
                const size = feature.get('features')?.length;
                return size > 1
                    ? new Style({
                        image: clusterStyle,
                        text: new Text({
                            font: CLUSTER.FONT,
                            text: size.toString(),
                            fill: new Fill({
                                color: CLUSTER.FONT_COLOR,
                            }),
                        }),
                    })
                    : defaultStyles.Point;
            default:
                return defaultStyles[geometryType];
        }
    }
}
function activeStyleFunction(feature: any) {
    const geometry = feature.getGeometry();
    if (geometry) {
        const geometryType = geometry.getType();
        switch (geometryType) {
            case 'Point':
                const size = feature.get('features')?.length;
                return activeStyles[size > 1 ? 'Cluster' : 'Point'];

            default:
                return activeStyles[geometryType];
        }
    }
}
function selectedStyleFunction(feature: any) {
    const geometry = feature.getGeometry();
    if (geometry) {
        const geometryType = geometry.getType();
        switch (geometryType) {
            case 'Point':
                const size = feature.get('features')?.length;
                return size > 1
                    ? new Style({
                        image: clusterStyle,
                        text: new Text({
                            font: CLUSTER.FONT,
                            text: size.toString(),
                            fill: new Fill({
                                color: CLUSTER.FONT_COLOR,
                            }),
                        }),
                    })
                    : selectedStyles.Point;
            default:
                return selectedStyles[geometryType];
        }
    }
}

@Component({
    selector: 'app-geojson-type',
    templateUrl: './geojson-type.component.html',
    styleUrls: ['./geojson-type.component.scss'],
})
export class GeojsonTypeComponent implements OnChanges {
    @ViewChild('map', { static: false }) mapElementRef!: ElementRef;

    @Input('preset') presetDocument: any = null;
    @Input('form-model') formModel!: GeoForm;
    @Input('disabled') isDisabled: boolean = false;

    type: GeoJsonType = GeoJsonType.POINT;
    coordinatesPlaceholder!: string;
    coordinates: string = '';
    parsedCoordinates: any;
    isJSON: boolean = false;
    jsonInput: string = '';

    typeOptions = [
        { label: 'Point', value: 'Point' },
        { label: 'Polygon', value: 'Polygon' },
        { label: 'LineString', value: 'LineString' },
        { label: 'MultiPoint', value: 'MultiPoint' },
        { label: 'MultiPolygon', value: 'MultiPolygon' },
        { label: 'MultiLineString', value: 'MultiLineString' }
    ];

    public map!: Map | null;
    public mapCreated: boolean = false;;
    private vectorSource: VectorSource = new VectorSource();
    private geoShapesSource: VectorSource = new VectorSource();
    private center: Coordinate | null;

    private selectedFeatureIndex: number = 0;
    private selectedRingIndex: number = 0;

    private lastSelectedGeometry: any;
    private lastSelectedCoordinates: any[] = [];

    constructor(
<<<<<<< HEAD
        private cdkRef: ChangeDetectorRef,
        private geoJsonService: GeoJsonService,
        private dialogService: DialogService
    ) { }

    ngOnChanges(changes: SimpleChanges): void {
        if (changes?.isDisabled && !changes?.isDisabled.firstChange && this.control?.value?.geometry) {
            const geometry = this.control.value.geometry;
            this.onViewTypeChange(geometry);
=======
        private cdkRef: ChangeDetectorRef
    ) { }

    private getValue() {
        const value = this.formModel?.getValue();
        if (!value) {
            return undefined;
        }
        if (
            value.type === GeoJsonType.POINT ||
            value.type === GeoJsonType.LINE_STRING ||
            value.type === GeoJsonType.POLYGON ||
            value.type === GeoJsonType.MULTI_POINT ||
            value.type === GeoJsonType.MULTI_LINE_STRING ||
            value.type === GeoJsonType.MULTI_POLYGON
        ) {
            return value;
        } else {
            return undefined;
        }
    }

    ngOnInit(): void {
        if (!this.formModel) {
            const form = new UntypedFormControl({});
            this.formModel = new GeoForm(form);
            this.formModel.setData({
                preset: this.presetDocument
            });
            this.formModel.build();
        }
    }

    ngOnChanges(changes: SimpleChanges): void {
        if (changes?.isDisabled && !changes?.isDisabled.firstChange) {
            this.onViewTypeChange();
>>>>>>> f90eef2b
        }
    }

    ngAfterViewInit(): void {
        this.resetCoordinatesStructure();
        if (this.getValue()) {
            this.onViewTypeChange(false);
        } else {
            this.onTypeChange(false);
            this.onViewTypeChange(false);
        }
        this.setupMap();
    }

    private setControlValue(value: any, dirty = true) {
        this.formModel?.setControlValue(value, dirty);
    }

    private setupMap() {
        if (!this.map && !this.mapCreated) {
            this.mapCreated = true;
            setTimeout(() => {
                this.initMap();

                if (this.center) {
                    this.map?.getView().animate({
                        center: this.center,
                        zoom: 7,
                        duration: 500,
                    });
                }
            }, 0)
        }
    }

    private initMap() {
        const clusterSource = new Cluster({
            distance: CLUSTER_DISTANCE.distance,
            minDistance: CLUSTER_DISTANCE.minDistance,
            source: this.vectorSource,
        });
        const clusterLayer = new VectorLayer({
            source: clusterSource,
            style: styleFunction,
        });

        const geoShapesLayer = new VectorLayer({
            source: this.geoShapesSource,
            style: styleFunction,
        });

        this.map = new Map({
            layers: [
                new TileLayer({
                    source: new OSM(),
                }),
                geoShapesLayer,
                clusterLayer
            ],
            target: this.mapElementRef.nativeElement,
            view: new View(MAP_OPTIONS),
        });
        const selectHover = new Select({
            condition: pointerMove,
            style: activeStyleFunction,
        });
        const selectDoubleClick = new Select({
            condition: doubleClick,
            style: styleFunction,
        });

        this.map.on('singleclick', (evt) => {
            const clickOnFeature = this.map?.forEachFeatureAtPixel(evt.pixel, (feature) => {
                const geom = feature.getGeometry();
                if (geom instanceof Polygon) {
                    const coords = geom.getCoordinates();
                    const clickCoord = evt.coordinate;

                    for (let i = 0; i < coords.length; i++) {
                        const ring = new Polygon([coords[i]]);
                        if (ring.intersectsCoordinate(clickCoord)) {
                            this.selectedRingIndex = i;

                            this.lastSelectedGeometry = feature;
                            this.lastSelectedCoordinates = clickCoord;
                            break;
                        }
                    }
                } else if (geom instanceof MultiPolygon) {
                    const polygons = geom.getPolygons();
                    const clickCoord = evt.coordinate;

                    for (let i = 0; i < polygons.length; i++) {
                        const polygon = polygons[i];
                        const coords = polygon.getCoordinates();

                        for (let j = 0; j < coords.length; j++) {
                            const ring = new Polygon([coords[j]]);
                            if (ring.intersectsCoordinate(clickCoord)) {
                                this.selectedFeatureIndex = i;
                                this.selectedRingIndex = j;
                                break;
                            }
                        }
                    }
                }

                return true;
            })

            if (!clickOnFeature) {
                this.mapClick(toLonLat(evt.coordinate));
            }
        });

        this.map.getViewport().addEventListener('contextmenu', (evt) => {
            evt.preventDefault();

            if (this.map) {
                const pixel = this.map.getEventPixel(evt);
                const coordinate = this.map.getCoordinateFromPixel(pixel);

                let featureIndex = 0;
                let ringIndex = 0;

                const clickOnFeature = this.map?.forEachFeatureAtPixel(pixel, (feature) => {
                    const geom = feature.getGeometry();
                    if (geom instanceof Polygon) {
                        const coords = geom.getCoordinates();

                        for (let i = 0; i < coords.length; i++) {
                            const ring = new Polygon([coords[i]]);
                            if (ring.intersectsCoordinate(coordinate)) {
                                ringIndex = i;
                                return true;
                            }
                        }
                        return false;
                    } else if (geom instanceof MultiPolygon) {
                        const polygons = geom.getPolygons();

                        for (let i = 0; i < polygons.length; i++) {
                            const polygon = polygons[i];
                            const coords = polygon.getCoordinates();

                            for (let j = 0; j < coords.length; j++) {
                                const ring = new Polygon([coords[j]]);
                                if (ring.intersectsCoordinate(coordinate)) {
                                    featureIndex = i;
                                    ringIndex = j;
                                    return true;
                                }
                            }
                        }
                        return false;
                    }

                    return true;
                })

                if (clickOnFeature) {
                    this.mapRightclick(featureIndex, ringIndex);
                }
            }
        });

        this.map.addInteraction(selectHover);
        this.map.addInteraction(selectDoubleClick);
    }

    private updateMap(updateInput: boolean = false) {
<<<<<<< HEAD
        if (!this.type) {
            return;
        }

        const shapeFeature = {
=======
        const shapeFeatures: any[] = [];

        shapeFeatures.push({
>>>>>>> f90eef2b
            type: 'Feature',
            geometry: {
                type: this.type,
                coordinates: this.parsedCoordinates,
            },
<<<<<<< HEAD
        };
=======
        });
>>>>>>> f90eef2b

        const features = new GeoJSON({
            featureProjection: 'EPSG:3857',
        }).readFeatures({
            type: 'FeatureCollection',
            features: [shapeFeature],
        });

        if (this.type == GeoJsonType.POLYGON && this.lastSelectedGeometry) {
            const coords = this.parsedCoordinates;
            const clickCoord = this.lastSelectedCoordinates;

            for (let i = 0; i < coords.length; i++) {
                const ring = new Polygon([coords[i]]);
                if (ring.intersectsCoordinate(clickCoord)) {
                    this.selectedRingIndex = i;

                    break;
                }
            }
        }

        this.geoShapesSource?.clear(true);
        this.geoShapesSource?.addFeatures(features);

        if (updateInput) {
            this.coordinates = JSON.stringify(this.parsedCoordinates, null, 4);
            this.setControlValue(shapeFeature.geometry, true);
        }
    }

    private mapClick(coordinates: any) {
        if (this.isDisabled) {
            return;
        }

        try {
            switch (this.type) {
                case GeoJsonType.POINT:
                    this.parsedCoordinates = coordinates;
                    break;
                case GeoJsonType.MULTI_POINT:
                    if (this.parsedCoordinates?.[0]?.length <= 0) {
                        this.parsedCoordinates[0] = coordinates;
                        break;
                    }

                    this.parsedCoordinates.push(coordinates);
                    break;
                case GeoJsonType.POLYGON:
                    this.parsedCoordinates?.[this.selectedRingIndex]?.push(coordinates);

                    break;
                case GeoJsonType.MULTI_POLYGON:
                    if (this.parsedCoordinates?.[this.selectedFeatureIndex]?.[this.selectedRingIndex][0]?.length <= 0) {
                        this.parsedCoordinates[this.selectedFeatureIndex][this.selectedRingIndex][0] = coordinates;
                        break;
                    }

                    this.parsedCoordinates?.[this.selectedFeatureIndex]?.[this.selectedRingIndex]?.push(coordinates);
                    break;
                case GeoJsonType.MULTI_LINE_STRING:
                    this.parsedCoordinates?.[this.selectedRingIndex]?.push(coordinates);
                    break;
                case GeoJsonType.LINE_STRING:
                    if (this.parsedCoordinates?.[0]?.length <= 0) {
                        this.parsedCoordinates[0] = coordinates;
                        break;
                    }

                    this.parsedCoordinates.push(coordinates);
                    break;
                default:
                    break;
            }

            this.updateMap(true);
        }
        catch { }
    }

    private mapRightclick(featureIndex = 0, ringIndex = 0) {
        switch (this.type) {
            case GeoJsonType.POINT:
                this.parsedCoordinates = [];
                break;
            case GeoJsonType.MULTI_POINT:
                this.parsedCoordinates.pop();
                break;
            case GeoJsonType.POLYGON:
                this.parsedCoordinates[featureIndex].pop();
                break;
            case GeoJsonType.MULTI_POLYGON:
                this.parsedCoordinates[featureIndex][ringIndex].pop();
                break;
            case GeoJsonType.LINE_STRING:
                this.parsedCoordinates.pop();
                break;
            case GeoJsonType.MULTI_LINE_STRING:
                this.parsedCoordinates[featureIndex].pop();
                break;
            default:
                break;
        }

        this.updateMap(true);
    }

    public onTypeChange(dirty = true) {
        this.resetCoordinatesStructure();

        this.setControlValue({}, dirty);
        this.coordinates = '';

        switch (this.type) {
            case GeoJsonType.POINT:
                this.coordinatesPlaceholder = JSON.stringify(
                    [1.23, 4.56],
                    null,
                    4
                );
                break;
            case GeoJsonType.POLYGON:
                this.coordinatesPlaceholder = JSON.stringify(
                    [
                        [
                            [1.23, 4.56],
                            [1.23, 4.56],
                            [1.23, 4.56],
                            [1.23, 4.56],
                        ],
                    ],
                    null,
                    4
                );
                break;
            case GeoJsonType.LINE_STRING:
                this.coordinatesPlaceholder = JSON.stringify(
                    [
                        [1.23, 4.56],
                        [1.23, 4.56],
                        [1.23, 4.56],
                    ],
                    null,
                    4
                );
                break;
            case GeoJsonType.MULTI_POINT:
                this.coordinatesPlaceholder = JSON.stringify(
                    [
                        [1.23, 4.56],
                        [1.23, 4.56],
                        [1.23, 4.56],
                        [1.23, 4.56],
                    ],
                    null,
                    4
                );
                break;
            case GeoJsonType.MULTI_POLYGON:
                this.coordinatesPlaceholder = JSON.stringify(
                    [
                        [
                            [
                                [1.23, 4.56],
                                [1.23, 4.56],
                                [1.23, 4.56],
                                [1.23, 4.56],
                            ],
                        ],
                        [
                            [
                                [1.23, 4.56],
                                [1.23, 4.56],
                                [1.23, 4.56],
                                [1.23, 4.56],
                            ],
                        ],
                    ],
                    null,
                    4
                );
                break;
            case GeoJsonType.MULTI_LINE_STRING:
                this.coordinatesPlaceholder = JSON.stringify(
                    [
                        [
                            [1.23, 4.56],
                            [1.23, 4.56],
                            [1.23, 4.56],
                        ],
                        [
                            [1.23, 4.56],
                            [1.23, 4.56],
                            [1.23, 4.56],
                        ],
                    ],
                    null,
                    4
                );
                break;
            default:
                break;
        }

        this.updateMap(false);
    }

<<<<<<< HEAD
    public onViewTypeChange(geometry: any, dirty = true) {
        if (!geometry) {
=======
    public onViewTypeChange(dirty = true) {
        const value = this.formModel?.getValue();
        if (!value || !value.type) {
>>>>>>> f90eef2b
            return;
        }

        if (this.isJSON || this.isDisabled) {
            this.jsonInput = JSON.stringify(geometry, null, 4);
        }

        if (!this.isJSON || this.isDisabled) {
            this.type = geometry?.type || GeoJsonType.POINT;
            this.onTypeChange(dirty);
            this.coordinates = JSON.stringify(geometry?.coordinates, null, 4);
            this.coordinatesChanged(dirty);
<<<<<<< HEAD

=======
>>>>>>> f90eef2b
        }

        if (!this.isJSON) {
            this.map = null;
            this.mapCreated = false;
            this.setupMap();
        }
    }

    public jsonChanged() {
        try {
            this.setControlValue(JSON.parse(this.jsonInput));
        } catch {
            this.setControlValue({});
        }
    }

    public coordinatesChanged(dirty = true) {
        try {

            this.parsedCoordinates = JSON.parse(this.coordinates);

            const parsedCoordinates = JSON.parse(this.coordinates);
            this.setControlValue({
                type: this.type,
                coordinates: parsedCoordinates,
            }, dirty);

            setTimeout(() => {
                if (this.type == GeoJsonType.POINT && this.parsedCoordinates?.length == 2) {
                    this.center = transform(this.parsedCoordinates, 'EPSG:4326', 'EPSG:3857');
                } else if (this.type == GeoJsonType.MULTI_POINT && this.parsedCoordinates?.[0]?.length == 2) {
                    const geometry = new MultiPoint(this.parsedCoordinates);
                    this.center = transform(getCenter(geometry.getExtent()), 'EPSG:4326', 'EPSG:3857');
                } else if (this.type == GeoJsonType.POLYGON && this.parsedCoordinates?.[0]?.[0]?.length == 2) {
                    const geometry = new Polygon(this.parsedCoordinates);
                    this.center = transform(getCenter(geometry.getExtent()), 'EPSG:4326', 'EPSG:3857');
                } else if (this.type == GeoJsonType.MULTI_POLYGON && this.parsedCoordinates?.[0]?.[0]?.[0]?.length == 2) {
                    const geometry = new MultiPolygon(this.parsedCoordinates);
                    this.center = transform(getCenter(geometry.getExtent()), 'EPSG:4326', 'EPSG:3857');
                } else if (this.type == GeoJsonType.LINE_STRING && this.parsedCoordinates?.[0]?.length == 2) {
                    const geometry = new LineString(this.parsedCoordinates);
                    this.center = transform(getCenter(geometry.getExtent()), 'EPSG:4326', 'EPSG:3857');
                } else if (this.type == GeoJsonType.MULTI_LINE_STRING && this.parsedCoordinates?.[0]?.[0]?.length == 2) {
                    const geometry = new MultiLineString(this.parsedCoordinates);
                    this.center = transform(getCenter(geometry.getExtent()), 'EPSG:4326', 'EPSG:3857');
                } else {
                    this.center = null;
                }

                if (this.center && this.center.length > 1) {
                    this.map?.getView().animate({
                        center: this.center,
                        zoom: 7,
                        duration: 500,
                    });

                    this.updateMap(true);
                }
            }, 500)
        } catch {
            if (this.coordinates == '') {
                setTimeout(() => {
                    this.resetCoordinatesStructure();
                    this.updateMap();
                }, 100)
            } else {
                setTimeout(() => {
                    // this.coordinates = JSON.stringify(this.parsedCoordinates, null, 4);
                }, 100)
            }
            this.setControlValue({});
        }
    }

    private resetCoordinatesStructure() {
        switch (this.type) {
            case GeoJsonType.POINT:
                this.parsedCoordinates = [];
                break;
            case GeoJsonType.POLYGON:
                this.parsedCoordinates = [[]];
                break;
            case GeoJsonType.LINE_STRING:
                this.parsedCoordinates = [[]];
                break;
            case GeoJsonType.MULTI_POINT:
                this.parsedCoordinates = [[]];
                break;
            case GeoJsonType.MULTI_POLYGON:
                this.parsedCoordinates = [[[[]]]];
                break;
            case GeoJsonType.MULTI_LINE_STRING:
                this.parsedCoordinates = [[]];
                break;
            default:
                break;
        }
    }

    authFailed() {
        this.cdkRef.detectChanges();
    }

    public importFromFile(file: any) {
        const fileType = file.name.split('.').pop()?.toLowerCase();

        if (fileType === 'json') {
            this.importJsonFile(file);
        } else if (fileType === 'kml') {
            this.importKmlFile(file);
        } else if (fileType === 'shp') {
            // this.importShapefile(file);
        } else {
            console.error('Wrong file format!');
        }
    }

    public importJsonFile(file: any) {
        const reader = new FileReader();
        reader.readAsArrayBuffer(file);

        reader.addEventListener('load', (e: any) => {
            const arrayBuffer = e.target.result;

            if (!arrayBuffer || arrayBuffer.byteLength === 0) {
                return;
            }

            const decoder = new TextDecoder('utf-8');
            const fileContent = decoder.decode(arrayBuffer);

            try {
                const geoJsonData = JSON.parse(fileContent);
                this.geoJsonService.saveFile(file.name, geoJsonData);
            } catch (error) {
                console.error('Error JSON:', error);
            }

            this.getShapeFromFile();
        });
    }

    public importKmlFile(file: any) {
        const reader = new FileReader();
        reader.readAsText(file);

        reader.addEventListener('load', (e: any) => {
            const kmlText = e.target.result;

            if (!kmlText) {
                return;
            }

            const parser = new DOMParser();
            const xmlDoc = parser.parseFromString(kmlText, 'application/xml');
            const geoJsonData = kml(xmlDoc);
            
            // geoJsonData.features.forEach((feature: any) => {
            //     if (feature.geometry.type === 'Point') {
            //         feature.geometry.coordinates = feature.geometry.coordinates.slice(0, 2);
            //     }
            // });
            // geoJsonData = geoJsonData.features[0].geometry;

            this.geoJsonService.saveFile(file.name, geoJsonData);
            // console.log(geoJsonData);
            
            this.getShapeFromFile();
        });
    }

    public getShapeFromFile() {
        const getFileNames = this.geoJsonService.getFileNames();

        for (const [id, name] of getFileNames) {
            const shapeFile = this.geoJsonService.getFile(id);

            if (shapeFile) {
                if (shapeFile.type === 'FeatureCollection') {
                    console.log(1);
                    this.onUploadMultiLocationFile(shapeFile);
                } else {
                    console.log(2);
                    this.jsonInput = JSON.stringify(shapeFile.geometry, null, 4);
                    this.jsonChanged();
                }
            } else {
                this.setControlValue({});
            }
        }
    }
    
    public onUploadMultiLocationFile(featureCollection: FeatureCollection) {
        const dialogRef = this.dialogService.open(UploadGeoDataDialog, {
            header: 'Upload file',
            width: '860px',
            styleClass: 'custom-dialog',
            data: {
                featureCollection,
            }
        });
        dialogRef.onClose.subscribe(async (result) => {
            if (result && result.feature) {
                this.jsonInput = JSON.stringify(result.feature.geometry, null, 4);
                this.jsonChanged();
            }
        });
    }
}<|MERGE_RESOLUTION|>--- conflicted
+++ resolved
@@ -14,16 +14,13 @@
 import { LineString, MultiLineString, MultiPoint, MultiPolygon, Polygon } from 'ol/geom';
 import { Tile as TileLayer, Vector as VectorLayer } from 'ol/layer.js';
 import Select from 'ol/interaction/Select.js';
-<<<<<<< HEAD
+import { GeoForm } from '../schema-form-model/geo-form';
 import { GeoJsonService } from 'src/app/services/geo-json.service';
 import { DOMParser } from 'xmldom';
 import { DialogService } from 'primeng/dynamicdialog';
 import { UploadGeoDataDialog } from '../upload-geo-data-dialog/upload-geo-data-dialog.component';
 import { FeatureCollection } from 'geojson';
 import { kml } from '@tmcw/togeojson';
-=======
-import { GeoForm } from '../schema-form-model/geo-form';
->>>>>>> f90eef2b
 
 const MAP_OPTIONS = {
     center: [0, 0],
@@ -265,18 +262,9 @@
     private lastSelectedCoordinates: any[] = [];
 
     constructor(
-<<<<<<< HEAD
         private cdkRef: ChangeDetectorRef,
         private geoJsonService: GeoJsonService,
         private dialogService: DialogService
-    ) { }
-
-    ngOnChanges(changes: SimpleChanges): void {
-        if (changes?.isDisabled && !changes?.isDisabled.firstChange && this.control?.value?.geometry) {
-            const geometry = this.control.value.geometry;
-            this.onViewTypeChange(geometry);
-=======
-        private cdkRef: ChangeDetectorRef
     ) { }
 
     private getValue() {
@@ -312,7 +300,6 @@
     ngOnChanges(changes: SimpleChanges): void {
         if (changes?.isDisabled && !changes?.isDisabled.firstChange) {
             this.onViewTypeChange();
->>>>>>> f90eef2b
         }
     }
 
@@ -484,27 +471,15 @@
     }
 
     private updateMap(updateInput: boolean = false) {
-<<<<<<< HEAD
-        if (!this.type) {
-            return;
-        }
-
-        const shapeFeature = {
-=======
         const shapeFeatures: any[] = [];
 
         shapeFeatures.push({
->>>>>>> f90eef2b
             type: 'Feature',
             geometry: {
                 type: this.type,
                 coordinates: this.parsedCoordinates,
             },
-<<<<<<< HEAD
-        };
-=======
-        });
->>>>>>> f90eef2b
+        });
 
         const features = new GeoJSON({
             featureProjection: 'EPSG:3857',
@@ -532,7 +507,10 @@
 
         if (updateInput) {
             this.coordinates = JSON.stringify(this.parsedCoordinates, null, 4);
-            this.setControlValue(shapeFeature.geometry, true);
+            this.setControlValue({
+                type: this.type,
+                coordinates: this.parsedCoordinates,
+            }, true);
         }
     }
 
@@ -713,14 +691,9 @@
         this.updateMap(false);
     }
 
-<<<<<<< HEAD
-    public onViewTypeChange(geometry: any, dirty = true) {
-        if (!geometry) {
-=======
     public onViewTypeChange(dirty = true) {
         const value = this.formModel?.getValue();
         if (!value || !value.type) {
->>>>>>> f90eef2b
             return;
         }
 
@@ -733,10 +706,6 @@
             this.onTypeChange(dirty);
             this.coordinates = JSON.stringify(geometry?.coordinates, null, 4);
             this.coordinatesChanged(dirty);
-<<<<<<< HEAD
-
-=======
->>>>>>> f90eef2b
         }
 
         if (!this.isJSON) {
