.type-selector {
    display: flex;
    flex-direction: column;
    width: 100%;
    margin-bottom: 15px;
}

.google-map-container {
    margin-bottom: 20px;
    margin-top: 5px;
    box-shadow: 0px 0px 21px 0px rgba(34, 60, 80, 0.2);
    border-radius: 5px;
}

:host .google-map-container ::ng-deep .map-container {
    border-radius: 5px;
}

.switch-btn {
    width: 180px;
    height: 32px;
    margin-bottom: 15px;
}

.image {
<<<<<<< HEAD
  width: 70%;
  height: auto;
  display: block;
  margin: auto;
}

::ng-deep .mat-datepicker-popup {
  background: #ffffff;
  border: 0 none;
  box-shadow: 0 2px 4px -1px rgba(0, 0, 0, 0.2), 0 4px 5px 0 rgba(0, 0, 0, 0.14), 0 1px 10px 0 rgba(0, 0, 0, 0.12);
=======
    width: 70%;
    height: auto;
    display: block;
    margin: auto;
}

::ng-deep .p-datepicker {
    background: #ffffff;
    border: 0 none;
    box-shadow: 0 2px 4px -1px rgba(0, 0, 0, 0.2), 0 4px 5px 0 rgba(0, 0, 0, 0.14), 0 1px 10px 0 rgba(0, 0, 0, 0.12);
>>>>>>> 8dd82b8c
}<|MERGE_RESOLUTION|>--- conflicted
+++ resolved
@@ -23,18 +23,6 @@
 }
 
 .image {
-<<<<<<< HEAD
-  width: 70%;
-  height: auto;
-  display: block;
-  margin: auto;
-}
-
-::ng-deep .mat-datepicker-popup {
-  background: #ffffff;
-  border: 0 none;
-  box-shadow: 0 2px 4px -1px rgba(0, 0, 0, 0.2), 0 4px 5px 0 rgba(0, 0, 0, 0.14), 0 1px 10px 0 rgba(0, 0, 0, 0.12);
-=======
     width: 70%;
     height: auto;
     display: block;
@@ -45,5 +33,10 @@
     background: #ffffff;
     border: 0 none;
     box-shadow: 0 2px 4px -1px rgba(0, 0, 0, 0.2), 0 4px 5px 0 rgba(0, 0, 0, 0.14), 0 1px 10px 0 rgba(0, 0, 0, 0.12);
->>>>>>> 8dd82b8c
+}
+
+::ng-deep .mat-datepicker-popup {
+  background: #ffffff;
+  border: 0 none;
+  box-shadow: 0 2px 4px -1px rgba(0, 0, 0, 0.2), 0 4px 5px 0 rgba(0, 0, 0, 0.14), 0 1px 10px 0 rgba(0, 0, 0, 0.12);
 }