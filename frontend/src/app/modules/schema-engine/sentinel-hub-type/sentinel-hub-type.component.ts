--- conflicted
+++ resolved
@@ -1,17 +1,8 @@
-<<<<<<< HEAD
-import {AfterViewInit, ChangeDetectorRef, Component, Input, OnChanges, OnInit, SimpleChanges} from '@angular/core';
-import {UntypedFormControl, UntypedFormGroup, Validators} from '@angular/forms';
-import {Subscription} from 'rxjs';
-import {MapService} from '../../../services/map.service';
-=======
 import { AfterViewInit, ChangeDetectorRef, Component, Input, OnChanges, OnInit, SimpleChanges } from '@angular/core';
 import { UntypedFormControl, UntypedFormGroup, Validators } from '@angular/forms';
-import { NGX_MAT_DATE_FORMATS, NgxMatDateAdapter } from '@angular-material-components/datetime-picker';
-import { NgxMatMomentAdapter } from '@angular-material-components/moment-adapter';
 import { Subscription } from 'rxjs';
 import { MapService } from '../../../services/map.service';
-import * as moment from 'moment';
->>>>>>> cea7680f
+import moment from 'moment';
 
 const MY_FORMATS = {
     parse: {
