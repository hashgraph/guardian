import { AfterViewInit, ChangeDetectorRef, Component, Input, OnChanges, OnInit, SimpleChanges } from '@angular/core';
import { UntypedFormControl, UntypedFormGroup, Validators } from '@angular/forms';
import { Subscription } from 'rxjs';
import { MapService } from '../../../services/map.service';
<<<<<<< HEAD
import * as moment from 'moment';
=======
import moment from 'moment';
>>>>>>> 8dd82b8c

const MY_FORMATS = {
    parse: {
        dateInput: 'l, LT',
    },
    display: {
        dateInput: 'YYYY-MM-DD',
        monthYearLabel: 'MM yyyy',
        dateA11yLabel: 'LL',
        monthYearA11yLabel: 'MMMM YYYY',
    }
};

@Component({
    selector: 'app-sentinel-hub-type',
    templateUrl: './sentinel-hub-type.component.html',
    styleUrls: ['./sentinel-hub-type.component.scss'],
})
export class SentinelHubTypeComponent implements OnInit, OnChanges, AfterViewInit {
    public key: string;
    subscription = new Subscription();
    @Input('formGroup') control: UntypedFormGroup;

    public get formattedImageLink(): string {
        if (!this.key) {
            return '';
        }

        if (this.control.valid) {
            const value = this.control.value;
            return `https://services.sentinel-hub.com/ogc/wms/${this.key}?REQUEST=GetMap&BBOX=${value.bbox}&FORMAT=${value.format}&LAYERS=${value.layers}&MAXCC=${value.maxcc}&WIDTH=${value.width}&HEIGHT=${value.height}&TIME=${value.time}`
        }

        return '';
    }
    @Input('preset') presetDocument: any = null;
    @Input('disabled') isDisabled: boolean = false;
    public datePicker = new UntypedFormGroup({
        from: new UntypedFormControl(null, Validators.required),
        to: new UntypedFormControl(null, Validators.required)
    });
    protected readonly FormControl = UntypedFormControl;

    constructor(
        private cdkRef: ChangeDetectorRef,
        private mapService: MapService
    ) {
    }

    ngOnChanges(changes: SimpleChanges): void {
    }

    get formControl(): UntypedFormGroup {
        return this.control || new UntypedFormGroup({})
    }

    getControlByName(name: string): UntypedFormControl {
        return this.control.get(name) as UntypedFormControl;
    }

    getDateByName(name: string): UntypedFormControl {
        return this.datePicker.get(name) as UntypedFormControl;
    }

    ngOnDestroy() {
        this.subscription.unsubscribe();
    }

    ngOnInit(): void {
        if (!this.control) {
            this.control = new UntypedFormGroup({});
        }

        this.control.registerControl('layers', new UntypedFormControl('NATURAL-COLOR', Validators.required));
        this.control.registerControl('format', new UntypedFormControl('image/jpeg', Validators.required));
        this.control.registerControl('maxcc', new UntypedFormControl(undefined, Validators.required));
        this.control.registerControl('width', new UntypedFormControl(undefined, Validators.required));
        this.control.registerControl('height', new UntypedFormControl(undefined, Validators.required));
        this.control.registerControl('bbox', new UntypedFormControl('', Validators.required));
        this.control.registerControl('time', new UntypedFormControl(undefined, Validators.required));

        this.subscription.add(
            this.mapService.getSentinelKey().subscribe(value => {
                    this.key = value;
                }
            )
        )

        if (this.presetDocument) {
            this.control.patchValue(this.presetDocument);
            let [from, to] = this.control.get('time')?.value?.split('/') || [];

            const _from = from;
            const _to = to;
            if (!/(\d+)-(\d+)-(\d+)/.test(_from)) {
                from = moment(_from, 'YYYY-MM-DD');
            }
            if (!/(\d+)-(\d+)-(\d+)/.test(_to)) {
                to = moment(_to, 'YYYY-MM-DD');
            }
            if (/(\d+)/.test(_from)) {
                from = moment(_from);
            }
            if (/(\d+)/.test(_to)) {
                to = moment(_to);
            }
            this.datePicker.patchValue({from, to});

        }

        this.subscription.add(
            this.datePicker.valueChanges.subscribe(value => {
                if (!value.from || !value.to) {
                    return;
                }
                this.getControlByName('time').setValue(value.from?.format('YYYY-MM-DD') + '/' + value.to?.format('YYYY-MM-DD'));
            })
        );

        // this.subscription.add(
        //     this.control.valueChanges.subscribe(value => this.generateImageLink(value))
        // );
    }

    ngAfterViewInit(): void {
        // this.generateImageLink(this.control.value, true);
<<<<<<< HEAD
=======
    }

    get fromControl(): UntypedFormControl {
        return this.datePicker.get('from') as UntypedFormControl;
    }

    get toControl(): UntypedFormControl {
        return this.datePicker.get('to') as UntypedFormControl;
>>>>>>> 8dd82b8c
    }
}<|MERGE_RESOLUTION|>--- conflicted
+++ resolved
@@ -2,11 +2,7 @@
 import { UntypedFormControl, UntypedFormGroup, Validators } from '@angular/forms';
 import { Subscription } from 'rxjs';
 import { MapService } from '../../../services/map.service';
-<<<<<<< HEAD
-import * as moment from 'moment';
-=======
 import moment from 'moment';
->>>>>>> 8dd82b8c
 
 const MY_FORMATS = {
     parse: {
@@ -133,8 +129,6 @@
 
     ngAfterViewInit(): void {
         // this.generateImageLink(this.control.value, true);
-<<<<<<< HEAD
-=======
     }
 
     get fromControl(): UntypedFormControl {
@@ -143,6 +137,5 @@
 
     get toControl(): UntypedFormControl {
         return this.datePicker.get('to') as UntypedFormControl;
->>>>>>> 8dd82b8c
     }
 }