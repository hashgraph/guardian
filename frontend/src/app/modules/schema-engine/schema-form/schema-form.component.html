--- conflicted
+++ resolved
@@ -27,12 +27,8 @@
                 </div>
 
                 <div *ngIf="!isFormForFinishSetup && item.suggest && isEmpty(item.control.value)" class="suggestion">
-<<<<<<< HEAD
-                    <div class="suggestion-name"><span class="suggestion-header">Suggestion:</span> {{ item.suggest }}
-=======
                     <div *ngIf="!suggestIsObject(item.suggest)" class="suggestion-name"><span
                             class="suggestion-header">Suggestion:</span> {{ parseSuggest(item.suggest) }}
->>>>>>> 57ccbca4
                     </div>
                     <button
                         (click)="patchSuggestValue(item)"
@@ -383,16 +379,9 @@
                             </div>
                         </ng-template>
 
-<<<<<<< HEAD
-                        <div *ngIf="!isFormForFinishSetup && item.suggest && isEmptyRef(item.control.value, item)"
-                             class="suggestion">
-                            <div class="suggestion-name"><span
-                                class="suggestion-header">Suggestion:</span> {{ item.suggest }}
-=======
                         <div *ngIf="!isFormForFinishSetup && item.suggest && isEmptyRef(item.control.value, item)" class="suggestion">
                             <div *ngIf="!suggestIsObject(item.suggest)" class="suggestion-name"><span
                                     class="suggestion-header">Suggestion:</span> {{ parseSuggest(item.suggest) }}
->>>>>>> 57ccbca4
                             </div>
                             <button
                                 (click)="patchSuggestValue(item)"
@@ -475,16 +464,9 @@
                             </div>
                         </ng-template>
 
-<<<<<<< HEAD
-                        <div *ngIf="!isFormForFinishSetup && item.suggest && isEmptyRef(item.control.value, item)"
-                             class="suggestion">
-                            <div class="suggestion-name"><span
-                                class="suggestion-header">Suggestion:</span> {{ item.suggest }}
-=======
                         <div *ngIf="!isFormForFinishSetup && item.suggest && isEmptyRef(item.control.value, item)" class="suggestion">
                             <div *ngIf="!suggestIsObject(item.suggest)" class="suggestion-name"><span
                                     class="suggestion-header">Suggestion:</span> {{ parseSuggest(item.suggest) }}
->>>>>>> 57ccbca4
                             </div>
                             <button
                                 (click)="patchSuggestValue(item)"
