--- conflicted
+++ resolved
@@ -14,11 +14,7 @@
             <div *ngIf="ifSimpleField(item)" class="form-field">
 
                 <div *ngIf="!isHelpText(item)" class="label-field"
-<<<<<<< HEAD
-                    [attr.default]="item.default && !item.isPreset && !item.control.dirty">
-=======
                      [attr.default]="item.default && !item.isPreset && !item.control.dirty">
->>>>>>> 8dd82b8c
                     <span *ngIf="ifRequiredField(item)" class="required-field">*</span>
                     {{ item.description }}
                 </div>
@@ -35,14 +31,6 @@
                             class="suggestion-header">Suggestion:</span> {{ parseSuggest(item.suggest) }}
                     </div>
                     <button
-<<<<<<< HEAD
-                            (click)="patchSuggestValue(item)"
-                        class="guardian-button guardian-button-secondary">Fill the field with suggestion</button>
-                </div>
-
-                <div
-                        class="form-field-value"
-=======
                         (click)="patchSuggestValue(item)"
                         class="guardian-button guardian-button-secondary">Fill the field with suggestion
                     </button>
@@ -51,7 +39,6 @@
                 <div
                     class="form-field-value"
 
->>>>>>> 8dd82b8c
                     [attr.invalid-required-field]="ifRequiredField(item) && !item.control.valid"
                     [attr.rules-status]="isRulesStatus(item)"
                 >
@@ -99,51 +86,30 @@
                         <div class="boolean-field">
                             <p-radioButton
                                 class="guardian-radio-button radio-button-24"
-<<<<<<< HEAD
-                                [formControl]="item.control"
-                                [value]="true"
-                                [name]="item.id"
-                                inputId="{{item.id}}_true" />
-=======
                                 [name]="item.id"
                                 [value]="true"
                                 [formControl]="item.control"
                                 inputId="{{item.id}}_true"/>
->>>>>>> 8dd82b8c
                             <label for="{{item.id}}_true">True</label>
                         </div>
                         <div class="boolean-field">
                             <p-radioButton
                                 class="guardian-radio-button radio-button-24"
-<<<<<<< HEAD
-                                [formControl]="item.control"
-                                [value]="false"
-                                [name]="item.id"
-                                inputId="{{item.id}}_false" />
-=======
                                 [name]="item.id"
                                 [value]="false"
                                 [formControl]="item.control"
                                 inputId="{{item.id}}_false"/>
 
->>>>>>> 8dd82b8c
                             <label for="{{item.id}}_false">False</label>
                         </div>
                         <div *ngIf="!item.required" class="boolean-field">
                             <p-radioButton
                                 class="guardian-radio-button radio-button-24"
-<<<<<<< HEAD
-                                [formControl]="item.control"
-                                [value]="undefined"
-                                [name]="item.id"
-                                inputId="{{item.id}}_unset" />
-=======
                                 [name]="item.id"
                                 [value]="undefined"
                                 [formControl]="item.control"
                                 inputId="{{item.id}}_unset"/>
 
->>>>>>> 8dd82b8c
                             <label for="{{item.id}}_unset">Unset</label>
                         </div>
                     </div>
@@ -175,21 +141,12 @@
                         tooltipPosition="top"
                         [showDelay]="1000">
                         <svg-icon
-<<<<<<< HEAD
-                                *ngIf="rule.status === 'Failure' || rule.status === 'Error'"
-                                src="/assets/images/icons/warning-2.svg"
-                            svgClass="icon-color-warning"></svg-icon>
-                        <svg-icon
-                                *ngIf="rule.status === 'Success'"
-                                src="/assets/images/icons/check.svg"
-=======
                             *ngIf="rule.status === 'Failure' || rule.status === 'Error'"
                             src="/assets/images/icons/warning-2.svg"
                             svgClass="icon-color-warning"></svg-icon>
                         <svg-icon
                             *ngIf="rule.status === 'Success'"
                             src="/assets/images/icons/check.svg"
->>>>>>> 8dd82b8c
                             svgClass="icon-color-success"></svg-icon>
                     </div>
                 </div>
@@ -326,11 +283,7 @@
 
                         <div class="fields-remove" *ngIf="!item.control.disabled">
                             <div
-<<<<<<< HEAD
-                                    class="guardian-icon-button big"
-=======
                                 class="guardian-icon-button big"
->>>>>>> 8dd82b8c
                                 (click)="removeItem(item, listItem, $event)">
                                 <svg-icon
                                     class="icon-btn"
@@ -380,13 +333,8 @@
                                 </div>
 
                                 <div
-<<<<<<< HEAD
-                                        *ngIf="item.control && !item.required && !item.control.disabled"
-                                        class="guardian-icon-button big"
-=======
                                     *ngIf="item.control && !item.required && !item.control.disabled"
                                     class="guardian-icon-button big"
->>>>>>> 8dd82b8c
                                     (click)="removeGroup(item, $event)">
                                     <svg-icon
                                         class="icon-btn"
@@ -403,14 +351,9 @@
                                     class="suggestion-header">Suggestion:</span> {{ parseSuggest(item.suggest) }}
                             </div>
                             <button
-<<<<<<< HEAD
-                                    (click)="patchSuggestValue(item)"
-                                class="guardian-button guardian-button-secondary">Fill the field with suggestion</button>
-=======
                                 (click)="patchSuggestValue(item)"
                                 class="guardian-button guardian-button-secondary">Fill the field with suggestion
                             </button>
->>>>>>> 8dd82b8c
                         </div>
 
                         <div *ngIf="ifInvalidField(item)" class="invalid-field-label invalid-sub-schema">
@@ -421,38 +364,18 @@
                             <div class="form-field-sub-group">
                                 <ng-container [ngSwitch]="item.customType">
                                     <app-geojson-type
-<<<<<<< HEAD
-                                            *ngSwitchCase="'geo'"
-                                            [formGroup]="item.control"
-=======
                                         *ngSwitchCase="'geo'"
                                         [formGroup]="item.control"
->>>>>>> 8dd82b8c
                                         [preset]="item.preset"
                                         [disabled]="item.control?.disabled">
                                     </app-geojson-type>
                                     <app-sentinel-hub-type
-<<<<<<< HEAD
-                                            *ngSwitchCase="'sentinel'"
-=======
                                         *ngSwitchCase="'sentinel'"
->>>>>>> 8dd82b8c
                                         [disabled]="item.control?.disabled"
                                         [formGroup]="item.control"
                                         [preset]="item.preset">
                                     </app-sentinel-hub-type>
                                     <app-schema-form
-<<<<<<< HEAD
-                                            *ngSwitchDefault
-                                            [conditions]="item.conditions"
-                                            [dryRun]="dryRun"
-                                        [private-fields]="hide"
-                                            [fields]="item.fields"
-                                        [delimiter-hide]="true"
-                                            [formGroup]="item.control"
-                                        [isChildSchema]="true"
-                                            [policyId]="policyId"
-=======
                                         *ngSwitchDefault
                                         [formGroup]="item.control"
                                         [fields]="item.fields"
@@ -462,7 +385,6 @@
                                         [dryRun]="dryRun"
                                         [isChildSchema]="true"
                                         [policyId]="policyId"
->>>>>>> 8dd82b8c
                                         [preset]="item.preset"
                                         [rules]="rules"
                                     >
@@ -514,14 +436,9 @@
                                     class="suggestion-header">Suggestion:</span> {{ parseSuggest(item.suggest) }}
                             </div>
                             <button
-<<<<<<< HEAD
-                                    (click)="patchSuggestValue(item)"
-                                class="guardian-button guardian-button-secondary">Fill the field with suggestion</button>
-=======
                                 (click)="patchSuggestValue(item)"
                                 class="guardian-button guardian-button-secondary">Fill the field with suggestion
                             </button>
->>>>>>> 8dd82b8c
                         </div>
 
                         <div *ngIf="ifInvalidField(item)" class="invalid-field-label invalid-sub-schema">
@@ -530,13 +447,8 @@
 
                         <div *ngFor="let listItem of item.list"
                              class="accordion-container form-field-array-item-container"
-<<<<<<< HEAD
-                            [attr.index]="listItem.index"
-                            [attr.required]="item.required"
-=======
                              [attr.index]="listItem.index"
                              [attr.required]="item.required"
->>>>>>> 8dd82b8c
                         >
                             <p-accordion class="guardian-accordion">
                                 <p-accordionTab [(selected)]="listItem.open">
@@ -564,17 +476,6 @@
                                         <div class="form-field-group">
                                             <ng-container [ngSwitch]="item.customType">
                                                 <app-geojson-type
-<<<<<<< HEAD
-                                                        *ngSwitchCase="'geo'"
-                                                    [formGroup]="listItem.control"
-                                                        [disabled]="item.control?.disabled"
-                                                    [preset]="listItem.preset">
-                                                </app-geojson-type>
-                                                <app-sentinel-hub-type
-                                                        *ngSwitchCase="'sentinel'"
-                                                    [disabled]="item.control?.disabled"
-                                                        [formGroup]="listItem.control"
-=======
                                                     *ngSwitchCase="'geo'"
                                                     [formGroup]="listItem.control"
                                                     [disabled]="item.control?.disabled"
@@ -584,26 +485,16 @@
                                                     *ngSwitchCase="'sentinel'"
                                                     [disabled]="item.control?.disabled"
                                                     [formGroup]="listItem.control"
->>>>>>> 8dd82b8c
                                                     [preset]="listItem.preset">
                                                 </app-sentinel-hub-type>
                                                 <app-schema-form
                                                     *ngSwitchDefault
-<<<<<<< HEAD
-                                                    [conditions]="item.conditions"
-                                                    [dryRun]="dryRun"
-                                                    [private-fields]="hide"
-                                                    [fields]="item.fields"
-                                                    [delimiter-hide]="true"
-                                                    [formGroup]="listItem.control"
-=======
                                                     [formGroup]="listItem.control"
                                                     [fields]="item.fields"
                                                     [private-fields]="hide"
                                                     [conditions]="item.conditions"
                                                     [delimiter-hide]="true"
                                                     [dryRun]="dryRun"
->>>>>>> 8dd82b8c
                                                     [isChildSchema]="true"
                                                     [policyId]="policyId"
                                                     [preset]="listItem.preset"
@@ -655,22 +546,13 @@
                 <ng-template #elseCondition>
                     <app-schema-form
                         *ngIf="condition.elseFields && condition.elseFields.length > 0"
-<<<<<<< HEAD
-                        [dryRun]="dryRun"
-=======
                         [readonly-fields]="readonly"
->>>>>>> 8dd82b8c
                         [fields]="condition.elseFields"
                         [formGroup]="condition.conditionForm"
                         [preset]="condition.preset"
                         (destroy)="removeConditionFields(condition.elseFields, condition)"
-<<<<<<< HEAD
-                        [isChildSchema]="true"
-                        [readonly-fields]="readonly"
-=======
                         [dryRun]="dryRun"
                         [isChildSchema]="true"
->>>>>>> 8dd82b8c
                         [policyId]="policyId"
                         [rules]="rules">
                     </app-schema-form>
