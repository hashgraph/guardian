<<<<<<< HEAD
import { NGX_MAT_DATE_FORMATS, NgxMatDateAdapter } from '@angular-material-components/datetime-picker';
import { NgxMatMomentAdapter } from '@angular-material-components/moment-adapter';
import { ChangeDetectorRef, Component, EventEmitter, Input, OnInit, Output, SimpleChanges } from '@angular/core';
import { AbstractControl, UntypedFormArray, UntypedFormControl, UntypedFormGroup, ValidationErrors, ValidatorFn, Validators } from '@angular/forms';
import { GenerateUUIDv4, Schema, SchemaField, SchemaRuleValidateResult, UnitSystem } from '@guardian/interfaces';
import { fullFormats } from 'ajv-formats/dist/formats';
import * as moment from 'moment';
import { Subject } from 'rxjs';
import { takeUntil } from 'rxjs/operators';
import { IPFSService } from 'src/app/services/ipfs.service';
import { uriValidator } from 'src/app/validators/uri.validator';
import { GUARDIAN_DATETIME_FORMAT } from '../../../utils/datetime-format';
import { API_IPFS_GATEWAY_URL, IPFS_SCHEMA } from '../../../services/api';

=======
import {ChangeDetectorRef, Component, EventEmitter, Input, OnInit, Output, SimpleChanges} from '@angular/core';
import {
    AbstractControl,
    UntypedFormArray,
    UntypedFormControl,
    UntypedFormGroup,
    ValidationErrors,
    ValidatorFn,
    Validators
} from '@angular/forms';
import {GenerateUUIDv4, Schema, SchemaField, UnitSystem} from '@guardian/interfaces';
import {fullFormats} from 'ajv-formats/dist/formats';
import moment from 'moment';
import {Subject} from 'rxjs';
import {takeUntil} from 'rxjs/operators';
import {IPFSService} from 'src/app/services/ipfs.service';
import {uriValidator} from 'src/app/validators/uri.validator';
import {GUARDIAN_DATETIME_FORMAT} from '../../../utils/datetime-format';
import {API_IPFS_GATEWAY_URL, IPFS_SCHEMA} from '../../../services/api';
import {SchemaRuleValidateResult} from '../../common/models/field-rule-validator';
>>>>>>> 924fab1f

enum PlaceholderByFieldType {
    Email = "example@email.com",
    Number = "123",
    URL = "https://example.com",
    URI = "example:uri",
    String = "Please enter text here",
    IPFS = 'ipfs.io/ipfs/example-hash',
    HederaAccount = '0.0.1',
    Duration = 'P1D'
}

enum ErrorFieldMessageByFieldType {
    Email = "Please make sure the field contain a valid email address",
    Number = "Please make sure the field contain a valid number value",
    Duration = "Please make sure the field contain a valid duration value",
    Integer = "Please make sure the field contain a valid integer value",
    URL = "Please make sure the field contain a valid URL value",
    URI = "Please make sure the field contain a valid URI value",
    DateTime = "Please make sure the field contain a valid datetime value",
    Date = "Please make sure the field contain a valid date value",
    Other = "Please make sure the field contain a valid value"
};

enum ErrorArrayMessageByFieldType {
    Email = "Please make sure all fields contain a valid email address",
    Number = "Please make sure all fields contain a valid number value",
    Duration = "Please make sure all fields contain a valid duration value",
    Integer = "Please make sure all fields contain a valid integer value",
    URL = "Please make sure all fields contain a valid URL value",
    URI = "Please make sure all fields contain a valid URI value",
    DateTime = "Please make sure all fields contain a valid datetime value",
    Date = "Please make sure all fields contain a valid date value",
    Other = "Please make sure all fields contain a valid value"
};

class IButton {
    id: string;
    visible: () => boolean;
    disabled: () => boolean;
    text: string;
    class: string;
    type: string;
    fn: () => void;
}

interface IFieldControl<T extends UntypedFormControl | UntypedFormGroup | UntypedFormArray> extends SchemaField {
    id: string;
    hide: boolean;
    field: SchemaField;
    path: string;
    fullPath: string;
    control: T;
    preset?: any;
    isPreset?: boolean;
    fileUploading?: boolean;
    enumValues?: any;
    displayRequired?: boolean;
    readonly?: boolean;
    list?: IFieldIndexControl<any>[];
    open: boolean;
    autocalculate: boolean;
}

interface IFieldIndexControl<T extends UntypedFormControl | UntypedFormGroup> {
    id: string;
    name: string;
    preset: any,
    index: string;
    index2: string;
    control: T;
    fileUploading?: boolean;
    open: boolean
}

/**
 * Form built by schema
 */
@Component({
    selector: 'app-schema-form',
    templateUrl: './schema-form.component.html',
    styleUrls: ['./schema-form.component.scss'],
})
export class SchemaFormComponent implements OnInit {
    @Input('private-fields') hide!: { [x: string]: boolean };
    @Input('readonly-fields') readonly?: any;
    @Input('schema') schema!: Schema;
    @Input('fields') schemaFields?: SchemaField[];
    @Input('formGroup') group!: UntypedFormGroup;
    @Input('delimiter-hide') delimiterHide: boolean = false;
    @Input('conditions') conditions: any = null;
    @Input('preset') presetDocument: any = null;
    @Input('example') example: boolean = false;
    @Input() cancelText: string = 'Cancel';
    @Input() submitText: string = 'Submit';
    @Input() cancelHidden: boolean = false;
    @Input() submitHidden: boolean = false;
    @Input() showButtons: boolean = true;
    @Input() isChildSchema: boolean = false;
    @Input() comesFromDialog: boolean = false;
    @Input() dryRun?: boolean = false;
    @Input() policyId?: string = '';
    @Input() rules?: SchemaRuleValidateResult;
    @Input() paginationHidden: boolean = true;
    @Input() isFormForFinishSetup: boolean = false;

    @Output('change') change = new EventEmitter<Schema | null>();
    @Output('destroy') destroy = new EventEmitter<void>();
    @Output() cancelBtnEvent = new EventEmitter<boolean>();
    @Output() submitBtnEvent = new EventEmitter<IFieldControl<any>[] | undefined | boolean>();
    @Output('buttons') buttons = new EventEmitter<any>();

    public destroy$: Subject<boolean> = new Subject<boolean>();
    public options: UntypedFormGroup | undefined;
    public fields: IFieldControl<any>[] | undefined = [];
    public conditionFields: SchemaField[] = [];
    public isShown: boolean[] = [true];
    public currentIndex: number = 0;
    public iri?: string;

    public buttonsConfig: IButton[] = [
        {
            id: 'cancel',
            visible: () => {
                if (!this.fields || this.isChildSchema) {
                    return false;
                }
                return this.currentIndex === 0 && !this.cancelHidden;
            },
            disabled: () => {
                return false;
            },
            text: this.cancelText,
            class: 'p-button-outlined',
            type: 'secondary',
            fn: () => {
                this.onCancelBtnClick();
            },
        },
        {
            id: 'prev',
            visible: () => {
                if (!this.fields || this.isChildSchema) {
                    return false;
                }
                return this.currentIndex !== 0;
            },
            disabled: () => {
                return false;
            },
            text: 'Previous',
            class: 'p-button-outlined',
            type: 'secondary',
            fn: () => {
                this.getPrevShownFields(this.fields);
            },
        },
        {
            id: 'next',
            visible: () => {
                if (!this.fields || this.isChildSchema) {
                    return false;
                }
                return !this.isShown[this.fields.length - 1];
            },
            disabled: () => {
                return false;
            },
            text: 'Next',
            class: 'p-button',
            type: 'primary',
            fn: () => {
                this.getNextShownFields(this.fields);
            },
        },
        {
            id: 'submit',
            visible: () => {
                if (!this.fields || this.isChildSchema) {
                    return false;
                }
                return !!this.isShown[this.fields.length - 1] && !this.submitHidden;
            },
            disabled: () => {
                return false;
            },
            text: this.submitText,
            class: 'p-button',
            type: 'primary',
            fn: () => {
                this.onSubmitBtnClick(this.fields);
            },
        }
    ]

    private _patternByNumberType: any = {
        number: /^-?\d*(\.\d+)?$/,
        integer: /^-?\d*$/
    };

    constructor(
        private ipfs: IPFSService,
        protected changeDetectorRef: ChangeDetectorRef
    ) {
    }


    ngOnInit(): void {
    }

    ngOnChanges(changes: SimpleChanges) {
        if (
            changes.schema ||
            changes.schemaFields ||
            changes.hide ||
            changes.readonly ||
            changes.group ||
            changes.conditions ||
            changes.presetDocument
        ) {
            this.buildFields();
        }
        if (changes.rules && this.rules) {
            for (const value of Object.values(this.rules)) {
                if (value.status === 'Failure' || value.status === 'Error') {
                    value.tooltip = 'Failure: ' + value.rules
                        .filter((r) => r.status === 'Failure' || r.status === 'Error')
                        .map((r) => r.name)
                        .join(', ');
                } else {
                    value.tooltip = 'Success: ' + value.rules
                        .filter((r) => r.status === 'Success')
                        .map((r) => r.name)
                        .join(', ');
                }

            }
        }
    }

    ngOnDestroy() {
        this.destroy.emit();
        this.destroy$.next(true);
        this.destroy$.unsubscribe();
    }

    private buildFields() {
        let schemaFields: SchemaField[] | undefined = undefined;

        if (this.schema) {
            schemaFields = this.schema.fields;

            if (!this.conditions) {
                this.conditions = this.schema.conditions;
            }

            this.iri = this.schema.iri;
        }

        if (this.schemaFields) {
            schemaFields = this.schemaFields;
        }

        this.hide = this.hide || {};
        this.conditionFields = [];

        if (this.conditions) {
            this.conditions = this.conditions.map((cond: any) => {
                if (this.presetDocument) {
                    cond.preset = {};
                    for (const thenField of cond.thenFields) {
                        cond.preset[thenField?.name] =
                            this.presetDocument[thenField?.name];
                    }
                    for (const elseField of cond.elseFields) {
                        cond.preset[elseField?.name] =
                            this.presetDocument[elseField?.name];
                    }
                }
                const conditionForm = new UntypedFormGroup({});
                this.subscribeCondition(conditionForm);
                this.conditionFields.push(...cond.thenFields);
                this.conditionFields.push(...cond.elseFields);
                return Object.assign({conditionForm}, cond);
            });
        }

        this.update(schemaFields);
        this.updateButton();
    }

    private createControl(item: IFieldControl<any>, preset: any): UntypedFormControl | UntypedFormGroup | UntypedFormArray {
        const validators = this.getValidators(item);
        const value = (preset === null || preset === undefined) ? undefined : preset;
        return new UntypedFormControl(value, validators);
    }

    private createArrayControl(): UntypedFormArray {
        return new UntypedFormArray([]);
    }

    private trigger = true;

    private updateButton() {
        this.buttons.emit(this.buttonsConfig);
    }

    private update(schemaFields?: SchemaField[]) {
        if (!schemaFields) {
            return;
        }
        this.options = this.group;

        const group: any = {};
        const fields: any[] = [];
        for (let i = 0; i < schemaFields.length; i++) {
            const field = schemaFields[i];
            if (this.hide[field.name] || this.conditionFields.find(elem => elem.name === field.name)) {
                continue
            }
            const item = this.createFieldControl(field, this.presetDocument);
            fields.push(item);
            if (item.control) {
                group[field.name] = item.control;
            }
        }

        this.fields = fields;

        const keys = Object.keys(group);
        for (let i = 0; i < keys.length; i++) {
            const key = keys[i];
            this.options.removeControl(key);
            this.options.addControl(key, group[key]);
        }

        if (this.fields) {
            for (let i = 0; i < this.fields.length; i++) {
                if (this.fields[i].isRef) {
                    this.isShown[i] = true;
                    break;
                }
                this.isShown[i] = true;
            }
        }

        this.options?.updateValueAndValidity();
        this.changeDetectorRef.detectChanges();
    }

    public addGroup(item: IFieldControl<any>) {
        item.control = this.createSubSchemaControl(item);
        this.options?.addControl(item.name, item.control);
        this.change.emit();
        this.changeDetectorRef.detectChanges();
    }

    public isInput(item: SchemaField): boolean {
        return (
            (
                item.type === 'string' ||
                item.type === 'number' ||
                item.type === 'integer' ||
                item.customType === 'geo' ||
                item.customType === 'sentinel'
            ) && (
                item.format !== 'date' &&
                item.format !== 'time' &&
                item.format !== 'date-time'
            ) && !item.remoteLink && !item.enum
        );
    }

    uploadFile(item: any): void {
        const input = document.createElement('input');

        const control = item.control;

        input.type = 'file';
        input.accept = 'image/*';
        input.onchange = (event) => {
            const file = input.files ? input.files[0] : undefined;
            if (!file) {
                return;
            }
            item.fileUploading = true;

            let addFileObs;
            if (this.dryRun && this.policyId) {
                addFileObs = this.ipfs.addFileDryRun(file, this.policyId)
            } else {
                addFileObs = this.ipfs.addFile(file)
            }
            addFileObs
                .subscribe(res => {
                    if (item.pattern === '^((https):\/\/)?ipfs.io\/ipfs\/.+') {
                        control.patchValue(API_IPFS_GATEWAY_URL + res);
                    } else {
                        control.patchValue(IPFS_SCHEMA + res);
                    }
                    item.fileUploading = false;
                }, error => {
                    item.fileUploading = false;
                });

            input.remove();
        }
        input.click();
    }

    public ifFieldVisible(item: IFieldControl<any>): boolean {
        return !item.hide && !item.hidden && !item.autocalculate;
    }

    public addItem(item: IFieldControl<UntypedFormArray>) {
        const listItem = this.createListControl(item);
        if (item.list) {
            item.list.push(listItem);
            for (let index = 0; index < item.list.length; index++) {
                const element = item.list[index];
                element.index = String(index);
                element.index2 = String(index + 1);
            }
        }
        setTimeout(() => {
            if (item.control) {
                item.control.push(listItem.control);
            }
            this.options?.updateValueAndValidity();
            this.change.emit();
        });
    }

    private createListControl(item: IFieldControl<any>, preset?: any): IFieldIndexControl<any> {
        const count = item.list?.length || 0;
        const listItem: IFieldIndexControl<any> = {
            id: GenerateUUIDv4(),
            name: item.name,
            preset: preset,
            index: String(count),
            index2: String(count + 1),
            control: null,
            open: true
        }
        if (item.isRef) {
            listItem.control = this.createSubSchemaControl(item);
        } else {
            listItem.fileUploading = false;
            listItem.control = this.createControl(item, preset);
            this.postFormat(item, listItem.control);
        }

        return listItem;
    }

    parseDate(item: string | string[], calendar: any, index?: number) {
        setTimeout(() => {
            if (calendar.dateParsed) {
                return;
            }
            if (Array.isArray(item) && (index !== undefined) && item[index]) {
                if (!calendar.el.nativeElement.querySelector('input').value) {
                    calendar.el.nativeElement.querySelector('input').value = moment(item[index]).format('YYYY-MM-DD HH:mm:ss');
                }
            } else if (item) {
                if (!calendar.el.nativeElement.querySelector('input').value) {
                    calendar.el.nativeElement.querySelector('input').value = moment(item).format('YYYY-MM-DD HH:mm:ss');
                }
            }
            calendar.dateParsed = true;
        }, 50);

    }

    public removeGroup(item: IFieldControl<any>, event: any) {
        if (event?.stopPropagation) {
            event.stopPropagation();
        }
        item.control = null;
        this.changeDetectorRef.detectChanges();
        this.options?.removeControl(item.name);
        this.options?.updateValueAndValidity();
        this.change.emit();
    }

    public removeItem(item: any, listItem: any, event: any) {
        if (event?.stopPropagation) {
            event.stopPropagation();
        }
        const index = item.list.indexOf(listItem);
        item.control.removeAt(index);
        item.list.splice(index, 1);
        for (let index = 0; index < item.list.length; index++) {
            const element = item.list[index];
            element.index = String(index);
            element.index2 = String(index + 1);
        }
        this.options?.updateValueAndValidity();
        this.change.emit();
    }

    private getValidators(item: any): ValidatorFn[] {

        const validators = [];

        if (item.required) {
            validators.push(Validators.required);
        }

        if (item.pattern) {
            validators.push(Validators.pattern(new RegExp(item.pattern)));
            return validators;
        }

        if (item.format === 'email') {
            validators.push(Validators.pattern(fullFormats.email as RegExp));
        }

        if (item.type === 'number') {
            validators.push(this.isNumberOrEmptyValidator());
        }

        if (item.format === 'duration') {
            validators.push(Validators.pattern(fullFormats.duration as RegExp));
        }

        if (item.type === 'integer') {
            validators.push(this.isNumberOrEmptyValidator());
        }

        if (item.format === 'url') {
            validators.push(Validators.pattern(fullFormats.url as RegExp));
        }

        if (item.format === 'uri') {
            validators.push(uriValidator());
        }

        return validators;
    }

    public getInvalidMessageByFieldType(item: SchemaField): string {
        const type = item.format || item.type;
        const messages = item.isArray
            ? ErrorArrayMessageByFieldType
            : ErrorFieldMessageByFieldType;
        switch (type) {
            case 'email':
                return messages.Email;
            case 'number':
                return messages.Number;
            case 'duration':
                return messages.Duration;
            case 'integer':
                return messages.Integer;
            case 'url':
                return messages.URL;
            case 'uri':
                return messages.URI;
            case 'date-time':
                return messages.DateTime;
            case 'date':
                return messages.Date;
            default:
                return messages.Other;
        }
    }

    public getPlaceholderByFieldType(item: SchemaField): string {
        const type = item.format || item.type;
        const pattern = item.pattern;
        const customType = item.customType;
        if (customType) {
            switch (customType) {
                case 'hederaAccount':
                    return PlaceholderByFieldType.HederaAccount;
                default:
                    return "";
            }
        }
        switch (type) {
            case 'email':
                return PlaceholderByFieldType.Email;
            case 'number':
                return PlaceholderByFieldType.Number;
            case 'duration':
                return PlaceholderByFieldType.Duration;
            case 'integer':
                return PlaceholderByFieldType.Number;
            case 'url':
                if (pattern === '^((https):\/\/)?ipfs.io\/ipfs\/.+') {
                    return PlaceholderByFieldType.IPFS;
                }
                return PlaceholderByFieldType.URL;
            case 'uri':
                return PlaceholderByFieldType.URI;
            case 'string':
                return PlaceholderByFieldType.String;
            default:
                return "";
        }
    }

    public isNumberOrEmptyValidator(): ValidatorFn {
        return (control: AbstractControl): ValidationErrors | null => {
            const value = control.value;
            if (!value || typeof (value) === 'number') {
                return null;
            }
            return {
                isNotNumber: {
                    valid: false
                }
            };
        };
    }

    public getConditions(field: any) {
        if (!this.conditions) {
            return [];
        } else {
            return this.conditions!.filter((item: any) => item.ifCondition.field.name === field.name);
        }
    }

    public removeConditionFields(fields: SchemaField[], condition: any) {
        condition.conditionForm = new UntypedFormGroup({});
        this.subscribeCondition(condition.conditionForm);
        fields.forEach(item => {
            setTimeout(() => this.options?.removeControl(item.name, {emitEvent: false}));
        });
    }

    private subscribeCondition(controlCondition: UntypedFormGroup) {
        let oldValue: string[] = [];
        controlCondition.valueChanges
            .pipe(takeUntil(this.destroy$))
            .subscribe(val => {
                let newControls = Object.keys(val);
                if (newControls.length !== oldValue.length) {
                    let newControlsExceptOld = newControls.filter(item => !oldValue.includes(item));
                    let oldControlsExceptNew = oldValue.filter(item => !newControls.includes(item));

                    oldControlsExceptNew.forEach(field => {
                        this.options?.removeControl(field, {
                            emitEvent: false
                        });
                    });

                    oldValue = newControls;

                    newControlsExceptOld.forEach(name => {
                        setTimeout(() => this.options?.addControl(name, controlCondition.get(name)!));
                    });
                }
            });
    }

    public isHelpText(item: SchemaField): boolean {
        return item.type === 'null';
    }

    suggestIsObject(item: any): boolean {
        return typeof item === 'object';
    }

    public parseSuggest(item: any): string {
        return this.findString(item);
    }

    private findString(item: any): string {
        if (typeof item === 'object') {
            return this.findString(Object.values(item)[0]);
        } else {
            return item as string;
        }
    }

    public isTime(item: SchemaField): boolean {
        return item.type === 'string' && item.format === 'time';
    }

    public isDate(item: SchemaField): boolean {
        return item.type === 'string' && item.format === 'date';
    }

    public isDateTime(item: SchemaField): boolean {
        return item.type === 'string' && item.format === 'date-time';
    }

    public isBoolean(item: SchemaField): boolean {
        return item.type === 'boolean';
    }

    public isIPFS(item: SchemaField): boolean {
        return item.pattern === '^((https):\/\/)?ipfs.io\/ipfs\/.+'
            || item.pattern === '^ipfs:\/\/.+';
    }

    private postFormat(item: any, control: UntypedFormControl): any {
        const format = item.format;
        const type = item.type;
        const pattern = item.pattern;
        const customType = item.customType;

        control.valueChanges
            .pipe(takeUntil(this.destroy$))
            .subscribe((val: any) => {
                let valueToSet: any = val;
                if (format === 'date') {
                    const momentDate = moment(val);
                    if (momentDate.isValid()) {
                        valueToSet = momentDate.format("YYYY-MM-DD");
                    } else {
                        valueToSet = "";
                    }
                } else if (format === 'date-time') {
                    const momentDate = moment(val);
                    if (momentDate.isValid()) {
                        momentDate.seconds(0);
                        momentDate.milliseconds(0);
                        valueToSet = momentDate.toISOString();
                    } else {
                        valueToSet = "";
                    }
                } else if (format === 'time') {
                    const momentDate = moment(val, 'hh:mm:ss');
                    if (momentDate.isValid()) {
                        momentDate.milliseconds(0);
                        valueToSet = momentDate.format('HH:mm:ss');
                    } else {
                        valueToSet = "";
                    }
                } else if (type === 'number' || type === 'integer') {
                    if (typeof (val) === 'string') {
                        if (
                            (!pattern && !this._patternByNumberType[type].test(val)) ||
                            (pattern && !val?.match(pattern))
                        ) {
                            valueToSet = null;
                        } else if (type == 'integer') {
                            valueToSet = parseInt(val);
                        } else if (type == 'number') {
                            valueToSet = parseFloat(val);
                        }
                    }
                    if (!Number.isFinite(valueToSet)) {
                        valueToSet = val;
                    }
                } else if (customType === 'geo' || customType === 'sentinel') {
                    try {
                        valueToSet = JSON.parse(val);
                    } catch {
                        valueToSet = val;
                    }
                } else {
                    return;
                }
                control.setValue(valueToSet, {
                    emitEvent: false,
                    emitModelToViewChange: false
                });
            });
    }

    public isEnum(item: SchemaField) {
        return item.remoteLink || item.enum;
    }

    public isPrefix(item: SchemaField): boolean {
        return item.unitSystem === UnitSystem.Prefix;
    }

    public isPostfix(item: SchemaField): boolean {
        return item.unitSystem === UnitSystem.Postfix;
    }

    public getNextShownFields(fields: SchemaField[] | undefined): boolean[] {
        if (!fields) {
            return this.isShown;
        }
        this.isShown = new Array(fields.length).fill(false);
        let nextRefIndex = -1;
        let initialDivision = 0;
        for (let i = this.currentIndex + 1; i < fields.length; i++) {
            nextRefIndex = i;
            if (fields[i].isRef) {
                if (this.currentIndex == 0 && initialDivision == 0) {
                    initialDivision = 1;
                    this.currentIndex = i;
                    this.isShown = new Array(fields.length).fill(false);
                    if (fields[this.currentIndex].isRef && fields[this.currentIndex - 1].isRef) {
                        this.isShown[this.currentIndex] = true;
                        break;
                    }
                    continue;
                }
                break;
            }
            this.isShown[i] = true;
        }
        if (nextRefIndex !== -1) {
            if (this.currentIndex === 0) {
                this.currentIndex = -1;
            }
            for (let i = this.currentIndex + 1; i <= nextRefIndex; i++) {
                this.isShown[i] = true;
            }
            this.currentIndex = nextRefIndex;
        }
        this.updateButton();

        const contentElement = document.querySelector('#main-content');
        const formElement = document.querySelector('.schema-form');
        setTimeout(() => {
            if (window.innerWidth <= 810) {
                contentElement!.scrollTo({
                    top: -1,
                    behavior: 'smooth'
                });
            } else {
                if (formElement) {
                    formElement.scrollTo({
                        top: -1,
                        behavior: 'smooth'
                    });
                }
            }
        }, 100)

        return this.isShown;
    }

    public getPrevShownFields(fields: SchemaField[] | undefined): boolean[] {
        if (!fields) {
            return this.isShown;
        }
        this.isShown = new Array(fields.length).fill(false);
        let prevRefIndex = -1;
        if (this.currentIndex === 0) {
            // If the current index is already at the beginning of the array,
            // show all fields with isRef set to false
            for (let i = 0; i < fields.length; i++) {
                if (!fields[i].isRef) {
                    this.isShown[i] = true;
                }
            }
        } else {
            for (let i = this.currentIndex - 1; i >= 0; i--) {
                if (fields[i].isRef) {
                    prevRefIndex = i;
                    for (let j = prevRefIndex - 1; j >= 0; j--) {
                        if (fields[j].isRef) {
                            break
                        } else if (j == 0) {
                            prevRefIndex = 0;
                        }
                    }
                    break;
                }
                //this.isShown[i] = true;
                this.currentIndex = i;
            }
            if (prevRefIndex !== -1) {
                for (let i = this.currentIndex - 1; i >= prevRefIndex; i--) {
                    this.isShown[i] = true;
                }
                this.currentIndex = prevRefIndex;
            }
        }
        this.updateButton();

        const contentElement = document.querySelector('#main-content');
        const formElement = document.querySelector('.schema-form');
        setTimeout(() => {
            if (window.innerWidth <= 810) {
                contentElement!.scrollTo({
                    top: -1,
                    behavior: 'smooth'
                });
            } else {
                if (formElement) {
                    formElement.scrollTo({
                        top: -1,
                        behavior: 'smooth'
                    });
                }
            }
        }, 100)


        return this.isShown;
    }

    public closeWindow() {
        window.close();
    }

    public onCancelBtnClick() {
        this.cancelBtnEvent.emit(false);
    }

    public onSubmitBtnClick(fields: IFieldControl<any>[] | undefined) {
        this.submitBtnEvent.emit(fields);
    }

    public patchSuggestValue(item: IFieldControl<any>) {
        const suggest = item.suggest;
        if (item.isRef) {
            const newItem = this.createFieldControl(item.field, {
                [item.field.name]: suggest,
            });
            this.options?.removeControl(item.field.name);
            this.options?.addControl(item.field.name, newItem.control);
            this.fields = this.fields?.map(field => field === item ? newItem : field);
            newItem.control?.markAsDirty();
            this.changeDetectorRef.detectChanges();
            return;
        }
        if (item.isArray) {
            (item.control as UntypedFormArray)?.clear();
            item.list = [];
            let count = suggest.length;
            while (count-- > 0) {
                const control = this.createListControl(item, Array.isArray(suggest) ? suggest[count] : undefined);
                item.list.push(control);
                (item.control as UntypedFormArray).push(control.control);
            }
        }
        item.control?.patchValue(suggest);
        item.control?.markAsDirty();
        (item as any).subject.next();
    }

    public isEmpty(value: any): boolean {
        if (Array.isArray(value)) {
            return !value.some(item => !this.isEmpty(item));
        }
        return [undefined, null, ''].includes(value);
    }

    public isEmptyRef(value: any, field: SchemaField): boolean {
        if (value === undefined || value === null) {
            return true;
        }
        if (Array.isArray(value)) {
            return !value.some(item => !this.isEmptyRef(item, field));
        }
        if (field.customType === 'geo') {
            return Object.keys(value).length === 0;
        }
        if (field.customType === 'sentinel') {
            return JSON.stringify(value) === '{"layers":"NATURAL-COLOR","format":"image/jpeg","maxcc":null,"width":null,"height":null,"bbox":"","time":null}';
        }
        if (field.fields) {
            for (const _field of field.fields) {
                if (_field.isRef && !this.isEmptyRef(value[_field.name], _field)) {
                    return false;
                }
                if (!_field.isRef && !this.isEmpty(value[_field.name])) {
                    return false;
                }
            }
        }
        return true;
    }

    public getJSON(value: any) {
        return JSON.stringify(value, null, 4);
    }

    private getComment(field: SchemaField) {
        try {
            if (typeof field.comment === 'string') {
                const comment = JSON.parse(field.comment);
                return comment;
            }
        } catch (error) {
            return null;
        }
        return null;
    }

    private createFieldControl(field: SchemaField, preset?: any): IFieldControl<any> {
        const comment = this.getComment(field);
        const item: IFieldControl<any> = {
            ...field,
            hide: false,
            autocalculate: !!comment?.autocalculate,
            id: GenerateUUIDv4(),
            field,
            path: field.path || '',
            fullPath: field.fullPath || '',
            control: null,
            open: true
        }

        item.preset = field.default;
        if (preset) {
            item.isPreset = true;
            item.preset = preset[field.name];
        }

        if (!field.isArray && !field.isRef) {
            item.fileUploading = false;
            item.control = this.createControl(item, item.preset);
            if (field.remoteLink) {
                item.fileUploading = true;
                this.ipfs
                    .getJsonFileByLink(field.remoteLink)
                    .then((res: any) => {
                        item.enumValues = res.enum;
                    })
                    .finally(() => item.fileUploading = false);
            }
            if (field.enum) {
                item.enumValues = field.enum;
            }
            this.postFormat(item, item.control);
        }

        if (!field.isArray && field.isRef) {
            item.fields = field.fields;
            item.displayRequired = item.fields?.some((refField: any) => refField.required);
            if (field.required || item.preset) {
                item.control = this.createSubSchemaControl(item);
            }
        }

        if (field.isArray && !field.isRef) {
            item.control = this.createArrayControl();
            item.list = [];
            if (field.remoteLink) {
                item.fileUploading = true;
                this.ipfs
                    .getJsonFileByLink(field.remoteLink)
                    .then((res: any) => {
                        item.enumValues = res.enum;
                    })
                    .finally(() => item.fileUploading = false);
            }
            if (field.enum) {
                item.enumValues = field.enum;
            }
            if (item.preset && item.preset.length) {
                for (let index = 0; index < item.preset.length; index++) {
                    const preset = item.preset[index];
                    const listItem = this.createListControl(item, preset);
                    item.list.push(listItem);
                    item.control.push(listItem.control);
                }
                this.options?.updateValueAndValidity();
                this.change.emit();
            } else if (field.required) {
                const listItem = this.createListControl(item);
                item.list.push(listItem);
                item.control.push(listItem.control);

                this.options?.updateValueAndValidity();
                this.change.emit();
            }
        }

        if (field.isArray && field.isRef) {
            item.control = this.createArrayControl();
            item.list = [];
            item.fields = field.fields;
            if (item.preset && item.preset.length) {
                for (let index = 0; index < item.preset.length; index++) {
                    const preset = item.preset[index];
                    const listItem = this.createListControl(item, preset);//todo
                    item.list.push(listItem);
                    item.control.push(listItem.control);
                }
                this.options?.updateValueAndValidity();
                this.change.emit();
            } else if (field.required) {
                const listItem = this.createListControl(item);//todo
                item.list.push(listItem);
                item.control.push(listItem.control);

                this.options?.updateValueAndValidity();
                this.change.emit();
            }
        }

        if (
            this.readonly &&
            this.readonly.find(
                (readonlyItem: any) => readonlyItem.name === field.name
            )
        ) {
            item.readonly = true;
            setTimeout(() => {
                item.control?.disable();
                item.control?.disable();
            });
        }
        (item as any).subject = new Subject();
        return item;
    }

    public showPage(item: IFieldControl<any>, index: number): boolean {
        return this.isShown[index] || this.isChildSchema;
    }

    public ifSimpleField(item: IFieldControl<any>): boolean {
        return !item.isArray && !item.isRef;
    }

    private createSubSchemaControl(item: IFieldControl<any>): UntypedFormControl | UntypedFormGroup | UntypedFormArray {
        if (item.customType === 'geo') {
            return new UntypedFormControl({})
        } else {
            return new UntypedFormGroup({});
        }
    }

    public ifSubSchema(item: IFieldControl<any>): boolean {
        return !item.isArray && item.isRef;
    }

    public ifSimpleArray(item: IFieldControl<any>): boolean {
        return item.isArray && !item.isRef;
    }

    public ifSubSchemaArray(item: IFieldControl<any>): boolean {
        return item.isArray && item.isRef;
    }

    public ifInvalidField(item: IFieldControl<any> | IFieldIndexControl<any>): boolean {
        return (item.control && !item.control.valid && !item.control.disabled);
    }

    public ifRequiredField(item: IFieldControl<any>): boolean {
        return item.required && !item.control.disabled;
    }

    public isRules(item: IFieldControl<any>) {
        return this.rules ? this.rules[item.fullPath] : undefined;
    }

    public isRulesStatus(item: IFieldControl<any>) {
        return this.rules?.[item.fullPath]?.status;
    }
}<|MERGE_RESOLUTION|>--- conflicted
+++ resolved
@@ -1,40 +1,14 @@
-<<<<<<< HEAD
-import { NGX_MAT_DATE_FORMATS, NgxMatDateAdapter } from '@angular-material-components/datetime-picker';
-import { NgxMatMomentAdapter } from '@angular-material-components/moment-adapter';
 import { ChangeDetectorRef, Component, EventEmitter, Input, OnInit, Output, SimpleChanges } from '@angular/core';
 import { AbstractControl, UntypedFormArray, UntypedFormControl, UntypedFormGroup, ValidationErrors, ValidatorFn, Validators } from '@angular/forms';
 import { GenerateUUIDv4, Schema, SchemaField, SchemaRuleValidateResult, UnitSystem } from '@guardian/interfaces';
 import { fullFormats } from 'ajv-formats/dist/formats';
-import * as moment from 'moment';
+import moment from 'moment';
 import { Subject } from 'rxjs';
 import { takeUntil } from 'rxjs/operators';
 import { IPFSService } from 'src/app/services/ipfs.service';
 import { uriValidator } from 'src/app/validators/uri.validator';
 import { GUARDIAN_DATETIME_FORMAT } from '../../../utils/datetime-format';
 import { API_IPFS_GATEWAY_URL, IPFS_SCHEMA } from '../../../services/api';
-
-=======
-import {ChangeDetectorRef, Component, EventEmitter, Input, OnInit, Output, SimpleChanges} from '@angular/core';
-import {
-    AbstractControl,
-    UntypedFormArray,
-    UntypedFormControl,
-    UntypedFormGroup,
-    ValidationErrors,
-    ValidatorFn,
-    Validators
-} from '@angular/forms';
-import {GenerateUUIDv4, Schema, SchemaField, UnitSystem} from '@guardian/interfaces';
-import {fullFormats} from 'ajv-formats/dist/formats';
-import moment from 'moment';
-import {Subject} from 'rxjs';
-import {takeUntil} from 'rxjs/operators';
-import {IPFSService} from 'src/app/services/ipfs.service';
-import {uriValidator} from 'src/app/validators/uri.validator';
-import {GUARDIAN_DATETIME_FORMAT} from '../../../utils/datetime-format';
-import {API_IPFS_GATEWAY_URL, IPFS_SCHEMA} from '../../../services/api';
-import {SchemaRuleValidateResult} from '../../common/models/field-rule-validator';
->>>>>>> 924fab1f
 
 enum PlaceholderByFieldType {
     Email = "example@email.com",
@@ -238,8 +212,7 @@
     constructor(
         private ipfs: IPFSService,
         protected changeDetectorRef: ChangeDetectorRef
-    ) {
-    }
+    ) { }
 
 
     ngOnInit(): void {
@@ -318,7 +291,7 @@
                 this.subscribeCondition(conditionForm);
                 this.conditionFields.push(...cond.thenFields);
                 this.conditionFields.push(...cond.elseFields);
-                return Object.assign({conditionForm}, cond);
+                return Object.assign({ conditionForm }, cond);
             });
         }
 
@@ -664,7 +637,7 @@
         condition.conditionForm = new UntypedFormGroup({});
         this.subscribeCondition(condition.conditionForm);
         fields.forEach(item => {
-            setTimeout(() => this.options?.removeControl(item.name, {emitEvent: false}));
+            setTimeout(() => this.options?.removeControl(item.name, { emitEvent: false }));
         });
     }
 
