import { NgModule } from '@angular/core';
import { CommonModule } from '@angular/common';
import { FormsModule } from '@angular/forms';
import { ClipboardModule } from '@angular/cdk/clipboard';
import { CodemirrorModule } from '@ctrl/ngx-codemirror';
import { GoogleMapsModule } from '@angular/google-maps';
import { GeojsonTypeComponent } from './geojson-type/geojson-type.component';
//Modules
import { MaterialModule } from '../common/material.module';
import { CommonComponentsModule } from '../common/common-components.module';
import { ArtifactEngineModule } from '../artifact-engine/artifact-engine.module';
//Components
import { SchemaDialog } from './schema-dialog/schema-dialog.component';
import { SchemaFormComponent } from './schema-form/schema-form.component';
import { SchemaConfigurationComponent } from './schema-configuration/schema-configuration.component';
import { ImportSchemaDialog } from './import-schema/import-schema-dialog.component';
import { SchemaFormViewComponent } from './schema-form-view/schema-form-view.component';
import { DocumentViewComponent } from './document-view/document-view.component';
import { SetVersionDialog } from './set-version-dialog/set-version-dialog.component';
import { VCViewerDialog } from './vc-dialog/vc-dialog.component';
import { SchemaViewDialog } from './schema-view-dialog/schema-view-dialog.component';
import { ExportSchemaDialog } from './export-schema-dialog/export-schema-dialog.component';
import { SchemaFieldConfigurationComponent } from './schema-field-configuration/schema-field-configuration.component';
import { EnumEditorDialog } from './enum-editor-dialog/enum-editor-dialog.component';
import { CompareSchemaDialog } from './compare-schema-dialog/compare-schema-dialog.component';
import { ButtonModule } from 'primeng/button';
import { TabViewModule } from 'primeng/tabview';
import { InputTextModule } from 'primeng/inputtext';
import { InputTextareaModule } from 'primeng/inputtextarea';
import { CheckboxModule } from 'primeng/checkbox';
import { DropdownModule } from 'primeng/dropdown';
import { CalendarModule } from 'primeng/calendar';
import { RadioButtonModule } from 'primeng/radiobutton';
import { DeleteSchemaDialogComponent } from './delete-schema-dialog/delete-schema-dialog.component';
import { ServiceUnavailableDialog } from './service-unavailable-dialog/service-unavailable-dialog.component';
import { SchemaFormDialog } from './schema-form-dialog/schema-form-dialog.component';
import { SchemaTreeComponent } from './schema-tree/schema-tree.component';
import { CopySchemaDialog } from './copy-schema-dialog/copy-schema-dialog';
import { AngularSvgIconModule } from 'angular-svg-icon';
import { SentinelHubTypeComponent } from './sentinel-hub-type/sentinel-hub-type.component';
import { TooltipModule } from 'primeng/tooltip';
import { SelectButtonModule } from 'primeng/selectbutton';
import { AccordionModule } from 'primeng/accordion';
import { DateTimeComponent } from './schema-form/controls/date-time/date-time.component';
import { EnumComponent } from './schema-form/controls/enum/enum';
import { InputComponent } from './schema-form/controls/input/input';
<<<<<<< HEAD
=======
import { FormulasModule } from '../formulas/formulas.module';
import { DialogService } from 'primeng/dynamicdialog';
>>>>>>> 8dd82b8c

@NgModule({
    declarations: [
        SchemaDialog,
        SchemaFormComponent,
        CopySchemaDialog,
        SchemaConfigurationComponent,
        ImportSchemaDialog,
        SchemaFormViewComponent,
        DocumentViewComponent,
        SetVersionDialog,
        VCViewerDialog,
        SchemaViewDialog,
        ExportSchemaDialog,
        SchemaFieldConfigurationComponent,
        EnumEditorDialog,
        CompareSchemaDialog,
        GeojsonTypeComponent,
        SentinelHubTypeComponent,
        DeleteSchemaDialogComponent,
        ServiceUnavailableDialog,
        SchemaTreeComponent,
        SchemaFormDialog,
        DateTimeComponent,
        EnumComponent,
        InputComponent
    ],
    imports: [
        CommonModule,
        FormsModule,
        CommonComponentsModule,
        MaterialModule,
        ClipboardModule,
        CodemirrorModule,
        ArtifactEngineModule,
        GoogleMapsModule,
        ButtonModule,
        TabViewModule,
        InputTextModule,
        InputTextareaModule,
        CheckboxModule,
        DropdownModule,
        CalendarModule,
        TooltipModule,
        RadioButtonModule,
        SelectButtonModule,
        AccordionModule,
        FormulasModule,
        AngularSvgIconModule.forRoot()
    ],
    exports: [
        SchemaDialog,
        SchemaFormComponent,
        SchemaConfigurationComponent,
        ImportSchemaDialog,
        SchemaFormViewComponent,
        DocumentViewComponent,
        SetVersionDialog,
        VCViewerDialog,
        ExportSchemaDialog,
        SchemaFieldConfigurationComponent,
        SchemaFormDialog
    ],
    providers: [
        DialogService
    ],
})
export class SchemaEngineModule {
}<|MERGE_RESOLUTION|>--- conflicted
+++ resolved
@@ -44,11 +44,8 @@
 import { DateTimeComponent } from './schema-form/controls/date-time/date-time.component';
 import { EnumComponent } from './schema-form/controls/enum/enum';
 import { InputComponent } from './schema-form/controls/input/input';
-<<<<<<< HEAD
-=======
 import { FormulasModule } from '../formulas/formulas.module';
 import { DialogService } from 'primeng/dynamicdialog';
->>>>>>> 8dd82b8c
 
 @NgModule({
     declarations: [
