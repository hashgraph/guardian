--- conflicted
+++ resolved
@@ -17,10 +17,9 @@
             </button>
         </div>
 
-<<<<<<< HEAD
         <div class="header-container">
             <div class="header-text">
-                {{title}}
+                {{ title }}
             </div>
             <div *ngIf="tags && tags.length > 0" class="tags-container">
                 <div class="tag-item" *ngFor="let tag of tags" (click)="onOpenTag(tag)">
@@ -34,10 +33,6 @@
                     </div>
                 </div>
             </div>
-=======
-        <div class="header-text">
-            {{ title }}
->>>>>>> a8bc14c1
         </div>
 
         <div class="header-toolbar">
