--- conflicted
+++ resolved
@@ -1,10 +1,6 @@
 import { Component, Inject } from '@angular/core';
-<<<<<<< HEAD
 import { MatLegacyDialogRef as MatDialogRef, MAT_LEGACY_DIALOG_DATA as MAT_DIALOG_DATA } from '@angular/material/legacy-dialog';
-=======
-import { MatDialogRef, MAT_DIALOG_DATA } from '@angular/material/dialog';
->>>>>>> 410caff4
-import { UntypedFormControl, UntypedFormGroup, Validators } from '@angular/forms';
+import { UntypedFormControl, UntypedFormGroup } from '@angular/forms';
 
 /**
  * Dialog for creating policy.
