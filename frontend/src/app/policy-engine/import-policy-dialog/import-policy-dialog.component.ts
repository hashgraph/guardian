import { Component, Inject } from '@angular/core';
import { MatDialogRef, MAT_DIALOG_DATA } from '@angular/material/dialog';
import { FormBuilder } from '@angular/forms';
import { Observable, ReplaySubject } from 'rxjs';
import { PolicyEngineService } from 'src/app/services/policy-engine.service';
import { ImportType } from 'interfaces';

/**
 * Dialog for creating policy.
 */
@Component({
    selector: 'import-policy-dialog',
    templateUrl: './import-policy-dialog.component.html',
    styleUrls: ['./import-policy-dialog.component.css']
})
export class ImportPolicyDialog {
    importType?: ImportType;
    dataForm = this.fb.group({
      timestamp: ['']
    });
    callbackFileImport: any;
    loading: boolean = false;

    private _isimportTypeSelected$ = new ReplaySubject<boolean>(1);

    constructor(
        public dialogRef: MatDialogRef<ImportPolicyDialog>,
        private fb: FormBuilder,
        private policyEngineService: PolicyEngineService,
        @Inject(MAT_DIALOG_DATA) public data: any) {
          this._isimportTypeSelected$.next(false);
    }

    public get isImportTypeSelected$(): Observable<boolean> {
      return this._isimportTypeSelected$;
    }

    ngOnInit() {
      this.callbackFileImport = this.data.callbackFileImport;
      this.setImportType(ImportType.IPFS);
    }

    onNoClick(): void {
      this.dialogRef.close(null);
    }

    onSubmit() {
      if (!this.dataForm.valid)
      {
        return;
      }
      this.loading = true;
      const messageId = this.dataForm.get('timestamp')?.value;

<<<<<<< HEAD
      const messageId = this.dataForm.get('timestamp')?.value;

      this.policyEngineService.previewByMessage(messageId)
        .subscribe( result => {
          this.dialogRef.close({
            messageId: messageId,
            policy: result
=======
      this.policyEngineService.topicPreview(messageId)
        .subscribe( result => {
          this.dialogRef.close({
            policy: result,
            messageId: messageId
>>>>>>> c99fb52b
          });
        }, error => {
          this.loading = false;
        });
    }

    setImportType(importType: ImportType) {
      this.importType = importType;
      this._isimportTypeSelected$.next(true);
    }

    importFromFile() {
      this.dialogRef.close();
      this.callbackFileImport();
    }
}<|MERGE_RESOLUTION|>--- conflicted
+++ resolved
@@ -9,77 +9,66 @@
  * Dialog for creating policy.
  */
 @Component({
-    selector: 'import-policy-dialog',
-    templateUrl: './import-policy-dialog.component.html',
-    styleUrls: ['./import-policy-dialog.component.css']
+  selector: 'import-policy-dialog',
+  templateUrl: './import-policy-dialog.component.html',
+  styleUrls: ['./import-policy-dialog.component.css']
 })
 export class ImportPolicyDialog {
-    importType?: ImportType;
-    dataForm = this.fb.group({
-      timestamp: ['']
-    });
-    callbackFileImport: any;
-    loading: boolean = false;
+  importType?: ImportType;
+  dataForm = this.fb.group({
+    timestamp: ['']
+  });
+  callbackFileImport: any;
+  loading: boolean = false;
 
-    private _isimportTypeSelected$ = new ReplaySubject<boolean>(1);
+  private _isimportTypeSelected$ = new ReplaySubject<boolean>(1);
 
-    constructor(
-        public dialogRef: MatDialogRef<ImportPolicyDialog>,
-        private fb: FormBuilder,
-        private policyEngineService: PolicyEngineService,
-        @Inject(MAT_DIALOG_DATA) public data: any) {
-          this._isimportTypeSelected$.next(false);
+  constructor(
+    public dialogRef: MatDialogRef<ImportPolicyDialog>,
+    private fb: FormBuilder,
+    private policyEngineService: PolicyEngineService,
+    @Inject(MAT_DIALOG_DATA) public data: any) {
+    this._isimportTypeSelected$.next(false);
+  }
+
+  public get isImportTypeSelected$(): Observable<boolean> {
+    return this._isimportTypeSelected$;
+  }
+
+  ngOnInit() {
+    this.callbackFileImport = this.data.callbackFileImport;
+    this.setImportType(ImportType.IPFS);
+  }
+
+  onNoClick(): void {
+    this.dialogRef.close(null);
+  }
+
+  onSubmit() {
+    if (!this.dataForm.valid) {
+      return;
     }
+    this.loading = true;
+    const messageId = this.dataForm.get('timestamp')?.value;
 
-    public get isImportTypeSelected$(): Observable<boolean> {
-      return this._isimportTypeSelected$;
-    }
+    this.policyEngineService.previewByMessage(messageId)
+      .subscribe(result => {
+        this.dialogRef.close({
+          messageId: messageId,
+          policy: result
+        });
+      }, error => {
+        this.loading = false;
+      });
+  }
 
-    ngOnInit() {
-      this.callbackFileImport = this.data.callbackFileImport;
-      this.setImportType(ImportType.IPFS);
-    }
+  setImportType(importType: ImportType) {
+    this.importType = importType;
+    this._isimportTypeSelected$.next(true);
+  }
 
-    onNoClick(): void {
-      this.dialogRef.close(null);
-    }
-
-    onSubmit() {
-      if (!this.dataForm.valid)
-      {
-        return;
-      }
-      this.loading = true;
-      const messageId = this.dataForm.get('timestamp')?.value;
-
-<<<<<<< HEAD
-      const messageId = this.dataForm.get('timestamp')?.value;
-
-      this.policyEngineService.previewByMessage(messageId)
-        .subscribe( result => {
-          this.dialogRef.close({
-            messageId: messageId,
-            policy: result
-=======
-      this.policyEngineService.topicPreview(messageId)
-        .subscribe( result => {
-          this.dialogRef.close({
-            policy: result,
-            messageId: messageId
->>>>>>> c99fb52b
-          });
-        }, error => {
-          this.loading = false;
-        });
-    }
-
-    setImportType(importType: ImportType) {
-      this.importType = importType;
-      this._isimportTypeSelected$.next(true);
-    }
-
-    importFromFile() {
-      this.dialogRef.close();
-      this.callbackFileImport();
-    }
+  importFromFile() {
+    this.dialogRef.close();
+    this.callbackFileImport();
+  }
 }