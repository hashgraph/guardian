--- conflicted
+++ resolved
@@ -21,21 +21,11 @@
                 </th>
                 <td mat-cell *matCellDef="let element">
                     <span *ngIf="field.type=='text'">{{getText(element, field)}}</span>
-<<<<<<< HEAD
-                    <span *ngIf="field.type=='button'">
-                        <div class="btn-field {{field.uiClass}}" (click)="onButton($event, element, field)">
-                            {{getText(element, field)}}</div>
-                    </span>
-                    <div *ngIf="field.type=='block'">
-                        <render-block [block]="field._block" [static]="getConfig(element, field, field._block)"
-                            [policyId]="policyId">
-=======
                     <span *ngIf="field.type=='button'" class="col-btn">
                         <div class="btn-field {{field.uiClass}}" (click)="onButton($event, element, field)">{{getText(element, field)}}</div>
                     </span>
                     <div *ngIf="field.type=='block'" class="col-btn">
                         <render-block [block]="field._block" [static]="getConfig(element, field, field._block)" [policyId]="policyId">
->>>>>>> 72b3c3c9
                         </render-block>
                     </div>
                 </td>
