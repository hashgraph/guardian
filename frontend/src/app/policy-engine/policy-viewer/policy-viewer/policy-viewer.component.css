.content {
    position: absolute;
    left: 0;
    right: 0;
    bottom: 0;
    top: 0;
    display: block;
}

.loading {
    background: #fff;
    position: fixed;
    z-index: 99;
    top: var(--header-height);
    left: 0;
    bottom: 0;
    right: 0;
    display: flex;
    align-items: center;
    justify-items: center;
    justify-content: center;
    align-content: center;
}

<<<<<<< HEAD
=======
.loading-progress {
    width: 80%;
    height: 80%;
}

.table {
    width: 100%;
}

.btn-approve {
    background: #4caf50;
    border-radius: 6px;
    color: #fff;
    display: inline-block;
    padding: 2px 8px;
    margin: 0px 5px;
    cursor: pointer;
    font-weight: 500;
}


.status-draft {
    font-weight: 500;
    color: #2196f3;
}

.status-publish {
    font-weight: 500;
    color: #4caf50;
}
.status-invalid {
    font-weight: 500;
    color: #ff0000;
}

.btn-settings {
    color: #3f51b5;
    font-weight: 500;
    cursor: pointer;
    padding-left: 22px;
    position: relative;
    width: 40px;
    display: inline-block;
}
.btn-settings:hover {
    text-decoration: underline;
}

.btn-settings mat-icon {
    position: absolute;
    left: 0;
    top: -1px;
    font-size: 20px;
}

.table .mat-column-export {
    width: 110px;
}

.table .mat-column-edit {
    width: 110px;
}

.table .mat-column-open {
    width: 110px;
}

.table .mat-column-operation {
    width: 110px;
}

.table .mat-column-status {
    width: 110px;
}

>>>>>>> bfe00618
.not-exist {
    position: absolute;
    left: 50%;
    top: 50%;
    transform: translate(-50%, -50%);
    font-size: 20px;
    color: darkgrey;
}

a.go-back-link {
    text-decoration: none;
    color: #707070;
    padding: 5px 30px 5px 26px;
}

a.go-back-link mat-icon {
    color: #707070;
    position: absolute;
    top: 12px;
    left: 10px;
    font-size: 30px;
}

.policy-header {
    position: fixed;
    top: 125px;
    left: 0;
    right: 0;
    height: 50px;
    color: #707070;
    border-bottom: 1px solid #f7f7f7;
    display: flex;
    box-sizing: border-box;
    justify-content: space-between;
    box-shadow: 0px 0px 5px 0px rgb(0 0 0 / 50%);
    z-index: 100;
    background: #ffffff;
    padding: 12px 30px;
    font-size: 20px;
}

.policy-header[policy-status='DRY-RUN'] {
    top: 170px;
}

.policy-container {
    position: absolute;
    left: 0;
    top: 50px;
    right: 0;
    bottom: 0;
}

.policy-container[policy-status='DRY-RUN'] {
    position: absolute;
    left: 0;
    top: 90px;
    right: 0;
    bottom: 0;
}

.policy-container[hidden-container='true'] {
    opacity: 0;
    z-index: -1;
    pointer-events: none;
}

.policy-header span {
    margin-right: 30px;
    height: 30px;
    padding: 5px 0px;
    box-sizing: border-box;
}

.current-user-role {
    float: right;
}

.debug-user {
    padding: 10px;
    cursor: pointer;
    margin: 0 1px;
    opacity: 0.9;
}

.debug-user:hover {
    background: #3f51b50d;
}

.debug-user[active='true'] {
    background: #3f51b5;
    color: #fff;
    font-weight: 500;
}
.debug-user[active='true'] .debug-user-did {
    color: #fff;
    font-weight: normal;
}

.new-debug-user {
    padding: 10px;
    cursor: pointer;
    color: rgb(0, 0, 238);
    cursor: pointer;
    text-decoration: underline;
    font-size: 16px;
}

.debug-user-name {
    width: 350px;
    overflow: hidden;
    text-overflow: ellipsis;
    font-size: 16px;
    margin-bottom: 2px;
}

.debug-user-did {
    width: 350px;
    overflow: hidden;
    text-overflow: ellipsis;
    font-size: 12px;
    margin-bottom: 2px;
    color: #3c3c3c;
}

.dry-run-panel {
    cursor: pointer;
    position: relative;
}

.content[status='DRY-RUN'] {
    border: 4px solid #3f51b5;
}

.content[status='DRY-RUN'] .policy-header {
    background: #3f51b5;
    border-bottom: 1px solid #155f9b;
    color: #fff;
}

.content[status='DRY-RUN'] .go-back-link {
    color: #fff;
}

.content[status='DRY-RUN'] .go-back-link mat-icon {
    color: #fff;
}

.dry-run-content {
    position: fixed;
    top: 125px;
    left: 0px;
    right: 0px;
    height: 45px;
    display: flex;
    box-sizing: border-box;
    z-index: 150;
    font-size: 20px;
    background: #fff;
    border-bottom: 1px solid #000000;
    box-shadow: 0px 0px 1px 1px rgb(179 179 179);
    padding: 0px 10px;
}

.dry-run-btn {
    position: relative;
    font-size: 14px;
    padding: 6px 12px;
    margin: 6px 6px 6px 0px;
    color: #646464;
    cursor: pointer;
    user-select: none;
}

.dry-run-btn:hover {
    background: #f7f8fc;
}

.dry-run-btn[action='true'] {
    color: #3f51b5;
    border-bottom: 2px solid #3f51b5;
}

.dry-run-group-btn,
.dry-run-action-btn {
    display: flex;
    overflow: hidden;
    height: 34px;
    flex-direction: row;
    border: 1px solid transparent;
    margin: 5px 4px;
    padding: 2px 2px 4px 6px;
    font-size: 12px;
    align-items: center;
    align-content: center;
    color: #3f51b5;
    cursor: pointer;
    padding-top: 4px;
    position: relative;
    user-select: none;
    border-radius: 6px;
    background: rgb(252 252 252);
    border: 1px solid rgb(220 220 220);
    box-sizing: border-box;
}

.dry-run-group-btn span,
.dry-run-action-btn span {
    font-size: 12px;
    text-align: center;
    line-height: 14px;
    user-select: none;
    display: flex;
    max-width: 65px;
    min-width: 60px;
    height: 28px;
    align-items: center;
    align-content: center;
    justify-content: center;
    justify-items: center;
    padding: 0px 4px 0px 2px;
}

.dry-run-group-btn:hover,
.dry-run-action-btn:hover {
    background: rgb(63 81 181 / 3%);
    border: 1px solid #3f51b5;
}

.dry-run-group-btn span {
    max-width: 65px;
    min-width: 45px;
}

.dry-run-group-btn {
    padding-right: 21px;
}

.dry-run-group-btn .expand-group {
    position: absolute;
    top: 0;
    right: 0px;
    bottom: 0;
    width: 18px;
    overflow: hidden;
    background: rgb(240 240 240);
    border-top-right-radius: 6px;
    border-bottom-right-radius: 6px;
    border-left: 1px solid rgb(220 220 220);
}

.dry-run-group-btn .expand-group mat-icon {
    position: absolute;
    top: 2px;
    font-size: 27px;
    left: -5px;
}

.delimiter {
    width: 2px;
    height: 30px;
    border-left: 1px solid #7e7e7e;
    margin-left: 12px;
    margin-right: 10px;
    margin-top: 7px;
}

.dry-run-title {
    padding: 12px 2px 12px 4px;
    color: #707070;
    font-size: 18px;
}

.table-container {
    max-height: calc(100vh - var(--header-height) - 170px);
    min-height: 100px;
    overflow-y: auto;
    position: relative;
    z-index: 0;
}

.table-paginator {
    height: 60px;
    border-top: 1px solid #eee;
    margin-top: 5px;
}

.document-table {
    width: 100%;
}

.btn-settings {
    color: #3f51b5;
    font-weight: 500;
    cursor: pointer;
    padding-top: 2px;
    padding-left: 24px;
    position: relative;
    height: 24px;
    min-width: 24px;
    display: inline-block;
    overflow: hidden;
    box-sizing: border-box;
}
.btn-settings:hover {
    text-decoration: underline;
}

.btn-settings mat-icon {
    position: absolute;
    left: 0px;
    top: 2px;
    font-size: 22px;
}

.document-table .mat-column-createDate  {
    width: 260px;
}

.document-table .mat-column-document {
    width: 60px;
    max-width: 60px;
}

.document-table .mat-column-owner {
    width: 200px;
    max-width: 600px;
    overflow: hidden;
    text-overflow: ellipsis;
}<|MERGE_RESOLUTION|>--- conflicted
+++ resolved
@@ -22,84 +22,6 @@
     align-content: center;
 }
 
-<<<<<<< HEAD
-=======
-.loading-progress {
-    width: 80%;
-    height: 80%;
-}
-
-.table {
-    width: 100%;
-}
-
-.btn-approve {
-    background: #4caf50;
-    border-radius: 6px;
-    color: #fff;
-    display: inline-block;
-    padding: 2px 8px;
-    margin: 0px 5px;
-    cursor: pointer;
-    font-weight: 500;
-}
-
-
-.status-draft {
-    font-weight: 500;
-    color: #2196f3;
-}
-
-.status-publish {
-    font-weight: 500;
-    color: #4caf50;
-}
-.status-invalid {
-    font-weight: 500;
-    color: #ff0000;
-}
-
-.btn-settings {
-    color: #3f51b5;
-    font-weight: 500;
-    cursor: pointer;
-    padding-left: 22px;
-    position: relative;
-    width: 40px;
-    display: inline-block;
-}
-.btn-settings:hover {
-    text-decoration: underline;
-}
-
-.btn-settings mat-icon {
-    position: absolute;
-    left: 0;
-    top: -1px;
-    font-size: 20px;
-}
-
-.table .mat-column-export {
-    width: 110px;
-}
-
-.table .mat-column-edit {
-    width: 110px;
-}
-
-.table .mat-column-open {
-    width: 110px;
-}
-
-.table .mat-column-operation {
-    width: 110px;
-}
-
-.table .mat-column-status {
-    width: 110px;
-}
-
->>>>>>> bfe00618
 .not-exist {
     position: absolute;
     left: 50%;
