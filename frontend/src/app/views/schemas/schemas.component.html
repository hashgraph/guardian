--- conflicted
+++ resolved
@@ -556,24 +556,7 @@
                 tooltipPosition="bottom">
             </p-button>
 
-<<<<<<< HEAD
-        <button mat-menu-item (click)="onOpenDocument(element)" class="schema-menu-btn">
-            <mat-icon>segment</mat-icon>
-            <span>Schema</span>
-        </button>
-
-        <button (click)="onShowTransactions(element)" class="schema-menu-btn" mat-menu-item>
-            <mat-icon>segment</mat-icon>
-            <span>Show transactions</span>
-        </button>
-
-        <button mat-menu-item (click)="onViewSchemaTree(element)" class="schema-menu-btn">
-            <mat-icon>account_tree</mat-icon>
-            <span>Tree</span>
-        </button>
-=======
         </div>
->>>>>>> 8dd82b8c
 
         <div class="schema-menu-delimiter"></div>
 
