<div class="content">

    <table *ngIf="dataSource" mat-table [dataSource]="dataSource" class="table">
        <ng-container matColumnDef="hash">
            <th mat-header-cell *matHeaderCellDef> Hash </th>
            <td mat-cell *matCellDef="let element">
                <a (click)="setFilter('hash', element.hash)">{{element.hash}} </a>
            </td>
        </ng-container>
        <ng-container matColumnDef="id">
            <th mat-header-cell *matHeaderCellDef> Id </th>
            <td mat-cell *matCellDef="let element">
                <a (click)="setFilter('id', element.document.id)">{{element.document.id}} </a>
            </td>
        </ng-container>
       <ng-container matColumnDef="cid">
            <th mat-header-cell *matHeaderCellDef> Cid </th>
            <td mat-cell *matCellDef="let element">
                <a href="ipfs://{{element.cid}}" target="_blank">{{element.cid}} </a>
            </td>
        </ng-container>
        <ng-container matColumnDef="owner">
            <th mat-header-cell *matHeaderCellDef> Owner </th>
            <td mat-cell *matCellDef="let element">
                {{element.owner}}
            </td>
        </ng-container>
        <ng-container matColumnDef="type">
            <th mat-header-cell *matHeaderCellDef> Type </th>
            <td mat-cell *matCellDef="let element"> {{element.type}} </td>
        </ng-container>
        <ng-container matColumnDef="createDate">
            <th mat-header-cell *matHeaderCellDef> Create Date </th>
            <td mat-cell *matCellDef="let element"> {{element.createDate}} </td>
        </ng-container>
        <ng-container matColumnDef="vp">
            <th mat-header-cell *matHeaderCellDef> Document</th>
            <td mat-cell *matCellDef="let element">
<<<<<<< HEAD
                <a (click)="openVP(element.document)">View Document</a>
=======
                <a (click)="openVC(element.document, element.cid)">View Document</a>
>>>>>>> 2191e3af
            </td>
        </ng-container>
        <tr mat-header-row *matHeaderRowDef="displayedColumns"></tr>
        <tr mat-row *matRowDef="let row; columns: displayedColumns;"></tr>
    </table>

    <div *ngIf="loading" class="loading">
        <mat-spinner></mat-spinner>
    </div>
</div><|MERGE_RESOLUTION|>--- conflicted
+++ resolved
@@ -36,11 +36,7 @@
         <ng-container matColumnDef="vp">
             <th mat-header-cell *matHeaderCellDef> Document</th>
             <td mat-cell *matCellDef="let element">
-<<<<<<< HEAD
                 <a (click)="openVP(element.document)">View Document</a>
-=======
-                <a (click)="openVC(element.document, element.cid)">View Document</a>
->>>>>>> 2191e3af
             </td>
         </ng-container>
         <tr mat-header-row *matHeaderRowDef="displayedColumns"></tr>
