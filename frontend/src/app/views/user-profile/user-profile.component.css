form {
    display: flex;
    flex-direction: column;
    width: 800px;
}

.spinner {
    position: absolute;
    left: 18px;
    top: 0;
    right: 0;
    bottom: 0;
    background: #fff;
    display: flex;
    align-items: center;
    padding-left: 350px;
}

.content {
    position: absolute;
    left: 0;
    right: 0;
    bottom: 0;
    top: 0;
    display: block;
}

.loading {
    background: #fff;
    position: absolute;
    z-index: 99;
    top: 0;
    left: 0;
    bottom: 0;
    right: 0;
    display: flex;
    align-items: center;
    justify-items: center;
    justify-content: center;
    align-content: center;
}

.loading-progress {
    width: 80%;
    height: 80%;
}

.random-icon {
    width: 45px;
    height: 45px;
    border: 1px solid #999;
    border-radius: 4px;
    background: url(/assets/pngwing.com.png) 0px 0px / 46px 44px;
    position: absolute;
    top: -89px;
    right: -96px;
    cursor: pointer;
}


.progress {
    width: 300px;
}

.profile-item {
    padding: 20px 20px 0px 20px;
    display: flex;
}

.profile-item-name {
    color: rgb(146 146 146);
    font-family: Roboto, "Helvetica Neue", sans-serif;
    font-size: 14px;
    font-weight: 500;
    padding-right: 20px;
}

.profile-item-json {
    white-space: pre;
    background: rgba(0,0,0,.01);
    color: rgba(0,0,0,.87);
    border-radius: 4px;
    border: 1px solid rgba(0,0,0,.2);
    padding: 20px;
}


.token-table, .retire-table {
    table-layout: fixed;
    width: 100%;
    min-width: 900px;
}

.token-table .mat-column-policies {
    width: 200px;
}

.token-table .mat-column-policies .policies-info {
    white-space: nowrap;
    overflow: hidden;
    text-overflow: ellipsis;
    width: auto;
}

.token-table .mat-column-name {
    min-width: 300px;
}

:host ::ng-deep a {
    color: rgb(0, 0, 238);
    cursor: pointer;
    text-decoration: underline;
}
a[disabled="true"]{
    color: rgb(150, 150, 150);
    cursor: default;
    pointer-events: none;
}

.item-color-red {
    background: red;
    color: #fff;
    width: 42px;
    height: 26px;
    text-align: center;
    align-items: center;
    border-radius: 60px;
    align-content: center;
    display: flex;
    justify-content: center;
    position: relative;
    margin-right: 46px;

    height: 38px;
    box-shadow: 0px 3px 6px #00000029;
    border-radius: 24px;
    padding: 0 20px;
}

.item-color-grey {
    background: gray;
    color: #fff;
    width: 42px;
    height: 26px;
    text-align: center;
    align-items: center;
    border-radius: 60px;
    align-content: center;
    display: flex;
    justify-content: center;
    position: relative;
    margin-right: 46px;

    height: 38px;
    box-shadow: 0px 3px 6px #00000029;
    border-radius: 24px;
    padding: 0 20px;
}

.item-color-green {
    background: green;
    color: #fff;
    width: 42px;
    height: 26px;
    text-align: center;
    align-items: center;
    border-radius: 60px;
    align-content: center;
    display: flex;
    justify-content: center;
    position: relative;
    margin-right: 46px;

    height: 38px;
    box-shadow: 0px 3px 6px #00000029;
    border-radius: 24px;
    padding: 0 20px;
}

.associated-btn {
    position: absolute;
    right: -36px;
    color: #00f;
    height: 26px;
    width: 26px;
    cursor: pointer;
}

.list {
    width: 800px;
    padding: 20px 20px 20px 20px;
    margin: 20px;
    border: 1px solid #c7c7c7;
    border-radius: 6px;
    position: relative;
}

.clock-loader {
    position: relative;
    display: flex;
    justify-content: center;
    align-items: center;
    width: 4rem;
    height: 4rem;
    border: 3px solid #3f51b5;
    border-radius: 50%;
}

.clock-loader::before,
.clock-loader::after {
    position: absolute;
    content: "";
    top: calc( 4rem / 2 * 0.25);
    width: 0.2rem;
    background: #3f51b5;
    border-radius: 10px;
    transform-origin: center calc(100% - 0.2rem / 2);
    animation: spin infinite linear;
}

.clock-loader::before {
    height: calc(4rem * 0.4);
    animation-duration: 2s;
}

.clock-loader::after {
    top: calc( 4rem / 2 * 0.25 + 4rem * 0.2);
    height: calc(4rem * 0.2);
    animation-duration: 15s;
}

@keyframes spin {
    to {
        transform: rotate(1turn);
    }
}

.error-list,
.clock-list {
    position: absolute;
    left: 50%;
    top: 50%;
    transform: translate(-50%, -50%);
    width: 800px;
    padding: 20px 20px 20px 20px;
    margin: 20px;
    /*border: 1px solid #c7c7c7;*/
    border-radius: 6px;
    position: relative;
    color: #3f51b5;
    font-weight: 500;
    display: flex;
    flex-direction: column;
    justify-content: center;
    justify-items: center;
    align-content: center;
    align-items: center;
}
.clock-list p {
    margin: 18px 0 18px 0;
}

.error-list p {
    font-size: 20px;
    margin: 0 0 16px 0;
    color: #000000;
}

.error-list button {
    margin: 30px 0 0 0;
}

.generate-btn {
    margin-bottom: 20px;
}


.list-item {
    display: flex;
    flex-direction: column;
    margin-bottom: 20px;
}

.cancel-action-btn, .view-action-btn {
    color: #fff;
    border-radius: 6px;
    display: inline-block;
    padding: 6px 0;
    width: 200px;
    margin: 0px 5px;
    cursor: pointer;
    font-weight: 500;
    text-align: center;
    -webkit-user-select: none;
    user-select: none;
    position: relative;
    white-space: nowrap;
    display: flex;
    align-items: center;
    justify-content: center;
    gap: 10px;
}

.view-action-btn {
    background: #4caf50;
}

.cancel-action-btn {
    background: darkred;
}

.approved-request {
    background-color: #d1f1c8;
}

<<<<<<< HEAD
@media (max-width: 810px) {
    form {
        display: flex;
        flex-direction: column;
        width: 80vw;
        margin: 0 auto;
    }

    .list {
        width: 80vw;
        padding: 20px 20px 20px 20px;
        margin: 20px;
        border: 1px solid #c7c7c7;
        border-radius: 6px;
        position: relative;
    }

    .generate-btn {
        border: 1px solid #2C78F6;
        background: none !important;
        color: #2C78F6;
    }
=======
.token-table .mat-column-tags {
    max-width: 175px;
    min-width: 175px;
    width: 175px;
    border-left: 1px solid #dddddd;
    padding-left: 10px;
>>>>>>> 034c2fbd
}<|MERGE_RESOLUTION|>--- conflicted
+++ resolved
@@ -313,7 +313,14 @@
     background-color: #d1f1c8;
 }
 
-<<<<<<< HEAD
+.token-table .mat-column-tags {
+    max-width: 175px;
+    min-width: 175px;
+    width: 175px;
+    border-left: 1px solid #dddddd;
+    padding-left: 10px;
+}
+
 @media (max-width: 810px) {
     form {
         display: flex;
@@ -336,12 +343,4 @@
         background: none !important;
         color: #2C78F6;
     }
-=======
-.token-table .mat-column-tags {
-    max-width: 175px;
-    min-width: 175px;
-    width: 175px;
-    border-left: 1px solid #dddddd;
-    padding-left: 10px;
->>>>>>> 034c2fbd
 }