--- conflicted
+++ resolved
@@ -1063,32 +1063,6 @@
     }
 }
 
-.remote-user-setup {
-    flex-direction: column;
-}
-
-.tabs-nav {
-    margin: 24px 0px;
-}
-
-.guardian-button {
-    height: 40px;
-    margin-left: 18px;
-    min-width: 140px;
-}
-
-.guardian-user-page-toolbar {
-    display: flex;
-    height: 40px;
-    justify-content: flex-end;
-    margin-bottom: 18px;
-}
-
-<<<<<<< HEAD
-.boolean-option-group label {
-    padding-left: 8px;
-}
-
 ::ng-deep .ng-star-inserted a {
     color: var(--color-grey-5);
     font-weight: 600;
@@ -1102,7 +1076,7 @@
     padding-right: 0;
 }
 
-::ng-deep .p-tabview-nav-container ul.p-tabview-nav{
+::ng-deep .p-tabview-nav-container ul.p-tabview-nav {
     font-family: Inter, sans-serif;
     background-color: inherit;
 
@@ -1130,7 +1104,29 @@
         height: 40px;
         border-radius: 8px;
     }
-=======
+}
+
+.remote-user-setup {
+    flex-direction: column;
+}
+
+.tabs-nav {
+    margin: 24px 0px;
+}
+
+.guardian-button {
+    height: 40px;
+    margin-left: 18px;
+    min-width: 140px;
+}
+
+.guardian-user-page-toolbar {
+    display: flex;
+    height: 40px;
+    justify-content: flex-end;
+    margin-bottom: 18px;
+}
+
 .guardian-user-not-data {
     position: absolute;
     left: 50%;
@@ -1173,5 +1169,4 @@
     min-height: calc(100vh - 500px);
     width: 100%;
     position: relative;
->>>>>>> c20abe13
 }