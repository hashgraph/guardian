<div class="content user-profile">
    <div *ngIf="loading && !taskId" class="loading">
        <div class="preloader-image preloader-image-l-size"></div>
    </div>

    <async-progress (completed)="onAsyncCompleted()" (error)="onAsyncError($event)" *ngIf="loading && taskId"
        [taskId]="taskId"></async-progress>

    <ng-container *ngIf="isConfirmed; else elseTemplate">
        <div *ngIf="profile" class="profile">
            <div class="header">
                <h1>Profile</h1>
            </div>
<<<<<<< HEAD
            <p-tabView>
                <p-tabPanel header="User info" class="main-tabs">
                    <div class="user-info-container">
                        <div class="item-header">Account</div>
                        <div class="item">
                            <span>User Name</span>
                            <span class="value-text">{{ profile!.username }}</span>
                        </div>
                        <div class="item">
                            <span>Password</span>
                            <div (click)="changePassword(profile)" class="view-document-button">
                                <span>Change Password</span>
                            </div>
                        </div>

                        <div class="item-header">Hedera</div>
                        <div class="item">
                            <span>Hedera Account ID</span>
                            <div>
                                <hedera-explorer [params]="profile.hederaAccountId || ''" type="accounts">
                                    {{ profile.hederaAccountId }}
                                </hedera-explorer>
                            </div>
                        </div>
                        <div *ngIf="profile.topicId" class="item">
                            <span>User Topic</span>
                            <div>
                                <hedera-explorer [params]="profile.topicId" type="topics">
                                    {{ profile.topicId }}
                                </hedera-explorer>
                            </div>
                        </div>
                        <div class="item">
                            <span>Balance</span>
                            <span class="value-text">{{ balance }}</span>
                        </div>
=======

            <div class="tabs-nav">
                <p-tabView (onChange)="onChangeTab($event)" class="guardian-header-tabs">
                    <p-tabPanel [selected]="tab === 'general'">
                        <ng-template pTemplate="header">
                            <div class="tabview-label">General</div>
                        </ng-template>
                    </p-tabPanel>
                    <p-tabPanel [selected]="tab === 'keys'">
                        <ng-template pTemplate="header">
                            <div class="tabview-label">Decentralized Access Key</div>
                        </ng-template>
                    </p-tabPanel>
                </p-tabView>
            </div>

            <ng-container *ngIf="tab === 'general'">
                <div *ngIf="tab === 'general'" class="user-info-container">
                    <div class="item-header">Account</div>
                    <div class="item">
                        <span>User Name</span>
                        <span class="value-text">{{ profile!.username }}</span>
                    </div>
                    <div class="item">
                        <span>Password</span>
                        <div (click)="changePassword(profile)" class="view-document-button">
                            <span>Change Password</span>
                        </div>
                    </div>

                    <div class="item-header">Hedera</div>
                    <div class="item">
                        <span>Hedera Account ID</span>
                        <div>
                            <hedera-explorer [params]="profile.hederaAccountId || ''" type="accounts">
                                {{ profile.hederaAccountId }}
                            </hedera-explorer>
                        </div>
                    </div>
                    <div *ngIf="profile.topicId" class="item">
                        <span>User Topic</span>
                        <div>
                            <hedera-explorer [params]="profile.topicId" type="topics">
                                {{ profile.topicId }}
                            </hedera-explorer>
                        </div>
                    </div>
                    <div class="item">
                        <span>Balance</span>
                        <span class="value-text">{{ balance }}</span>
                    </div>
>>>>>>> c20abe13

                        <div class="item-header">Hedera</div>
                        <div class="item">
                            <span>Hedera Account ID</span>
                            <div>
                                <hedera-explorer [params]="profile.hederaAccountId || ''" type="accounts">
                                    {{ profile.hederaAccountId }}
                                </hedera-explorer>
                            </div>
                        </div>
                        <div *ngIf="profile.topicId" class="item">
                            <span>User Topic</span>
                            <div>
                                <hedera-explorer [params]="profile.topicId" type="topics">
                                    {{ profile.topicId }}
                                </hedera-explorer>
                            </div>
                        </div>
                        <div class="item">
                            <span>Balance</span>
                            <span class="value-text">{{ balance }}</span>
                        </div>

<<<<<<< HEAD

                        <div class="item-header">Documents</div>
                        <div class="item">
                            <span>Standard Registry</span>
                            <span class="value-text">{{ profile.parent }}</span>
                        </div>
                        <div class="item">
                            <span>DID</span>
                            <span class="value-text">{{ profile.did }}</span>
                        </div>
                        <div class="item">
                            <span>DID Document</span>
                            <div (click)="openDIDDocument(didDocument, 'DID Document')" class="view-document-button">
                                <svg-icon class="svg-icon-16" src="/assets/images/icons/16/file.svg"
                                    svgClass="primary-color">
                                </svg-icon>
                                <span>View document</span>
                            </div>
                        </div>
                        <div *ngIf="vcDocument" class="item">
                            <span>VC Document</span>
                            <div (click)="openVCDocument(vcDocument, 'VC Document')" class="view-document-button">
                                <svg-icon class="svg-icon-16" src="/assets/images/icons/16/file.svg"
                                    svgClass="primary-color">
                                </svg-icon>
                                <span>View document</span>
                            </div>
                        </div>
                    </div>
                </p-tabPanel>
                <p-tabPanel header="Standard Registries">
                    <div class="add-registries-button">
                        <p-button (click)="addStandardRegistry()"
                            [disabled]="potentialStandardRegistryParents.length == 0"
                            label="Add Standard Registry"></p-button>
                    </div>
                    <ng-container>
                        <ul class="standard-registry">
                            <app-standard-registry-parent-card
                                *ngFor="let registry of standardRegistriesAsParentList; trackBy: trackByDid"
                                [active]="isActiveStandardRegistry(registry.did)"
                                (registrySelected)="selectStandardRegistryShowMore($event)"
                                (setActive)="updateActiveSr($event)" [activeSr]="activeSr" [registry]="registry">
                            </app-standard-registry-parent-card>
                        </ul>
                    </ng-container>
                </p-tabPanel>

            </p-tabView>

=======
                    <div class="item-header">Documents</div>
                    <div class="item">
                        <span>Standard Registry</span>
                        <span class="value-text">{{ profile.parent }}</span>
                    </div>
                    <div class="item">
                        <span>DID</span>
                        <span class="value-text">{{ profile.did }}</span>
                    </div>
                    <div class="item">
                        <span>DID Document</span>
                        <div
                            (click)="openDIDDocument(didDocument, 'DID Document')"
                            class="view-document-button"
                        >
                            <svg-icon class="svg-icon-16" src="/assets/images/icons/16/file.svg" svgClass="primary-color">
                            </svg-icon>
                            <span>View document</span>
                        </div>
                    </div>
                    <div *ngIf="vcDocument" class="item">
                        <span>VC Document</span>
                        <div
                            (click)="openVCDocument(vcDocument, 'VC Document')"
                            class="view-document-button"
                        >
                            <svg-icon class="svg-icon-16" src="/assets/images/icons/16/file.svg" svgClass="primary-color">
                            </svg-icon>
                            <span>View document</span>
                        </div>
                    </div>

                    <div *ngIf="profile" class="item">
                        <div class="download-button">
                            <p-button
                                (click)="download()"
                                label="Download profile"
                                icon="pi pi-download"
                            >
                            </p-button>
                        </div>
                    </div>
                </div>
           </ng-container>
           <ng-container *ngIf="tab === 'keys'">
                <div class="guardian-user-page-toolbar">
                    <div class="guardian-user-page-filters"></div>
                    <div class="guardian-user-page-buttons">
                        <button
                            *ngIf="location === 'local'"
                            (click)="onCreateKey()"
                            class="guardian-button guardian-button-primary">
                            <div class="guardian-button-icon">
                                <svg-icon
                                    class="icon-btn"
                                    src="/assets/images/icons/add.svg"
                                    svgClass="icon-color-secondary">
                                </svg-icon>
                            </div>
                            <div class="guardian-button-label">Generate Key</div>
                        </button>
                        <button
                            *ngIf="location === 'remote'"
                            (click)="onImportKey()"
                            class="guardian-button guardian-button-primary">
                            <div class="guardian-button-icon">
                                <svg-icon
                                    class="icon-btn"
                                    src="/assets/images/icons/add.svg"
                                    svgClass="icon-color-secondary">
                                </svg-icon>
                            </div>
                            <div class="guardian-button-label">Import Key</div>
                        </button>
                    </div>
                </div>
                <div class="guardian-user-page-grid">
                    <ng-container *ngIf="keys && keys.length > 0; else noData">
                        <div class="guardian-grid-container">
                            <p-table
                                class="guardian-grid-table"
                                [value]="keys"
                                [scrollable]="true"
                            >
                                <ng-template pTemplate="header">
                                    <tr class="guardian-grid-header">
                                        <ng-container *ngFor="let column of columns">
                                            <th
                                                *ngIf="!column.canDisplay || column.canDisplay()"
                                                class="header-cell-{{column.type}} col-{{column.size}}"
                                                >{{column.title}}</th>
                                        </ng-container>
                                    </tr>
                                </ng-template>
                                <ng-template let-row pTemplate="body">
                                    <tr class="guardian-grid-row">
                                        <ng-container *ngFor="let column of columns">
                                            <td
                                                *ngIf="!column.canDisplay || column.canDisplay()"
                                                class="row-cell-{{column.type}} col-{{column.size}}"
                                                pTooltip="{{row[column.id]}}"
                                                [tooltipDisabled]="!column.tooltip"
                                                tooltipPosition="top"
                                                [showDelay]="1000"
                                                [ngSwitch]="column.id"
                                            >
                                                <ng-container *ngSwitchCase="'delete'">
                                                    <div
                                                        [attr.disabled]="row.status === 'PUBLISHED'"
                                                        class="guardian-icon-button big"
                                                        (click)="onDeleteKey(row)">
                                                        <svg-icon
                                                            class="icon-btn"
                                                            src="/assets/images/icons/delete.svg"
                                                            svgClass="icon-color-delete">
                                                        </svg-icon>
                                                    </div>
                                                </ng-container>
                                                <ng-container *ngSwitchDefault>
                                                    <span class="text-truncate">{{row[column.id]}}</span>
                                                </ng-container>
                                            </td>
                                        </ng-container>
                                    </tr>
                                </ng-template>
                            </p-table>
                            <div class="guardian-grid-paginator">
                                <app-paginator
                                    class="guardian-grid-paginator"
                                    [pageIndex]="pageIndex"
                                    [pageSize]="pageSize"
                                    [length]="pageCount"
                                    (page)="onPage($event)"
                                ></app-paginator>
                            </div>
                        </div>
                    </ng-container>
                    <ng-template #noData>
                        <div class="guardian-user-not-data">
                            <svg-icon
                                class="svg-icon-32"
                                src="/assets/images/icons/32/list.svg"
                                svgClass="icon-color-disabled"></svg-icon>
                            <span class="guardian-user-not-data__text-strong">There are no keys</span>
                            <span class="guardian-user-not-data__text">Please import or generate a new key</span>
                        </div>
                    </ng-template>
                </div>
            </ng-container>
>>>>>>> c20abe13
        </div>
    </ng-container>
    <ng-template #elseTemplate>
        <div *ngIf="isNewAccount && !isFailed && !loading" class="finish-setup-main-container">
            <div class="user-profile-setup-title">User Profile Setup</div>

            <div class="content-main-block-container">
                <div class="progress-container">
<<<<<<< HEAD
                    <div *ngFor="let step of visibleSteps" [ngClass]="{ active: step.index === currentStep }"
                        class="step-item">
                        <i [ngClass]="step.index === currentStep
                                ? 'pi-check'
                                : 'pi-angle-right'" class="pi"></i>
=======
                    <div
                        *ngFor="let step of visibleSteps"
                        [ngClass]="{ active: step === currentStep }"
                        class="step-item"
                    >
                        <i [ngClass]="step === currentStep ? 'pi-check' : 'pi-angle-right'" class="pi"></i>
>>>>>>> c20abe13
                        <p>{{ step.label }}</p>
                    </div>
                </div>

                <div class="forms-container">
                    <form class="hedera-form">
                        <ng-container *ngIf="currentStep?.id === 'select_sr'">
                            <div class="user-onboarding-wizard__header">
                                <form *ngIf="hasRegistries" [formGroup]="filtersForm"
                                    class="user-onboarding-wizard__filters">
                                    <div class="search-inputs">
                                        <label class="form-label" htmlFor="policyName">
                                            Filter by
                                        </label>

                                        <span class="p-input-icon-right">
                                            <input formControlName="policyName" id="policyName" pInputText
                                                placeholder="Policy name" type="text" />
                                            <i class="pi pi-search"></i>
                                        </span>

                                        <span class="p-input-icon-right">
                                            <input formControlName="geography" pInputText placeholder="Geography"
                                                type="text" />
                                            <i class="pi pi-search"></i>
                                        </span>
                                    </div>

                                    <div class="user-onboarding-wizard__filter-btns">
<<<<<<< HEAD
                                        <p-button (click)="applyFilters()" [disabled]="isFilterButtonDisabled"
                                            class="apply-filters-button" label="Apply"></p-button>
                                        <p-button (click)="clearFilters()" [disabled]="!filtersForm.dirty"
                                            class="clear-filters-button" [outlined]=true>Clear filters
                                        </p-button>
=======
                                        <p-button
                                            (click)="applyFilters()"
                                            [disabled]="isFilterButtonDisabled"
                                            class="apply-filters-button"
                                            label="Apply"
                                        ></p-button>
                                        <p-button
                                            (click)="clearFilters()"
                                            [disabled]="!filtersForm.dirty"
                                            class="clear-filters-button"
                                            [outlined]=true
                                        >Clear filters</p-button>
>>>>>>> c20abe13
                                    </div>
                                </form>
                            </div>

                            <div class="user-onboarding-wizard__content">
                                <ng-container *ngIf="!noFilterResults; else noResults">
                                    <p *ngIf="!hasRegistries" class="no-results">
                                        Standard registries have not been created yet.
                                    </p>

                                    <ul class="standard-registry">
                                        <app-standard-registry-card (registrySelected)="selectStandardRegistry($event)"
                                            *ngFor="let registry of standardRegistriesList; trackBy: trackByDid"
                                            [isRegistrySelected]="isRegistrySelected(registry.did)"
                                            [registry]="registry"></app-standard-registry-card>
                                    </ul>
                                </ng-container>

                                <ng-template #noResults>
                                    <p *ngIf="noFilterResults" class="no-results">
                                        No results found.
                                    </p>
                                </ng-template>
                            </div>
                        </ng-container>
<<<<<<< HEAD

                        <ng-container *ngIf="currentStep === 1">
                            <div class="hedera-credentials-title">
                                Hedera Credentials
                            </div>

                            <div class="hedera-credentials-form-container">
                                <form [formGroup]="hederaCredentialsForm" class="hedera-form">
                                    <div class="input-field-container">
                                        <label class="form-label" htmlFor="operatorId">
                                            * OPERATOR ID (Hedera Account):
                                        </label>
                                        <input formControlName="id" id="operatorId" pInputText placeholder="0.0.1548173"
                                            type="text" />
                                    </div>
                                    <div class="input-field-container">
                                        <label class="form-label" htmlFor="operatorKey">
                                            * OPERATOR KEY (Hedera Account Private Key):
                                        </label>
                                        <input formControlName="key" id="operatorKey" pInputText
                                            placeholder="302e020100300506032b657004220420e..." type="text" />
                                    </div>
                                    <div class="input-field-container">
                                        <p-checkbox [binary]="true" formControlName="useFireblocksSigning"
                                            inputId="useFireblocksSigning" label="Use fireblocks signing"></p-checkbox>
                                    </div>
                                    <ng-container *ngIf="hederaCredentialsForm.get('useFireblocksSigning')?.value">
                                        <div class="input-field-container">
                                            <label class="form-label" htmlFor="fireBlocksVaultId">
                                                * Fireblocks Vault ID:
                                            </label>
                                            <input formControlName="fireBlocksVaultId" id="fireBlocksVaultId"
                                                placeholder="0" pInputText type="text" />
                                        </div>
                                        <div class="input-field-container">
                                            <label class="form-label" htmlFor="fireBlocksAssetId">
                                                * Fireblocks Asset ID:
                                            </label>
                                            <input formControlName="fireBlocksAssetId" id="fireBlocksAssetId"
                                                placeholder="ASSET_NAME" pInputText type="text" />
                                        </div>
                                        <div class="input-field-container">
                                            <label class="form-label" htmlFor="fireBlocksApiKey">
                                                * Fireblocks API Key:
                                            </label>
                                            <input formControlName="fireBlocksApiKey" id="fireBlocksApiKey"
                                                autocomplete="off" pInputText
                                                placeholder="00000000-0000-0000-0000-000000000000" type="text" />
                                        </div>
                                        <div class="input-field-container">
                                            <label class="form-label" htmlFor="fireBlocksPrivateiKey">
                                                * Fireblocks Private Key:
                                            </label>
                                            <textarea formControlName="fireBlocksPrivateiKey" id="fireBlocksPrivateiKey"
                                                autocomplete="off" pInputText
                                                placeholder="-----BEGIN PRIVATE KEY----- ..." type="text"></textarea>
=======
                        <ng-container *ngIf="currentStep?.id === 'hedera_credentials'">
                            <div class="step-container">
                                <div class="hedera-credentials-title">
                                    Setup User
                                </div>
                                <div class="hedera-credentials-form-container">
                                    <div class="hedera-credentials-subtitle">
                                        User  type
                                    </div>
                                    <form class="hedera-form">
                                        <div class="boolean-option-group">
                                            <div>
                                                <p-radioButton
                                                    name="didType"
                                                    [value]="false"
                                                    [formControl]="locationType"
                                                    class="boolean-option">
                                                </p-radioButton>
                                                <label>Local User</label>
                                            </div>
                                            <div>
                                                <p-radioButton
                                                    name="didType"
                                                    [value]="true"
                                                    [formControl]="locationType"
                                                    class="boolean-option">
                                                </p-radioButton>
                                                <label>Remote User</label>
                                            </div>
                                        </div>
                                    </form>

                                    <div class="hedera-credentials-subtitle" style="margin-top: 32px;">
                                        Hedera Account
                                    </div>
                                    <ng-container *ngIf="!locationType.value; else remoteUser">
                                        <div class="hedera-credentials-help-block">
                                            <h3>Finding Your Details</h3>
                                            <ul>
                                                <li>If you’re already a Hedera network user, locate your Account ID and Private Key from the Hedera portal or your Hedera wallet of choice.</li>
                                                <li>New to Hedera? No worries! Head over to your Hedera wallet of choice or the Hedera Developer Portal to create an account. Remember to select the ED25519 keys for optimal compatibility with Guardian, and use the DER Encoded format for your Private Key.</li>
                                            </ul>
>>>>>>> c20abe13
                                        </div>
                                        <form [formGroup]="hederaCredentialsForm" class="hedera-form">
                                            <div class="input-field-container">
                                                <label class="form-label" htmlFor="operatorId">
                                                    * Operator ID (Hedera Account):
                                                </label>
                                                <input
                                                    formControlName="id"
                                                    id="operatorId"
                                                    pInputText
                                                    placeholder="0.0.1548173"
                                                    type="text"
                                                />
                                            </div>
                                            <div class="input-field-container">
                                                <label class="form-label" htmlFor="operatorKey">
                                                    * Operator Key (Hedera Account Private Key):
                                                </label>
                                                <input
                                                    formControlName="key"
                                                    id="operatorKey"
                                                    pInputText
                                                    placeholder="302e020100300506032b657004220420e..."
                                                    type="text"
                                                />
                                            </div>
                                            <div class="input-field-container">
                                                <p-checkbox
                                                    [binary]="true"
                                                    formControlName="useFireblocksSigning"
                                                    inputId="useFireblocksSigning"
                                                    label="Use fireblocks signing"
                                                ></p-checkbox>
                                            </div>
                                            <ng-container *ngIf="hederaCredentialsForm.get('useFireblocksSigning')?.value">
                                                <div class="input-field-container">
                                                    <label class="form-label" htmlFor="fireBlocksVaultId">
                                                        * Fireblocks Vault ID:
                                                    </label>
                                                    <input
                                                        formControlName="fireBlocksVaultId"
                                                        id="fireBlocksVaultId"
                                                        placeholder="0"
                                                        pInputText
                                                        type="text"
                                                    />
                                                </div>
                                                <div class="input-field-container">
                                                    <label class="form-label" htmlFor="fireBlocksAssetId">
                                                        * Fireblocks Asset ID:
                                                    </label>
                                                    <input
                                                        formControlName="fireBlocksAssetId"
                                                        id="fireBlocksAssetId"
                                                        placeholder="ASSET_NAME"
                                                        pInputText
                                                        type="text"
                                                    />
                                                </div>
                                                <div class="input-field-container">
                                                    <label class="form-label" htmlFor="fireBlocksApiKey">
                                                        * Fireblocks API Key:
                                                    </label>
                                                    <input
                                                        formControlName="fireBlocksApiKey"
                                                        id="fireBlocksApiKey"
                                                        autocomplete="off"
                                                        pInputText
                                                        placeholder="00000000-0000-0000-0000-000000000000"
                                                        type="text"
                                                    />
                                                </div>
                                                <div class="input-field-container">
                                                    <label class="form-label" htmlFor="fireBlocksPrivateiKey">
                                                        * Fireblocks Private Key:
                                                    </label>
                                                    <textarea
                                                        formControlName="fireBlocksPrivateiKey"
                                                        id="fireBlocksPrivateiKey"
                                                        autocomplete="off"
                                                        pInputText
                                                        placeholder="-----BEGIN PRIVATE KEY----- ..."
                                                        type="text"
                                                    ></textarea>
                                                </div>
                                            </ng-container>
                                            <p-button
                                                (click)="randomKey()"
                                                class="generate-btn"
                                                label="Generate"
                                                [outlined]=true
                                            >
                                            </p-button>
                                        </form>
                                    </ng-container>
<<<<<<< HEAD
                                    <p-button (click)="randomKey()" class="generate-btn" label="Generate"
                                        [outlined]=true>
                                    </p-button>
                                </form>
                            </div>
                        </ng-container>
=======
                                    <ng-template #remoteUser>
                                        <form class="hedera-form">
                                            <div class="boolean-option-group remote-user-setup">
                                                <div>
                                                    <p-radioButton
                                                        name="remoteUserSetupType"
                                                        [value]="false"
                                                        [formControl]="remoteUserSetupType"
                                                        class="boolean-option">
                                                    </p-radioButton>
                                                    <label>From File</label>
                                                </div>
>>>>>>> c20abe13

                                                <app-file-drag-n-drop
                                                    class="drag-n-drop"
                                                    [multiple]="false"
                                                    [fileExtension]="'user'" 
                                                    (onFileLoaded)="importFromFile($event)"
                                                    [dropZoneLabel]="'Add user .user file'">
                                                </app-file-drag-n-drop>
                                                <div>
                                                    <p-radioButton
                                                        name="remoteUserSetupType"
                                                        [value]="true"
                                                        [formControl]="remoteUserSetupType"
                                                        class="boolean-option">
                                                    </p-radioButton>
                                                    <label>Manual</label>
                                                </div>

                                                <form [formGroup]="remoteCredentialsForm" class="hedera-form">
                                                    <div class="input-field-container">
                                                        <label class="form-label" htmlFor="operatorId">
                                                            * Operator ID (Hedera Account):
                                                        </label>
                                                        <input
                                                            formControlName="id"
                                                            [readonly]="!remoteUserSetupType.value"
                                                            id="operatorId"
                                                            pInputText
                                                            placeholder="0.0.1548173"
                                                            type="text"
                                                        />
                                                    </div>
                                                    <div class="input-field-container">
                                                        <label class="form-label" htmlFor="operatorId">
                                                            * Topic ID:
                                                        </label>
                                                        <input
                                                            formControlName="topicId"
                                                            [readonly]="!remoteUserSetupType.value"
                                                            id="topicId"
                                                            pInputText
                                                            placeholder="0.0.1548173"
                                                            type="text"
                                                        />
                                                    </div>
                                                </form>
                                                <form class="hedera-form">
                                                    <div class="input-field-container">
                                                        <label class="form-label" htmlFor="operatorId">
                                                            DID Document:
                                                        </label>
                                                        <textarea
                                                            pInputTextarea
                                                            id="didDocumentTextarea"
                                                            [formControl]="remoteDidDocumentForm"
                                                            [readonly]="!remoteUserSetupType.value"
                                                            class="full-width"
                                                            placeholder="DID Document: *"
                                                            style="height: 150px"></textarea>
                                                        <small *ngIf="remoteDidDocumentForm.hasError('incorrect')" class="p-error">
                                                            Invalid DID Document.
                                                        </small>
                                                        <small *ngIf="remoteDidDocumentForm.hasError('exists')" class="p-error">
                                                            DID Document already exists.
                                                        </small>
                                                    </div>
                                                </form>
                                            </div>
                                        </form>
                                    </ng-template>
                                </div>
                            </div>
                        </ng-container>
                        <ng-container *ngIf="currentStep?.id === 'did_document'">
                            <div class="step-container">
                                <div class="hedera-credentials-title">
                                    Setup User
                                </div>

                                <div class="hedera-credentials-help-block">
                                    <h3>Create a New DID Document with Guardian</h3>
                                    <p>Let us seamlessly generate a new DID Document for you, ensuring a smooth start with your digital identity journey on Guardian.</p>
                                </div>
                                
                                <form class="hedera-form">
                                    <div class="boolean-option-group">
                                        <div>
                                            <p-radioButton name="didType" [value]="false"
                                                [formControl]="didDocumentType" class="boolean-option">
                                            </p-radioButton>
                                            <label>Create a New DID Document with Guardian</label>
                                        </div>
                                        <div>
                                            <p-radioButton name="didType" [value]="true" [formControl]="didDocumentType"
                                                class="boolean-option">
                                            </p-radioButton>
                                            <label>Bring Your Own DID (BYO DID)</label>
                                        </div>
                                    </div>

<<<<<<< HEAD
                                    <div class="form-group example-full-width"
                                        [attr.active-field]="didDocumentType.value">
                                        <textarea pInputTextarea id="didDocumentTextarea"
                                            [formControl]="didDocumentForm" class="full-width"
                                            placeholder="DID Document: *" style="height: 150px">
    </textarea>
=======
                                    <div *ngIf="didDocumentType.value" class="example-full-width"
                                            [attr.active-field]="didDocumentType.value">
                                        <div class="form-label" htmlFor="didDocumentTextarea">
                                            DID Document
                                        </div>
                                        <textarea
                                            pInputTextarea
                                            id="didDocumentTextarea"
                                            [formControl]="didDocumentForm"
                                            class="full-width"
                                            placeholder=""
                                            style="height: 150px"></textarea>
>>>>>>> c20abe13
                                        <small *ngIf="didDocumentForm.hasError('incorrect')" class="p-error">
                                            Invalid DID Document.
                                        </small>
                                        <small *ngIf="didDocumentForm.hasError('exists')" class="p-error">
                                            DID Document already exists.
                                        </small>
                                    </div>
                                </form>
                            </div>
                        </ng-container>
                        <ng-container *ngIf="currentStep?.id === 'did_document_keys'">
                            <div class="step-container">
                                <div class="hedera-credentials-title">
                                    DID Document signing keys
                                </div>
                                
                                <form class="hedera-form">
                                    <div *ngFor="let item of didKeys" class="group-container">
                                        <div class="hedera-credentials-subtitle">
                                            {{ item.name }}
                                        </div>
                                        <div class="hedera-form-item example-full-width">
                                            <label [htmlFor]="'methodDropdown'" class="form-label">* Method:</label>
                                            <p-dropdown [options]="item.keyNames" [formControl]="item.keyNameControl"
                                                optionLabel="name" optionValue="id" [appendTo]="'body'"
                                                placeholder="Select a method" inputId="methodDropdown"
                                                class="full-width">
                                            </p-dropdown>
                                        </div>
                                        <div class="hedera-form-item example-full-width">
                                            <label for="keyInput" class="form-label">* Key:</label>
                                            <input pInputText id="keyInput" placeholder="FRs4qVjqvP9Dh..."
                                                [formControl]="item.keyValueControl" class="full-width">
                                            <small *ngIf="item.keyValueControl.hasError('incorrect')" class="p-error">
                                                Invalid DID Key
                                            </small>
                                        </div>
                                    </div>
                                </form>
                            </div>
                        </ng-container>
                        <ng-container *ngIf="currentStep?.id === 'vc_document'">
                            <div class="hedera-credentials-title">
                                VC Document
                            </div>
                            <div *ngIf="schema" class="hedera-credentials-form-container">
                                <form class="hedera-form">
                                    <app-schema-form (change)="onChangeVcForm()" [formGroup]="vcDocumentForm"
                                        [private-fields]="privateFields" [schema]="schema" [showButtons]="false">
                                    </app-schema-form>
                                </form>
                            </div>
                        </ng-container>
                    </form>
                </div>
            </div>

            <div class="user-profile-setup-buttons-container">
                <div class="user-profile-finish-buttons">
<<<<<<< HEAD
                    <div *ngIf="currentStep !== 0" class="previous-button">
                        <p-button (click)="onPrev()" label="Previous" [outlined]=true></p-button>
=======
                    <div *ngIf="canPrev()" class="previous-button">
                        <p-button
                            (click)="onPrev()"
                            label="Previous"
                            [outlined]=true
                        ></p-button>
>>>>>>> c20abe13
                    </div>

                    <div *ngIf="!isFinish()" class="user-profile-next-button">
                        <p-button (click)="onNext()" [disabled]="!canNext()" label="Next">
                        </p-button>
                    </div>

                    <div *ngIf="isFinish()" class="confirm-button">
<<<<<<< HEAD
                        <p-button (click)="onNext()" [disabled]="!validForm" label="Submit">
=======
                        <p-button
                            (click)="onNext()"
                            [disabled]="!validForm"
                            label="Confirm"
                        >
>>>>>>> c20abe13
                        </p-button>
                    </div>
                </div>
            </div>
        </div>

        <div *ngIf="!isNewAccount && !isFailed" class="clock-list">
            <div class="clock-loader"></div>
            <p>Creating DID ...</p>
        </div>

        <div *ngIf="isFailed" class="error-list">
            <p>An error occurred while creating the document.</p>
            <p>Please try again later.</p>
            <button (click)="retry()" class="generate-btn" color="primary" mat-raised-button type="button">
                Retry
            </button>
        </div>
    </ng-template>
</div><|MERGE_RESOLUTION|>--- conflicted
+++ resolved
@@ -11,44 +11,7 @@
             <div class="header">
                 <h1>Profile</h1>
             </div>
-<<<<<<< HEAD
-            <p-tabView>
-                <p-tabPanel header="User info" class="main-tabs">
-                    <div class="user-info-container">
-                        <div class="item-header">Account</div>
-                        <div class="item">
-                            <span>User Name</span>
-                            <span class="value-text">{{ profile!.username }}</span>
-                        </div>
-                        <div class="item">
-                            <span>Password</span>
-                            <div (click)="changePassword(profile)" class="view-document-button">
-                                <span>Change Password</span>
-                            </div>
-                        </div>
-
-                        <div class="item-header">Hedera</div>
-                        <div class="item">
-                            <span>Hedera Account ID</span>
-                            <div>
-                                <hedera-explorer [params]="profile.hederaAccountId || ''" type="accounts">
-                                    {{ profile.hederaAccountId }}
-                                </hedera-explorer>
-                            </div>
-                        </div>
-                        <div *ngIf="profile.topicId" class="item">
-                            <span>User Topic</span>
-                            <div>
-                                <hedera-explorer [params]="profile.topicId" type="topics">
-                                    {{ profile.topicId }}
-                                </hedera-explorer>
-                            </div>
-                        </div>
-                        <div class="item">
-                            <span>Balance</span>
-                            <span class="value-text">{{ balance }}</span>
-                        </div>
-=======
+
 
             <div class="tabs-nav">
                 <p-tabView (onChange)="onChangeTab($event)" class="guardian-header-tabs">
@@ -62,6 +25,11 @@
                             <div class="tabview-label">Decentralized Access Key</div>
                         </ng-template>
                     </p-tabPanel>
+                    <p-tabPanel [selected]="tab === 'srs'">
+                        <ng-template pTemplate="header">
+                            <div class="tabview-label">Standard Registries</div>
+                        </ng-template>
+                    </p-tabPanel>
                 </p-tabView>
             </div>
 
@@ -100,82 +68,8 @@
                         <span>Balance</span>
                         <span class="value-text">{{ balance }}</span>
                     </div>
->>>>>>> c20abe13
-
-                        <div class="item-header">Hedera</div>
-                        <div class="item">
-                            <span>Hedera Account ID</span>
-                            <div>
-                                <hedera-explorer [params]="profile.hederaAccountId || ''" type="accounts">
-                                    {{ profile.hederaAccountId }}
-                                </hedera-explorer>
-                            </div>
-                        </div>
-                        <div *ngIf="profile.topicId" class="item">
-                            <span>User Topic</span>
-                            <div>
-                                <hedera-explorer [params]="profile.topicId" type="topics">
-                                    {{ profile.topicId }}
-                                </hedera-explorer>
-                            </div>
-                        </div>
-                        <div class="item">
-                            <span>Balance</span>
-                            <span class="value-text">{{ balance }}</span>
-                        </div>
-
-<<<<<<< HEAD
-
-                        <div class="item-header">Documents</div>
-                        <div class="item">
-                            <span>Standard Registry</span>
-                            <span class="value-text">{{ profile.parent }}</span>
-                        </div>
-                        <div class="item">
-                            <span>DID</span>
-                            <span class="value-text">{{ profile.did }}</span>
-                        </div>
-                        <div class="item">
-                            <span>DID Document</span>
-                            <div (click)="openDIDDocument(didDocument, 'DID Document')" class="view-document-button">
-                                <svg-icon class="svg-icon-16" src="/assets/images/icons/16/file.svg"
-                                    svgClass="primary-color">
-                                </svg-icon>
-                                <span>View document</span>
-                            </div>
-                        </div>
-                        <div *ngIf="vcDocument" class="item">
-                            <span>VC Document</span>
-                            <div (click)="openVCDocument(vcDocument, 'VC Document')" class="view-document-button">
-                                <svg-icon class="svg-icon-16" src="/assets/images/icons/16/file.svg"
-                                    svgClass="primary-color">
-                                </svg-icon>
-                                <span>View document</span>
-                            </div>
-                        </div>
-                    </div>
-                </p-tabPanel>
-                <p-tabPanel header="Standard Registries">
-                    <div class="add-registries-button">
-                        <p-button (click)="addStandardRegistry()"
-                            [disabled]="potentialStandardRegistryParents.length == 0"
-                            label="Add Standard Registry"></p-button>
-                    </div>
-                    <ng-container>
-                        <ul class="standard-registry">
-                            <app-standard-registry-parent-card
-                                *ngFor="let registry of standardRegistriesAsParentList; trackBy: trackByDid"
-                                [active]="isActiveStandardRegistry(registry.did)"
-                                (registrySelected)="selectStandardRegistryShowMore($event)"
-                                (setActive)="updateActiveSr($event)" [activeSr]="activeSr" [registry]="registry">
-                            </app-standard-registry-parent-card>
-                        </ul>
-                    </ng-container>
-                </p-tabPanel>
-
-            </p-tabView>
-
-=======
+
+
                     <div class="item-header">Documents</div>
                     <div class="item">
                         <span>Standard Registry</span>
@@ -187,22 +81,18 @@
                     </div>
                     <div class="item">
                         <span>DID Document</span>
-                        <div
-                            (click)="openDIDDocument(didDocument, 'DID Document')"
-                            class="view-document-button"
-                        >
-                            <svg-icon class="svg-icon-16" src="/assets/images/icons/16/file.svg" svgClass="primary-color">
+                        <div (click)="openDIDDocument(didDocument, 'DID Document')" class="view-document-button">
+                            <svg-icon class="svg-icon-16" src="/assets/images/icons/16/file.svg"
+                                svgClass="primary-color">
                             </svg-icon>
                             <span>View document</span>
                         </div>
                     </div>
                     <div *ngIf="vcDocument" class="item">
                         <span>VC Document</span>
-                        <div
-                            (click)="openVCDocument(vcDocument, 'VC Document')"
-                            class="view-document-button"
-                        >
-                            <svg-icon class="svg-icon-16" src="/assets/images/icons/16/file.svg" svgClass="primary-color">
+                        <div (click)="openVCDocument(vcDocument, 'VC Document')" class="view-document-button">
+                            <svg-icon class="svg-icon-16" src="/assets/images/icons/16/file.svg"
+                                svgClass="primary-color">
                             </svg-icon>
                             <span>View document</span>
                         </div>
@@ -210,41 +100,29 @@
 
                     <div *ngIf="profile" class="item">
                         <div class="download-button">
-                            <p-button
-                                (click)="download()"
-                                label="Download profile"
-                                icon="pi pi-download"
-                            >
+                            <p-button (click)="download()" label="Download profile" icon="pi pi-download">
                             </p-button>
                         </div>
                     </div>
                 </div>
-           </ng-container>
-           <ng-container *ngIf="tab === 'keys'">
+            </ng-container>
+            <ng-container *ngIf="tab === 'keys'">
                 <div class="guardian-user-page-toolbar">
                     <div class="guardian-user-page-filters"></div>
                     <div class="guardian-user-page-buttons">
-                        <button
-                            *ngIf="location === 'local'"
-                            (click)="onCreateKey()"
+                        <button *ngIf="location === 'local'" (click)="onCreateKey()"
                             class="guardian-button guardian-button-primary">
                             <div class="guardian-button-icon">
-                                <svg-icon
-                                    class="icon-btn"
-                                    src="/assets/images/icons/add.svg"
+                                <svg-icon class="icon-btn" src="/assets/images/icons/add.svg"
                                     svgClass="icon-color-secondary">
                                 </svg-icon>
                             </div>
                             <div class="guardian-button-label">Generate Key</div>
                         </button>
-                        <button
-                            *ngIf="location === 'remote'"
-                            (click)="onImportKey()"
+                        <button *ngIf="location === 'remote'" (click)="onImportKey()"
                             class="guardian-button guardian-button-primary">
                             <div class="guardian-button-icon">
-                                <svg-icon
-                                    class="icon-btn"
-                                    src="/assets/images/icons/add.svg"
+                                <svg-icon class="icon-btn" src="/assets/images/icons/add.svg"
                                     svgClass="icon-color-secondary">
                                 </svg-icon>
                             </div>
@@ -255,41 +133,27 @@
                 <div class="guardian-user-page-grid">
                     <ng-container *ngIf="keys && keys.length > 0; else noData">
                         <div class="guardian-grid-container">
-                            <p-table
-                                class="guardian-grid-table"
-                                [value]="keys"
-                                [scrollable]="true"
-                            >
+                            <p-table class="guardian-grid-table" [value]="keys" [scrollable]="true">
                                 <ng-template pTemplate="header">
                                     <tr class="guardian-grid-header">
                                         <ng-container *ngFor="let column of columns">
-                                            <th
-                                                *ngIf="!column.canDisplay || column.canDisplay()"
-                                                class="header-cell-{{column.type}} col-{{column.size}}"
-                                                >{{column.title}}</th>
+                                            <th *ngIf="!column.canDisplay || column.canDisplay()"
+                                                class="header-cell-{{column.type}} col-{{column.size}}">{{column.title}}
+                                            </th>
                                         </ng-container>
                                     </tr>
                                 </ng-template>
                                 <ng-template let-row pTemplate="body">
                                     <tr class="guardian-grid-row">
                                         <ng-container *ngFor="let column of columns">
-                                            <td
-                                                *ngIf="!column.canDisplay || column.canDisplay()"
+                                            <td *ngIf="!column.canDisplay || column.canDisplay()"
                                                 class="row-cell-{{column.type}} col-{{column.size}}"
-                                                pTooltip="{{row[column.id]}}"
-                                                [tooltipDisabled]="!column.tooltip"
-                                                tooltipPosition="top"
-                                                [showDelay]="1000"
-                                                [ngSwitch]="column.id"
-                                            >
+                                                pTooltip="{{row[column.id]}}" [tooltipDisabled]="!column.tooltip"
+                                                tooltipPosition="top" [showDelay]="1000" [ngSwitch]="column.id">
                                                 <ng-container *ngSwitchCase="'delete'">
-                                                    <div
-                                                        [attr.disabled]="row.status === 'PUBLISHED'"
-                                                        class="guardian-icon-button big"
-                                                        (click)="onDeleteKey(row)">
-                                                        <svg-icon
-                                                            class="icon-btn"
-                                                            src="/assets/images/icons/delete.svg"
+                                                    <div [attr.disabled]="row.status === 'PUBLISHED'"
+                                                        class="guardian-icon-button big" (click)="onDeleteKey(row)">
+                                                        <svg-icon class="icon-btn" src="/assets/images/icons/delete.svg"
                                                             svgClass="icon-color-delete">
                                                         </svg-icon>
                                                     </div>
@@ -303,21 +167,14 @@
                                 </ng-template>
                             </p-table>
                             <div class="guardian-grid-paginator">
-                                <app-paginator
-                                    class="guardian-grid-paginator"
-                                    [pageIndex]="pageIndex"
-                                    [pageSize]="pageSize"
-                                    [length]="pageCount"
-                                    (page)="onPage($event)"
-                                ></app-paginator>
+                                <app-paginator class="guardian-grid-paginator" [pageIndex]="pageIndex"
+                                    [pageSize]="pageSize" [length]="pageCount" (page)="onPage($event)"></app-paginator>
                             </div>
                         </div>
                     </ng-container>
                     <ng-template #noData>
                         <div class="guardian-user-not-data">
-                            <svg-icon
-                                class="svg-icon-32"
-                                src="/assets/images/icons/32/list.svg"
+                            <svg-icon class="svg-icon-32" src="/assets/images/icons/32/list.svg"
                                 svgClass="icon-color-disabled"></svg-icon>
                             <span class="guardian-user-not-data__text-strong">There are no keys</span>
                             <span class="guardian-user-not-data__text">Please import or generate a new key</span>
@@ -325,7 +182,22 @@
                     </ng-template>
                 </div>
             </ng-container>
->>>>>>> c20abe13
+            <ng-container *ngIf="tab === 'srs'">
+                <div class="add-registries-button">
+                    <p-button (click)="addStandardRegistry()" [disabled]="potentialStandardRegistryParents.length == 0"
+                        label="Add Standard Registry"></p-button>
+                </div>
+                <ng-container>
+                    <ul class="standard-registry">
+                        <app-standard-registry-parent-card
+                            *ngFor="let registry of standardRegistriesAsParentList; trackBy: trackByDid"
+                            [active]="isActiveStandardRegistry(registry.did)"
+                            (registrySelected)="selectStandardRegistryShowMore($event)"
+                            (setActive)="updateActiveSr($event)" [activeSr]="activeSr" [registry]="registry">
+                        </app-standard-registry-parent-card>
+                    </ul>
+                </ng-container>
+            </ng-container>
         </div>
     </ng-container>
     <ng-template #elseTemplate>
@@ -334,20 +206,9 @@
 
             <div class="content-main-block-container">
                 <div class="progress-container">
-<<<<<<< HEAD
-                    <div *ngFor="let step of visibleSteps" [ngClass]="{ active: step.index === currentStep }"
+                    <div *ngFor="let step of visibleSteps" [ngClass]="{ active: step === currentStep }"
                         class="step-item">
-                        <i [ngClass]="step.index === currentStep
-                                ? 'pi-check'
-                                : 'pi-angle-right'" class="pi"></i>
-=======
-                    <div
-                        *ngFor="let step of visibleSteps"
-                        [ngClass]="{ active: step === currentStep }"
-                        class="step-item"
-                    >
                         <i [ngClass]="step === currentStep ? 'pi-check' : 'pi-angle-right'" class="pi"></i>
->>>>>>> c20abe13
                         <p>{{ step.label }}</p>
                     </div>
                 </div>
@@ -377,26 +238,10 @@
                                     </div>
 
                                     <div class="user-onboarding-wizard__filter-btns">
-<<<<<<< HEAD
                                         <p-button (click)="applyFilters()" [disabled]="isFilterButtonDisabled"
                                             class="apply-filters-button" label="Apply"></p-button>
                                         <p-button (click)="clearFilters()" [disabled]="!filtersForm.dirty"
-                                            class="clear-filters-button" [outlined]=true>Clear filters
-                                        </p-button>
-=======
-                                        <p-button
-                                            (click)="applyFilters()"
-                                            [disabled]="isFilterButtonDisabled"
-                                            class="apply-filters-button"
-                                            label="Apply"
-                                        ></p-button>
-                                        <p-button
-                                            (click)="clearFilters()"
-                                            [disabled]="!filtersForm.dirty"
-                                            class="clear-filters-button"
-                                            [outlined]=true
-                                        >Clear filters</p-button>
->>>>>>> c20abe13
+                                            class="clear-filters-button" [outlined]=true>Clear filters</p-button>
                                     </div>
                                 </form>
                             </div>
@@ -422,64 +267,6 @@
                                 </ng-template>
                             </div>
                         </ng-container>
-<<<<<<< HEAD
-
-                        <ng-container *ngIf="currentStep === 1">
-                            <div class="hedera-credentials-title">
-                                Hedera Credentials
-                            </div>
-
-                            <div class="hedera-credentials-form-container">
-                                <form [formGroup]="hederaCredentialsForm" class="hedera-form">
-                                    <div class="input-field-container">
-                                        <label class="form-label" htmlFor="operatorId">
-                                            * OPERATOR ID (Hedera Account):
-                                        </label>
-                                        <input formControlName="id" id="operatorId" pInputText placeholder="0.0.1548173"
-                                            type="text" />
-                                    </div>
-                                    <div class="input-field-container">
-                                        <label class="form-label" htmlFor="operatorKey">
-                                            * OPERATOR KEY (Hedera Account Private Key):
-                                        </label>
-                                        <input formControlName="key" id="operatorKey" pInputText
-                                            placeholder="302e020100300506032b657004220420e..." type="text" />
-                                    </div>
-                                    <div class="input-field-container">
-                                        <p-checkbox [binary]="true" formControlName="useFireblocksSigning"
-                                            inputId="useFireblocksSigning" label="Use fireblocks signing"></p-checkbox>
-                                    </div>
-                                    <ng-container *ngIf="hederaCredentialsForm.get('useFireblocksSigning')?.value">
-                                        <div class="input-field-container">
-                                            <label class="form-label" htmlFor="fireBlocksVaultId">
-                                                * Fireblocks Vault ID:
-                                            </label>
-                                            <input formControlName="fireBlocksVaultId" id="fireBlocksVaultId"
-                                                placeholder="0" pInputText type="text" />
-                                        </div>
-                                        <div class="input-field-container">
-                                            <label class="form-label" htmlFor="fireBlocksAssetId">
-                                                * Fireblocks Asset ID:
-                                            </label>
-                                            <input formControlName="fireBlocksAssetId" id="fireBlocksAssetId"
-                                                placeholder="ASSET_NAME" pInputText type="text" />
-                                        </div>
-                                        <div class="input-field-container">
-                                            <label class="form-label" htmlFor="fireBlocksApiKey">
-                                                * Fireblocks API Key:
-                                            </label>
-                                            <input formControlName="fireBlocksApiKey" id="fireBlocksApiKey"
-                                                autocomplete="off" pInputText
-                                                placeholder="00000000-0000-0000-0000-000000000000" type="text" />
-                                        </div>
-                                        <div class="input-field-container">
-                                            <label class="form-label" htmlFor="fireBlocksPrivateiKey">
-                                                * Fireblocks Private Key:
-                                            </label>
-                                            <textarea formControlName="fireBlocksPrivateiKey" id="fireBlocksPrivateiKey"
-                                                autocomplete="off" pInputText
-                                                placeholder="-----BEGIN PRIVATE KEY----- ..." type="text"></textarea>
-=======
                         <ng-container *ngIf="currentStep?.id === 'hedera_credentials'">
                             <div class="step-container">
                                 <div class="hedera-credentials-title">
@@ -487,25 +274,19 @@
                                 </div>
                                 <div class="hedera-credentials-form-container">
                                     <div class="hedera-credentials-subtitle">
-                                        User  type
+                                        User type
                                     </div>
                                     <form class="hedera-form">
                                         <div class="boolean-option-group">
                                             <div>
-                                                <p-radioButton
-                                                    name="didType"
-                                                    [value]="false"
-                                                    [formControl]="locationType"
-                                                    class="boolean-option">
+                                                <p-radioButton name="didType" [value]="false"
+                                                    [formControl]="locationType" class="boolean-option">
                                                 </p-radioButton>
                                                 <label>Local User</label>
                                             </div>
                                             <div>
-                                                <p-radioButton
-                                                    name="didType"
-                                                    [value]="true"
-                                                    [formControl]="locationType"
-                                                    class="boolean-option">
+                                                <p-radioButton name="didType" [value]="true"
+                                                    [formControl]="locationType" class="boolean-option">
                                                 </p-radioButton>
                                                 <label>Remote User</label>
                                             </div>
@@ -519,140 +300,92 @@
                                         <div class="hedera-credentials-help-block">
                                             <h3>Finding Your Details</h3>
                                             <ul>
-                                                <li>If you’re already a Hedera network user, locate your Account ID and Private Key from the Hedera portal or your Hedera wallet of choice.</li>
-                                                <li>New to Hedera? No worries! Head over to your Hedera wallet of choice or the Hedera Developer Portal to create an account. Remember to select the ED25519 keys for optimal compatibility with Guardian, and use the DER Encoded format for your Private Key.</li>
+                                                <li>If you’re already a Hedera network user, locate your Account ID and
+                                                    Private Key from the Hedera portal or your Hedera wallet of choice.
+                                                </li>
+                                                <li>New to Hedera? No worries! Head over to your Hedera wallet of choice
+                                                    or the Hedera Developer Portal to create an account. Remember to
+                                                    select the ED25519 keys for optimal compatibility with Guardian, and
+                                                    use the DER Encoded format for your Private Key.</li>
                                             </ul>
->>>>>>> c20abe13
                                         </div>
                                         <form [formGroup]="hederaCredentialsForm" class="hedera-form">
                                             <div class="input-field-container">
                                                 <label class="form-label" htmlFor="operatorId">
                                                     * Operator ID (Hedera Account):
                                                 </label>
-                                                <input
-                                                    formControlName="id"
-                                                    id="operatorId"
-                                                    pInputText
-                                                    placeholder="0.0.1548173"
-                                                    type="text"
-                                                />
+                                                <input formControlName="id" id="operatorId" pInputText
+                                                    placeholder="0.0.1548173" type="text" />
                                             </div>
                                             <div class="input-field-container">
                                                 <label class="form-label" htmlFor="operatorKey">
                                                     * Operator Key (Hedera Account Private Key):
                                                 </label>
-                                                <input
-                                                    formControlName="key"
-                                                    id="operatorKey"
-                                                    pInputText
-                                                    placeholder="302e020100300506032b657004220420e..."
-                                                    type="text"
-                                                />
+                                                <input formControlName="key" id="operatorKey" pInputText
+                                                    placeholder="302e020100300506032b657004220420e..." type="text" />
                                             </div>
                                             <div class="input-field-container">
-                                                <p-checkbox
-                                                    [binary]="true"
-                                                    formControlName="useFireblocksSigning"
+                                                <p-checkbox [binary]="true" formControlName="useFireblocksSigning"
                                                     inputId="useFireblocksSigning"
-                                                    label="Use fireblocks signing"
-                                                ></p-checkbox>
+                                                    label="Use fireblocks signing"></p-checkbox>
                                             </div>
-                                            <ng-container *ngIf="hederaCredentialsForm.get('useFireblocksSigning')?.value">
+                                            <ng-container
+                                                *ngIf="hederaCredentialsForm.get('useFireblocksSigning')?.value">
                                                 <div class="input-field-container">
                                                     <label class="form-label" htmlFor="fireBlocksVaultId">
                                                         * Fireblocks Vault ID:
                                                     </label>
-                                                    <input
-                                                        formControlName="fireBlocksVaultId"
-                                                        id="fireBlocksVaultId"
-                                                        placeholder="0"
-                                                        pInputText
-                                                        type="text"
-                                                    />
+                                                    <input formControlName="fireBlocksVaultId" id="fireBlocksVaultId"
+                                                        placeholder="0" pInputText type="text" />
                                                 </div>
                                                 <div class="input-field-container">
                                                     <label class="form-label" htmlFor="fireBlocksAssetId">
                                                         * Fireblocks Asset ID:
                                                     </label>
-                                                    <input
-                                                        formControlName="fireBlocksAssetId"
-                                                        id="fireBlocksAssetId"
-                                                        placeholder="ASSET_NAME"
-                                                        pInputText
-                                                        type="text"
-                                                    />
+                                                    <input formControlName="fireBlocksAssetId" id="fireBlocksAssetId"
+                                                        placeholder="ASSET_NAME" pInputText type="text" />
                                                 </div>
                                                 <div class="input-field-container">
                                                     <label class="form-label" htmlFor="fireBlocksApiKey">
                                                         * Fireblocks API Key:
                                                     </label>
-                                                    <input
-                                                        formControlName="fireBlocksApiKey"
-                                                        id="fireBlocksApiKey"
-                                                        autocomplete="off"
-                                                        pInputText
+                                                    <input formControlName="fireBlocksApiKey" id="fireBlocksApiKey"
+                                                        autocomplete="off" pInputText
                                                         placeholder="00000000-0000-0000-0000-000000000000"
-                                                        type="text"
-                                                    />
+                                                        type="text" />
                                                 </div>
                                                 <div class="input-field-container">
                                                     <label class="form-label" htmlFor="fireBlocksPrivateiKey">
                                                         * Fireblocks Private Key:
                                                     </label>
-                                                    <textarea
-                                                        formControlName="fireBlocksPrivateiKey"
-                                                        id="fireBlocksPrivateiKey"
-                                                        autocomplete="off"
-                                                        pInputText
+                                                    <textarea formControlName="fireBlocksPrivateiKey"
+                                                        id="fireBlocksPrivateiKey" autocomplete="off" pInputText
                                                         placeholder="-----BEGIN PRIVATE KEY----- ..."
-                                                        type="text"
-                                                    ></textarea>
+                                                        type="text"></textarea>
                                                 </div>
                                             </ng-container>
-                                            <p-button
-                                                (click)="randomKey()"
-                                                class="generate-btn"
-                                                label="Generate"
-                                                [outlined]=true
-                                            >
+                                            <p-button (click)="randomKey()" class="generate-btn" label="Generate"
+                                                [outlined]=true>
                                             </p-button>
                                         </form>
                                     </ng-container>
-<<<<<<< HEAD
-                                    <p-button (click)="randomKey()" class="generate-btn" label="Generate"
-                                        [outlined]=true>
-                                    </p-button>
-                                </form>
-                            </div>
-                        </ng-container>
-=======
                                     <ng-template #remoteUser>
                                         <form class="hedera-form">
                                             <div class="boolean-option-group remote-user-setup">
                                                 <div>
-                                                    <p-radioButton
-                                                        name="remoteUserSetupType"
-                                                        [value]="false"
-                                                        [formControl]="remoteUserSetupType"
-                                                        class="boolean-option">
+                                                    <p-radioButton name="remoteUserSetupType" [value]="false"
+                                                        [formControl]="remoteUserSetupType" class="boolean-option">
                                                     </p-radioButton>
                                                     <label>From File</label>
                                                 </div>
->>>>>>> c20abe13
-
-                                                <app-file-drag-n-drop
-                                                    class="drag-n-drop"
-                                                    [multiple]="false"
-                                                    [fileExtension]="'user'" 
-                                                    (onFileLoaded)="importFromFile($event)"
+
+                                                <app-file-drag-n-drop class="drag-n-drop" [multiple]="false"
+                                                    [fileExtension]="'user'" (onFileLoaded)="importFromFile($event)"
                                                     [dropZoneLabel]="'Add user .user file'">
                                                 </app-file-drag-n-drop>
                                                 <div>
-                                                    <p-radioButton
-                                                        name="remoteUserSetupType"
-                                                        [value]="true"
-                                                        [formControl]="remoteUserSetupType"
-                                                        class="boolean-option">
+                                                    <p-radioButton name="remoteUserSetupType" [value]="true"
+                                                        [formControl]="remoteUserSetupType" class="boolean-option">
                                                     </p-radioButton>
                                                     <label>Manual</label>
                                                 </div>
@@ -662,27 +395,17 @@
                                                         <label class="form-label" htmlFor="operatorId">
                                                             * Operator ID (Hedera Account):
                                                         </label>
-                                                        <input
-                                                            formControlName="id"
-                                                            [readonly]="!remoteUserSetupType.value"
-                                                            id="operatorId"
-                                                            pInputText
-                                                            placeholder="0.0.1548173"
-                                                            type="text"
-                                                        />
+                                                        <input formControlName="id"
+                                                            [readonly]="!remoteUserSetupType.value" id="operatorId"
+                                                            pInputText placeholder="0.0.1548173" type="text" />
                                                     </div>
                                                     <div class="input-field-container">
                                                         <label class="form-label" htmlFor="operatorId">
                                                             * Topic ID:
                                                         </label>
-                                                        <input
-                                                            formControlName="topicId"
-                                                            [readonly]="!remoteUserSetupType.value"
-                                                            id="topicId"
-                                                            pInputText
-                                                            placeholder="0.0.1548173"
-                                                            type="text"
-                                                        />
+                                                        <input formControlName="topicId"
+                                                            [readonly]="!remoteUserSetupType.value" id="topicId"
+                                                            pInputText placeholder="0.0.1548173" type="text" />
                                                     </div>
                                                 </form>
                                                 <form class="hedera-form">
@@ -690,18 +413,17 @@
                                                         <label class="form-label" htmlFor="operatorId">
                                                             DID Document:
                                                         </label>
-                                                        <textarea
-                                                            pInputTextarea
-                                                            id="didDocumentTextarea"
+                                                        <textarea pInputTextarea id="didDocumentTextarea"
                                                             [formControl]="remoteDidDocumentForm"
-                                                            [readonly]="!remoteUserSetupType.value"
-                                                            class="full-width"
+                                                            [readonly]="!remoteUserSetupType.value" class="full-width"
                                                             placeholder="DID Document: *"
                                                             style="height: 150px"></textarea>
-                                                        <small *ngIf="remoteDidDocumentForm.hasError('incorrect')" class="p-error">
+                                                        <small *ngIf="remoteDidDocumentForm.hasError('incorrect')"
+                                                            class="p-error">
                                                             Invalid DID Document.
                                                         </small>
-                                                        <small *ngIf="remoteDidDocumentForm.hasError('exists')" class="p-error">
+                                                        <small *ngIf="remoteDidDocumentForm.hasError('exists')"
+                                                            class="p-error">
                                                             DID Document already exists.
                                                         </small>
                                                     </div>
@@ -720,9 +442,10 @@
 
                                 <div class="hedera-credentials-help-block">
                                     <h3>Create a New DID Document with Guardian</h3>
-                                    <p>Let us seamlessly generate a new DID Document for you, ensuring a smooth start with your digital identity journey on Guardian.</p>
+                                    <p>Let us seamlessly generate a new DID Document for you, ensuring a smooth start
+                                        with your digital identity journey on Guardian.</p>
                                 </div>
-                                
+
                                 <form class="hedera-form">
                                     <div class="boolean-option-group">
                                         <div>
@@ -739,27 +462,14 @@
                                         </div>
                                     </div>
 
-<<<<<<< HEAD
-                                    <div class="form-group example-full-width"
+                                    <div *ngIf="didDocumentType.value" class="example-full-width"
                                         [attr.active-field]="didDocumentType.value">
-                                        <textarea pInputTextarea id="didDocumentTextarea"
-                                            [formControl]="didDocumentForm" class="full-width"
-                                            placeholder="DID Document: *" style="height: 150px">
-    </textarea>
-=======
-                                    <div *ngIf="didDocumentType.value" class="example-full-width"
-                                            [attr.active-field]="didDocumentType.value">
                                         <div class="form-label" htmlFor="didDocumentTextarea">
                                             DID Document
                                         </div>
-                                        <textarea
-                                            pInputTextarea
-                                            id="didDocumentTextarea"
-                                            [formControl]="didDocumentForm"
-                                            class="full-width"
-                                            placeholder=""
+                                        <textarea pInputTextarea id="didDocumentTextarea"
+                                            [formControl]="didDocumentForm" class="full-width" placeholder=""
                                             style="height: 150px"></textarea>
->>>>>>> c20abe13
                                         <small *ngIf="didDocumentForm.hasError('incorrect')" class="p-error">
                                             Invalid DID Document.
                                         </small>
@@ -775,7 +485,7 @@
                                 <div class="hedera-credentials-title">
                                     DID Document signing keys
                                 </div>
-                                
+
                                 <form class="hedera-form">
                                     <div *ngFor="let item of didKeys" class="group-container">
                                         <div class="hedera-credentials-subtitle">
@@ -819,17 +529,8 @@
 
             <div class="user-profile-setup-buttons-container">
                 <div class="user-profile-finish-buttons">
-<<<<<<< HEAD
-                    <div *ngIf="currentStep !== 0" class="previous-button">
+                    <div *ngIf="canPrev()" class="previous-button">
                         <p-button (click)="onPrev()" label="Previous" [outlined]=true></p-button>
-=======
-                    <div *ngIf="canPrev()" class="previous-button">
-                        <p-button
-                            (click)="onPrev()"
-                            label="Previous"
-                            [outlined]=true
-                        ></p-button>
->>>>>>> c20abe13
                     </div>
 
                     <div *ngIf="!isFinish()" class="user-profile-next-button">
@@ -838,15 +539,7 @@
                     </div>
 
                     <div *ngIf="isFinish()" class="confirm-button">
-<<<<<<< HEAD
-                        <p-button (click)="onNext()" [disabled]="!validForm" label="Submit">
-=======
-                        <p-button
-                            (click)="onNext()"
-                            [disabled]="!validForm"
-                            label="Confirm"
-                        >
->>>>>>> c20abe13
+                        <p-button (click)="onNext()" [disabled]="!validForm" label="Confirm">
                         </p-button>
                     </div>
                 </div>
