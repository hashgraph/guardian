--- conflicted
+++ resolved
@@ -17,26 +17,6 @@
                         <mat-icon>arrow_drop_down</mat-icon>
                     </span>
             </div>
-<<<<<<< HEAD
-                <div class="nav-list-item" [matMenuTriggerFor]="subMenu2" [attr.active]="isActiveLink('SR_POLICIES')">
-                    <span class="nav-menu-item">
-                    Policies
-                        <mat-icon>arrow_drop_down</mat-icon>
-                </span>
-            </div>
-                <div class="nav-list-item" [matMenuTriggerFor]="subMenu3" [attr.active]="isActiveLink('SR_ADMIN')">
-                    <span class="nav-menu-item">
-                    Admin Panel
-                        <mat-icon>arrow_drop_down</mat-icon>
-                </span>
-            </div>
-=======
-            <div class="nav-list-item" [matMenuTriggerFor]="subMenu1" [attr.active]="isActiveLink('SR_TOKENS')">
-                <span class="nav-menu-item">
-                    Tokens
-                    <mat-icon>arrow_drop_down</mat-icon>
-                </span>
-            </div>
             <div class="nav-list-item" [matMenuTriggerFor]="subMenu2" [attr.active]="isActiveLink('SR_POLICIES')">
                 <span class="nav-menu-item">
                     Policies
@@ -48,7 +28,7 @@
                     Admin Panel
                     <mat-icon>arrow_drop_down</mat-icon>
                 </span>
->>>>>>> 1bd593ff
+            </div>
             </div>
             <mat-menu #subMenu1="matMenu" class="sub-nav-menu" backdropClass="sub-nav-backdrop">
                 <div class="sub-nav-list">
