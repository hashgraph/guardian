--- conflicted
+++ resolved
@@ -34,13 +34,8 @@
     <ng-template #menuBarItem let-barItems="barItems">
         <ng-container *ngFor="let barItem of barItems">
             <div class="item-block">
-<<<<<<< HEAD
                 <div
-                    (click)="barItem.childItems ? barItem.active = !barItem.active : null"
-=======
-                <div 
                     (click)="onRouter(barItem)"
->>>>>>> 208fe685
                     [class.current]="isCurrent(barItem, activeLink)"
                     class="item clickable"
                 >
