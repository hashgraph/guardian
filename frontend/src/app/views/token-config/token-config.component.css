--- conflicted
+++ resolved
@@ -321,7 +321,14 @@
     padding-left: 10px;
 }
 
-<<<<<<< HEAD
+.table-container .mat-column-tags {
+    max-width: 175px;
+    min-width: 175px;
+    width: 175px;
+    border-left: 1px solid #dddddd;
+    border-right: 1px solid #dddddd;
+    padding-left: 10px;
+}
 
 @media (max-width: 810px) {
     
@@ -343,13 +350,4 @@
         justify-content: center;
         padding: 0;
     }
-=======
-.table-container .mat-column-tags {
-    max-width: 175px;
-    min-width: 175px;
-    width: 175px;
-    border-left: 1px solid #dddddd;
-    border-right: 1px solid #dddddd;
-    padding-left: 10px;
->>>>>>> 034c2fbd
 }