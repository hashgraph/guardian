import { Component, OnInit } from '@angular/core';
import { FormBuilder, Validators } from '@angular/forms';
import { MatDialog } from '@angular/material/dialog';
import { MatIconRegistry } from '@angular/material/icon';
import { DomSanitizer } from '@angular/platform-browser';
import { ActivatedRoute, Router } from '@angular/router';
import { IVC, Schema, SchemaHelper } from 'interfaces';
import { AuditService } from 'src/app/services/audit.service';
import { AuthService } from '../../services/auth.service';
import { forkJoin } from 'rxjs';
import { SchemaService } from 'src/app/services/schema.service';
import { VCViewerDialog } from 'src/app/schema-engine/vc-dialog/vc-dialog.component';

/**
 * Page to find VP Documents and display Trust Chain.
 */
@Component({
    selector: 'app-trust-chain',
    templateUrl: './trust-chain.component.html',
    styleUrls: ['./trust-chain.component.css']
})
export class TrustChainComponent implements OnInit {
    loading: boolean = true;
    searchForm = this.fb.group({
        value: ['', Validators.required],
    });
    chain!: any[];
    userMap: any = {};
    vp!: any;
    vpMint!: any;
    vpPolicy: any;

    hasParam: boolean = false;
    schemas!: Schema[];

    constructor(
        private auth: AuthService,
        private schemaService: SchemaService,
        private auditService: AuditService,
        private route: ActivatedRoute,
        private router: Router,
        private fb: FormBuilder,
        public dialog: MatDialog,
        iconRegistry: MatIconRegistry,
        sanitizer: DomSanitizer) {
        iconRegistry.addSvgIconLiteral('iot', sanitizer.bypassSecurityTrustHtml(`
        <svg xmlns="http://www.w3.org/2000/svg" xmlns:xlink="http://www.w3.org/1999/xlink" height="300px" width="300px" fill="#000000" version="1.1" x="0px" y="0px" viewBox="0 0 100 100" enable-background="new 0 0 100 100" xml:space="preserve"><path d="M82.796,39.013l-9.489-16.478c1.177-1.214,1.903-2.868,1.903-4.688c0-3.718-3.025-6.744-6.744-6.744  s-6.744,3.025-6.744,6.744c0,3.719,3.025,6.744,6.744,6.744c0.449,0,0.887-0.045,1.311-0.129l9.535,16.557  c0.372,0.646,1.048,1.008,1.743,1.008c0.341,0,0.686-0.087,1.002-0.269C83.02,41.204,83.35,39.975,82.796,39.013z M65.742,17.847  c0-1.502,1.223-2.724,2.725-2.724s2.725,1.222,2.725,2.724s-1.223,2.725-2.725,2.725S65.742,19.349,65.742,17.847z"/><path d="M75.731,73.483l9.874-16.25c1.63,0.447,3.429,0.288,5.025-0.589c3.259-1.79,4.454-5.897,2.664-9.157  c-1.791-3.259-5.898-4.454-9.157-2.663c-3.259,1.79-4.454,5.897-2.664,9.156c0.216,0.394,0.466,0.756,0.744,1.088l-9.921,16.329  c-0.387,0.637-0.378,1.404-0.044,2.014c0.164,0.297,0.406,0.558,0.717,0.748C73.918,74.734,75.155,74.432,75.731,73.483z   M86.071,48.346c1.317-0.723,2.976-0.24,3.7,1.077c0.723,1.317,0.24,2.976-1.076,3.699c-1.316,0.723-2.976,0.24-3.699-1.076  C84.273,50.729,84.755,49.07,86.071,48.346z"/><path d="M16.334,62.001l9.489,16.479c-1.176,1.214-1.903,2.867-1.903,4.688c0,3.719,3.025,6.744,6.744,6.744  c3.719,0,6.744-3.025,6.744-6.744c0-3.718-3.025-6.744-6.744-6.744c-0.449,0-0.887,0.046-1.311,0.13l-9.536-16.558  c-0.372-0.646-1.048-1.006-1.743-1.006c-0.34,0-0.686,0.086-1.001,0.268C16.111,59.811,15.78,61.04,16.334,62.001z M33.388,83.167  c0,1.502-1.223,2.725-2.725,2.725c-1.501,0-2.724-1.222-2.724-2.725c0-1.501,1.223-2.723,2.724-2.723  C32.166,80.444,33.388,81.666,33.388,83.167z"/><path d="M23.667,27.531l-9.874,16.25c-1.631-0.447-3.43-0.288-5.026,0.589c-3.259,1.791-4.454,5.899-2.663,9.158  c1.79,3.259,5.897,4.454,9.157,2.664c3.26-1.791,4.455-5.898,2.664-9.158c-0.216-0.393-0.466-0.756-0.745-1.087l9.921-16.329  c0.387-0.637,0.378-1.404,0.044-2.013c-0.164-0.298-0.406-0.56-0.718-0.749C25.48,26.281,24.244,26.583,23.667,27.531z   M13.326,52.669c-1.316,0.723-2.976,0.241-3.699-1.076c-0.723-1.316-0.24-2.976,1.076-3.699c1.317-0.724,2.977-0.24,3.7,1.076  C15.126,50.287,14.644,51.946,13.326,52.669z"/><path d="M55.991,16.189l-19.015-0.02c-0.463-1.626-1.532-3.082-3.109-3.992c-3.22-1.858-7.353-0.751-9.212,2.469  c-1.858,3.221-0.75,7.354,2.47,9.212s7.353,0.75,9.211-2.469c0.225-0.389,0.404-0.792,0.545-1.201l19.106,0.02  c0.746,0,1.396-0.404,1.744-1.007c0.17-0.294,0.268-0.637,0.268-1.002C58,17.091,57.101,16.19,55.991,16.189z M29.133,20.377  c-1.3-0.75-1.748-2.419-0.997-3.72c0.75-1.302,2.419-1.749,3.72-0.998s1.749,2.42,0.998,3.72  C32.104,20.681,30.434,21.128,29.133,20.377z"/><path d="M40.876,83.386c0,0.365,0.098,0.707,0.268,1.002c0.348,0.602,0.999,1.007,1.745,1.006l19.106-0.019  c0.14,0.41,0.319,0.812,0.544,1.201c1.858,3.22,5.991,4.328,9.212,2.469c3.22-1.858,4.328-5.991,2.469-9.211  c-1.858-3.221-5.992-4.329-9.212-2.469c-1.576,0.91-2.646,2.365-3.108,3.991l-19.015,0.019  C41.774,81.375,40.875,82.276,40.876,83.386z M66.019,84.565c-0.75-1.3-0.303-2.97,0.998-3.721c1.3-0.751,2.97-0.304,3.722,0.997  c0.75,1.301,0.303,2.971-0.998,3.721C68.44,86.314,66.77,85.866,66.019,84.565z"/><g><path d="M49.377,57.114c-3.64,0-6.602-2.962-6.602-6.602s2.962-6.602,6.602-6.602c3.641,0,6.602,2.962,6.602,6.602   S53.018,57.114,49.377,57.114z M49.377,47.661c-1.572,0-2.851,1.279-2.851,2.851c0,1.572,1.279,2.851,2.851,2.851   c1.572,0,2.851-1.279,2.851-2.851C52.228,48.94,50.949,47.661,49.377,47.661z"/></g><g><path d="M37.561,52.388c-1.037,0-1.876-0.84-1.876-1.876c0-7.55,6.142-13.692,13.692-13.692c1.037,0,1.876,0.839,1.876,1.876   c0,1.035-0.839,1.875-1.876,1.875c-5.481,0-9.941,4.459-9.941,9.941C39.436,51.548,38.596,52.388,37.561,52.388z"/></g><path fill="none" stroke="#000000" stroke-width="14" stroke-miterlimit="10" d="M37.561,50.512"/><path fill="none" stroke="#000000" stroke-width="14" stroke-miterlimit="10" d="M49.377,62.328"/><g><path d="M49.377,64.204c-1.036,0-1.875-0.839-1.875-1.875c0-1.035,0.84-1.875,1.875-1.875c5.481,0,9.94-4.46,9.94-9.941   c0-1.036,0.84-1.875,1.876-1
.875s1.875,0.84,1.875,1.875C63.069,58.062,56.927,64.204,49.377,64.204z"/></g><path fill="none" stroke="#000000" stroke-width="14" stroke-miterlimit="10" d="M61.193,50.512"/><path fill="none" stroke="#000000" stroke-width="14" stroke-miterlimit="10" d="M49.377,38.696"/><g><path d="M30.802,52.388c-1.035,0-1.875-0.84-1.875-1.876c0-11.276,9.175-20.451,20.452-20.451c1.036,0,1.876,0.84,1.876,1.875   c0,1.037-0.84,1.876-1.876,1.876c-9.208,0-16.7,7.491-16.7,16.699C32.678,51.548,31.839,52.388,30.802,52.388z"/></g><path fill="none" stroke="#000000" stroke-width="14" stroke-miterlimit="10" d="M30.802,50.512"/><path fill="none" stroke="#000000" stroke-width="14" stroke-miterlimit="10" d="M49.378,69.087"/><g><path d="M49.378,70.963c-1.037,0-1.875-0.84-1.875-1.876s0.839-1.876,1.875-1.876c9.208,0,16.699-7.492,16.699-16.7   c0-1.036,0.84-1.875,1.876-1.875c1.035,0,1.875,0.84,1.875,1.875C69.828,61.789,60.654,70.963,49.378,70.963z"/></g><path fill="none" stroke="#000000" stroke-width="14" stroke-miterlimit="10" d="M67.953,50.512"/><path fill="none" stroke="#000000" stroke-width="14" stroke-miterlimit="10" d="M49.378,31.936"/></svg>
        `));
        iconRegistry.addSvgIconLiteral('mrv', sanitizer.bypassSecurityTrustHtml(`
        <svg xmlns="http://www.w3.org/2000/svg" width="27" height="30" viewBox="0 0 27 30">
        <path id="Icon_material-grapheq" data-name="Icon material-grapheq" d="M10.5,27h3V9h-3Zm6,6h3V3h-3ZM4.5,21h3V15h-3Zm18,6h3V9h-3Zm6-12v6h3V15Z" transform="translate(-4.5 -3)"/>
        </svg>
        `));
        iconRegistry.addSvgIconLiteral('token', sanitizer.bypassSecurityTrustHtml(`
        <svg xmlns="http://www.w3.org/2000/svg" width="36" height="36" viewBox="0 0 36 36">
        <path id="Icon_awesome-coins" data-name="Icon awesome-coins" d="M0,28.5v3C0,33.982,6.047,36,13.5,36S27,33.982,27,31.5v-3c-2.9,2.046-8.212,3-13.5,3S2.9,30.544,0,28.5ZM22.5,9C29.953,9,36,6.982,36,4.5S29.953,0,22.5,0,9,2.018,9,4.5,15.047,9,22.5,9ZM0,21.122V24.75c0,2.482,6.047,4.5,13.5,4.5S27,27.232,27,24.75V21.122c-2.9,2.391-8.22,3.628-13.5,3.628S2.9,23.513,0,21.122Zm29.25.773C33.279,21.115,36,19.666,36,18V15a17.267,17.267,0,0,1-6.75,2.426ZM13.5,11.25C6.047,11.25,0,13.767,0,16.875S6.047,22.5,13.5,22.5,27,19.983,27,16.875,20.953,11.25,13.5,11.25Zm15.42,3.959c4.219-.759,7.08-2.25,7.08-3.959v-3c-2.5,1.765-6.785,2.714-11.3,2.939A7.874,7.874,0,0,1,28.92,15.209Z"/>
        </svg>
        `));
    }

    ngOnInit() {
        this.loading = true;
        this.route.queryParams.subscribe(queryParams => {
            const value = this.route.snapshot.queryParams['search'] || '';
            this.searchForm.setValue({
                value: value
            })
            this.hasParam = !!value;
            this.loadData();
        });
    }

    updateFilter() {
        if (this.searchForm.valid) {
            this.router.navigate(['/trust-chain'], {
                queryParams: {
                    search: this.searchForm.value.value
                }
            });
        }
    }

    loadData() {
        const value = this.searchForm.value.value;
        if (value) {
            this.loading = true;

            forkJoin([
                this.auditService.searchHash(value),
                this.schemaService.getSchemes()
            ]).subscribe((value) => {
                const documents: any = value[0];
                const schemes = value[1];

                this.schemas = SchemaHelper.map(schemes);

                const { chain, userMap } = documents;
                this.userMap = {};
                userMap.forEach((user: any) => {
                    this.userMap[user.did] = user.username;
                });

                this.chain = this.mapData(chain).filter(d => d.type === 'VC').reverse();
                this.vp = this.mapData(chain).find(d => d.type === 'VP');

                if (this.vp) {
                    const vcMint: IVC = this.vp.document.verifiableCredential[this.vp.document.verifiableCredential.length - 1];
                    if (vcMint) {
                        this.vpMint = {
                            ...vcMint.credentialSubject[0],
                            issuer: vcMint.issuer,
                            document: vcMint,
<<<<<<< HEAD
                            schema: vcMint.credentialSubject[0].type,
                            entity: 'Mint',
                            tag: 'Mint Token'
=======
                            schema: vcMint.type.includes('MintToken') ? 'MintToken' : 'MintNFToken',
                            tag: 'Mint Token',
                            cid: vcMint.cid
>>>>>>> 2191e3af
                        };
                        this.chain.push(this.vpMint);
                    } else {
                        this.vpMint = null;
                    }
                } else {
                    this.vpMint = null;
                }

                const vcPolicy: any = this.chain.find((vc: any) => vc.entity === 'Policy');
                if (vcPolicy) {
                    this.vpPolicy = {
                        ...vcPolicy.document.credentialSubject[0],
                        issuer: vcPolicy.document.issuer,
                        document: vcPolicy.document,
                        cid:vcPolicy.cid
                    };
                } else {
                    this.vpPolicy = null;
                }

                this.loading = false;
            }, (error) => {
                this.loading = false;
                console.error(error);
            });
        } else {
            this.loading = false;
        }
    }


    openVCDocument(item: any) {
        const dialogRef = this.dialog.open(VCViewerDialog, {
            width: '850px',
            data: {
                viewDocument: true,
                document: item.document,
                title: item.type,
                type: 'VC',
                schemas: this.schemas,
            }
        });
        dialogRef.afterClosed().subscribe(async (result) => { });
    }

    openVPDocument(item: any) {
        const dialogRef = this.dialog.open(VCViewerDialog, {
            width: '850px',
            data: {
                viewDocument: true,
                document: item.document,
                title: item.type,
                type: 'VP',
                schemas: this.schemas,
            }
        });
        dialogRef.afterClosed().subscribe(async (result) => { });
    }

    openJsonDocument(item: any) {
        const dialogRef = this.dialog.open(VCViewerDialog, {
            width: '850px',
            data: {
<<<<<<< HEAD
                document: item.document,
                title: item.type,
                type: 'JSON',
=======
                document: {
                    cid:item.cid,
                    document:item.document
                },
                title: item.type
>>>>>>> 2191e3af
            }
        });
        dialogRef.afterClosed().subscribe(async (result) => { });
    }

    mapData(data: any[]) {
        const chain: any[] = data;
        return chain;
    }

    onWheel(event: WheelEvent) {
        event.preventDefault();
        (event.currentTarget as HTMLDivElement).scrollLeft += event.deltaY;
    }

    onScrollButtonPress(target: HTMLDivElement, amount: number = 0) {
        target.scrollBy({
            behavior: 'smooth',
            left: amount
        });
    }

    formatFields(obj: any): string {
        return (obj.tag ?? '').replace(/_/g, ' ');
    }

    getParties(item: any): string {
        if (item.document.issuer in this.userMap) return this.userMap[item.document.issuer];
        else if (item.owner in this.userMap) return this.userMap[item.owner];

        return item.document.issuer;
    }
}<|MERGE_RESOLUTION|>--- conflicted
+++ resolved
@@ -111,15 +111,11 @@
                             ...vcMint.credentialSubject[0],
                             issuer: vcMint.issuer,
                             document: vcMint,
-<<<<<<< HEAD
+                            schema: vcMint.type.includes('MintToken') ? 'MintToken' : 'MintNFToken',
+                            cid: vcMint.cid
                             schema: vcMint.credentialSubject[0].type,
                             entity: 'Mint',
                             tag: 'Mint Token'
-=======
-                            schema: vcMint.type.includes('MintToken') ? 'MintToken' : 'MintNFToken',
-                            tag: 'Mint Token',
-                            cid: vcMint.cid
->>>>>>> 2191e3af
                         };
                         this.chain.push(this.vpMint);
                     } else {
@@ -170,6 +166,10 @@
         const dialogRef = this.dialog.open(VCViewerDialog, {
             width: '850px',
             data: {
+                document: {
+                  cid:item.cid,
+                  document:item.document
+                },
                 viewDocument: true,
                 document: item.document,
                 title: item.type,
@@ -184,17 +184,9 @@
         const dialogRef = this.dialog.open(VCViewerDialog, {
             width: '850px',
             data: {
-<<<<<<< HEAD
                 document: item.document,
                 title: item.type,
                 type: 'JSON',
-=======
-                document: {
-                    cid:item.cid,
-                    document:item.document
-                },
-                title: item.type
->>>>>>> 2191e3af
             }
         });
         dialogRef.afterClosed().subscribe(async (result) => { });
