--- conflicted
+++ resolved
@@ -1,13 +1,6 @@
 import { Injectable } from '@angular/core';
 import { HttpClient, HttpResponse } from '@angular/common/http';
-<<<<<<< HEAD
-import { Observable, Subject, Subscription } from 'rxjs';
-import { webSocket, WebSocketSubjectConfig } from 'rxjs/webSocket';
-import { AuthService } from './auth.service';
-import { ToastrService } from 'ngx-toastr';
-=======
 import { Observable } from 'rxjs';
->>>>>>> d9c55e57
 import { API_BASE_URL } from './api';
 
 /**
