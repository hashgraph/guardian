import { NgModule } from '@angular/core';
import { FormsModule } from '@angular/forms';
import { BrowserModule } from '@angular/platform-browser';
import { BrowserAnimationsModule } from '@angular/platform-browser/animations';
import { HTTP_INTERCEPTORS, HttpClientModule } from '@angular/common/http';
import { CommonModule } from '@angular/common';

import { MatTabsModule } from '@angular/material/tabs';
import { MatStepperModule } from '@angular/material/stepper';
import { MatExpansionModule } from '@angular/material/expansion';
import { MatIconModule } from '@angular/material/icon';
import { ReactiveFormsModule } from '@angular/forms';
import { MatInputModule } from '@angular/material/input';
import { MatButtonModule } from '@angular/material/button';
import { MatTableModule } from '@angular/material/table';
import { MatDialogModule } from '@angular/material/dialog';
import { MatProgressSpinnerModule } from '@angular/material/progress-spinner';
import { MatToolbarModule } from '@angular/material/toolbar';
import { MatMenuModule } from '@angular/material/menu';
import { MatDividerModule } from '@angular/material/divider';
import { MatListModule } from '@angular/material/list';
import { MatProgressBarModule } from '@angular/material/progress-bar';
import { MatSelectModule } from '@angular/material/select';
import { MatCheckboxModule } from '@angular/material/checkbox';
import { MatTreeModule } from '@angular/material/tree';
import { MatDatepickerModule } from "@angular/material/datepicker";
import { MatRadioModule } from '@angular/material/radio';
import { MatNativeDateModule } from '@angular/material/core';
import { MatSlideToggleModule } from '@angular/material/slide-toggle';
import { ClipboardModule } from '@angular/cdk/clipboard';
import { ToastrModule } from 'ngx-toastr';
import { NgxMatDatetimePickerModule, NgxMatNativeDateModule, NgxMatTimepickerModule } from '@angular-material-components/datetime-picker';
import { AppRoutingModule, AuditorGuard, UserGuard, RootAuthorityGuard } from './app-routing.module';
import { AppComponent } from './app.component';
import { AuthInterceptor, AuthService } from "./services/auth.service";
import { ProfileService } from "./services/profile.service";
import { TokenService } from './services/token.service';
import { SchemaService } from './services/schema.service';
import { HandleErrorsService } from "./services/handle-errors.service";
import { AuditService } from './services/audit.service';
import { PolicyEngineService } from './services/policy-engine.service';
import { UserProfileComponent } from './views/user-profile/user-profile.component';
import { LoginComponent } from './views/login/login.component';
import { HomeComponent } from './views/home/home.component';
import { HeaderComponent } from './components/header/header.component';
import { RegisterComponent } from './views/register/register.component';
import { RootConfigComponent } from './views/root-config/root-config.component';
import { TokenConfigComponent } from './views/token-config/token-config.component';
import { SchemaConfigComponent } from './views/schema-config/schema-config.component';
import { TokenDialog } from './components/dialogs/token-dialog/token-dialog.component';
import { JsonDialog } from './components/dialogs/vc-dialog/vc-dialog.component';
import { SchemaDialog } from './components/dialogs/schema-dialog/schema-dialog.component';
import { SchemaFormComponent } from './components/schema-form/schema-form.component';
import { SchemaConfigurationComponent } from './components/schema-configuration/schema-configuration.component';
import { AuditComponent } from './views/audit/audit.component';
import { TrustChainComponent } from './views/trust-chain/trust-chain.component';
import { PolicyViewerComponent } from './policy-engine/policy-viewer/policy-viewer/policy-viewer.component';
import { CommonPropertiesComponent } from './policy-engine/policy-configuration/common-properties/common-properties.component';
import { DocumentSourceComponent } from './policy-engine/policy-configuration/document-source/document-source.component';
import { ActionConfigComponent } from './policy-engine/policy-configuration/action-config/action-config.component';
import { PolicyConfigurationComponent } from './policy-engine/policy-configuration/policy-configuration/policy-configuration.component';
import { DialogBlock } from './policy-engine/policy-viewer/dialog-block/dialog-block.component';
import { RequestDocumentBlockComponent } from './policy-engine/policy-viewer/request-document-block/request-document-block.component';
import { DocumentsSourceBlockComponent } from './policy-engine/policy-viewer/documents-source-block/documents-source-block.component';
import { ContainerBlockComponent } from './policy-engine/policy-viewer/container-block/container-block.component';
import { InformationBlockComponent } from './policy-engine/policy-viewer/information-block/information-block.component';
import { RenderBlockComponent } from './policy-engine/policy-viewer/render-block/render-block.component.ts';
import { ContainerConfigComponent } from './policy-engine/policy-configuration/container-config/container-config.component';
import { RequestConfigComponent } from './policy-engine/policy-configuration/request-config/request-config.component';
import { PolicyPropertiesComponent } from './policy-engine/policy-configuration/policy-properties/policy-properties.component';
import { NewPolicyDialog } from './policy-engine/new-policy-dialog/new-policy-dialog.component';
import { ActionBlockComponent } from './policy-engine/policy-viewer/action-block/action-block.component';
import { DocumentDialogBlock } from './policy-engine/policy-viewer/document-dialog-block/document-dialog-block.component';
import { StepBlockComponent } from './policy-engine/policy-viewer/step-block/step-block.component';
import { MintConfigComponent } from './policy-engine/policy-configuration/mint-config/mint-config.component';
import { SendConfigComponent } from './policy-engine/policy-configuration/send-config/send-config.component';
import { ExternalDataConfigComponent } from './policy-engine/policy-configuration/external-data-config/external-data-config.component';
import { HelpIconDialog } from './policy-engine/help-icon/help-icon.component';
import { MatTooltipModule } from '@angular/material/tooltip';
import { ImportSchemaDialog } from './components/dialogs/import-schema/import-schema-dialog.component';
import { DragDropModule } from '@angular/cdk/drag-drop';
import { TreeFlatOverview } from './components/tree-flat-overview/tree-flat-overview';
import { AggregateConfigComponent } from './policy-engine/policy-configuration/aggregate-config/aggregate-config.component';
import { InformationConfigComponent } from './policy-engine/policy-configuration/information-config/information-config.component';
import { ExportPolicyDialog } from './policy-engine/export-import-dialog/export-import-dialog.component';
import { CodemirrorModule } from '@ctrl/ngx-codemirror';
import { RolesConfigComponent } from './policy-engine/policy-configuration/roles-config/roles-config.component';
import { RolesBlockComponent } from './policy-engine/policy-viewer/roles-block/roles-block.component';
import { DemoService } from './services/demo.service';
<<<<<<< HEAD
import { IPFSService } from './services/ipfs.service';
import { SchemaFormViewComponent } from './components/schema-form-view/schema-form-view.component';
import { VcDocumentViewComponent } from './components/vc-document-view/vc-document-view.component';
import { VersionSchemaDialog } from './components/dialogs/version-schema/version-schema-dialog.component';
=======
import { SetVersionDialog } from './components/dialogs/set-version-dialog/set-version-dialog.component';
import { SavePolicyDialog } from './policy-engine/save-policy-dialog/save-policy-dialog.component';
>>>>>>> 57230249

@NgModule({
    declarations: [
        AppComponent,
        UserProfileComponent,
        LoginComponent,
        HomeComponent,
        HeaderComponent,
        RegisterComponent,
        RootConfigComponent,
        TokenConfigComponent,
        TokenDialog,
        JsonDialog,
        SchemaConfigComponent,
        SchemaDialog,
        SchemaFormComponent,
        SchemaConfigurationComponent,
        AuditComponent,
        TrustChainComponent,
        ActionBlockComponent,
        RequestDocumentBlockComponent,
        ContainerBlockComponent,
        DocumentsSourceBlockComponent,
        PolicyViewerComponent,
        RenderBlockComponent,
        DialogBlock,
        DocumentDialogBlock,
        InformationBlockComponent,
        PolicyConfigurationComponent,
        DocumentSourceComponent,
        CommonPropertiesComponent,
        ActionConfigComponent,
        ContainerConfigComponent,
        RequestConfigComponent,
        PolicyPropertiesComponent,
        NewPolicyDialog,
        SavePolicyDialog,
        StepBlockComponent,
        MintConfigComponent,
        SendConfigComponent,
        ExternalDataConfigComponent,
        HelpIconDialog,
        ImportSchemaDialog,
        TreeFlatOverview,
        AggregateConfigComponent,
        InformationConfigComponent,
        ExportPolicyDialog,
        RolesConfigComponent,
        RolesBlockComponent,
<<<<<<< HEAD
        SchemaFormViewComponent,
        VcDocumentViewComponent,
        VersionSchemaDialog
=======
        SetVersionDialog
>>>>>>> 57230249
    ],
    imports: [
        BrowserModule,
        AppRoutingModule,
        BrowserAnimationsModule,
        MatTabsModule,
        MatStepperModule,
        MatExpansionModule,
        MatIconModule,
        ReactiveFormsModule,
        MatInputModule,
        MatButtonModule,
        MatTableModule,
        MatDialogModule,
        MatDatepickerModule,
        MatRadioModule,
        NgxMatDatetimePickerModule,
        NgxMatNativeDateModule,
        NgxMatTimepickerModule,
        MatNativeDateModule,
        MatProgressSpinnerModule,
        MatToolbarModule,
        MatMenuModule,
        HttpClientModule,
        MatDividerModule,
        MatListModule,
        MatProgressBarModule,
        MatSelectModule,
        MatCheckboxModule,
        MatSlideToggleModule,
        ClipboardModule,
        FormsModule,
        CommonModule,
        MatTreeModule,
        MatTooltipModule,
        DragDropModule,
        CodemirrorModule,
        ToastrModule.forRoot()
    ],
    exports: [],
    providers: [
        UserGuard,
        RootAuthorityGuard,
        AuditorGuard,
        AuthService,
        ProfileService,
        TokenService,
        SchemaService,
        AuditService,
        PolicyEngineService,
        DemoService,
        IPFSService,
        {
            provide: HTTP_INTERCEPTORS,
            useClass: HandleErrorsService,
            multi: true
        },
        {
            provide: HTTP_INTERCEPTORS,
            useClass: AuthInterceptor,
            multi: true
        }
    ],
    bootstrap: [AppComponent]
})
export class AppModule {

}<|MERGE_RESOLUTION|>--- conflicted
+++ resolved
@@ -87,15 +87,11 @@
 import { RolesConfigComponent } from './policy-engine/policy-configuration/roles-config/roles-config.component';
 import { RolesBlockComponent } from './policy-engine/policy-viewer/roles-block/roles-block.component';
 import { DemoService } from './services/demo.service';
-<<<<<<< HEAD
 import { IPFSService } from './services/ipfs.service';
 import { SchemaFormViewComponent } from './components/schema-form-view/schema-form-view.component';
 import { VcDocumentViewComponent } from './components/vc-document-view/vc-document-view.component';
-import { VersionSchemaDialog } from './components/dialogs/version-schema/version-schema-dialog.component';
-=======
 import { SetVersionDialog } from './components/dialogs/set-version-dialog/set-version-dialog.component';
 import { SavePolicyDialog } from './policy-engine/save-policy-dialog/save-policy-dialog.component';
->>>>>>> 57230249
 
 @NgModule({
     declarations: [
@@ -145,13 +141,9 @@
         ExportPolicyDialog,
         RolesConfigComponent,
         RolesBlockComponent,
-<<<<<<< HEAD
         SchemaFormViewComponent,
         VcDocumentViewComponent,
-        VersionSchemaDialog
-=======
         SetVersionDialog
->>>>>>> 57230249
     ],
     imports: [
         BrowserModule,
