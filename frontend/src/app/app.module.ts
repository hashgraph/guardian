--- conflicted
+++ resolved
@@ -85,13 +85,10 @@
 import { RolesConfigComponent } from './policy-engine/policy-configuration/roles-config/roles-config.component';
 import { RolesBlockComponent } from './policy-engine/policy-viewer/roles-block/roles-block.component';
 import { DemoService } from './services/demo.service';
-<<<<<<< HEAD
 import { PolicyHelper } from './services/policy-helper.service';
 import { FiltersAddonBlockComponent } from './policy-engine/policy-viewer/filters-addon-block/filters-addon-block.component';
 import { FiltersAddonConfigComponent} from './policy-engine/policy-configuration/filters-addon-config/filters-addon-config.component';
-=======
 import { VersionSchemaDialog } from './components/dialogs/version-schema/version-schema-dialog.component';
->>>>>>> babff4bc
 
 @NgModule({
     declarations: [
@@ -140,12 +137,9 @@
         ExportPolicyDialog,
         RolesConfigComponent,
         RolesBlockComponent,
-<<<<<<< HEAD
+        VersionSchemaDialog,
         FiltersAddonBlockComponent,
         FiltersAddonConfigComponent
-=======
-        VersionSchemaDialog
->>>>>>> babff4bc
     ],
     imports: [
         BrowserModule,
