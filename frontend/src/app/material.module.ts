import { NgModule } from '@angular/core';
import { CommonModule } from '@angular/common';
import { MatTabsModule } from '@angular/material/tabs';
import { MatStepperModule } from '@angular/material/stepper';
import { MatExpansionModule } from '@angular/material/expansion';
import { MatIconModule } from '@angular/material/icon';
import { ReactiveFormsModule } from '@angular/forms';
import { MatInputModule } from '@angular/material/input';
import { MatButtonModule } from '@angular/material/button';
import { MatTableModule } from '@angular/material/table';
import { MatDialogModule } from '@angular/material/dialog';
import { MatProgressSpinnerModule } from '@angular/material/progress-spinner';
import { MatToolbarModule } from '@angular/material/toolbar';
import { MatMenuModule } from '@angular/material/menu';
import { MatDividerModule } from '@angular/material/divider';
import { MatListModule } from '@angular/material/list';
import { MatProgressBarModule } from '@angular/material/progress-bar';
import { MatSelectModule } from '@angular/material/select';
import { MatCheckboxModule } from '@angular/material/checkbox';
import { MatTreeModule } from '@angular/material/tree';
import { MatDatepickerModule } from "@angular/material/datepicker";
import { MatRadioModule } from '@angular/material/radio';
import { MatNativeDateModule } from '@angular/material/core';
import { MatTooltipModule } from '@angular/material/tooltip';
import { MatSlideToggleModule } from '@angular/material/slide-toggle';
import { ClipboardModule } from '@angular/cdk/clipboard';
import { MatPaginatorModule } from '@angular/material/paginator';
import { MatSortModule } from '@angular/material/sort';
import { MatChipsModule } from '@angular/material/chips';
import { MatAutocompleteModule } from '@angular/material/autocomplete';
import { MatButtonToggleModule } from '@angular/material/button-toggle';
import { DragDropModule } from '@angular/cdk/drag-drop';
<<<<<<< HEAD
import { CdkTableModule } from '@angular/cdk/table';
=======
import { MatSliderModule } from '@angular/material/slider';
>>>>>>> 0d7f031e

@NgModule({
    declarations: [],
    imports: [
        CommonModule,
        MatTabsModule,
        MatStepperModule,
        MatExpansionModule,
        MatIconModule,
        ReactiveFormsModule,
        MatInputModule,
        MatButtonModule,
        MatTableModule,
        MatDialogModule,
        MatDatepickerModule,
        MatRadioModule,
        MatNativeDateModule,
        MatProgressSpinnerModule,
        MatToolbarModule,
        MatMenuModule,
        MatDividerModule,
        MatListModule,
        MatProgressBarModule,
        MatSelectModule,
        MatCheckboxModule,
        MatTreeModule,
        MatTooltipModule,
        MatSlideToggleModule,
        MatPaginatorModule,
        MatButtonToggleModule,
        DragDropModule,
<<<<<<< HEAD
        CdkTableModule
=======
        MatSliderModule,
>>>>>>> 0d7f031e
    ],
    exports: [
        MatTabsModule,
        MatStepperModule,
        MatExpansionModule,
        MatIconModule,
        ReactiveFormsModule,
        MatInputModule,
        MatButtonModule,
        MatTableModule,
        MatDialogModule,
        MatDatepickerModule,
        MatRadioModule,
        MatNativeDateModule,
        MatProgressSpinnerModule,
        MatToolbarModule,
        MatMenuModule,
        MatDividerModule,
        MatListModule,
        MatProgressBarModule,
        MatSelectModule,
        MatCheckboxModule,
        MatTreeModule,
        MatTooltipModule,
        MatSlideToggleModule,
        ClipboardModule,
        MatPaginatorModule,
        MatSortModule,
        MatChipsModule,
        MatAutocompleteModule,
        MatButtonToggleModule,
        DragDropModule,
<<<<<<< HEAD
        CdkTableModule
=======
        MatSliderModule,
>>>>>>> 0d7f031e
    ]
})
export class MaterialModule { }<|MERGE_RESOLUTION|>--- conflicted
+++ resolved
@@ -30,11 +30,8 @@
 import { MatAutocompleteModule } from '@angular/material/autocomplete';
 import { MatButtonToggleModule } from '@angular/material/button-toggle';
 import { DragDropModule } from '@angular/cdk/drag-drop';
-<<<<<<< HEAD
 import { CdkTableModule } from '@angular/cdk/table';
-=======
 import { MatSliderModule } from '@angular/material/slider';
->>>>>>> 0d7f031e
 
 @NgModule({
     declarations: [],
@@ -66,11 +63,8 @@
         MatPaginatorModule,
         MatButtonToggleModule,
         DragDropModule,
-<<<<<<< HEAD
+	MatSliderModule,
         CdkTableModule
-=======
-        MatSliderModule,
->>>>>>> 0d7f031e
     ],
     exports: [
         MatTabsModule,
@@ -103,11 +97,8 @@
         MatAutocompleteModule,
         MatButtonToggleModule,
         DragDropModule,
-<<<<<<< HEAD
+	MatSliderModule,
         CdkTableModule
-=======
-        MatSliderModule,
->>>>>>> 0d7f031e
     ]
 })
 export class MaterialModule { }