name: Guardian CI API Tests(Manual)
run-name: Guardian CI API Tests(Manual) - ${{ inputs.tags }}
on:
    workflow_dispatch:
        inputs:
            tags:
                type: string
                description: Tags for run API tests(smoke, accounts, firstPool and etc.)
                default: 'all'
            ui_flag:
                type: boolean
                description: True to run UI tests
                default: false
        description: 'Manual run'
jobs:
    buildAndTest:
        name: Build and Test (Manual)
        runs-on: ubuntu-latest
        services:
            cache:
                image: registry.redict.io/redict
                ports:
                    - 6379:6379
        strategy:
            matrix:
                node-version: [ 20.18.1 ]
                mongodb-version: [ 7.0.5 ]
        steps:
            - name: Harden Runner
              uses: step-security/harden-runner@cb605e52c26070c328afc4562f0b4ada7618a84e # v2.10.4
              with:
                  egress-policy: audit

            - name: Checkout Code
              uses: actions/checkout@11bd71901bbe5b1630ceea73d27597364c9af683 # v4.2.2

            - name: Use Node.js ${{ matrix.node-version }}
              uses: actions/setup-node@39370e3970a6d050c480ffad4ff0ed4d3fdee5af #v4.1.0
              with:
                  node-version: ${{ matrix.node-version }}

            - name: Setup Yarn
              uses: Borales/actions-yarn@3766bb1335b98fb13c60eaf358fe20811b730a88 # v5.0.0
              with:
                  cmd: install

            - name: Install dependencies
              run: yarn install

            - name: Build packages
              run: |
                  # sudo apt-get update
                  # sudo apt-get install -y libgtk2.0-0 libgtk-3-0 libgbm-dev libnotify-dev libnss3 libxss1 libasound2 libxtst6 xauth xvfb
                  pushd interfaces
                  yarn run build
                  popd
                  pushd common
                  yarn run build
                  popd
                  pushd notification-service
                  yarn run build
                  popdpushd frontend
                  npm install
                  npm run build
                  npm run build:prod
                  npm run build:demo
                  popd
                  pushd logger-service
                  yarn run build
                  popd
                  pushd auth-service
                  yarn run build
                  popd
                  pushd queue-service
                  yarn run build
                  popd
                  pushd guardian-service
                  yarn run build
                  popd
                  pushd policy-service
                  yarn run build
                  popd
                  pushd worker-service
                  yarn run build
                  popd
                  pushd api-gateway
                  yarn run build
                  popd
            - name: Start NatsMQ
              uses: step-security/nats-action@0306fc1c4e4f49dbe4db5865a3135ab1516a5aee # v0.1.0
              with:
                  port: '4222'

            - name: Start MongoDB
              uses: step-security/mongodb-github-action@ff3d5a3dec0957be7ef99d3d1c9ca4499e8a4cb8 # v1.11.0
              with:
                  mongodb-version: ${{ matrix.mongodb-version }}

            - name: Run Guardian
              run: |
                  pushd notification-service
                  npm start &
                  sleep 20
                  popd
                  pushd logger-service
                  npm start &
                  sleep 20
                  popd
                  pushd auth-service
                  npm start &
                  sleep 20
                  popd
                  pushd guardian-service
                  npm start &
                  sleep 20
                  popd
                  pushd policy-service
                  npm start &
                  sleep 20
                  popd
                  pushd queue-service
                  npm start &
                  sleep 20
                  popd
                  pushd worker-service
                  npm start &
                  npm start &
                  npm start &
                  npm start &
                  npm start &
                  sleep 20
                  popd
                  pushd api-gateway
                  npm start &
                  sleep 20
                  popd
                  sleep 60
              env:
                  CI: true
                  OPERATOR_ID: ${{ secrets.CI_HEDERA_ACCOUNT }}
                  OPERATOR_KEY: ${{ secrets.CI_HEDERA_PRIV_KEY }}
                  JWT_PRIVATE_KEY: ${{ secrets.CI_JWT_PRIVATE_KEY }}
                  JWT_PUBLIC_KEY: ${{ secrets.CI_JWT_PUBLIC_KEY }}
                  IPFS_NODE_ADDRESS: http://localhost:5001
                  IPFS_PROVIDER: web3storage
                  IPFS_PUBLIC_GATEWAY: https://dweb.link/ipfs/${cid}
                  IPFS_STORAGE_KEY: ${{ secrets.E2E_IPFS_STORAGE_KEY }}
                  IPFS_STORAGE_PROOF: ${{ secrets.E2E_IPFS_STORAGE_PROOF }}
                  ACCESS_TOKEN_UPDATE_INTERVAL: 600000

            - name: Run tests with Cypress
              if: ${{ !inputs.ui_flag }}
              run: |
                  pushd e2e-tests
                  npm install
<<<<<<< HEAD
                  npx cypress run --env "portApi=3002,operatorId=${{ secrets.CI_HEDERA_ACCOUNT }},operatorKey=${{ secrets.CI_HEDERA_PRIV_KEY }},grepTags=${{ inputs.tags }},grepFilterSpecs=true" --spec "cypress/e2e/api-tests/**/*.cy.js" --browser chrome         
=======
                  npx cypress run --headed --env "portApi=3002,operatorId=${{ secrets.CI_HEDERA_ACCOUNT }},operatorKey=${{ secrets.CI_HEDERA_PRIV_KEY }},grepTags=ui,grepFilterSpecs=true" --spec "cypress/e2e/ui-tests/**/*.cy.js" --browser chrome         
>>>>>>> a9d2b213
                  popd

            - name: Run tests with Cypress UI
              if: ${{ inputs.ui_flag }}
              run: |
                  pushd e2e-tests
                  npm install
                  npx cypress run --env "portApi=3002,operatorId=${{ secrets.CI_HEDERA_ACCOUNT }},operatorKey=${{ secrets.CI_HEDERA_PRIV_KEY }},grepTags=ui,grepFilterSpecs=true" --spec "cypress/e2e/ui-tests/**/*.cy.js" --browser chrome         
                  popd
                  
            - name: Publish API Test Results
              uses: EnricoMi/publish-unit-test-result-action@170bf24d20d201b842d7a52403b73ed297e6645b<|MERGE_RESOLUTION|>--- conflicted
+++ resolved
@@ -153,11 +153,7 @@
               run: |
                   pushd e2e-tests
                   npm install
-<<<<<<< HEAD
                   npx cypress run --env "portApi=3002,operatorId=${{ secrets.CI_HEDERA_ACCOUNT }},operatorKey=${{ secrets.CI_HEDERA_PRIV_KEY }},grepTags=${{ inputs.tags }},grepFilterSpecs=true" --spec "cypress/e2e/api-tests/**/*.cy.js" --browser chrome         
-=======
-                  npx cypress run --headed --env "portApi=3002,operatorId=${{ secrets.CI_HEDERA_ACCOUNT }},operatorKey=${{ secrets.CI_HEDERA_PRIV_KEY }},grepTags=ui,grepFilterSpecs=true" --spec "cypress/e2e/ui-tests/**/*.cy.js" --browser chrome         
->>>>>>> a9d2b213
                   popd
 
             - name: Run tests with Cypress UI
