--- conflicted
+++ resolved
@@ -47,13 +47,8 @@
 
             - name: Build packages
               run: |
-<<<<<<< HEAD
-                  # sudo apt-get update
-                  # sudo apt-get install -y libgtk2.0-0 libgtk-3-0 libgbm-dev libnotify-dev libnss3 libxss1 libasound2 libxtst6 xauth xvfb
-=======
                   sudo apt-get update
                   sudo apt-get install -y libgtk2.0-0 libgtk-3-0 libgbm-dev libnotify-dev libnss3 libxss1 libasound2 libxtst6 xauth xvfb
->>>>>>> 372d5c64
                   pushd interfaces
                   yarn run build
                   popd
