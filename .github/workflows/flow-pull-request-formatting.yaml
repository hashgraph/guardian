# SPDX-License-Identifier: Apache-2.0
name: "PR Formatting"
on:
  pull_request_target:
    types:
      - assigned
      - unassigned
      - labeled
      - unlabeled
      - opened
      - reopened
      - edited
      - converted_to_draft
      - ready_for_review
      - review_requested
      - review_request_removed
      - locked
      - unlocked
      - synchronize

defaults:
  run:
    shell: bash

permissions:
  statuses: write

jobs:
  title-check:
    name: Title Check
    runs-on: guardian-linux-medium
    steps:
      - name: Harden Runner
<<<<<<< HEAD
        uses: step-security/harden-runner@df199fb7be9f65074067a9eb93f12bb4c5547cf2 # v2.13.3
=======
        uses: step-security/harden-runner@20cf305ff2072d973412fa9b1e3a4f227bda3c76 # v2.14.0
>>>>>>> 8ee07079
        with:
          egress-policy: audit

      - name: Check PR Title
        uses: step-security/conventional-pr-title-action@cb1c5657ccf4c42f5c0a6c0708cb8251b960d902 # v3.2.5
        env:
          GITHUB_TOKEN: ${{ secrets.GITHUB_TOKEN }}

  assignee-check:
    name: Assignee Check
    runs-on: guardian-linux-medium

    steps:
      - name: Harden Runner
<<<<<<< HEAD
        uses: step-security/harden-runner@df199fb7be9f65074067a9eb93f12bb4c5547cf2 # v2.13.3
=======
        uses: step-security/harden-runner@20cf305ff2072d973412fa9b1e3a4f227bda3c76 # v2.14.0
>>>>>>> 8ee07079
        with:
          egress-policy: audit

      - name: Check Assignee
        if: ${{ github.event.pull_request.assignees == null || github.event.pull_request.assignees[0] == null }}
        run: |
          echo "Assignee is not set. Failing the workflow."
          exit 1<|MERGE_RESOLUTION|>--- conflicted
+++ resolved
@@ -31,11 +31,7 @@
     runs-on: guardian-linux-medium
     steps:
       - name: Harden Runner
-<<<<<<< HEAD
-        uses: step-security/harden-runner@df199fb7be9f65074067a9eb93f12bb4c5547cf2 # v2.13.3
-=======
         uses: step-security/harden-runner@20cf305ff2072d973412fa9b1e3a4f227bda3c76 # v2.14.0
->>>>>>> 8ee07079
         with:
           egress-policy: audit
 
@@ -50,11 +46,7 @@
 
     steps:
       - name: Harden Runner
-<<<<<<< HEAD
-        uses: step-security/harden-runner@df199fb7be9f65074067a9eb93f12bb4c5547cf2 # v2.13.3
-=======
         uses: step-security/harden-runner@20cf305ff2072d973412fa9b1e3a4f227bda3c76 # v2.14.0
->>>>>>> 8ee07079
         with:
           egress-policy: audit
 
