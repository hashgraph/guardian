--- conflicted
+++ resolved
@@ -4,28 +4,9 @@
     - cron: '0 1 * * *'
 
 jobs:
-<<<<<<< HEAD
-    buildAndTest:
-        name: Build and Test
-        runs-on: guardian-linux-medium
-        services:
-            cache:
-                image: registry.redict.io/redict
-                ports:
-                    - 6379:6379
-        strategy:
-            matrix:
-                node-version: [ 20.18.1 ]
-                mongodb-version: [ 7.0.5 ]
-        steps:
-            - name: Harden Runner
-              uses: step-security/harden-runner@0634a2670c59f64b4a01f0f96f84700a4088b9f0 # v2.12.0
-              with:
-                  egress-policy: audit
-=======
   buildAndTest:
     name: Build and Test
-    runs-on: ubuntu-latest
+    runs-on: guardian-linux-medium
     services:
       cache:
         image: registry.redict.io/redict
@@ -40,7 +21,6 @@
         uses: step-security/harden-runner@0634a2670c59f64b4a01f0f96f84700a4088b9f0 # v2.12.0
         with:
           egress-policy: audit
->>>>>>> 9fcca49d
 
       - name: Checkout Code
         uses: actions/checkout@11bd71901bbe5b1630ceea73d27597364c9af683 # v4.2.2
