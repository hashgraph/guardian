# ⚙ Demo Using APIs and UI

## 1. Login as a User

### 1.1 Get the list of policies.

{% swagger method="get" path="" baseUrl="/api/v1/policies/" summary="Displaying list of policies" %}
{% swagger-description %}

{% endswagger-description %}

{% swagger-response status="200: OK" description="Successful Operation" %}
```javascript
{
    [
			{
				id: "621376c8e6763a0014fb0de4",
				config:{
					id: "97379c43-2bce-4e67-9817-a79fbad3e53d",
					blockType: "InterfaceContainerBlock"
				}
			}
		]
}
```
{% endswagger-response %}
{% endswagger %}

### 1.2 In the policy config there is a root block which is the top of the structure

![](<../../../.gitbook/assets/API\_1 (1).png>)

### 1.3 Request the config for the root block

{% swagger method="get" path="" baseUrl="/api/v1/policies/621376c8e6763a0014fb0de4/blocks/97379c43-2bce-4e67-9817-a79fbad3e53d" summary="Requesting configuration of root block" %}
{% swagger-description %}

{% endswagger-description %}

{% swagger-response status="200: OK" description="Successful Operation" %}
```javascript
{
    	uiMetaData: {...},
			blocks: [
				{
					id: "bb342b37-8bb6-4595-93fc-98fd63a23c16",
					blockType: "PolicyRolesBlock"
				}
			]
}
```
{% endswagger-response %}
{% endswagger %}

### 1.4 Root block contains other blocks in the 'blocks' field. Request the config for the block by the block ID. Recursively repeat this operation for all contained blocks in order to construct all components.

{% swagger method="get" path="" baseUrl="/api/v1/policies/621376c8e6763a0014fb0de4/blocks/bb342b37-8bb6-4595-93fc-98fd63a23c16 " summary="Requesting configuration of block by block ID" %}
{% swagger-description %}

{% endswagger-description %}

{% swagger-response status="200: OK" description="Successful Operation" %}
```javascript
{
     roles: 
                            ["INSTALLER"] 
                            uiMetaData: {...}, 
}
```
{% endswagger-response %}
{% endswagger %}

![](<../../../.gitbook/assets/API\_2 (1) (1).png>)

### 1.5 At present only PolicyRolesBlock is available to the user. Select the "INSTALLER" role.

{% swagger method="post" path="" baseUrl="/api/v1/policies/621376c8e6763a0014fb0de4/blocks/bb342b37-8bb6-4595-93fc-98fd63a23c16" summary="Registering the role as " %}
{% swagger-description %}
Request the role
{% endswagger-description %}

{% swagger-parameter in="path" name="role" type="String" required="true" %}
INSTALLER
{% endswagger-parameter %}
{% endswagger %}

![](../../../.gitbook/assets/API\_3.png)

### 1.6 Request the root block and all contained blocks.

#### 1.6.1 Requesting InterfaceStepBlock

{% swagger method="get" path="" baseUrl="/api/v1/policies/621376c8e6763a0014fb0de4/blocks/97379c43-2bce-4e67-9817-a79fbad3e53d" summary="Requesting InterfaceStepBlock" %}
{% swagger-description %}

{% endswagger-description %}

{% swagger-response status="200: OK" description="Successful Operation" %}
```javascript
{
    uiMetaData: {...},
    blocks: [
                {
			id: "9d98e2fd-6d2b-4152-b48c-cf10eb4f1298",
			blockType: "InterfaceStepBlock"
                }
            ]
}
```
{% endswagger-response %}
{% endswagger %}

#### 1.6.2 Requesting requestVCDocumentBlock

{% swagger method="get" path="" baseUrl="/api/v1/policies/621376c8e6763a0014fb0de4/blocks/9d98e2fd-6d2b-4152-b48c-cf10eb4f1298" summary="Request requestVCDocumentBlock" %}
{% swagger-description %}

{% endswagger-description %}

{% swagger-response status="200: OK" description="Successful Operation" %}
```javascript
{
    uiMetaData: {...},
    blocks:[
		id: "53dac8a9-b480-457e-920a-e4d4c653bfbe",
		blockType: "requestVCDocumentBlock"
           ]
}
```
{% endswagger-response %}
{% endswagger %}

#### 1.6.3 Requesting Installer Details

{% swagger method="get" path="" baseUrl="/api/v1/policies/621376c8e6763a0014fb0de4/blocks/53dac8a9-b480-457e-920a-e4d4c653bfbe" summary="Requesting Installer Details" %}
{% swagger-description %}

{% endswagger-description %}

{% swagger-response status="200: OK" description="Successful Operation" %}
```javascript
{
    uiMetaData: {...},
    schema: {...}
}
```
{% endswagger-response %}
{% endswagger %}

### 1.7 Create json according to the schema and send to the requestVCDocumentBlock

{% swagger method="post" path="" baseUrl="/api/v1/policies/621376c8e6763a0014fb0de4/blocks/53dac8a9-b480-457e-920a-e4d4c653bfbe" summary="Creating JSON and sending it to requestVCDocumentBlock" %}
{% swagger-description %}

{% endswagger-description %}

{% swagger-parameter in="body" name="field0" type="String" required="true" %}
Applicant legal name
{% endswagger-parameter %}

{% swagger-parameter in="body" name="field1" type="String" required="true" %}
Balance sheet total for last financial year in USD
{% endswagger-parameter %}

{% swagger-parameter in="body" name="field2" type="String" required="true" %}
CEO or general Manager passport number
{% endswagger-parameter %}

{% swagger-parameter in="body" name="field3" type="String" required="true" %}
Corporate registration number or passport number
{% endswagger-parameter %}

{% swagger-parameter in="body" name="field4" type="String" required="true" %}
Country
{% endswagger-parameter %}

{% swagger-parameter in="body" name="field5" type="String" required="true" %}
Date
{% endswagger-parameter %}

{% swagger-parameter in="body" name="field6" type="String" required="true" %}
Legal Status
{% endswagger-parameter %}

{% swagger-parameter in="body" name="field7" type="String" required="true" %}
Main business ie food retailer
{% endswagger-parameter %}

{% swagger-parameter in="body" name="field8" type="String" required="true" %}
Name of CEO or General Manager
{% endswagger-parameter %}

{% swagger-parameter in="body" name="field9" type="Number" required="true" %}
Number of employees
{% endswagger-parameter %}

{% swagger-parameter in="body" name="field10" type="String" required="true" %}
Postal zip code
{% endswagger-parameter %}

{% swagger-parameter in="body" name="field11" type="String" required="true" %}
Primary contact email
{% endswagger-parameter %}

{% swagger-parameter in="body" name="field12" type="String" required="true" %}
Primary contact name
{% endswagger-parameter %}

{% swagger-parameter in="body" name="field13" type="Number" required="true" %}
primary contact telephone
{% endswagger-parameter %}

{% swagger-parameter in="body" type="String" name="field14" required="true" %}
Registered address line 1
{% endswagger-parameter %}

{% swagger-parameter in="body" name="field15" type="String" required="true" %}
Role requested under this application ie iREC participant and or registrant
{% endswagger-parameter %}

{% swagger-parameter in="body" name="field16" type="URL" required="true" %}
website URL
{% endswagger-parameter %}

{% swagger-parameter in="body" name="field17" type="Number" required="true" %}
Years of registration
{% endswagger-parameter %}

{% swagger-parameter in="body" name="type" type="token" required="true" %}
0d4b2c1f-dc7a-47f5-a9ab-238d190f6769&1.0.0
{% endswagger-parameter %}

{% swagger-parameter in="body" name="@context" type="array" required="true" %}
\["https://ipfs.io/ipfs/bafkreihj5c6npywzkfx2pylalh5f23lhy2ogofxhdqctvpoh3gczwtzjg4"]
{% endswagger-parameter %}
{% endswagger %}

![](<../../../.gitbook/assets/API\_4 (1) (1).png>)

### 1.8 Request the root block and all contained blocks again.

#### 1.8.1 Requesting InterfaceStepBlock

{% swagger method="get" path="" baseUrl="/api/v1/policies/621376c8e6763a0014fb0de4/blocks/97379c43-2bce-4e67-9817-a79fbad3e53d" summary="Requesting InterfaceStepBlock" %}
{% swagger-description %}

{% endswagger-description %}

{% swagger-response status="200: OK" description="Successful Operation" %}
```javascript
{
    uiMetaData: {...},
    blocks: [
        {
	    id: "9d98e2fd-6d2b-4152-b48c-cf10eb4f1298",
	    blockType: "InterfaceStepBlock"
	}
	    ]
}
```
{% endswagger-response %}
{% endswagger %}

#### 1.8.2 Requesting InformationBlock

{% swagger method="get" path="" baseUrl="/api/v1/policies/621376c8e6763a0014fb0de4/blocks/9d98e2fd-6d2b-4152-b48c-cf10eb4f1298" summary="Requesting InformationBlock" %}
{% swagger-description %}

{% endswagger-description %}

{% swagger-response status="200: OK" description="Successful Operation" %}
```javascript
{
    uiMetaData: {...},
    blocks:[
	        id: "2368a338-adaa-434a-a7a0-803e009e5717"
		blockType: "InformationBlock"
           ]
}
```
{% endswagger-response %}
{% endswagger %}

#### 1.8.3 Requesting data after approval

{% swagger method="get" path="" baseUrl="/api/v1/policies/621376c8e6763a0014fb0de4/blocks/2368a338-adaa-434a-a7a0-803e009e5717" summary="Waiting for the data to be approval" %}
{% swagger-description %}

{% endswagger-description %}

{% swagger-response status="200: OK" description="Successful Operation" %}
```javascript
{
    uiMetaData: {...},
}
```
{% endswagger-response %}
{% endswagger %}

![](<../../../.gitbook/assets/image 1.png>)

## 2. Login as a Standard Registry

### 2.1 Request the list of policies.

{% swagger method="get" path="" baseUrl="/api/v1/policies" summary="Request List of policies" %}
{% swagger-description %}

{% endswagger-description %}

{% swagger-response status="200: OK" description="Successful Operation" %}
```javascript
{
    {
		id: "621376c8e6763a0014fb0de4",
		config:{
				id: "97379c43-2bce-4e67-9817-a79fbad3e53d",
				blockType: "InterfaceContainerBlock"
			}
    }
}
```
{% endswagger-response %}
{% endswagger %}

![](../../../.gitbook/assets/API\_6.png)

### 2.2 Request the root block and all contained blocks.

#### 2.2.1 Requesting InterfaceContainerBlock

{% swagger method="get" path="" baseUrl="/api/v1/policies/621376c8e6763a0014fb0de4/blocks/97379c43-2bce-4e67-9817-a79fbad3e53d" summary="Requesting InterfaceContainerBlock" %}
{% swagger-description %}

{% endswagger-description %}

{% swagger-response status="200: OK" description="" %}
```javascript
{
    uiMetaData: {...},
    blocks: [
		{
                        id: "77da138a-c455-4ec6-8202-fd6a529f5300",
			blockType: "InterfaceContainerBlock"
		}
	    ]
}
```
{% endswagger-response %}
{% endswagger %}

#### 2.2.2 Requesting InterfaceContainerBlock

{% swagger method="get" path="" baseUrl="/api/v1/policies/621376c8e6763a0014fb0de4/blocks/77da138a-c455-4ec6-8202-fd6a529f5300" summary="Requesting InterfaceContainerBlock" %}
{% swagger-description %}

{% endswagger-description %}

{% swagger-response status="200: OK" description="Successful Operation" %}
```javascript
{
    uiMetaData: {...},
    blocks:[
		id: "e5c40e14-3970-4f40-9e2c-34a260e6f499",
		blockType: "InterfaceContainerBlock"
           ]
}
```
{% endswagger-response %}
{% endswagger %}

#### 2.2.3 Requesting InterfaceDocumentsSourceBlock

{% swagger method="get" path="" baseUrl="/api/v1/policies/621376c8e6763a0014fb0de4/blocks/e5c40e14-3970-4f40-9e2c-34a260e6f499" summary="Requesting InterfaceDocumentsSourceBlock" %}
{% swagger-description %}

{% endswagger-description %}

{% swagger-response status="200: OK" description="Successful Operation" %}
```javascript
{
    uiMetaData: {...},
    blocks:[
		id: "d5c7c788-696d-457d-985e-dce3886b7267",
		blockType: "InterfaceDocumentsSourceBlock"
           ]
}
```
{% endswagger-response %}
{% endswagger %}

#### 2.2.4 Requesting Approval

{% swagger method="get" path="" baseUrl="/api/v1/policies/621376c8e6763a0014fb0de4/blocks/d5c7c788-696d-457d-985e-dce3886b726" summary="Requesting Approval" %}
{% swagger-description %}

{% endswagger-description %}

{% swagger-response status="200: OK" description="Successful Operation" %}
```javascript
{
    uiMetaData: {...},
    data:[...],
    fields: [
		...
		{
		    action: "block"
                    bindBlock: "approve_documents_btn"
		}
            ]
}
```
{% endswagger-response %}
{% endswagger %}

### 2.3 In the 'Status Operation' field , there is a link to "approve\_documents\_btn" block, which requests the Block ID.

{% swagger method="get" path="" baseUrl="/api/v1/policies/621376c8e6763a0014fb0de4/tag/approve_documents_btn" summary="Requesting BlockID" %}
{% swagger-description %}

{% endswagger-description %}

{% swagger-response status="200: OK" description="Successful Operation" %}
```javascript
{
    "id":"6f0f37c0-b62b-4be5-b1d0-e8114398350d"
}
```
{% endswagger-response %}
{% endswagger %}

{% swagger method="get" path="" baseUrl="/api/v1/policies/621376c8e6763a0014fb0de4/blocks/6f0f37c0-b62b-4be5-b1d0-e8114398350d" summary="Requesting InterfaceActioBlock" %}
{% swagger-description %}

{% endswagger-description %}

{% swagger-response status="200: OK" description="Successful Operation" %}
```javascript
{
    "id":"6f0f37c0-b62b-4be5-b1d0-e8114398350d",
    "blockType":"InterfaceActionBlock",
    "type":"selector",
    "uiMetaData":{
			"field":"status",
			"options":[
				    {
					"name":"Approve","value":"APPROVED","uiClass":"btn-approve","bindBlock":"update_approve_document_status"},
				    {
					"name":"Reject","value":"REJECTED","uiClass":"btn-reject","bindBlock":"rejected_approve_document_status"}
				  ]
		},
    "field":"option.status"
}
```
{% endswagger-response %}
{% endswagger %}

### 2.4 Approve the document

```
Select the VC from the grid:	
		const VC = data[0];
		
Change status:	
		VC.option.status = "APPROVED";
		
Send to the VC:
POST  /api/v1/policies/621376c8e6763a0014fb0de4/blocks/6f0f37c0-b62b-4be5-b1d0-e8114398350d
		Request:
				VC
				
```

![](../../../.gitbook/assets/API\_7.png)

![](<../../../.gitbook/assets/image 2.png>)

## 3. Login as the User

### 3.1 Request the root block and all the contained blocks.

#### 3.1.1 Requesting InterfaceStepBlock

{% swagger method="get" path="" baseUrl="/api/v1/policies/621376c8e6763a0014fb0de4/blocks/97379c43-2bce-4e67-9817-a79fbad3e53d" summary="Requesting InterfaceStepBlock" %}
{% swagger-description %}

{% endswagger-description %}

{% swagger-response status="200: OK" description="Successful Operation" %}
```javascript
{
    uiMetaData: {...},
    blocks: [
                {
			id: "9d98e2fd-6d2b-4152-b48c-cf10eb4f1298",
			blockType: "InterfaceStepBlock"
                }
            ]
}
```
{% endswagger-response %}
{% endswagger %}

#### 3.1.2 Requesting InterfaceContainerBlock

{% swagger method="get" path="" baseUrl="/api/v1/policies/621376c8e6763a0014fb0de4/blocks/9d98e2fd-6d2b-4152-b48c-cf10eb4f1298" summary="Requesting InterfaceContainerBlock" %}
{% swagger-description %}

{% endswagger-description %}

{% swagger-response status="200: OK" description="Successful Operation" %}
```javascript
{
    uiMetaData: {...},
    blocks:[
    {
	id: "7b9273a1-1398-4560-be19-cc59d6c4c752",
	blockType: "InterfaceContainerBlock"
    }
	   ]
}
```
{% endswagger-response %}
{% endswagger %}

#### 3.1.3 Requesting multiple InterfaceContainerBlock

{% swagger method="get" path="" baseUrl="/api/v1/policies/621376c8e6763a0014fb0de4/blocks/7b9273a1-1398-4560-be19-cc59d6c4c752" summary="Requesting multiple InterfaceContainerBlock" %}
{% swagger-description %}

{% endswagger-description %}

{% swagger-response status="200: OK" description="Successful Operation" %}
```javascript
{
    uiMetaData: {...},
    blocks:[
		{
			id: "4008376b-0047-4004-83df-cf4c3555fc33",
			blockType: "InterfaceContainerBlock"
		},
		{
			id: "7b47566d-c61e-4a74-8646-3d9bbac8eb42",
			blockType: "InterfaceContainerBlock"
		}
	    ]
}
```
{% endswagger-response %}
{% endswagger %}

#### 3.1.4 Requesting InterfaceDocumentsSourceBlock and InterfaceStepBlock

{% swagger method="get" path="" baseUrl="/api/v1/policies/621376c8e6763a0014fb0de4/blocks/4008376b-0047-4004-83df-cf4c3555fc33" summary="Requesting InterfaceDocumentsSourceBlock and InterfaceStepBlock" %}
{% swagger-description %}

{% endswagger-description %}

{% swagger-response status="200: OK" description="Successful Operation" %}
```javascript
{
    uiMetaData: {...},
    blocks:[
		{
			id: "af9fd59b-06a3-48b5-b610-b0af7888e39b",
			blockType: "InterfaceDocumentsSourceBlock"
		}
		{
			id: "06cfd440-03ec-471e-9b3f-e0c583555b94",
			blockType: "InterfaceStepBlockBlock"
		}
	   ]
}
```
{% endswagger-response %}
{% endswagger %}

#### 3.1.5 Requesting Data

{% swagger method="get" path="" baseUrl="/api/v1/policies/621376c8e6763a0014fb0de4/blocks/af9fd59b-06a3-48b5-b610-b0af7888e39b" summary="Requesting Data" %}
{% swagger-description %}

{% endswagger-description %}

{% swagger-response status="200: OK" description="Successful Operation" %}
```javascript
{
    uiMetaData: {...},
    data:[...],
    fields: [...]
}
```
{% endswagger-response %}
{% endswagger %}

#### 3.1.6 Requesting requestVCDocumentBlock

{% swagger method="get" path="" baseUrl="/api/v1/policies/621376c8e6763a0014fb0de4/blocks/06cfd440-03ec-471e-9b3f-e0c583555b94" summary="Requesting requestVCDocumentBlock" %}
{% swagger-description %}

{% endswagger-description %}

{% swagger-response status="200: OK" description="Successful Operation" %}
```javascript
{
    uiMetaData: {...},
    blocks:[
                {
			id: "d068b59e-eec7-4452-b866-468e9ed6c7fa"
			blockType: "requestVCDocumentBlock"
                }
           ]
}
```
{% endswagger-response %}
{% endswagger %}

#### 3.1.7 Requesting Data and Schema

{% swagger method="get" path="" baseUrl="/api/v1/policies/621376c8e6763a0014fb0de4/blocks/d068b59e-eec7-4452-b866-468e9ed6c7fa" summary="Requesting Data and Schema" %}
{% swagger-description %}

{% endswagger-description %}

{% swagger-response status="200: OK" description="Successful Operation" %}
```javascript
{
    uiMetaData: {...},
    schema: {...}
}
```
{% endswagger-response %}
{% endswagger %}

### 3.2 In the fields of the grid there is a link to the "download\_config\_btn" bloc.

{% swagger method="get" path="" baseUrl="/api/v1/policies/621376c8e6763a0014fb0de4/tag/download_config_btn" summary="Requesting BlockID" %}
{% swagger-description %}

{% endswagger-description %}

{% swagger-response status="200: OK" description="Successful Operation" %}
```javascript
{
    "id":"24942cf7-fcc5-4dff-8471-d5affeb4c206"
}
```
{% endswagger-response %}
{% endswagger %}

#### 3.2.1 Requesting InterfaceActionBlock

{% swagger method="get" path="" baseUrl="/api/v1/policies/621376c8e6763a0014fb0de4/blocks/24942cf7-fcc5-4dff-8471-d5affeb4c206" summary="Requesting InterfaceActionBlock" %}
{% swagger-description %}

{% endswagger-description %}

{% swagger-response status="200: OK" description="Successful Operation" %}
```javascript
{
    id: "24942cf7-fcc5-4dff-8471-d5affeb4c206",
    blockType: "InterfaceActionBlock",
    type: "download",
    "uiMetaData":{...}
}
```
{% endswagger-response %}
{% endswagger %}

### 3.3 Create a sensor

{% swagger method="post" path="" baseUrl="/api/v1/policies/621376c8e6763a0014fb0de4/blocks/d068b59e-eec7-4452-b866-468e9ed6c7fa" summary="Creating a Sensor" %}
{% swagger-description %}

{% endswagger-description %}

{% swagger-parameter in="body" name="field0" type="String" required="true" %}
projectID
{% endswagger-parameter %}

{% swagger-parameter in="body" name="field1" type="String" required="true" %}
projectName
{% endswagger-parameter %}

{% swagger-parameter in="body" name="field2" type="String" required="true" %}
sensorID
{% endswagger-parameter %}

{% swagger-parameter in="body" name="field3" type="String" required="true" %}
capacity
{% endswagger-parameter %}

{% swagger-parameter in="body" name="type" type="token" required="true" %}
885838ef-6385-403a-b413-38baad45ee26&1.0.0
{% endswagger-parameter %}

{% swagger-parameter in="body" name="@context" type="URL" required="true" %}
\["https://ipfs.io/ipfs/bafkreidnedcys7trnfeovygn3tvemmlltnszbci6fhnk2hnexscmtchhka"]
{% endswagger-parameter %}
{% endswagger %}

![](../../../.gitbook/assets/Sensor.png)

<<<<<<< HEAD
<figure><img src="../../../.gitbook/assets/API_10 (1) (1) (1) (1) (1) (1) (1) (1) (1) (1) (1) (1) (1) (1) (1) (1) (1) (1) (1) (1) (3).png" alt=""><figcaption></figcaption></figure>
=======
<figure><img src="../../../.gitbook/assets/API_10 (1) (1) (1) (1) (1) (1) (1) (1) (1) (1) (1) (1) (1) (1) (1) (1) (1) (1) (1) (1) (2) (2).png" alt=""><figcaption></figcaption></figure>
>>>>>>> 1bd593ff

### 3.4 Refresh the Blocks

### 3.5 Download the config

{% swagger method="post" path="" baseUrl="/api/v1/policies/621376c8e6763a0014fb0de4/blocks/24942cf7-fcc5-4dff-8471-d5affeb4c206" summary="Downloading the configuration" %}
{% swagger-description %}

{% endswagger-description %}

{% swagger-parameter in="body" name="VC" required="true" %}
record in the grid (data[0])
{% endswagger-parameter %}
{% endswagger %}

![](<../../../.gitbook/assets/image 4.png>)

### 3.6 Sample MRV Sender Data

{% swagger method="post" path="" baseUrl="/external" summary="Sending MRV Data" %}
{% swagger-description %}
Sending MRV Data
{% endswagger-description %}

{% swagger-parameter in="body" name="document" required="false" %}
"id":"8d8e8a0a-211d-4180-8001-2e30cd7b915f", "type":[ "VerifiableCredential" ], "issuer":"did:hedera:testnet:3G7JYDvL5QsbBz5u9531UyMKWPJHdDQ5B6nRMK3zqoUm;hedera:testnet:tid=0.0.34404759", "issuanceDate":"2022-05-05T12:30:14.909Z", "@context":[ "https://www.w3.org/2018/credentials/v1" ], "credentialSubject":[ { "type":"5b4cdcee-ba73-4234-bddd-2988b050552c&1.0.0", "@context":[ "https://ipfs.io/ipfs/bafkreiaihnzlo7ahhr6wqnnyqprrl7onqdogkfzyum6poixba5ptjptowu" ], "field0":"2", "field1":"8", "field2":"1", "policyId":"6273c027d79555ef171b550d", "accountId":"0.0.34235315" } ], "proof":{ "type":"Ed25519Signature2018", "created":"2022-05-05T12:30:14Z", "verificationMethod":"did:hedera:testnet:3G7JYDvL5QsbBz5u9531UyMKWPJHdDQ5B6nRMK3zqoUm;hedera:testnet:tid=0.0.34404759#did-root-key", "proofPurpose":"assertionMethod", "jws":"eyJhbGciOiJFZERTQSIsImI2NCI6ZmFsc2UsImNyaXQiOlsiYjY0Il19..awGmfcQzVefihEkoLT7zrqltRoEkuluVV8PALFc7ftlOckY0K7wQOwmdZMG479IZ1g4mW0todYmcLueNgTruAQ" }
{% endswagger-parameter %}

{% swagger-parameter in="body" name="owner" required="false" %}
did:hedera:testnet:CV94CdDeDK5J361y1ocNMVxVbYjRZvSJChDkKCz88my;hedera:testnet:tid=0.0.34235316
{% endswagger-parameter %}

{% swagger-parameter in="body" name="policyTag" required="false" %}
Tag_1651752987100
{% endswagger-parameter %}

{% swagger-response status="200: OK" description="Successful Operation" %}
```javascript
{
    // Response
}
```
{% endswagger-response %}

{% swagger-response status="500: Internal Server Error" description="Internal Server Error" %}
```javascript
{
    content:
            application/json:
              schema:
                $ref: '#/components/schemas/Error'
}
```
{% endswagger-response %}
{% endswagger %}<|MERGE_RESOLUTION|>--- conflicted
+++ resolved
@@ -701,11 +701,7 @@
 
 ![](../../../.gitbook/assets/Sensor.png)
 
-<<<<<<< HEAD
-<figure><img src="../../../.gitbook/assets/API_10 (1) (1) (1) (1) (1) (1) (1) (1) (1) (1) (1) (1) (1) (1) (1) (1) (1) (1) (1) (1) (3).png" alt=""><figcaption></figcaption></figure>
-=======
 <figure><img src="../../../.gitbook/assets/API_10 (1) (1) (1) (1) (1) (1) (1) (1) (1) (1) (1) (1) (1) (1) (1) (1) (1) (1) (1) (1) (2) (2).png" alt=""><figcaption></figcaption></figure>
->>>>>>> 1bd593ff
 
 ### 3.4 Refresh the Blocks
 
