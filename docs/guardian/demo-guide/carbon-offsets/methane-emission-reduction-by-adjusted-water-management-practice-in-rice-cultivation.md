--- conflicted
+++ resolved
@@ -46,11 +46,7 @@
 
 ## Policy Workflow
 
-<<<<<<< HEAD
-<div align="left"><img src="../../../.gitbook/assets/0 (1) (1).png" alt=""></div>
-=======
 <div align="left"><img src="../../../.gitbook/assets/0 (1) (1) (1) (1).png" alt=""></div>
->>>>>>> 8dd82b8c
 
 ## Policy Guide
 
