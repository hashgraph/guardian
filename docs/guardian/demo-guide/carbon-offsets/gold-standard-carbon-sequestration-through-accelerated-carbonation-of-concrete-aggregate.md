--- conflicted
+++ resolved
@@ -83,11 +83,7 @@
 
 ### Policy Workflow  <a href="#toc157611386" id="toc157611386"></a>
 
-<<<<<<< HEAD
-<figure><img src="../../../.gitbook/assets/0 (1) (1) (1) (1) (1).png" alt=""><figcaption></figcaption></figure>
-=======
 <figure><img src="../../../.gitbook/assets/0 (1) (1) (1) (1) (1) (1) (1).png" alt=""><figcaption></figcaption></figure>
->>>>>>> 8dd82b8c
 
 ### Policy Guide  <a href="#toc157611387" id="toc157611387"></a>
 
@@ -128,71 +124,6 @@
 
 1. Create a new user and assign role as Project Proponent.&#x20;
 
-<<<<<<< HEAD
-![](<../../../.gitbook/assets/1 (1) (1) (1) (1) (1) (1).png>)
-
-![](<../../../.gitbook/assets/2 (1) (1) (1) (1) (1) (1).png>)
-
-2. Create a New project by clicking on "New Project" button and enter all the required details.&#x20;
-
-![](<../../../.gitbook/assets/3 (1) (1) (1) (1) (1) (1).png>)
-
-![](<../../../.gitbook/assets/4 (1) (1) (1) (1) (1) (1).png>)
-
-3. Once project details are submitted, the Registry adds the project to the project pipeline.&#x20;
-
-![](<../../../.gitbook/assets/5 (1) (1) (1) (1) (1) (1).png>)
-
-4. Now, we create a new user and assign its role as VVB.
-
-![](<../../../.gitbook/assets/6 (1) (1) (1) (1) (1) (1).png>)
-
-![](<../../../.gitbook/assets/7 (1) (1) (1) (1) (1).png>)
-
-5. We need to set the VVB’s name.
-
-![](<../../../.gitbook/assets/8 (1) (1) (1) (1) (1).png>)
-
-6. Now we login as SR and approve VVB.&#x20;
-
-![](<../../../.gitbook/assets/9 (1) (1) (1) (1) (1).png>)
-
-7. Now we login as the Project Proponent and assign project to VVB.&#x20;
-
-![](<../../../.gitbook/assets/10 (1) (1) (1) (1).png>)
-
-8. Now we login as VVB and validate the project by viewing project document details. Once validated, VVB clicks on Validate button.&#x20;
-
-![](<../../../.gitbook/assets/11 (1) (1) (1) (1).png>)
-
-9. Login as the SR and add the project to the project registry.
-
-![](<../../../.gitbook/assets/12 (1) (1) (1) (1).png>)
-
-10. At this point the Technical Advisory Committee and the NGO Supporters have a commenting feature available. An account can be created and assigned to each role. This can be used to review the project data and leave a comment. It is optional.
-
-![](<../../../.gitbook/assets/13 (1) (1) (1) (1).png>)
-
-![](<../../../.gitbook/assets/14 (1) (1) (1) (1).png>)
-
-![](<../../../.gitbook/assets/15 (1) (1) (1) (1).png>)
-
-![](<../../../.gitbook/assets/16 (1) (1) (1) (1).png>)
-
-11. Once validated, we login as Project Proponent and Add Monitoring Report.&#x20;
-
-![](<../../../.gitbook/assets/17 (1) (1) (1) (1).png>)
-
-![](<../../../.gitbook/assets/18 (1) (1) (1) (1).png>)
-
-12. Once the report is submitted, we now login as VVB and validate the monitoring report by clicking on Verify button.&#x20;
-
-![](<../../../.gitbook/assets/19 (1) (1) (1) (1).png>)
-
-13. Once the monitoring report is validated, we login as SR and click on Approve then the Mint button should appear which can then be used to mint the tokens.&#x20;
-
-![](<../../../.gitbook/assets/20 (1) (1) (1) (1).png>)
-=======
 ![](<../../../.gitbook/assets/1 (1) (1) (1) (1) (1) (1) (1) (1).png>)
 
 ![](<../../../.gitbook/assets/2 (1) (1) (1) (1) (1) (1) (1) (1).png>)
@@ -256,7 +187,6 @@
 13. Once the monitoring report is validated, we login as SR and click on Approve then the Mint button should appear which can then be used to mint the tokens.&#x20;
 
 ![](<../../../.gitbook/assets/20 (1) (1) (1) (1) (1).png>)
->>>>>>> 8dd82b8c
 
 14. Once minting is completed, we can view tokens in Token History tab&#x20;
 
