--- conflicted
+++ resolved
@@ -94,65 +94,6 @@
 
 1. Create a new user and assign role as Project Proponent.
 
-<<<<<<< HEAD
-![](<../../../.gitbook/assets/2 (1) (1) (1) (1) (1) (1) (1).png>)
-
-2. Create a New project by clicking on "New Project" button and enter all the required details.
-
-![](<../../../.gitbook/assets/3 (1) (1) (1) (1) (1) (1) (1).png>)
-
-![](<../../../.gitbook/assets/4 (1) (1) (1) (1) (1) (1) (1).png>)
-
-3. Once project details are submitted, Verra adds the project to the project pipeline.
-
-![](<../../../.gitbook/assets/5 (1) (1) (1) (1) (1) (1) (1).png>)
-
-4. Now, we create a new user and assign its role as VVB
-
-![](<../../../.gitbook/assets/6 (1) (1) (1) (1) (1) (1) (1).png>)
-
-5. We need to set VVB name
-
-![](<../../../.gitbook/assets/7 (1) (1) (1) (1) (1) (1).png>)
-
-6. Once VVB name is set, it waits for SR to approve it.
-
-![](<../../../.gitbook/assets/8 (1) (1) (1) (1) (1) (1).png>)
-
-7. Now we login as SR and approve VVB.
-
-![](<../../../.gitbook/assets/9 (1) (1) (1) (1) (1) (1).png>)
-
-8. Now we login as the Project Proponent and assign project to VVB.
-
-![](<../../../.gitbook/assets/10 (1) (1) (1) (1) (1).png>)
-
-9. Now we login as VVB and validate the project by viewing project document details. Once validated, VVB clicks on Validate button.
-
-![](<../../../.gitbook/assets/11 (1) (1) (1) (1) (1).png>)
-
-10. Once validated, we login as Project Proponent and Add Monitoring Report.
-
-![](<../../../.gitbook/assets/12 (1) (1) (1) (1) (1).png>)
-
-11. Once report is submitted, we now login as VVB and validate the monitoring report by clicking on Verify button.
-
-![](<../../../.gitbook/assets/13 (1) (1) (1) (1) (1).png>)
-
-12. Once monitoring report is validated, we login as SR and click on Mint to mint the tokens.
-
-![](<../../../.gitbook/assets/14 (1) (1) (1) (1) (1).png>)
-
-13. Once minting is completed, we can view tokens in Token History tab
-
-![](<../../../.gitbook/assets/15 (1) (1) (1) (1) (1).png>)
-
-14. Trustchain can also be viewed by clicking on View TrustChain button:
-
-![](<../../../.gitbook/assets/16 (1) (1) (1) (1) (1).png>)
-
-![](<../../../.gitbook/assets/17 (1) (1) (1) (1) (1).png>)
-=======
 ![](<../../../.gitbook/assets/2 (1) (1) (1) (1) (1) (1) (1) (1) (1).png>)
 
 2. Create a New project by clicking on "New Project" button and enter all the required details.
@@ -209,5 +150,4 @@
 
 ![](<../../../.gitbook/assets/16 (1) (1) (1) (1) (1) (1).png>)
 
-![](<../../../.gitbook/assets/17 (1) (1) (1) (1) (1) (1).png>)
->>>>>>> 8dd82b8c
+![](<../../../.gitbook/assets/17 (1) (1) (1) (1) (1) (1).png>)