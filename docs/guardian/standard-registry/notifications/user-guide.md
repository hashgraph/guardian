# 💻 User Guide

1. [Step By Step Process](user-guide.md#id-1.-step-by-step-process)
2. [Demo Video](user-guide.md#id-2.-demo-video)

## 1. Step By Step Process

### 1. Icon & Tooltip :

Added notification icon and also tooltip with count of unread notifications:

<<<<<<< HEAD
![image4.png](<../../../.gitbook/assets/0 (1) (1) (1) (1) (1) (1).png>)
=======
![image4.png](<../../../.gitbook/assets/0 (1) (1) (1) (1) (1) (1) (1) (1).png>)
>>>>>>> 8dd82b8c

### 2. View :

By clicking on notification button, users can view new notifications or the status of active long-running processes:

![image3.png](<../../../.gitbook/assets/1 (6).png>)

### 3. Marking all the unread notifications as Read :

Unread notifications are automatically marked as ‘read’ after viewing, alternatively users can remove the ‘unread’ status from all notifications manually by clicking on “Mark all as read”.

![image5.png](<../../../.gitbook/assets/2 (7) (1).png>)

### 4. View Details :

Users can see the details of the status or progresses of the recent processes by clicking on “View”/”View details”

![image2.png](<../../../.gitbook/assets/3 (5).png>)

### 5. View All Notifications :

Users can see old notifications by clicking on “”View all notifications”. On the notifications status grid, we can perform two operations on the notification: “Delete up to this point” and “Open”.

![image6.png](<../../../.gitbook/assets/4 (4).png>)

## 2. Demo Video

[Youtube](https://youtu.be/e6U68FtEbG8?si=V-6JkQHJtqhaOySF\&t=119)<|MERGE_RESOLUTION|>--- conflicted
+++ resolved
@@ -9,11 +9,7 @@
 
 Added notification icon and also tooltip with count of unread notifications:
 
-<<<<<<< HEAD
-![image4.png](<../../../.gitbook/assets/0 (1) (1) (1) (1) (1) (1).png>)
-=======
 ![image4.png](<../../../.gitbook/assets/0 (1) (1) (1) (1) (1) (1) (1) (1).png>)
->>>>>>> 8dd82b8c
 
 ### 2. View :
 
