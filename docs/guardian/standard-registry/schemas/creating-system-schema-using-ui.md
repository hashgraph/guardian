# 💻 Creating System Schema using UI

To create a new System Schemas, click on the **New** button at the top right corner.

![](<../../../.gitbook/assets/image (16) (1).png>)

After clicking on the New button, you will be asked to enter Schema details such as Schema Name, Policy Dropdown, Entity : VC/MRV/NONE, Schema Description and any other required fields.

![](<../../../.gitbook/assets/image (2) (3) (1).png>)

In addition to the basic Schema details we also have an option to add Field and Condition to each field.

![](<../../../.gitbook/assets/image (3) (3) (1) (1).png>)

We can also customize the Field keys and Field Title by clicking on Advanced Tab.

<<<<<<< HEAD
![](<../../../.gitbook/assets/image (27).png>)
=======
![](<../../../.gitbook/assets/image (27) (1).png>)
>>>>>>> 1bd593ff

There are different types of Schema Types:

* None
* Verifiable Credential
* Encrypted Verifiable Credential

{% hint style="info" %}
**Note: Important points to be noted when "Encrypted Verifiable Credential" type is selected:**

1. Fields in schema can be marked as private (only when schema has Encrypted Verifiable Credential type) as shown below.
2. Encrypted Verifiable Credential will be published in IPFS with AES GCM encryption.
3. If VP contains Encrypted Verifiable Credential, fields marked as private will be automatically removed.
{% endhint %}

There are different types of Field Types:

* Number
* Integer
* String
* Boolean
* Date
* Time
* DateTime
* Duration
* URL
* Email
* Image
* Account
* Units of Measure
  * Prefix
  * Postfix
* Enum
* Help Text
* GeoJSON
<<<<<<< HEAD
=======
* URI
>>>>>>> 1bd593ff

Each of the above field types can be marked as either Marked or optional by checking the Required Field checkbox.

{% hint style="info" %}
**Note: Important points to be noted when "Account" type is selected:**

1. Account field type need to be referred in ‘tokenConfirmationBlock’ and ‘tokenActionBlock’. They can be present both in the parent and child documents.
2. If there are multiple fields of the ‘Account’ with the same name, then the value from the most immediate scope, i.e. from the current (‘child’) document is used.
{% endhint %}

{% hint style="info" %}
**Note: Important points to be noted when "Enum" type is selected:**

1. Enum values can be added by editing or by importing it from link or from file.
2. If we are importing files by URL. The response should be ({"enum": \["Option1", "Option2", "Option3"]}) or has same format such as importing file (Options separated by new line symbol).

Example of URL which has correct format: [https://ipfs.io/ipfs/bafkreihgbx6fsqup4psfbzjcf57zjdbfwisbjbsqzvwlg4hgx5s5xyqwzm](https://ipfs.io/ipfs/bafkreihgbx6fsqup4psfbzjcf57zjdbfwisbjbsqzvwlg4hgx5s5xyqwzm)

3\. If we put more than five options, it will be automatically loaded to IPFS.
{% endhint %}

{% hint style="info" %}
**Note: Important points to be noted when "GeoJSON" type is selected:**

1. Click on map and place the marker’s, polygons, lines.
2. Polygons and lines can be placed by double clicking on map.
3. Right Click on the map will remove temporary points for polygons and lines
4. View type can also be changed by pasting the GeoJSON.
{% endhint %}

{% hint style="info" %}
**Note: Important points to be noted when "String" type is selected:**

1. Pattern input field is added in the advanced mode configuration.&#x20;

Detailed information for patterns is available on [https://json-schema.org/understanding-json-schema/reference/regular\_expressions.html](https://json-schema.org/understanding-json-schema/reference/regular\_expressions.html).
{% endhint %}

<<<<<<< HEAD
<figure><img src="../../../.gitbook/assets/image (2).png" alt=""><figcaption></figcaption></figure>
=======
<figure><img src="../../../.gitbook/assets/image (2) (8).png" alt=""><figcaption></figcaption></figure>
>>>>>>> 1bd593ff

Once the above details are added, click on the Create button.

![](<../../../.gitbook/assets/image (10) (2) (1).png>)

Once the System Schema is created, we have options for activating, deleting, editing and viewing JSON documents.

![](<../../../.gitbook/assets/image (9) (3) (1).png>)<|MERGE_RESOLUTION|>--- conflicted
+++ resolved
@@ -14,11 +14,7 @@
 
 We can also customize the Field keys and Field Title by clicking on Advanced Tab.
 
-<<<<<<< HEAD
-![](<../../../.gitbook/assets/image (27).png>)
-=======
 ![](<../../../.gitbook/assets/image (27) (1).png>)
->>>>>>> 1bd593ff
 
 There are different types of Schema Types:
 
@@ -54,10 +50,7 @@
 * Enum
 * Help Text
 * GeoJSON
-<<<<<<< HEAD
-=======
 * URI
->>>>>>> 1bd593ff
 
 Each of the above field types can be marked as either Marked or optional by checking the Required Field checkbox.
 
@@ -96,11 +89,7 @@
 Detailed information for patterns is available on [https://json-schema.org/understanding-json-schema/reference/regular\_expressions.html](https://json-schema.org/understanding-json-schema/reference/regular\_expressions.html).
 {% endhint %}
 
-<<<<<<< HEAD
-<figure><img src="../../../.gitbook/assets/image (2).png" alt=""><figcaption></figcaption></figure>
-=======
 <figure><img src="../../../.gitbook/assets/image (2) (8).png" alt=""><figcaption></figcaption></figure>
->>>>>>> 1bd593ff
 
 Once the above details are added, click on the Create button.
 
