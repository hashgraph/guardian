--- conflicted
+++ resolved
@@ -19,76 +19,46 @@
 
 Each Policy can have associated by Schema rules. The list of schema rules is displayed in the corresponding section of the UI, which provides the facility to enable/disable each of them individually.
 
-<<<<<<< HEAD
-![](<../../../../.gitbook/assets/0 (1).png>)
-=======
 ![](<../../../../.gitbook/assets/0 (1) (1) (1).png>)
->>>>>>> 8dd82b8c
 
 #### **1.2 Creation**
 
 To initiate the creation of a new schema rules users need to click on the ‘Create New’ button in the corresponding UI section.
 
-<<<<<<< HEAD
-<figure><img src="../../../../.gitbook/assets/1 (1).png" alt=""><figcaption></figcaption></figure>
-
-<figure><img src="../../../../.gitbook/assets/2 (1).png" alt=""><figcaption></figcaption></figure>
-=======
 <figure><img src="../../../../.gitbook/assets/1 (1) (1) (1).png" alt=""><figcaption></figcaption></figure>
 
 <figure><img src="../../../../.gitbook/assets/2 (1) (1) (1).png" alt=""><figcaption></figcaption></figure>
->>>>>>> 8dd82b8c
 
 #### **1.3 Configuration**
 
 After a rule has been created it should be configured to be meaningful, the process can be started by clicking the edit icon in the rules grid.
 
-<<<<<<< HEAD
-![](<../../../../.gitbook/assets/3 (1).png>)
-=======
 ![](<../../../../.gitbook/assets/3 (1) (1).png>)
->>>>>>> 8dd82b8c
 
 **1.3.1 General configuration**
 
 Specifying the rules name and its ‘target’ policy is mandatory.
 
-<<<<<<< HEAD
-![](<../../../../.gitbook/assets/4 (1).png>)
-=======
 ![](<../../../../.gitbook/assets/4 (1) (1).png>)
->>>>>>> 8dd82b8c
 
 **1.3.2 Configuring fields and schema**
 
 To source data from documents rule creators need to specify which fields from which schemas should be retrieved. Schema tree view shows policy schemas in a hierarchical structure, and allows to select the target fields.
 
-<<<<<<< HEAD
-![](<../../../../.gitbook/assets/5 (1).png>)
-=======
 ![](<../../../../.gitbook/assets/5 (1) (1).png>)
->>>>>>> 8dd82b8c
 
 **1.3.2.1 Search**
 
 In complex policies the complexity of schema structures can be difficult to navigate, rules creators could use search tool to optimize their work.\
 
 
-<<<<<<< HEAD
-<figure><img src="../../../../.gitbook/assets/6 (1).png" alt=""><figcaption></figcaption></figure>
-=======
 <figure><img src="../../../../.gitbook/assets/6 (1) (1).png" alt=""><figcaption></figcaption></figure>
->>>>>>> 8dd82b8c
 
 **1.3.2.2 Selection**
 
 Clicking on a schema box opens the side menu which lists all the fields available in the selected schema.
 
-<<<<<<< HEAD
-![](<../../../../.gitbook/assets/7 (1).png>)
-=======
 ![](<../../../../.gitbook/assets/7 (1) (1).png>)
->>>>>>> 8dd82b8c
 
 \
 &#xNAN;_&#x4E;ote: sub-schemas do not produce corresponding document, when such sub-schema is selected in the schema view the right hand panel shows the fields from the parent schema of which this sub-schema is a part._
@@ -98,11 +68,7 @@
 By default searching for fields is performed on the basis of the values in their description field, however it is possible to search for matches in their ‘property’ values by navigating into the corresponding tab.\
 
 
-<<<<<<< HEAD
-<figure><img src="../../../../.gitbook/assets/8 (1).png" alt=""><figcaption></figcaption></figure>
-=======
 <figure><img src="../../../../.gitbook/assets/8 (1) (1).png" alt=""><figcaption></figcaption></figure>
->>>>>>> 8dd82b8c
 
 _Note: some schema fields might not have or have empty property fields, such cases are displayed as greyed-out items in the list and their ‘description’ field is shown instead_
 
@@ -112,28 +78,16 @@
 
 The system automatically creates short variable names for the target fields, each of which then can be used as a rule target (for which to specify the acceptable values/ranged) or used in a formula to specify those for another field variable.
 
-<<<<<<< HEAD
-![](<../../../../.gitbook/assets/9 (1).png>)
-
-**1.3.3.1 Editing rules**
-
-<figure><img src="../../../../.gitbook/assets/10 (1).png" alt=""><figcaption></figcaption></figure>
-=======
 ![](<../../../../.gitbook/assets/9 (1) (1).png>)
 
 **1.3.3.1 Editing rules**
 
 <figure><img src="../../../../.gitbook/assets/10 (1) (1).png" alt=""><figcaption></figcaption></figure>
->>>>>>> 8dd82b8c
 
 There are a number of templates that can be used when configuring or editing rules. When a template is not selected for an existing rule it indicates that the rule is effectively non-existent for this field.\
 
 
-<<<<<<< HEAD
-<figure><img src="../../../../.gitbook/assets/11 (1).png" alt=""><figcaption></figcaption></figure>
-=======
 <figure><img src="../../../../.gitbook/assets/11 (1) (1).png" alt=""><figcaption></figcaption></figure>
->>>>>>> 8dd82b8c
 
 **1.3.3.1 Templates**
 
@@ -143,21 +97,13 @@
 
 Formulas must be configured such that their evaluation results in a true or false values (or numerical 0/1). Formulas support mathematical operations from [https://mathjs.org/](https://mathjs.org/) and Microsoft Excel function as supported by [https://formulajs.info/functions/](https://formulajs.info/functions/). Formulas can feature any or all fields which have been selected in the previous steps.
 
-<<<<<<< HEAD
-<figure><img src="../../../../.gitbook/assets/12 (1).png" alt=""><figcaption></figcaption></figure>
-=======
 <figure><img src="../../../../.gitbook/assets/12 (1) (1).png" alt=""><figcaption></figcaption></figure>
->>>>>>> 8dd82b8c
 
 * **Range**
 
 Ranges are simplified rules which verify that the value of the target field falls between the two borderline values specified.
 
-<<<<<<< HEAD
-![](<../../../../.gitbook/assets/13 (1).png>)
-=======
 ![](<../../../../.gitbook/assets/13 (1) (1).png>)
->>>>>>> 8dd82b8c
 
 * **Condition**
 
@@ -169,11 +115,7 @@
 
 _Note: in cases where more than one ‘if’ condition would resolve to true only the first ‘then’ gets applied_
 
-<<<<<<< HEAD
-<figure><img src="../../../../.gitbook/assets/14 (1).png" alt=""><figcaption></figcaption></figure>
-=======
 <figure><img src="../../../../.gitbook/assets/14 (1) (1).png" alt=""><figcaption></figcaption></figure>
->>>>>>> 8dd82b8c
 
 The conditions are specified as formulas, which are subject for the principles and conventions specified above.
 
@@ -183,38 +125,17 @@
 * **Range –** simplified notation to check if the value is in the specified range
 * **Enum –** if the field of a type ‘enum’ this option allows the selection of a single or multiple values from the enum for matching. If any of these values match the formula is considered to have been resolved to ‘true’.
 
-<<<<<<< HEAD
-<figure><img src="../../../../.gitbook/assets/15 (1).png" alt=""><figcaption></figcaption></figure>
-=======
 <figure><img src="../../../../.gitbook/assets/15 (1) (1).png" alt=""><figcaption></figcaption></figure>
->>>>>>> 8dd82b8c
 
 **1.3.3.3 Preview**
 
 Preview option helps users to test the behaviour of the formulas during their configuration.
 
-<<<<<<< HEAD
-![](<../../../../.gitbook/assets/16 (1).png>)
-=======
 ![](<../../../../.gitbook/assets/16 (1) (1).png>)
->>>>>>> 8dd82b8c
 
 \
 Users are required to manually populate the values for the ‘input’ fields so to trigger the evaluation of the formulas.
 
-<<<<<<< HEAD
-![](<../../../../.gitbook/assets/17 (1).png>)
-
-If the formula contains an error, or the system is unable to calculate the resulting value the result field would be highlighted in red.
-
-![](<../../../../.gitbook/assets/18 (1).png>)
-
-If the evaluation was successful the result field would be highlighted in amber (if the value ‘failed’ the evaluation) or in green (if it was a ‘success’).
-
-![](<../../../../.gitbook/assets/19 (1).png>)
-
-![](<../../../../.gitbook/assets/20 (1).png>)
-=======
 ![](<../../../../.gitbook/assets/17 (1) (1).png>)
 
 If the formula contains an error, or the system is unable to calculate the resulting value the result field would be highlighted in red.
@@ -226,7 +147,6 @@
 ![](<../../../../.gitbook/assets/19 (1) (1).png>)
 
 ![](<../../../../.gitbook/assets/20 (1) (1).png>)
->>>>>>> 8dd82b8c
 
 Once all editing is done the template must be saved.
 
