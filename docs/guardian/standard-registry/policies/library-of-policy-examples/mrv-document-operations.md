# 🔎 MRV Document Operations

For a demo example of following steps, here is the policy timestamp: **1675164736.675731674**

## **Task Summary**

There are two roles: ‘**User**_**’**_ and _**‘**_**Approver**_**’**_. _User_ can create projects and send project definition documents to the selected _Approvers_. After the approval, _User_ can add MRV reports to the project. On the basis of this documents the policy will be minting tokens into the account configured in the project.

## **Preparation**

1. Create 2 roles ‘**User**_**’**_ and ‘**Approver**_**’**_ and the corresponding containers

(See [example 1](creating-and-using-roles.md) for the more detailed description of how to work with roles)

![Creating 2 roles](<../../../../.gitbook/assets/0 (6).png>)

2. Create all needed document schemas:

2.1 Schema for ‘**User**_**’**_ containing the fields: **First name**, **Last name**

2.2 Schema for ‘**Approver**_**’**_ containing the fields: **First name**, **Last name**

2.3 Schema for ’**Project**’ containing the fields: **Project name**, **Account ID**

In order to mint tokens into another account (not into the account of the minting user) setup the required field

![Setting up new account](<../../../../.gitbook/assets/1 (1) (2) (1).png>)

2.4 Schema for ’**Report**’ containing the following fields: **Start Date, End Date, Amount**

(Please see [example 2](data-input-via-forms-using-roles-to-partition-user-activities..md) _for the more detailed description of how to work with Documents_)

3. Add blocks for registering ‘**User**_**’**_ and ‘**Approver**_**’**_ into the containers created in the step 1

**Note:** it is important that DID of the user is used for ID of the documents as this value will be used further in the document for filtration

![Adding DID as ID Type](<../../../../.gitbook/assets/2 (3) (1) (1).png>)

4. Add simplified grids for displaying Projects, Reports and Tokens

![Adding grids](<../../../../.gitbook/assets/3 (1) (1) (2).png>)

5. Create the token

![image5.png](<../../../../.gitbook/assets/4 (1) (1) (2) (1) (1).png>)

## **Document Operations**

### 1. Project Definition

#### 1.1 Create a project

![Creating project](<../../../../.gitbook/assets/5 (3) (1).png>)

### 1.2 Save the project

![Saving Project](<../../../../.gitbook/assets/6 (2) (1) (1).png>)

### 1.3 Link to the token

1.3.1 Since another (not current user) account is used for minted tokens ’**tokenActionBlock**’ cannot be used, instead we will use ‘**tokenConfirmationBlock**_**’**_

![Adding tokenConfirmationBlock](<../../../../.gitbook/assets/7 (3).png>)

1.3.2 To configure the target account for mixed tokens select ‘_Custom_’ value for ‘_Type_’ and the filed in the document from which to take the value for the Account ID (this field must have type: ‘**Account**’)

![Selecting Account Type and Id](<../../../../.gitbook/assets/8 (3) (2).png>)

1.3.3 By default ’**tokenConfirmationBlock**’ does not have a link to the next block, thus it needs to be manually added

![Manually adding tokenConfirmationBlock to next Block](<../../../../.gitbook/assets/9 (2).png>)

1.4 Add an approver as after the creation the project is not assigned to anyone

1.4.1 Add ’**interfaceActionBlock**’ wrapped into a container.

![Adding interfaceActionBlock](<../../../../.gitbook/assets/10 (2).png>)

1.4.2 Select **Dropdown** _value_ _for_ **Type**

![Selecting Dropdown value](<../../../../.gitbook/assets/11 (4).png>)

1.4.3 Use system field **assignedTo** to filter documents based on users they are assigned to.

Record value from **assignedTo** _into_ **Field** (This field will be changing our block)

![Using system Field assignedTo](<../../../../.gitbook/assets/12 (3) (1).png>)

1.4.4 Configure values from which fields from the document would be labels, and which ones would be values

![Configuring labels and values](<../../../../.gitbook/assets/13 (3) (1).png>)

1.4.5 Use ‘**documentsSourceAddon**’ for data for **Dropdown**_**.**_

<<<<<<< HEAD
![adding documentSourceAddon](<../../../../.gitbook/assets/14 (1) (1) (1) (1) (1) (1) (1) (1) (1).png>)

1.4.6 Save the changed document

![Saving the documents](<../../../../.gitbook/assets/15 (1) (1) (1) (1) (1) (1) (1).png>)

1.4.7 As ‘**documentsSourceAddon**’ does not have default events, we need manually add them.

![Adding events](<../../../../.gitbook/assets/16 (1) (1) (1) (1) (1) (1) (1).png>)
=======
![adding documentSourceAddon](<../../../../.gitbook/assets/14 (1) (1) (1) (1) (1) (1) (1) (1) (1) (1).png>)

1.4.6 Save the changed document

![Saving the documents](<../../../../.gitbook/assets/15 (1) (1) (1) (1) (1) (1) (1) (1).png>)

1.4.7 As ‘**documentsSourceAddon**’ does not have default events, we need manually add them.

![Adding events](<../../../../.gitbook/assets/16 (1) (1) (1) (1) (1) (1) (1) (1).png>)
>>>>>>> 8dd82b8c

1.4.8 Return to grid settings and add **Dropdown** into the target column.

![Adding Dropdown to target column](<../../../../.gitbook/assets/17 (1) (2).png>)

1.5 Project Approval. Setting up the grid for project approvals.

1.5.1 To select only the projects assigned to the current Approver set the ‘**Assigned to User**’ flag

<<<<<<< HEAD
![Setting up Assigned to User flag](<../../../../.gitbook/assets/18 (1) (1) (1) (1) (1) (1).png>)
=======
![Setting up Assigned to User flag](<../../../../.gitbook/assets/18 (1) (1) (1) (1) (1) (1) (1).png>)
>>>>>>> 8dd82b8c

1.5.2 Add document approval block

_(Please see_ [_example 2_](data-input-via-forms-using-roles-to-partition-user-activities..md) _for the more detailed description of this workflow)_

![Adding document approval block](<../../../../.gitbook/assets/19 (1) (2).png>)

1.5.3 Add Approve button into the grid

<<<<<<< HEAD
![Adding Approve button to the grid](<../../../../.gitbook/assets/20 (1) (1) (1) (1) (1) (1).png>)
=======
![Adding Approve button to the grid](<../../../../.gitbook/assets/20 (1) (1) (1) (1) (1) (1) (1).png>)
>>>>>>> 8dd82b8c

1.5.4 After the Approve, setup the KYC for the account connected to the project

Use ‘**tokenActionBlock**’ with the appropriate settings

<figure><img src="../../../../.gitbook/assets/Template_4_screenshot_22.png" alt=""><figcaption></figcaption></figure>

1.5.5 Configure the signing/verification of the document with the Approver signature by adding ‘**reassigningBlock**’. This block creates a copy of the source document and re-signs it with the key of the selected user.

<figure><img src="../../../../.gitbook/assets/Template_4_screenshot_23.png" alt=""><figcaption></figcaption></figure>

1.5.6 Add Status attribute for easy filtering

<figure><img src="../../../../.gitbook/assets/Template_4_screenshot_24.png" alt=""><figcaption></figcaption></figure>

### 2. Report.

To enable report creation only for approved projects, add create button into the grid selectively for documents with ‘Approved’ status

2.1 Add a ‘**documentsSourceAddon**' block to differentiate the documents on the basis of their status

<figure><img src="../../../../.gitbook/assets/Template_4_screenshot_25.png" alt=""><figcaption></figcaption></figure>

2.2 Repeat the sequence for project creation to create the report

{% hint style="info" %}
**Note:** switch off ‘**Default Active**’ since create report button does not need to be an independent object
{% endhint %}

<figure><img src="../../../../.gitbook/assets/Template_4_screenshot_26.png" alt=""><figcaption></figcaption></figure>

2.3 Add the button for creating reports into the grid

<figure><img src="../../../../.gitbook/assets/Template_4_screenshot_27.png" alt=""><figcaption></figcaption></figure>

2.4 Use ‘**mintDocumentBlock**’ for creating (minting) tokens

<figure><img src="../../../../.gitbook/assets/Template_4_screenshot_28.png" alt=""><figcaption></figcaption></figure>

### 3. Results

#### 3.1 Reports

3.1.1 Add grid to display reports

<figure><img src="../../../../.gitbook/assets/Template_4_screenshot_29.png" alt=""><figcaption></figcaption></figure>

3.1.2 To filter reports on the basis of their project add dynamic filter ‘**filtersAddon**’

<figure><img src="../../../../.gitbook/assets/Template_4_screenshot_30.png" alt=""><figcaption><p>Adding FiltersAddon</p></figcaption></figure>

3.1.3 Documents created on the basis of other documents are automatically linked via the _**ref**_ field. Use it for filtration

<figure><img src="../../../../.gitbook/assets/Template_4_screenshot_31.png" alt=""><figcaption></figcaption></figure>

3.1.4 Add the data source for the filter which will display all approved projects of the current user

<figure><img src="../../../../.gitbook/assets/Template_4_screenshot_32.png" alt=""><figcaption></figcaption></figure>

3.1.5 Add display of all minted tokens

<figure><img src="../../../../.gitbook/assets/Template_4_screenshot_33.png" alt=""><figcaption></figcaption></figure>

### **Demo**

#### Choose a role

<figure><img src="../../../../.gitbook/assets/Template_4_demot_01.png" alt=""><figcaption></figcaption></figure>

#### Create Approver

<figure><img src="../../../../.gitbook/assets/Template_4_demot_02.png" alt=""><figcaption></figcaption></figure>

#### Create User

<figure><img src="../../../../.gitbook/assets/Template_4_demot_03.png" alt=""><figcaption></figcaption></figure>

#### Create Project

<figure><img src="../../../../.gitbook/assets/Template_4_demot_04.png" alt=""><figcaption></figcaption></figure>

#### Associate token

<figure><img src="../../../../.gitbook/assets/Template_4_demot_05.png" alt=""><figcaption></figcaption></figure>

#### Choose an approver

<figure><img src="../../../../.gitbook/assets/Template_4_demot_06.png" alt=""><figcaption></figcaption></figure>

#### Approve project

<figure><img src="../../../../.gitbook/assets/Template_4_demot_07.png" alt=""><figcaption></figcaption></figure>

<figure><img src="../../../../.gitbook/assets/Template_4_demot_08.png" alt=""><figcaption></figcaption></figure>

#### Create report

<figure><img src="../../../../.gitbook/assets/Template_4_demot_09.png" alt=""><figcaption></figcaption></figure>

<div><figure><img src="../../../../.gitbook/assets/Template_4_demot_10.png" alt=""><figcaption></figcaption></figure> <figure><img src="../../../../.gitbook/assets/Template_4_demot_11.png" alt=""><figcaption></figcaption></figure></div><|MERGE_RESOLUTION|>--- conflicted
+++ resolved
@@ -92,27 +92,15 @@
 
 1.4.5 Use ‘**documentsSourceAddon**’ for data for **Dropdown**_**.**_
 
-<<<<<<< HEAD
-![adding documentSourceAddon](<../../../../.gitbook/assets/14 (1) (1) (1) (1) (1) (1) (1) (1) (1).png>)
+![adding documentSourceAddon](<../../../../.gitbook/assets/14 (1) (1) (1) (1) (1) (1) (1) (1) (1) (1).png>)
 
 1.4.6 Save the changed document
 
-![Saving the documents](<../../../../.gitbook/assets/15 (1) (1) (1) (1) (1) (1) (1).png>)
+![Saving the documents](<../../../../.gitbook/assets/15 (1) (1) (1) (1) (1) (1) (1) (1).png>)
 
 1.4.7 As ‘**documentsSourceAddon**’ does not have default events, we need manually add them.
 
-![Adding events](<../../../../.gitbook/assets/16 (1) (1) (1) (1) (1) (1) (1).png>)
-=======
-![adding documentSourceAddon](<../../../../.gitbook/assets/14 (1) (1) (1) (1) (1) (1) (1) (1) (1) (1).png>)
-
-1.4.6 Save the changed document
-
-![Saving the documents](<../../../../.gitbook/assets/15 (1) (1) (1) (1) (1) (1) (1) (1).png>)
-
-1.4.7 As ‘**documentsSourceAddon**’ does not have default events, we need manually add them.
-
 ![Adding events](<../../../../.gitbook/assets/16 (1) (1) (1) (1) (1) (1) (1) (1).png>)
->>>>>>> 8dd82b8c
 
 1.4.8 Return to grid settings and add **Dropdown** into the target column.
 
@@ -122,11 +110,7 @@
 
 1.5.1 To select only the projects assigned to the current Approver set the ‘**Assigned to User**’ flag
 
-<<<<<<< HEAD
-![Setting up Assigned to User flag](<../../../../.gitbook/assets/18 (1) (1) (1) (1) (1) (1).png>)
-=======
 ![Setting up Assigned to User flag](<../../../../.gitbook/assets/18 (1) (1) (1) (1) (1) (1) (1).png>)
->>>>>>> 8dd82b8c
 
 1.5.2 Add document approval block
 
@@ -136,11 +120,7 @@
 
 1.5.3 Add Approve button into the grid
 
-<<<<<<< HEAD
-![Adding Approve button to the grid](<../../../../.gitbook/assets/20 (1) (1) (1) (1) (1) (1).png>)
-=======
 ![Adding Approve button to the grid](<../../../../.gitbook/assets/20 (1) (1) (1) (1) (1) (1) (1).png>)
->>>>>>> 8dd82b8c
 
 1.5.4 After the Approve, setup the KYC for the account connected to the project
 
