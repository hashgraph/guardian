# 🔢 Data input via Forms, using Roles to partition user activities.

For a demo example of following steps, here is the policy timestamp: **1675164605.096601003**

## **Objective**

Construct a policy in which one group of users can individually fill in and submit documents for approval and view their own documents’ status, and another group of users can view and take approve/reject actions on any of these user documents.

## **Approach**

1. Assign ‘User’ and ‘Approver’ roles to users to partition them into groups where one can fill in forms and send resulting documents to approvals, and the other group would ‘approve/reject’ these documents.
2. Create schema and necessary policy elements to enable ‘form-filling in and submission’ and ‘approval’ workflows.

## **Preparation**

Create 3 containers which will be responsible for choosing a role, submission and approval documents correspondingly.

Assign these containers to appropriate Permissions: ‘no\_role’, ‘User’, or ‘Approver’, and add the first containers into the **RoleSelectionBlock**.

See detailed information about the Roles in [Example 1](creating-and-using-roles.md).

![Creating Roles and adding RoleSelectionBlock](<../../../../.gitbook/assets/0 (2) (1) (1).png>)

## **Main section**

### **Creating the document**

#### 1. Create a schema for Policy data input

1.1 Go to ‘Schemas’ tab and create a new schema

<<<<<<< HEAD
![Creating new Schema](<../../../../.gitbook/assets/1 (1) (1) (1) (1) (1) (1) (1) (1).png>)
=======
![Creating new Schema](<../../../../.gitbook/assets/1 (1) (1) (1) (1) (1) (1) (1) (1) (1) (1).png>)
>>>>>>> 8dd82b8c

1.2 To make sure there is some demo/test data content in this schema create 3 fields:

* **Organization name** of type ‘String’
* **Start Date** of type ‘Date’
* **End Date** of type ‘Date’
* **Amount** of type ‘Number to represent the amount of CO2 emissions for the time period (between the ‘Start Date’ and ‘End Date’)

![Creation of 3 fields](<../../../../.gitbook/assets/2 (2).png>)

#### 2. To perform data input into the Policy the ‘**requestVcDocumentBlock**’ will be used

2.1 Since the scope of this example includes input of multiple documents the Policy requires logic similar to what is known as ‘loop’ or ‘iteration’.

For this ‘**interfaceStepBlock**’ is required with ‘**Cyclic**’ option enabled. This will allow to return to the initial state after the document was saved.

<<<<<<< HEAD
![InterfaceStepBlock is added as cyclic\_container](<../../../../.gitbook/assets/3 (1) (1) (1) (1) (1) (1) (1) (1) (1).png>)

2.2 Add ‘**requestVcDocumentBlock**’ into the ‘_cyclic\_container_’

![Adding requestVcDocumentBlock into cyclic\_container](<../../../../.gitbook/assets/4 (1) (1) (1) (1) (1) (1) (1) (1) (1).png>)

2.3 Then select the previously created Schema

![Selecting already created Schema](<../../../../.gitbook/assets/5 (1) (1) (1) (1) (1) (1) (1) (1) (1).png>)

2.4 Select ‘New UUID’ to configure automatic generation of unique IDs for each document

![Selecting UUID](<../../../../.gitbook/assets/6 (1) (1) (1) (1) (1) (1) (1) (1).png>)

2.5 By default ‘**requestVcDocumentBlock**’ is displayed as a Form covering the entire page. To prevent this choose ‘**DIALOG**’ value for the field ‘Type’.

![Selecting DIALOG as Type](<../../../../.gitbook/assets/7 (1) (1) (1) (1) (1) (1) (1).png>)
=======
![InterfaceStepBlock is added as cyclic\_container](<../../../../.gitbook/assets/3 (1) (1) (1) (1) (1) (1) (1) (1) (1) (1).png>)

2.2 Add ‘**requestVcDocumentBlock**’ into the ‘_cyclic\_container_’

![Adding requestVcDocumentBlock into cyclic\_container](<../../../../.gitbook/assets/4 (1) (1) (1) (1) (1) (1) (1) (1) (1) (1).png>)

2.3 Then select the previously created Schema

![Selecting already created Schema](<../../../../.gitbook/assets/5 (1) (1) (1) (1) (1) (1) (1) (1) (1) (1).png>)

2.4 Select ‘New UUID’ to configure automatic generation of unique IDs for each document

![Selecting UUID](<../../../../.gitbook/assets/6 (1) (1) (1) (1) (1) (1) (1) (1) (1).png>)

2.5 By default ‘**requestVcDocumentBlock**’ is displayed as a Form covering the entire page. To prevent this choose ‘**DIALOG**’ value for the field ‘Type’.

![Selecting DIALOG as Type](<../../../../.gitbook/assets/7 (1) (1) (1) (1) (1) (1) (1) (1).png>)
>>>>>>> 8dd82b8c

#### 3. Save documents in the Database.

3.1 Add ‘**sendToGuardianBlock**’ into the container ‘_cyclic\_container’_ immediately after ‘_create\_new\_document’_

<<<<<<< HEAD
![Adding sendToGuardianBlock in container cyclic\_container](<../../../../.gitbook/assets/8 (1) (1) (1) (1) (1) (1) (1) (1).png>)

3.2 Select data type and where to store the document

![Selecting Data Source and Type](<../../../../.gitbook/assets/9 (1) (1) (1) (1) (1) (1) (1).png>)
=======
![Adding sendToGuardianBlock in container cyclic\_container](<../../../../.gitbook/assets/8 (1) (1) (1) (1) (1) (1) (1) (1) (1).png>)

3.2 Select data type and where to store the document

![Selecting Data Source and Type](<../../../../.gitbook/assets/9 (1) (1) (1) (1) (1) (1) (1) (1).png>)
>>>>>>> 8dd82b8c

3.3 Create appropriate attributes to capture/store document status

Add ‘Status’ attribute and set the initial ‘New’ value for new documents

<<<<<<< HEAD
![Adding Status Attribute with New Value](<../../../../.gitbook/assets/10 (1) (1) (1) (1) (1) (1) (1).png>)
=======
![Adding Status Attribute with New Value](<../../../../.gitbook/assets/10 (1) (1) (1) (1) (1) (1) (1) (1).png>)
>>>>>>> 8dd82b8c

### **Displaying the documents**

1. To display documents ‘**interfaceDocumentsSourceBlock**_’ is used_

1.1 Add ’**interfaceDocumentsSourceBlock**_’_ into the ‘**user\_roles**_’_ container

<<<<<<< HEAD
![Adding interfaceDocumentsSourceBlock into user\_roles container](<../../../../.gitbook/assets/11 (1) (1) (1) (1) (1) (1).png>)
=======
![Adding interfaceDocumentsSourceBlock into user\_roles container](<../../../../.gitbook/assets/11 (1) (1) (1) (1) (1) (1) (1).png>)
>>>>>>> 8dd82b8c

1.2 Specify the needed columns, their titles and where the values will be taken for display

![Specifying paths, type and titles of the columns](<../../../../.gitbook/assets/12 (2).png>)

1.3 To retrieve the data from the database ’**documentsSourceAddon**_’ block is used_

1.3.1 Add ‘**documentsSourceAddon**_’ to the_ ‘**user\_grid**_’_

<<<<<<< HEAD
![Adding documentsSourceAddon to retrieve data](<../../../../.gitbook/assets/13 (1) (1) (1) (1) (1) (1).png>)

1.3.2 Select where to retrieve the documents from

![Selecting VC Document](<../../../../.gitbook/assets/14 (1) (1) (1) (1) (1) (1) (1).png>)
=======
![Adding documentsSourceAddon to retrieve data](<../../../../.gitbook/assets/13 (1) (1) (1) (1) (1) (1) (1).png>)

1.3.2 Select where to retrieve the documents from

![Selecting VC Document](<../../../../.gitbook/assets/14 (1) (1) (1) (1) (1) (1) (1) (1).png>)
>>>>>>> 8dd82b8c

1.3.3 Select the schema upon which the selected documents should be based on

![Selecting Schema](<../../../../.gitbook/assets/15 (6).png>)

1.3.4 Select _‘_**Owned by User**_’_ checkbox which would filter in only the documents that are created by this user (this will disable the ability to view other documents)

<<<<<<< HEAD
![Selecting Owned by User checkbox](<../../../../.gitbook/assets/16 (1) (1) (1) (1) (1) (1) (1) (1) (1).png>)
=======
![Selecting Owned by User checkbox](<../../../../.gitbook/assets/16 (1) (1) (1) (1) (1) (1) (1) (1) (1) (1).png>)
>>>>>>> 8dd82b8c

### **Approving the documents**

1. To display documents ‘**interfaceDocumentsSourceBlock**_’ is used_

1.1 As in the previous section we added ‘**interfaceDocumentsSourceBlock**_’_ and configured displayed columns

1.2 Add additional column which would contain the ‘**Approve**’ button

![Adding Approve column](<../../../../.gitbook/assets/17 (5).png>)

1.3 Since the Approve button should be displayed only for new documents use two ‘**documentSourceAddon**’ block

![Adding two documentSourceAddon Blocks](<../../../../.gitbook/assets/18 (5) (1).png>)

Configure both ‘**documentSourceAddon**’ blocks similarly to how it was in the previous sections, except here do not select the ‘_Owned by User_’ checkbox to allow the Approvers to see all documents (created by all users)

1.4 Separate the documents by status by means of creating the corresponding filters

<<<<<<< HEAD
![Creating Equal status filter](<../../../../.gitbook/assets/19 (1) (1) (1) (1) (1) (1).png>)
=======
![Creating Equal status filter](<../../../../.gitbook/assets/19 (1) (1) (1) (1) (1) (1) (1).png>)
>>>>>>> 8dd82b8c

![Creating not equal status filter](<../../../../.gitbook/assets/20 (3).png>)

2. To enable actions (in this example ‘Approve’ and ‘Reject’) the ‘**buttonBlock**’ block is used.

2.1 Best practice is to wrap the ‘**buttonBlock**’ block in a container

Switch off the ‘Default Active’ option to avoid specifying the button as an independent element and hide it

<figure><img src="../../../../.gitbook/assets/Template_2_screenshot_22.png" alt=""><figcaption></figcaption></figure>

2.2 Create 2 buttons for ‘Approve’ and ‘Reject’ correspondingly.

<figure><img src="../../../../.gitbook/assets/Template_2_screenshot_23.png" alt=""><figcaption></figcaption></figure>

2.3 ‘**buttonBlock**’ is responsible only for the actions, in order to save the refreshed status of the documents.

Create 2 ‘**sendToGuardianBlock**’ blocks with the corresponding values for the ‘Status’.

<figure><img src="../../../../.gitbook/assets/Template_2_screenshot_24.png" alt=""><figcaption></figcaption></figure>

2.4 By default blocks are always directly connected to the next block (just below it). To decouple the blocks select ‘**Events**’ tab and switch off the default events for both blocks.

<figure><img src="../../../../.gitbook/assets/Template_2_screenshot_25.png" alt=""><figcaption></figcaption></figure>

2.5 Connect events from the ‘**buttonBlock**’ with the corresponding ‘**sendToGuardianBlock**_’_ by selecting the _Events_ tab and create 2 new events.

<figure><img src="../../../../.gitbook/assets/Template_2_screenshot_26.png" alt=""><figcaption></figcaption></figure>

3. Return to the grid settings and add the created buttons into the previously prepared column

3.1 Set ‘_Type’_ to ‘BLOCK’

3.2 Set ‘_Bind Block_’ to the block which we can place into the column

3.3 In order to display the buttons for only new documents set the corresponding value for the ‘_Bind Group'_

<figure><img src="../../../../.gitbook/assets/Template_2_screenshot_27.png" alt=""><figcaption></figcaption></figure>

## Result

### 1. Choose a role

<figure><img src="../../../../.gitbook/assets/Template_2_demo_01.png" alt=""><figcaption></figcaption></figure>

### 2. Create new document

<figure><img src="../../../../.gitbook/assets/Template_2_demo_02.png" alt=""><figcaption></figcaption></figure>

<figure><img src="../../../../.gitbook/assets/Template_2_demo_03.png" alt=""><figcaption></figcaption></figure>

### 3. Approve

<figure><img src="../../../../.gitbook/assets/Template_2_demo_04.png" alt=""><figcaption></figcaption></figure>

<figure><img src="../../../../.gitbook/assets/Template_2_demo_05.png" alt=""><figcaption></figcaption></figure><|MERGE_RESOLUTION|>--- conflicted
+++ resolved
@@ -29,11 +29,7 @@
 
 1.1 Go to ‘Schemas’ tab and create a new schema
 
-<<<<<<< HEAD
-![Creating new Schema](<../../../../.gitbook/assets/1 (1) (1) (1) (1) (1) (1) (1) (1).png>)
-=======
 ![Creating new Schema](<../../../../.gitbook/assets/1 (1) (1) (1) (1) (1) (1) (1) (1) (1) (1).png>)
->>>>>>> 8dd82b8c
 
 1.2 To make sure there is some demo/test data content in this schema create 3 fields:
 
@@ -50,25 +46,6 @@
 
 For this ‘**interfaceStepBlock**’ is required with ‘**Cyclic**’ option enabled. This will allow to return to the initial state after the document was saved.
 
-<<<<<<< HEAD
-![InterfaceStepBlock is added as cyclic\_container](<../../../../.gitbook/assets/3 (1) (1) (1) (1) (1) (1) (1) (1) (1).png>)
-
-2.2 Add ‘**requestVcDocumentBlock**’ into the ‘_cyclic\_container_’
-
-![Adding requestVcDocumentBlock into cyclic\_container](<../../../../.gitbook/assets/4 (1) (1) (1) (1) (1) (1) (1) (1) (1).png>)
-
-2.3 Then select the previously created Schema
-
-![Selecting already created Schema](<../../../../.gitbook/assets/5 (1) (1) (1) (1) (1) (1) (1) (1) (1).png>)
-
-2.4 Select ‘New UUID’ to configure automatic generation of unique IDs for each document
-
-![Selecting UUID](<../../../../.gitbook/assets/6 (1) (1) (1) (1) (1) (1) (1) (1).png>)
-
-2.5 By default ‘**requestVcDocumentBlock**’ is displayed as a Form covering the entire page. To prevent this choose ‘**DIALOG**’ value for the field ‘Type’.
-
-![Selecting DIALOG as Type](<../../../../.gitbook/assets/7 (1) (1) (1) (1) (1) (1) (1).png>)
-=======
 ![InterfaceStepBlock is added as cyclic\_container](<../../../../.gitbook/assets/3 (1) (1) (1) (1) (1) (1) (1) (1) (1) (1).png>)
 
 2.2 Add ‘**requestVcDocumentBlock**’ into the ‘_cyclic\_container_’
@@ -86,35 +63,22 @@
 2.5 By default ‘**requestVcDocumentBlock**’ is displayed as a Form covering the entire page. To prevent this choose ‘**DIALOG**’ value for the field ‘Type’.
 
 ![Selecting DIALOG as Type](<../../../../.gitbook/assets/7 (1) (1) (1) (1) (1) (1) (1) (1).png>)
->>>>>>> 8dd82b8c
 
 #### 3. Save documents in the Database.
 
 3.1 Add ‘**sendToGuardianBlock**’ into the container ‘_cyclic\_container’_ immediately after ‘_create\_new\_document’_
 
-<<<<<<< HEAD
-![Adding sendToGuardianBlock in container cyclic\_container](<../../../../.gitbook/assets/8 (1) (1) (1) (1) (1) (1) (1) (1).png>)
-
-3.2 Select data type and where to store the document
-
-![Selecting Data Source and Type](<../../../../.gitbook/assets/9 (1) (1) (1) (1) (1) (1) (1).png>)
-=======
 ![Adding sendToGuardianBlock in container cyclic\_container](<../../../../.gitbook/assets/8 (1) (1) (1) (1) (1) (1) (1) (1) (1).png>)
 
 3.2 Select data type and where to store the document
 
 ![Selecting Data Source and Type](<../../../../.gitbook/assets/9 (1) (1) (1) (1) (1) (1) (1) (1).png>)
->>>>>>> 8dd82b8c
 
 3.3 Create appropriate attributes to capture/store document status
 
 Add ‘Status’ attribute and set the initial ‘New’ value for new documents
 
-<<<<<<< HEAD
-![Adding Status Attribute with New Value](<../../../../.gitbook/assets/10 (1) (1) (1) (1) (1) (1) (1).png>)
-=======
 ![Adding Status Attribute with New Value](<../../../../.gitbook/assets/10 (1) (1) (1) (1) (1) (1) (1) (1).png>)
->>>>>>> 8dd82b8c
 
 ### **Displaying the documents**
 
@@ -122,11 +86,7 @@
 
 1.1 Add ’**interfaceDocumentsSourceBlock**_’_ into the ‘**user\_roles**_’_ container
 
-<<<<<<< HEAD
-![Adding interfaceDocumentsSourceBlock into user\_roles container](<../../../../.gitbook/assets/11 (1) (1) (1) (1) (1) (1).png>)
-=======
 ![Adding interfaceDocumentsSourceBlock into user\_roles container](<../../../../.gitbook/assets/11 (1) (1) (1) (1) (1) (1) (1).png>)
->>>>>>> 8dd82b8c
 
 1.2 Specify the needed columns, their titles and where the values will be taken for display
 
@@ -136,19 +96,11 @@
 
 1.3.1 Add ‘**documentsSourceAddon**_’ to the_ ‘**user\_grid**_’_
 
-<<<<<<< HEAD
-![Adding documentsSourceAddon to retrieve data](<../../../../.gitbook/assets/13 (1) (1) (1) (1) (1) (1).png>)
-
-1.3.2 Select where to retrieve the documents from
-
-![Selecting VC Document](<../../../../.gitbook/assets/14 (1) (1) (1) (1) (1) (1) (1).png>)
-=======
 ![Adding documentsSourceAddon to retrieve data](<../../../../.gitbook/assets/13 (1) (1) (1) (1) (1) (1) (1).png>)
 
 1.3.2 Select where to retrieve the documents from
 
 ![Selecting VC Document](<../../../../.gitbook/assets/14 (1) (1) (1) (1) (1) (1) (1) (1).png>)
->>>>>>> 8dd82b8c
 
 1.3.3 Select the schema upon which the selected documents should be based on
 
@@ -156,11 +108,7 @@
 
 1.3.4 Select _‘_**Owned by User**_’_ checkbox which would filter in only the documents that are created by this user (this will disable the ability to view other documents)
 
-<<<<<<< HEAD
-![Selecting Owned by User checkbox](<../../../../.gitbook/assets/16 (1) (1) (1) (1) (1) (1) (1) (1) (1).png>)
-=======
 ![Selecting Owned by User checkbox](<../../../../.gitbook/assets/16 (1) (1) (1) (1) (1) (1) (1) (1) (1) (1).png>)
->>>>>>> 8dd82b8c
 
 ### **Approving the documents**
 
@@ -180,11 +128,7 @@
 
 1.4 Separate the documents by status by means of creating the corresponding filters
 
-<<<<<<< HEAD
-![Creating Equal status filter](<../../../../.gitbook/assets/19 (1) (1) (1) (1) (1) (1).png>)
-=======
 ![Creating Equal status filter](<../../../../.gitbook/assets/19 (1) (1) (1) (1) (1) (1) (1).png>)
->>>>>>> 8dd82b8c
 
 ![Creating not equal status filter](<../../../../.gitbook/assets/20 (3).png>)
 
