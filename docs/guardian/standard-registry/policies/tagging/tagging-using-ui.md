--- conflicted
+++ resolved
@@ -58,19 +58,11 @@
 
 Tag can be created with label and the description as shown below:
 
-<<<<<<< HEAD
-![Label and Description](<../../../../.gitbook/assets/1 (1) (1) (1) (1) (1) (1) (1).png>)
-
-An additional document can be added/linked with the tag using _**Add Document** button and then selecting a suitable document schema_
-
-![Adding Document](<../../../../.gitbook/assets/2 (1) (1) (1) (1) (1) (1) (1) (1).png>)
-=======
 ![Label and Description](<../../../../.gitbook/assets/1 (1) (1) (1) (1) (1) (1) (1) (1) (1).png>)
 
 An additional document can be added/linked with the tag using _**Add Document** button and then selecting a suitable document schema_
 
 ![Adding Document](<../../../../.gitbook/assets/2 (1) (1) (1) (1) (1) (1) (1) (1) (1) (1).png>)
->>>>>>> 8dd82b8c
 
 #### **2.2 Remove**
 
@@ -82,19 +74,11 @@
 
 For documents displayed in the grid only the first (alphabetically) tag is shown.
 
-<<<<<<< HEAD
-![Documents display](<../../../../.gitbook/assets/4 (1) (1) (1) (1) (1) (1) (1) (1).png>)
-
-Users can click on the tag icon to show the detailed information about all tag assigned to the document.
-
-![All the tags assigned to the document](<../../../../.gitbook/assets/5 (1) (1) (1) (1) (1) (1) (1) (1).png>)
-=======
 ![Documents display](<../../../../.gitbook/assets/4 (1) (1) (1) (1) (1) (1) (1) (1) (1).png>)
 
 Users can click on the tag icon to show the detailed information about all tag assigned to the document.
 
 ![All the tags assigned to the document](<../../../../.gitbook/assets/5 (1) (1) (1) (1) (1) (1) (1) (1) (1).png>)
->>>>>>> 8dd82b8c
 
 Tags are grounded by labels. When a label is selected then a detailed information about all tags with this label is displayed below.
 
@@ -110,11 +94,7 @@
 
 Any credentialed entity can create/remove a tag on any object at any point of time independently from the Guardian instance where this tagable object (document etc) has been created. This presents a challenge for displaying the up-to-date state of 3rd party tags associated with the object, since continuous search and import/updates of such tags can affect UI responsiveness and general UX. Guardian users can refresh (or ‘pull’) 3rd party tags and update their display in their local Guardian instance by clicking on the corresponding icon (highlighted on the screenshot below).
 
-<<<<<<< HEAD
-![synchronization icon](<../../../../.gitbook/assets/8 (1) (1) (1) (1) (1) (1) (1).png>)
-=======
 ![synchronization icon](<../../../../.gitbook/assets/8 (1) (1) (1) (1) (1) (1) (1) (1).png>)
->>>>>>> 8dd82b8c
 
 ## 2. Demo Video
 
