--- conflicted
+++ resolved
@@ -289,11 +289,7 @@
 
 Once [http://localhost:3000](http://localhost:3000) is launched, we need to initialize Standard Registry by completing the Setup.
 
-<<<<<<< HEAD
-![](<../../.gitbook/assets/image (23) (1).png>)
-=======
 ![](<../../.gitbook/assets/image (14).png>)
->>>>>>> 0d0ce9e5
 
 **Note:** The above fields in UI are mandatory only for this default Schema.
 
