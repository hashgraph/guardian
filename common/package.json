--- conflicted
+++ resolved
@@ -1,42 +1,11 @@
 {
-<<<<<<< HEAD
-    "author": "Envision Blockchain Solutions <info@envisionblockchain.com>",
-    "dependencies": {
-        "@guardian/interfaces": "^2.2.0",
-        "nats": "^2.6.1",
-        "reflect-metadata": "^0.1.13",
-        "zlib": "^1.0.5",
-        "ws": "^8.2.1",
-        "express": "^4.17.1"
-    },
-    "description": "Common package share cross all services",
-    "devDependencies": {
-        "@types/node": "^17.0.13",
-        "mocha-junit-reporter": "^2.0.2",
-        "tslint": "^6.1.3",
-        "typescript": "^4.5.5"
-    },
-    "files": [
-        "dist"
-    ],
-    "license": "Apache-2.0",
-    "main": "dist/index.js",
-    "module": "dist/index.js",
-    "name": "@guardian/common",
-    "scripts": {
-        "build": "tsc",
-        "dev": "tsc -w",
-        "lint": "tslint --config ../tslint.json --project .",
-        "prepare": "npm run build",
-        "test": "echo \"Error: no test specified\" && exit 1"
-    },
-    "version": "2.2.0"
-=======
   "author": "Envision Blockchain Solutions <info@envisionblockchain.com>",
   "dependencies": {
     "@guardian/interfaces": "^2.2.1",
+    "express": "^4.17.1",
     "nats": "^2.6.1",
     "reflect-metadata": "^0.1.13",
+    "ws": "^8.2.1",
     "zlib": "^1.0.5"
   },
   "description": "Common package share cross all services",
@@ -56,10 +25,9 @@
   "scripts": {
     "build": "tsc",
     "dev": "tsc -w",
-    "lint": "tslint --project .",
+    "lint": "tslint --config ../tslint.json --project .",
     "prepare": "npm run build",
     "test": "echo \"Error: no test specified\" && exit 1"
   },
   "version": "2.2.1"
->>>>>>> 540ba0f6
 }