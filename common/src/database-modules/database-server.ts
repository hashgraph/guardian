import {
    AggregateVC,
    ApprovalDocument as ApprovalDocumentCollection,
    Artifact as ArtifactCollection,
    ArtifactChunk as ArtifactChunkCollection,
    BlockCache,
    BlockState,
    Contract as ContractCollection,
    DidDocument as DidDocumentCollection,
    DocumentState,
    DryRun,
    DryRunFiles,
    ExternalDocument,
    MintRequest,
    MintTransaction,
    MultiDocuments,
    MultiPolicy,
    MultiPolicyTransaction,
    Policy,
    PolicyCategory,
    PolicyInvitations,
    PolicyModule,
    PolicyRoles as PolicyRolesCollection,
    Record,
    Schema as SchemaCollection,
    SplitDocuments,
    SuggestionsConfig,
    Tag,
    TagCache,
    Token as TokenCollection,
    Topic as TopicCollection,
    VcDocument as VcDocumentCollection,
    VpDocument,
    VpDocument as VpDocumentCollection,
    PolicyCache,
    PolicyCacheData,
    RetirePool,
    AssignEntity,
} from '../entity/index.js';
import { Binary } from 'bson';
import {
    AssignedEntityType,
    GenerateUUIDv4,
    IVC,
    MintTransactionStatus,
    SchemaEntity,
    TokenType,
    TopicType,
} from '@guardian/interfaces';
import { BaseEntity } from '../models/index.js';
import { DataBaseHelper } from '../helpers/index.js';
import { Theme } from '../entity/theme.js';
import { GetConditionsPoliciesByCategories } from '../helpers/policy-category.js';
import { PolicyTool } from '../entity/tool.js';
import { PolicyProperty } from '../entity/policy-property.js';

/**
 * Database server
 */
export class DatabaseServer {
    /**
     * Dry-run
     * @private
     */
    private dryRun: string = null;

    /**
     * Dry-run
     * @private
     */
    private readonly classMap: Map<any, string> = new Map();

    /**
     * Max Document Size ~ 16 MB
     */
    private static readonly MAX_DOCUMENT_SIZE = 16000000;

    /**
     * Documents handling chunk size
     */
    private static readonly DOCUMENTS_HANDLING_CHUNK_SIZE = process.env
        .DOCUMENTS_HANDLING_CHUNK_SIZE
        ? parseInt(process.env.DOCUMENTS_HANDLING_CHUNK_SIZE, 10)
        : 500;

    constructor(dryRun: string = null) {
        this.dryRun = dryRun || null;

        this.classMap.set(BlockCache, 'BlockCache');
        this.classMap.set(BlockState, 'BlockState');
        this.classMap.set(VcDocumentCollection, 'VcDocumentCollection');
        this.classMap.set(VpDocumentCollection, 'VpDocumentCollection');
        this.classMap.set(DidDocumentCollection, 'DidDocumentCollection');
        this.classMap.set(SchemaCollection, 'SchemaCollection');
        this.classMap.set(DocumentState, 'DocumentState');
        this.classMap.set(Policy, 'Policy');
        this.classMap.set(AggregateVC, 'AggregateVC');
        this.classMap.set(ApprovalDocumentCollection, 'ApprovalDocumentCollection');
        this.classMap.set(TokenCollection, 'TokenCollection');
        this.classMap.set(TopicCollection, 'TopicCollection');
        this.classMap.set(DryRun, 'DryRun');
        this.classMap.set(PolicyRolesCollection, 'PolicyRolesCollection');
        this.classMap.set(PolicyInvitations, 'PolicyInvitations');
        this.classMap.set(MultiDocuments, 'MultiDocuments');
        this.classMap.set(SplitDocuments, 'SplitDocuments');
        this.classMap.set(Tag, 'Tag');
        this.classMap.set(TagCache, 'TagCache');
        this.classMap.set(ExternalDocument, 'ExternalDocument');
        this.classMap.set(PolicyCategory, 'PolicyCategories');
        this.classMap.set(PolicyProperty, 'PolicyProperties');
        this.classMap.set(MintRequest, 'MintRequest');
        this.classMap.set(MintTransaction, 'MintTransaction');
    }

    /**
     * Set Dry Run id
     * @param id
     */
    public setDryRun(id: string): void {
        this.dryRun = id;
    }

    /**
     * Get Dry Run id
     * @returns Dry Run id
     */
    public getDryRun(): string {
        return this.dryRun;
    }

    /**
     * Clear Dry Run table
     */
    public async clearDryRun(): Promise<void> {
        console.log(this);
        await DatabaseServer.clearDryRun(this.dryRun);
        // Clear files
        const files = await new DataBaseHelper(DryRunFiles).find({ policyId: this.dryRun });
        await Promise.all(files.map(file => new DataBaseHelper(DryRunFiles).remove(file)));
    }

    /**
     * Clear Dry Run table
     */
    public static async clearDryRun(dryRunId: string): Promise<void> {
        const amount = await new DataBaseHelper(DryRun).count({ dryRunId });
        const naturalCount = Math.floor(
            amount / DatabaseServer.DOCUMENTS_HANDLING_CHUNK_SIZE
        );
        for (let i = 0; i < naturalCount; i++) {
            const items = await new DataBaseHelper(DryRun).find(
                { dryRunId },
                { limit: DatabaseServer.DOCUMENTS_HANDLING_CHUNK_SIZE }
            );
            await new DataBaseHelper(DryRun).remove(items);
        }
        const restItems = await new DataBaseHelper(DryRun).find({ dryRunId });
        await new DataBaseHelper(DryRun).remove(restItems);
    }

    /**
     * Overriding the findOne method
     * @param entityClass
     * @param filters
     */
    private async findOne<T extends BaseEntity>(entityClass: new () => T, filters: any): Promise<T> {
        if (this.dryRun) {
            if (typeof filters === 'string') {
                return (await new DataBaseHelper(DryRun).findOne(filters)) as any;
            }
            const _filters: any = { ...filters };
            if (_filters.where) {
                _filters.where.dryRunId = this.dryRun;
                _filters.where.dryRunClass = this.classMap.get(entityClass);
            } else {
                _filters.dryRunId = this.dryRun;
                _filters.dryRunClass = this.classMap.get(entityClass);
            }
            return (await new DataBaseHelper(DryRun).findOne(_filters)) as any;
        } else {
            return await new DataBaseHelper(entityClass).findOne(filters);
        }
    }

    /**
     * Overriding the count method
     * @param entityClass
     * @param filters
     * @param options
     */
    private async count<T extends BaseEntity>(entityClass: new () => T, filters: any, options?: any): Promise<number> {
        if (this.dryRun) {
            const _filters: any = { ...filters };
            if (_filters.where) {
                _filters.where.dryRunId = this.dryRun;
                _filters.where.dryRunClass = this.classMap.get(entityClass);
            } else {
                _filters.dryRunId = this.dryRun;
                _filters.dryRunClass = this.classMap.get(entityClass);
            }
            return await new DataBaseHelper(DryRun).count(_filters, options);
        } else {
            return await new DataBaseHelper(entityClass).count(filters, options);
        }
    }

    /**
     * Overriding the find method
     * @param entityClass
     * @param filters
     * @param options
     */
    private async find<T extends BaseEntity>(entityClass: new () => T, filters: any, options?: any): Promise<T[]> {
        if (this.dryRun) {
            const _filters: any = { ...filters };
            if (_filters.where) {
                _filters.where.dryRunId = this.dryRun;
                _filters.where.dryRunClass = this.classMap.get(entityClass);
            } else {
                _filters.dryRunId = this.dryRun;
                _filters.dryRunClass = this.classMap.get(entityClass);
            }
            return (await new DataBaseHelper(DryRun).find(_filters, options)) as any;
        } else {
            return await new DataBaseHelper(entityClass).find(filters, options);
        }
    }

    /**
     * Find data by aggregation
     * @param entityClass Entity class
     * @param aggregation Aggragation filter
     * @returns
     */
    private async aggregate<T extends BaseEntity>(entityClass: new () => T, aggregation: any[]): Promise<T[]> {
        if (this.dryRun) {
            if (Array.isArray(aggregation)) {
                aggregation.unshift({
                    $match: {
                        dryRunId: this.dryRun,
                        dryRunClass: this.classMap.get(entityClass)
                    }
                })
            }
            return await new DataBaseHelper(DryRun).aggregate(aggregation);
        } else {
            return await new DataBaseHelper(entityClass).aggregate(aggregation);
        }
    }

    /**
     * Overriding the create method
     * @param entityClass
     * @param item
     */
    private create<T extends BaseEntity>(entityClass: new () => T, item: any): T {
        if (this.dryRun) {
            return (new DataBaseHelper(DryRun).create(item)) as any;
        } else {
            return new DataBaseHelper(entityClass).create(item);
        }
    }

    /**
     * Create much data
     * @param entityClass Entity class
     * @param item Item
     * @param amount Amount
     */
    private async createMuchData<T extends BaseEntity>(entityClass: new () => T, item: any, amount: number): Promise<void> {
        const naturalCount = Math.floor((amount / DatabaseServer.DOCUMENTS_HANDLING_CHUNK_SIZE));
        const restCount = (amount % DatabaseServer.DOCUMENTS_HANDLING_CHUNK_SIZE);

        if (this.dryRun) {
            item.dryRunId = this.dryRun;
            item.dryRunClass = this.classMap.get(entityClass);
            for (let i = 0; i < naturalCount; i++) {
                await new DataBaseHelper(DryRun).createMuchData(item, DatabaseServer.DOCUMENTS_HANDLING_CHUNK_SIZE);
            }
            await new DataBaseHelper(DryRun).createMuchData(item, restCount);
        } else {
            for (let i = 0; i < naturalCount; i++) {
                await new DataBaseHelper(entityClass).createMuchData(item, DatabaseServer.DOCUMENTS_HANDLING_CHUNK_SIZE);
            }
            await new DataBaseHelper(entityClass).createMuchData(item, restCount);
        }
    }

    /**
     * Overriding the save method
     * @param entityClass
     * @param item
     */
    private async save<T extends BaseEntity>(entityClass: new () => T, item: any): Promise<T> {
        if (this.dryRun) {
            if (Array.isArray(item)) {
                for (const i of item) {
                    i.dryRunId = this.dryRun;
                    i.dryRunClass = this.classMap.get(entityClass);
                }
            } else {
                item.dryRunId = this.dryRun;
                item.dryRunClass = this.classMap.get(entityClass);
            }
            return await new DataBaseHelper(DryRun).save(item) as any;
        } else {
            return await new DataBaseHelper(entityClass).save(item);
        }
    }

    /**
     * Overriding the update method
     * @param entityClass
     * @param criteria
     * @param row
     */
    private async update<T extends BaseEntity>(
        entityClass: new () => T,
        criteria: any,
        row: any
    ): Promise<T> {
        if (this.dryRun) {
            if (Array.isArray(row)) {
                for (const i of row) {
                    i.dryRunId = this.dryRun;
                    i.dryRunClass = this.classMap.get(entityClass);
                }
            } else {
                row.dryRunId = this.dryRun;
                row.dryRunClass = this.classMap.get(entityClass);
            }
            return (await new DataBaseHelper(DryRun).update(
                row,
                criteria
            )) as any;
        } else {
            return await new DataBaseHelper(entityClass).update(row, criteria);
        }
    }

    /**
     * Overriding the remove method
     * @param entityClass
     * @param entities
     */
    private async remove<T extends BaseEntity>(entityClass: new () => T, entities: T | T[]): Promise<void> {
        if (this.dryRun) {
            await new DataBaseHelper(DryRun).remove(entities as any);
        } else {
            await new DataBaseHelper(entityClass).remove(entities);
        }
    }

    /**
     * Get Virtual User
     * @param did
     *
     * @virtual
     */
    public async getVirtualUser(did: string): Promise<any | null> {
        return (await new DataBaseHelper(DryRun).findOne({
            dryRunId: this.dryRun,
            dryRunClass: 'VirtualUsers',
            did
        })) as any;
    }

    /**
     * Get Key from Virtual User
     * @param did
     * @param keyName
     *
     * @virtual
     */
    public async getVirtualKey(did: string, keyName: string): Promise<string | null> {
        const item = (await new DataBaseHelper(DryRun).findOne({
            dryRunId: this.dryRun,
            dryRunClass: 'VirtualKey',
            did,
            type: keyName
        })) as any;
        return item?.hederaAccountKey;
    }

    /**
     * Get virtual keys
     * @param filters Filters
     * @returns Virtual keys
     */
    public async getVirtualKeys(filters: any): Promise<any[]> {
        filters.dryRunId = this.dryRun;
        filters.dryRunClass = 'VirtualKey';
        return await new DataBaseHelper(DryRun).find(filters);
    }

    /**
     * Set Key from Virtual User
     * @param did
     * @param keyName
     * @param key
     *
     * @virtual
     */
    public async setVirtualKey(did: string, keyName: string, key: string): Promise<void> {
        await new DataBaseHelper(DryRun).save({
            dryRunId: this.dryRun,
            dryRunClass: 'VirtualKey',
            did,
            type: keyName,
            hederaAccountKey: key
        });
    }

    /**
     * Get Virtual Hedera Account
     * @param hederaAccountId
     *
     * @virtual
     */
    public async getVirtualHederaAccountInfo(hederaAccountId: string): Promise<any> {
        const item = (await new DataBaseHelper(DryRun).findOne({
            dryRunId: this.dryRun,
            dryRunClass: 'HederaAccountInfo',
            hederaAccountId
        })) as any;
        return item?.tokenMap || {};
    }

    /**
     * Virtual Associate Token
     * @param hederaAccountId
     * @param token
     *
     * @virtual
     */
    public async virtualAssociate(hederaAccountId: string, token: TokenCollection): Promise<boolean> {
        const item = await new DataBaseHelper(DryRun).findOne({
            dryRunId: this.dryRun,
            dryRunClass: 'HederaAccountInfo',
            hederaAccountId
        });
        if (item) {
            if (item.tokenMap[token.tokenId]) {
                throw new Error('Token already associated')
            } else {
                item.tokenMap[token.tokenId] = {
                    frozen: token.enableFreeze ? false : null,
                    kyc: token.enableKYC ? false : null
                };
                await new DataBaseHelper(DryRun).update(item);
            }
        } else {
            const tokenMap = {};
            tokenMap[token.tokenId] = {
                frozen: token.enableFreeze ? false : null,
                kyc: token.enableKYC ? false : null
            };
            await new DataBaseHelper(DryRun).save({
                dryRunId: this.dryRun,
                dryRunClass: 'HederaAccountInfo',
                hederaAccountId,
                tokenMap
            });
        }
        return true;
    }

    /**
     * Virtual Dissociate Token
     * @param hederaAccountId
     * @param tokenId
     *
     * @virtual
     */
    public async virtualDissociate(hederaAccountId: string, tokenId: string): Promise<boolean> {
        const item = await new DataBaseHelper(DryRun).findOne({
            dryRunId: this.dryRun,
            dryRunClass: 'HederaAccountInfo',
            hederaAccountId
        });
        if (!item || !item.tokenMap[tokenId]) {
            throw new Error('Token is not associated');
        }
        delete item.tokenMap[tokenId];
        await new DataBaseHelper(DryRun).update(item);
        return true;
    }

    /**
     * Virtual Freeze Token
     * @param hederaAccountId
     * @param tokenId
     *
     * @virtual
     */
    public async virtualFreeze(hederaAccountId: string, tokenId: string): Promise<boolean> {
        const item = await new DataBaseHelper(DryRun).findOne({
            dryRunId: this.dryRun,
            dryRunClass: 'HederaAccountInfo',
            hederaAccountId
        });
        if (!item || !item.tokenMap[tokenId]) {
            throw new Error('Token is not associated')
        }
        if (item.tokenMap[tokenId].frozen === null) {
            throw new Error('Can not be frozen');
        }
        if (item.tokenMap[tokenId].frozen === true) {
            throw new Error('Token already frozen');
        }
        item.tokenMap[tokenId].frozen = true;
        await new DataBaseHelper(DryRun).update(item);
        return true;
    }

    /**
     * Virtual Unfreeze Token
     * @param hederaAccountId
     * @param tokenId
     *
     * @virtual
     */
    public async virtualUnfreeze(hederaAccountId: string, tokenId: string): Promise<boolean> {
        const item = await new DataBaseHelper(DryRun).findOne({
            dryRunId: this.dryRun,
            dryRunClass: 'HederaAccountInfo',
            hederaAccountId
        });
        if (!item || !item.tokenMap[tokenId]) {
            throw new Error('Token is not associated')
        }
        if (item.tokenMap[tokenId].frozen === null) {
            throw new Error('Can not be unfrozen');
        }
        if (item.tokenMap[tokenId].frozen === false) {
            throw new Error('Token already unfrozen');
        }
        item.tokenMap[tokenId].frozen = false;
        await new DataBaseHelper(DryRun).update(item);
        return true;
    }

    /**
     * Virtual GrantKyc Token
     * @param hederaAccountId
     * @param tokenId
     *
     * @virtual
     */
    public async virtualGrantKyc(hederaAccountId: string, tokenId: string): Promise<boolean> {
        const item = await new DataBaseHelper(DryRun).findOne({
            dryRunId: this.dryRun,
            dryRunClass: 'HederaAccountInfo',
            hederaAccountId
        });
        if (!item || !item.tokenMap[tokenId]) {
            throw new Error('Token is not associated')
        }
        if (item.tokenMap[tokenId].kyc === null) {
            throw new Error('Can not be granted kyc');
        }
        if (item.tokenMap[tokenId].kyc === true) {
            throw new Error('Token already granted kyc');
        }
        item.tokenMap[tokenId].kyc = true;
        await new DataBaseHelper(DryRun).update(item);
        return true;
    }

    /**
     * Virtual RevokeKyc Token
     * @param hederaAccountId
     * @param tokenId
     *
     * @virtual
     */
    public async virtualRevokeKyc(hederaAccountId: string, tokenId: string): Promise<boolean> {
        const item = await new DataBaseHelper(DryRun).findOne({
            dryRunId: this.dryRun,
            dryRunClass: 'HederaAccountInfo',
            hederaAccountId
        });
        if (!item || !item.tokenMap[tokenId]) {
            throw new Error('Token is not associated')
        }
        if (item.tokenMap[tokenId].kyc === null) {
            throw new Error('Can not be revoked kyc');
        }
        if (item.tokenMap[tokenId].kyc === false) {
            throw new Error('Token already revoked kyc');
        }
        item.tokenMap[tokenId].kyc = false;
        await new DataBaseHelper(DryRun).update(item);
        return true;
    }

    /**
     * Save Block State
     * @param policyId
     * @param uuid
     * @param state
     *
     * @virtual
     */
    public async saveBlockState(policyId: string, uuid: string, state: any): Promise<void> {
        let stateEntity = await this.findOne(BlockState, {
            policyId,
            blockId: uuid
        });
        if (!stateEntity) {
            stateEntity = this.create(BlockState, {
                policyId,
                blockId: uuid,
            })
        }
        stateEntity.blockState = JSON.stringify(state);
        await this.save(BlockState, stateEntity);
    }

    /**
     * Get Block State
     * @param policyId
     * @param uuid
     *
     * @virtual
     */
    public async getBlockState(policyId: string, uuid: string): Promise<BlockState | null> {
        return await this.findOne(BlockState, {
            policyId,
            blockId: uuid
        });
    }

    /**
     * Get block states
     * @param policyId Policy identifier
     * @returns Block states
     */
    public async getBlockStates(policyId: string): Promise<BlockState[]> {
        return await this.find(BlockState, {
            policyId
        });
    }

    /**
     * Save Block State
     * @param {string} policyId - policy ID
     * @param {string} blockId - block UUID
     * @param {string} did - user DID
     * @param {string} name - variable name
     * @param {any} value - variable value
     * @param {boolean} isLongValue - if long value
     * @virtual
     */
    public async saveBlockCache(
        policyId: string,
        blockId: string,
        did: string,
        name: string,
        value: any,
        isLongValue: boolean
    ): Promise<void> {
        let stateEntity = await this.findOne(BlockCache, {
            policyId,
            blockId,
            did,
            name
        });
        if (stateEntity) {
            stateEntity.value = value;
            stateEntity.isLongValue = isLongValue;
        } else {
            stateEntity = this.create(BlockCache, {
                policyId,
                blockId,
                did,
                name,
                value,
                isLongValue
            })
        }
        await this.save(BlockCache, stateEntity);
    }

    /**
     * Get Block State
     * @param {string} policyId - policy ID
     * @param {string} blockId - block UUID
     * @param {string} did - user DID
     * @param {string} name - variable name
     * @returns {any} - variable value
     * @virtual
     */
    public async getBlockCache(
        policyId: string,
        blockId: string,
        did: string,
        name: string
    ): Promise<any | null> {
        return await this.findOne(BlockCache, {
            policyId,
            blockId,
            did,
            name
        });
    }

    /**
     * Save Document State
     * @param row
     *
     * @virtual
     */
    public async saveDocumentState(row: Partial<DocumentState>): Promise<DocumentState> {
        const item = this.create(DocumentState, row);
        return await this.save(DocumentState, item);
    }

    /**
     * Create Token
     * @param token
     * @returns
     */
    public async createToken(token: any): Promise<TokenCollection> {
        const newToken = this.create(TokenCollection, token);
        return await this.save(TokenCollection, newToken);
    }

    /**
     * Update Approval VC
     * @param row
     *
     * @virtual
     */
    public async updateApproval(row: ApprovalDocumentCollection): Promise<ApprovalDocumentCollection> {
        await this.update(ApprovalDocumentCollection, row.id, row);
        return row;
    }

    /**
     * Update VC
     * @param row
     *
     * @virtual
     */
    public async updateVC(row: VcDocumentCollection): Promise<VcDocumentCollection> {
        await this.update(VcDocumentCollection, row.id, row);
        return row;
    }

    /**
     * Update VP
     * @param row
     *
     * @virtual
     */
    public async updateVP(row: VpDocumentCollection): Promise<VpDocumentCollection> {
        await this.update(VpDocumentCollection, row.id, row);
        return row;
    }

    /**
     * Update Did
     * @param row
     *
     * @virtual
     */
    public async updateDid(row: DidDocumentCollection): Promise<DidDocumentCollection> {
        await this.update(DidDocumentCollection, row.id, row);
        return row;
    }

    /**
     * Save Approval VC
     * @param row
     *
     * @virtual
     */
    public async saveApproval(row: Partial<ApprovalDocumentCollection>): Promise<ApprovalDocumentCollection> {
        const doc = this.create(ApprovalDocumentCollection, row);
        return await this.save(ApprovalDocumentCollection, doc);
    }

    /**
     * Save VC
     * @param row
     *
     * @virtual
     */
    public async saveVC(row: Partial<VcDocumentCollection>): Promise<VcDocumentCollection> {
        const doc = this.create(VcDocumentCollection, row);
        return await this.save(VcDocumentCollection, doc);
    }

    /**
     * Save VP
     * @param row
     *
     * @virtual
     */
    public async saveVP(row: Partial<VpDocumentCollection>): Promise<VpDocumentCollection> {
        const doc = this.create(VpDocumentCollection, row);
        return await this.save(VpDocumentCollection, doc);
    }

    /**
     * Save Did
     * @param row
     *
     * @virtual
     */
    public async saveDid(row: Partial<DidDocumentCollection>): Promise<DidDocumentCollection> {
        const doc = this.create(DidDocumentCollection, row);
        return await this.save(DidDocumentCollection, doc);
    }

    /**
     * Get Policy
     * @param policyId
     *
     * @virtual
     */
    public async getPolicy(policyId: string): Promise<Policy | null> {
        return await new DataBaseHelper(Policy).findOne(policyId);
    }

    /**
     * Get Publish Policies
     *
     * @virtual
     */
    public static async getPublishPolicies(): Promise<Policy[]> {
        return await new DataBaseHelper(Policy).find({
            where: {
                status: { $eq: 'PUBLISH' }
            }
        });
    }

    /**
     * Get Policy Categories
     *
     * @virtual
     */
    public static async getPolicyCategories(): Promise<PolicyCategory[]> {
        return await new DataBaseHelper(PolicyCategory).find(PolicyCategory);
    }

    /**
     * Get Policy Properties
     *
     * @virtual
     */
    public static async getPolicyProperties(): Promise<PolicyProperty[]> {
        return await new DataBaseHelper(PolicyProperty).find(PolicyProperty);
    }

    /**
     * Get Policies By Category and Name
     * @param {string[]} categoryIds - category ids
     * @param {string} text - part of category name
     * @returns {any} - found policies
     */
    public static async getFilteredPolicies(categoryIds: string[], text: string): Promise<Policy[]> {
        const conditions = await GetConditionsPoliciesByCategories(categoryIds, text);
        return await new DataBaseHelper(Policy).find({ $and: conditions });
    }

    /**
     * Get Aggregate Documents
     * @param policyId
     * @param blockId
     * @param owner
     * @param owner
     *
     * @virtual
     */
    public async getAggregateDocuments(
        policyId: string,
        blockId: string,
        filters: any = {},
    ): Promise<AggregateVC[]> {
        return await this.find(AggregateVC, { policyId, blockId, ...filters });
    }

    /**
     * Get aggregate document by policy identifier
     * @param policyId Policy identifier
     * @returns Aggregate documents
     */
    public async getAggregateDocumentsByPolicy(
        policyId: string,
    ): Promise<AggregateVC[]> {
        return await this.find(AggregateVC, { policyId });
    }

    /**
     * Remove Aggregate Documents
     * @param removeMsp
     *
     * @virtual
     */
    public async removeAggregateDocuments(removeMsp: AggregateVC[]): Promise<void> {
        await this.remove(AggregateVC, removeMsp);
    }

    /**
     * Remove Aggregate Document
     * @param hash
     * @param blockId
     *
     * @virtual
     */
    public async removeAggregateDocument(hash: string, blockId: string): Promise<void> {
        const item = await this.find(AggregateVC, { blockId, hash });
        await this.remove(AggregateVC, item);
    }

    /**
     * Create Aggregate Documents
     * @param item
     * @param blockId
     *
     * @virtual
     */
    public async createAggregateDocuments(item: VcDocumentCollection, blockId: string): Promise<void> {
        (item as any).blockId = blockId;
        const newVC = this.create(AggregateVC, item);
        await this.save(AggregateVC, newVC);
    }

    /**
     * Get Vc Document
     * @param filters
     *
     * @virtual
     */
    public async getVcDocument(filters: any): Promise<VcDocumentCollection | null> {
        return await this.findOne(VcDocumentCollection, filters);
    }

    /**
     * Get Vp Document
     * @param filters
     *
     * @virtual
     */
    public async getVpDocument(filters: any): Promise<VpDocumentCollection | null> {
        return await this.findOne(VpDocumentCollection, filters);
    }

    /**
     * Get Approval Document
     * @param filters
     *
     * @virtual
     */
    public async getApprovalDocument(filters: any): Promise<ApprovalDocumentCollection | null> {
        return await this.findOne(ApprovalDocumentCollection, filters);
    }

    /**
     * Get Vc Documents
     * @param aggregation
     * @virtual
     */
    public async getVcDocumentsByAggregation(aggregation: any[]): Promise<VcDocumentCollection[]> {
        return await this.aggregate(VcDocumentCollection, aggregation);
    }

    /**
     * Get Vp Documents
     * @param aggregation
     * @virtual
     */
    public async getVpDocumentsByAggregation(aggregation: any[]): Promise<VpDocumentCollection[]> {
        return await this.aggregate(VpDocumentCollection, aggregation);
    }

    /**
     * Get Did Documents
     * @param aggregation
     * @virtual
     */
    public async getDidDocumentsByAggregation(aggregation: any[]): Promise<DidDocumentCollection[]> {
        return await this.aggregate(DidDocumentCollection, aggregation);
    }

    /**
     * Get Approval Documents
     * @param aggregation
     * @virtual
     */
    public async getApprovalDocumentsByAggregation(aggregation: any[]): Promise<ApprovalDocumentCollection[]> {
        return await this.aggregate(ApprovalDocumentCollection, aggregation);
    }

    /**
     * Get Vc Documents
     * @param filters
     * @param options
     * @param countResult
     * @virtual
     */
    public async getVcDocuments<T extends VcDocumentCollection[] | number>(
        filters: any,
        options?: any,
        countResult?: boolean
    ): Promise<T> {
        if (countResult) {
            return await this.count(VcDocumentCollection, filters, options) as T;
        }
        return await this.find(VcDocumentCollection, filters, options) as T;
    }

    /**
     * Get Vp Documents
     * @param filters
     *
     * @param options
     * @param countResult
     * @virtual
     */
    public async getVpDocuments<T extends VpDocumentCollection[] | number>(
        filters: any,
        options?: any,
        countResult?: boolean
    ): Promise<T> {
        if (countResult) {
            return await this.count(VpDocumentCollection, filters, options) as T;
        }
        return await this.find(VpDocumentCollection, filters, options) as T;
    }

    /**
     * Get Did Documents
     * @param filters
     *
     * @param options
     * @param countResult
     * @virtual
     */
    public async getDidDocuments(filters: any, options?: any, countResult?: boolean): Promise<DidDocumentCollection[] | number> {
        if (countResult) {
            return await this.count(DidDocumentCollection, filters, options);
        }
        return await this.find(DidDocumentCollection, filters, options);
    }

    /**
     * Get Did Document
     * @param topicId
     */
    public async getDidDocument(did: string): Promise<DidDocumentCollection | null> {
        return await this.findOne(DidDocumentCollection, { did });
    }

    /**
     * Get Approval Documents
     * @param filters
     * @param options
     * @param countResult
     * @virtual
     */
    public async getApprovalDocuments(filters: any, options?: any, countResult?: boolean): Promise<ApprovalDocumentCollection[] | number> {
        if (countResult) {
            return await this.count(ApprovalDocumentCollection, filters, options);
        }
        return await this.find(ApprovalDocumentCollection, filters, options);
    }

    /**
     * Get Document States
     * @param filters
     *
     * @virtual
     */
    public async getDocumentStates(filters: any, options?: any): Promise<DocumentState[]> {
        return await this.find(DocumentState, filters, options);
    }

    /**
     * Get Topic
     * @param filters
     *
     * @virtual
     */
    public async getTopic(
        filters: {
            /**
             * policyId
             */
            policyId?: string,
            /**
             * type
             */
            type?: TopicType,
            /**
             * name
             */
            name?: string,
            /**
             * owner
             */
            owner?: string,
            /**
             * topicId
             */
            topicId?: string
        }
    ): Promise<TopicCollection | null> {
        return await this.findOne(TopicCollection, filters);
    }

    /**
     * Get Topics
     * @param filters
     *
     * @virtual
     */
    public async getTopics(
        filters: {
            /**
             * policyId
             */
            policyId?: string,
            /**
             * type
             */
            type?: TopicType,
            /**
             * name
             */
            name?: string,
            /**
             * owner
             */
            owner?: string,
            /**
             * topicId
             */
            topicId?: string
        }
    ): Promise<TopicCollection[]> {
        return await this.find(TopicCollection, filters);
    }

    /**
     * Get topic by id
     * @param topicId
     */
    public async getTopicById(topicId: string): Promise<TopicCollection | null> {
        return await this.findOne(TopicCollection, { topicId });
    }

    /**
     * Get Token
     * @param tokenId
     */
    public async getToken(tokenId: string, dryRun: any = null): Promise<TokenCollection | null> {
        if (dryRun) {
            return this.findOne(TokenCollection, { tokenId });
        } else {
            return await new DataBaseHelper(TokenCollection).findOne({ tokenId });
        }
    }

    /**
     * Save Topic
     * @param topic
     *
     * @virtual
     */
    public async saveTopic(topic: TopicCollection): Promise<TopicCollection> {
        const topicObject = this.create(TopicCollection, topic);
        return await this.save(TopicCollection, topicObject);
    }

    /**
     * Get schema
     * @param iri
     * @param topicId
     */
    public async getSchemaByIRI(iri: string, topicId?: string): Promise<SchemaCollection | null> {
        if (topicId) {
            return await new DataBaseHelper(SchemaCollection).findOne({ iri, topicId });
        } else {
            return await new DataBaseHelper(SchemaCollection).findOne({ iri });
        }
    }

    /**
     * Get schema
     * @param topicId
     * @param entity
     */
    public async getSchemaByType(topicId: string, entity: SchemaEntity): Promise<SchemaCollection | null> {
        return await new DataBaseHelper(SchemaCollection).findOne({
            entity,
            readonly: true,
            topicId
        });
    }

    /**
     * Set user in group
     *
     * @param group
     *
     * @virtual
     */
    public async setUserInGroup(group: any): Promise<PolicyRolesCollection> {
        const doc = this.create(PolicyRolesCollection, group);
        await this.save(PolicyRolesCollection, doc);
        return doc;
    }

    /**
     * Set Active Group
     *
     * @param policyId
     * @param did
     * @param uuid
     *
     * @virtual
     */
    public async setActiveGroup(policyId: string, did: string, uuid: string): Promise<void> {
        const groups = await this.find(PolicyRolesCollection, { policyId, did });
        for (const group of groups) {
            group.active = group.uuid === uuid;
        }
        await this.save(PolicyRolesCollection, groups);
    }

    /**
     * Get Group By UUID
     * @param policyId
     * @param uuid
     *
     * @virtual
     */
    public async getGroupByID(policyId: string, uuid: string): Promise<PolicyRolesCollection | null> {
        return await this.findOne(PolicyRolesCollection, { policyId, uuid });
    }

    /**
     * Get Group By Name
     * @param policyId
     * @param groupName
     *
     * @virtual
     */
    public async getGlobalGroup(policyId: string, groupName: string): Promise<PolicyRolesCollection | null> {
        return await this.findOne(PolicyRolesCollection, { policyId, groupName });
    }

    /**
     * Get User In Group
     * @param policyId
     * @param did
     * @param uuid
     *
     * @virtual
     */
    public async getUserInGroup(policyId: string, did: string, uuid: string): Promise<PolicyRolesCollection | null> {
        if (!did && !uuid) {
            return null;
        }
        return await this.findOne(PolicyRolesCollection, { policyId, did, uuid });
    }

    /**
     * Check User In Group
     * @param group
     *
     * @virtual
     */
    public async checkUserInGroup(group: any): Promise<PolicyRolesCollection | null> {
        return await this.findOne(PolicyRolesCollection, {
            policyId: group.policyId,
            did: group.did,
            owner: group.owner,
            uuid: group.uuid
        });
    }

    /**
     * Get Groups By User
     * @param policyId
     * @param did
     * @param options
     *
     * @virtual
     */
    public async getGroupsByUser(policyId: string, did: string, options?: any): Promise<PolicyRolesCollection[]> {
        if (!did) {
            return [];
        }
        return await this.find(PolicyRolesCollection, { policyId, did }, options);
    }

    /**
     * Get Active Group By User
     * @param policyId
     * @param did
     *
     * @virtual
     */
    public async getActiveGroupByUser(policyId: string, did: string): Promise<PolicyRolesCollection | null> {
        if (!did) {
            return null;
        }
        return await this.findOne(PolicyRolesCollection, { policyId, did, active: true });
    }

    /**
     * Get members
     *
     * @param group
     *
     * @virtual
     */
    public async getAllMembersByGroup(group: PolicyRolesCollection): Promise<PolicyRolesCollection[]> {
        if (!group.uuid) {
            return [];
        }
        return await this.find(PolicyRolesCollection, {
            policyId: group.policyId,
            uuid: group.uuid
        });
    }

    /**
     * Get all policy users
     * @param policyId
     *
     * @virtual
     */
    public async getAllPolicyUsers(policyId: string): Promise<PolicyRolesCollection[]> {
        return await this.find(PolicyRolesCollection, { policyId, active: true });
    }

    /**
     * Get all policy users
     * @param policyId
     *
     * @virtual
     */
    public async getAllUsersByRole(policyId: string, uuid: string, role: string): Promise<PolicyRolesCollection[]> {
        return await this.find(PolicyRolesCollection, { policyId, uuid, role });
    }

    /**
     * Get all policy users by role
     * @param policyId
     *
     * @virtual
     */
    public async getUsersByRole(policyId: string, role: string): Promise<PolicyRolesCollection[]> {
        return await this.find(PolicyRolesCollection, { policyId, role });
    }

    /**
     * Get user roles
     * @param policyId
     * @param did
     * @returns
     *
     * @virtual
     */
    public async getUserRoles(policyId: string, did: string): Promise<PolicyRolesCollection[]> {
        return await this.find(PolicyRolesCollection, { policyId, did });
    }

    /**
     * Delete user
     * @param group
     *
     * @virtual
     */
    public async deleteGroup(group: PolicyRolesCollection): Promise<void> {
        return await this.remove(PolicyRolesCollection, group);
    }

    /**
     * Create invite token
     * @param policyId
     * @param uuid
     * @param owner
     *
     * @virtual
     */
    public async createInviteToken(policyId: string, uuid: string, owner: string, role: string): Promise<string> {
        const doc = this.create(PolicyInvitations, {
            uuid,
            policyId,
            owner,
            role,
            active: true
        });
        await this.save(PolicyInvitations, doc);
        return doc.id.toString();
    }

    /**
     * Parse invite token
     * @param invitationId
     *
     * @virtual
     */
    public async parseInviteToken(policyId: string, invitationId: string): Promise<PolicyInvitations | null> {
        const invitation = await this.findOne(PolicyInvitations, invitationId);
        if (invitation && invitation.policyId === policyId && invitation.active === true) {
            invitation.active = false;
            await this.save(PolicyInvitations, invitation);
            return invitation;
        } else {
            return null;
        }
    }

    /**
     * Get MultiSign Status by document or user
     * @param uuid
     * @param documentId
     * @param userId
     *
     * @virtual
     */
    public async getMultiSignStatus(uuid: string, documentId: string, userId: string = 'Group'): Promise<MultiDocuments> {
        return await this.findOne(MultiDocuments, { uuid, documentId, userId });
    }

    /**
     * Get MultiSign Statuses
     * @param uuid
     * @param documentId
     * @param group
     *
     * @virtual
     */
    public async getMultiSignDocuments(uuid: string, documentId: string, group: string): Promise<MultiDocuments[]> {
        return await this.find(MultiDocuments, {
            where: {
                uuid: { $eq: uuid },
                documentId: { $eq: documentId },
                group: { $eq: group },
                userId: { $ne: 'Group' }
            }
        });
    }

    /**
     * Get multi sign documents by document identifiers
     * @param documentIds Document identifiers
     * @returns Multi sign documents
     */
    public async getMultiSignDocumentsByDocumentIds(
        documentIds: string[]
    ): Promise<MultiDocuments[]> {
        return await this.find(MultiDocuments, {
            documentId: { $in: documentIds },
        });
    }

    /**
     * Get MultiSign Statuses by group
     * @param uuid
     * @param group
     *
     * @virtual
     */
    public async getMultiSignDocumentsByGroup(uuid: string, group: string): Promise<MultiDocuments[]> {
        return await this.find(MultiDocuments, {
            where: {
                uuid: { $eq: uuid },
                group: { $eq: group },
                userId: { $eq: 'Group' },
                status: { $eq: 'NEW' }
            }
        });
    }

    /**
     * Set MultiSign Status by document
     * @param uuid
     * @param documentId
     * @param group
     * @param status
     *
     * @virtual
     */
    public async setMultiSigStatus(
        uuid: string,
        documentId: string,
        group: string,
        status: string
    ): Promise<MultiDocuments> {
        let item = await this.findOne(MultiDocuments, {
            where: {
                uuid: { $eq: uuid },
                documentId: { $eq: documentId },
                group: { $eq: group },
                userId: { $eq: 'Group' }
            }
        });
        if (item) {
            item.status = status;
            await this.update(MultiDocuments, item.id, item);
        } else {
            item = this.create(MultiDocuments, {
                uuid,
                documentId,
                status,
                document: null,
                userId: 'Group',
                did: null,
                group,
                username: null
            });
            await this.save(MultiDocuments, item);
        }
        return item;
    }

    /**
     * Set MultiSign Status by user
     * @param uuid
     * @param documentId
     * @param user
     * @param status
     * @param document
     *
     * @virtual
     */
    public async setMultiSigDocument(
        uuid: string,
        documentId: string,
        user: any,
        status: string,
        document: IVC
    ): Promise<MultiDocuments> {
        const doc = this.create(MultiDocuments, {
            uuid,
            documentId,
            status,
            document,
            userId: user.id,
            did: user.did,
            group: user.group,
            username: user.username
        });
        await this.save(MultiDocuments, doc);
        return doc;
    }

    /**
     * Get Residue objects
     * @param policyId
     * @param blockId
     * @param userId
     */
    public async getResidue(
        policyId: string,
        blockId: string,
        userId: string
    ): Promise<SplitDocuments[]> {
        return await this.find(SplitDocuments, {
            where: {
                policyId: { $eq: policyId },
                blockId: { $eq: blockId },
                userId: { $eq: userId }
            }
        });
    }

    /**
     * Get split documents in policy
     * @param policyId Policy identifier
     * @returns Split documents
     */
    public async getSplitDocumentsByPolicy(
        policyId: string,
    ): Promise<SplitDocuments[]> {
        return await this.find(SplitDocuments, {
            policyId
        });
    }

    /**
     * Set Residue objects
     * @param residue
     */
    public async setResidue(residue: SplitDocuments[]): Promise<void> {
        await this.save(SplitDocuments, residue);
    }

    /**
     * Remove Residue objects
     * @param residue
     */
    public async removeResidue(residue: SplitDocuments[]): Promise<void> {
        await this.remove(SplitDocuments, residue);
    }

    /**
     * Create Residue object
     * @param policyId
     * @param blockId
     * @param userId
     * @param value
     * @param document
     */
    public createResidue(
        policyId: string,
        blockId: string,
        userId: string,
        value: any,
        document: any
    ): SplitDocuments {
        return this.create(SplitDocuments, {
            policyId,
            blockId,
            userId,
            value,
            document
        });
    }

    /**
     * Get External Topic
     * @param policyId
     * @param blockId
     * @param userId
     *
     * @virtual
     */
    public async getExternalTopic(
        policyId: string,
        blockId: string,
        userId: string
    ): Promise<ExternalDocument | null> {
        return await this.findOne(ExternalDocument, {
            where: {
                policyId: { $eq: policyId },
                blockId: { $eq: blockId },
                owner: { $eq: userId }
            }
        });
    }

    /**
     * Create External Topic
     * @param row
     *
     * @virtual
     */
    public async createExternalTopic(row: any): Promise<ExternalDocument> {
        const item = this.create(ExternalDocument, row);
        return await this.save(ExternalDocument, item);
    }

    /**
     * Update External Topic
     * @param row
     *
     * @virtual
     */
    public async updateExternalTopic(item: ExternalDocument): Promise<ExternalDocument> {
        return await this.save(ExternalDocument, item);
    }

    /**
     * Get Active External Topic
     * @param policyId
     * @param blockId
     *
     * @virtual
     */
    public async getActiveExternalTopics(
        policyId: string,
        blockId: string
    ): Promise<ExternalDocument[]> {
        return await this.find(ExternalDocument, {
            where: {
                policyId: { $eq: policyId },
                blockId: { $eq: blockId },
                active: { $eq: true }
            }
        });
    }

    /**
     * Create tag
     * @param tag
     */
    public async createTag(tag: any): Promise<Tag> {
        const item = this.create(Tag, tag);
        return await this.save(Tag, item);
    }

    /**
     * Get tags
     * @param filters
     * @param options
     */
    public async getTags(filters?: any, options?: any): Promise<Tag[]> {
        return await this.find(Tag, filters, options);
    }

    /**
     * Get tags
     * @param filters
     * @param options
     */
    public async getTagCache(filters?: any, options?: any): Promise<TagCache[]> {
        return await this.find(TagCache, filters, options);
    }

    /**
     * Delete tag
     * @param tag
     */
    public async removeTag(tag: Tag): Promise<void> {
        return await this.remove(Tag, tag);
    }

    /**
     * Update tags
     * @param row
     */
    public async updateTag(row: Tag): Promise<Tag> {
        return await this.update(Tag, row.id, row);
    }

    /**
     * Get tag By UUID
     * @param uuid
     */
    public async getTagById(uuid: string): Promise<Tag | null> {
        return await this.findOne(Tag, { uuid });
    }

    /**
     * Create tag cache
     * @param tag
     */
    public async createTagCache(tag: any): Promise<TagCache> {
        const item = this.create(TagCache, tag);
        return await this.save(TagCache, item);
    }

    /**
     * Update tag cache
     * @param row
     */
    public async updateTagCache(row: TagCache): Promise<TagCache> {
        return await this.update(TagCache, row.id, row);
    }

    /**
     * Save mint request
     * @param data Mint request
     * @returns Saved mint request
     */
    public async saveMintRequest(data: Partial<MintRequest>) {
        return await this.save(MintRequest, data);
    }

    /**
     * Get mint request
     * @param filters Filters
     * @returns Mint request
     */
    public async getMintRequests(filters: any): Promise<MintRequest[]> {
        return await this.find(MintRequest, filters);
    }

    /**
     * Create mint transactions
     * @param transaction Transaction
     * @param amount Amount
     */
    public async createMintTransactions(transaction: any, amount: number) {
        await this.createMuchData(MintTransaction, transaction, amount);
    }

    /**
     * Save mint transaction
     * @param transaction Transaction
     * @returns Saved transaction
     */
    public async saveMintTransaction(transaction: Partial<MintTransaction>) {
        return this.save(MintTransaction, transaction);
    }

    /**
     * Get mint transactions
     * @param filters Filters
     * @param options Options
     * @returns Mint transactions
     */
    public async getMintTransactions(filters: any, options?: any): Promise<MintTransaction[]> {
        return await this.find(MintTransaction, filters, options);
    }

    /**
     * Get mint transactions
     * @param filters Filters
     * @returns Mint transaction
     */
    public async getMintTransaction(filters: any): Promise<MintTransaction> {
        return await this.findOne(MintTransaction, filters);
    }

    /**
     * Get transactions serials count
     * @param mintRequestId Mint request identifier
     * @returns Serials count
     */
    public async getTransactionsSerialsCount(
        mintRequestId: string,
        transferStatus?: MintTransactionStatus | any
    ): Promise<number> {
        const aggregation = this._getTransactionsSerialsAggregation(
            mintRequestId,
            transferStatus
        );
        aggregation.push({
            $project: {
                serials: { $size: '$serials' },
            },
        });
        const result: any = await this.aggregate(MintTransaction, aggregation);
        return result[0]?.serials || 0;
    }

    /**
     * Get transactions count
     * @param mintRequestId Mint request identifier
     * @returns Transactions count
     */
    public async getTransactionsCount(filters): Promise<number> {
        return await this.count(MintTransaction, filters);
    }

    /**
     * Get mint request minted serials
     * @param mintRequestId Mint request identifier
     * @returns Serials
     */
    public async getMintRequestSerials(mintRequestId: string): Promise<number[]> {
        return await this.getTransactionsSerials(mintRequestId);
    }

    /**
     * Get mint request transfer serials
     * @param mintRequestId Mint request identifier
     * @returns Serials
     */
    public async getMintRequestTransferSerials(mintRequestId: string): Promise<number[]> {
        return await this.getTransactionsSerials(mintRequestId, MintTransactionStatus.SUCCESS);
    }

    /**
     * Get VP mint information
     * @param vpDocument VP
     * @returns Serials and amount
     */
    public async getVPMintInformation(
        vpDocument: VpDocument
    ): Promise<
        [
            serials: { serial: number; tokenId: string }[],
            amount: number,
            error: string,
            wasTransferNeeded: boolean,
            transferSerials: number[],
            transferAmount: number,
            tokenIds: string[]
        ]
    > {
        const mintRequests = await this.getMintRequests({
            $or: [
                {
                    vpMessageId: vpDocument.messageId,
                },
                {
                    secondaryVpIds: vpDocument.messageId,
                },
            ],
        });
        const serials = vpDocument.serials
            ? vpDocument.serials.map((serial) => ({
                serial,
                tokenId: vpDocument.tokenId,
            }))
            : [];
        let amount = Number.isFinite(Number(vpDocument.amount))
            ? Number(vpDocument.amount)
            : serials.length;
        const transferSerials = vpDocument.serials
            ? vpDocument.serials.map((serial) => ({
                serial,
                tokenId: vpDocument.tokenId,
            }))
            : [];
        let transferAmount = amount;
        const errors = [];
        let wasTransferNeeded = false;
        const tokenIds = new Set<string>();
        if (vpDocument.tokenId) {
            tokenIds.add(vpDocument.tokenId);
        }

        for (const mintRequest of mintRequests) {
            if (mintRequest.error) {
                errors.push(mintRequest.error);
            }
            wasTransferNeeded ||= mintRequest.wasTransferNeeded;
            tokenIds.add(mintRequest.tokenId);
            if (mintRequest.tokenType === TokenType.NON_FUNGIBLE) {
                const requestSerials = await this.getMintRequestSerials(
                    mintRequest.id
                );
                serials.push(
                    ...requestSerials.map((serial) => ({
                        serial,
                        tokenId: mintRequest.tokenId,
                    }))
                );
                amount += requestSerials.length;

                if (wasTransferNeeded) {
                    const requestTransferSerials =
                        await this.getMintRequestTransferSerials(
                            mintRequest.id
                        );
                    transferSerials.push(
                        ...requestTransferSerials.map((serial) => ({
                            serial,
                            tokenId: mintRequest.tokenId,
                        }))
                    );
                    transferAmount += requestTransferSerials.length;
                }
            } else if (mintRequest.tokenType === TokenType.FUNGIBLE) {
                const mintRequestTransaction = await this.getMintTransaction({
                    mintRequestId: mintRequest.id,
                    mintStatus: MintTransactionStatus.SUCCESS,
                });
                if (mintRequestTransaction) {
                    if (mintRequest.decimals > 0) {
                        amount +=
                            mintRequest.amount / Math.pow(10, mintRequest.decimals);
                    } else {
                        amount += mintRequest.amount;
                    }
                }
                if (wasTransferNeeded) {
                    const mintRequestTransferTransaction =
                        await this.getMintTransaction({
                            mintRequestId: mintRequest.id,
                            transferStatus: MintTransactionStatus.SUCCESS,
                        });
                    if (mintRequestTransferTransaction) {
                        if (mintRequest.decimals > 0) {
                            transferAmount +=
                                mintRequest.amount /
                                Math.pow(10, mintRequest.decimals);
                        } else {
                            transferAmount += mintRequest.amount;
                        }
                    }
                }
            }
        }

        return [
            serials,
            amount,
            errors.join(', '),
            wasTransferNeeded,
            transferSerials,
            transferAmount,
            [...tokenIds],
        ];
    }

    /**
     * Get aggregation filter for transactions serials
     * @param mintRequestId Mint request identifier
     * @returns Aggregation filter
     */
    private _getTransactionsSerialsAggregation(
        mintRequestId: string,
        transferStatus?: MintTransactionStatus | any
    ): any[] {
        const match: any = {
            mintRequestId,
        };
        if (transferStatus) {
            match.transferStatus = transferStatus;
        }
        const aggregation: any[] = [
            {
                $match: match,
            },
            {
                $group: {
                    _id: 1,
                    serials: {
                        $push: '$serials',
                    },
                },
            },
            {
                $project: {
                    serials: {
                        $reduce: {
                            input: '$serials',
                            initialValue: [],
                            in: {
                                $concatArrays: ['$$value', '$$this'],
                            },
                        },
                    },
                },
            },
        ];

        return aggregation;
    }

    /**
     * Get transactions serials
     * @param mintRequestId Mint request identifier
     * @returns Serials
     */
    public async getTransactionsSerials(
        mintRequestId: string,
        transferStatus?: MintTransactionStatus | any
    ): Promise<number[]> {
        const aggregation = this._getTransactionsSerialsAggregation(
            mintRequestId,
            transferStatus
        );
        const result: any = await this.aggregate(MintTransaction, aggregation);
        return result[0]?.serials || [];
    }

    //Static

    /**
     * Get policy caches
     * @param filters Filters
     * @returns Policy caches
     */
    public static async getPolicyCaches(filters?: any): Promise<PolicyCache[]> {
        return await new DataBaseHelper(PolicyCache).find(filters);
    }

    /**
     * Save policy cache
     * @param entity Entity
     * @returns Policy cache
     */
    public static async savePolicyCache(entity: any): Promise<PolicyCache> {
        return await new DataBaseHelper(PolicyCache).save(entity);
    }

    /**
     * Get policy cache
     * @param filters Filters
     * @returns Policy cache
     */
    public static async getPolicyCache(filters: any): Promise<PolicyCache> {
        return await new DataBaseHelper(PolicyCache).findOne(filters);
    }

    /**
     * Get policy cache data
     * @param filters Filters
     * @param options Options
     * @returns Policy cache data
     */
    public static async getPolicyCacheData(
        filters?: any,
        options?: any
    ): Promise<PolicyCacheData[]> {
        return await new DataBaseHelper(PolicyCacheData).find(filters, options);
    }

    /**
     * Save policy cache data
     * @param entity Policy cache data
     * @returns Policy cache data
     */
    public static async savePolicyCacheData(
        entity: any
    ): Promise<PolicyCacheData> {
        return await new DataBaseHelper(PolicyCacheData).save(entity);
    }

    /**
     * Get and count policy cache data
     * @param filters Filters
     * @param options Options
     * @returns Policy cache data and count
     */
    public static async getAndCountPolicyCacheData(
        filters?: any,
        options?: any
    ): Promise<[PolicyCacheData[], number]> {
        return await new DataBaseHelper(PolicyCacheData).findAndCount(
            filters,
            options
        );
    }

    /**
     * Clear policy caches
     * @param filters Filters
     */
    public static async clearPolicyCaches(filters?: any): Promise<void> {
        const policyCaches = await new DataBaseHelper(PolicyCache).find(
            filters
        );
        if (!policyCaches) {
            return;
        }
        for (const policyCache of policyCaches) {
            const cachePolicyId = policyCache.id;
            await new DataBaseHelper(PolicyCache).remove(policyCache);
            await DatabaseServer.clearPolicyCacheData(cachePolicyId);
        }
    }

    /**
     * Clear policy cache data
     * @param cachePolicyId Cache policy id
     */
    public static async clearPolicyCacheData(cachePolicyId: string) {
        const amount = await new DataBaseHelper(PolicyCacheData).count({
            cachePolicyId,
        });
        const naturalCount = Math.floor(
            amount / DatabaseServer.DOCUMENTS_HANDLING_CHUNK_SIZE
        );
        for (let i = 0; i < naturalCount; i++) {
            const items = await new DataBaseHelper(PolicyCacheData).find(
                { cachePolicyId },
                { limit: DatabaseServer.DOCUMENTS_HANDLING_CHUNK_SIZE }
            );
            await new DataBaseHelper(PolicyCacheData).remove(
                items.map((item) => {
                    item._id = item.newId;
                    item.id = item.newId.toString();
                    return item;
                })
            );
        }
        const restItems = await new DataBaseHelper(PolicyCacheData).find({
            cachePolicyId,
        });
        await new DataBaseHelper(PolicyCacheData).remove(
            restItems.map((item) => {
                item._id = item.newId;
                item.id = item.newId.toString();
                return item;
            })
        );
    }

    /**
     * Get schema
     * @param topicId
     * @param entity
     */
    public static async getSchemaByType(topicId: string, entity: SchemaEntity): Promise<SchemaCollection | null> {
        return await new DataBaseHelper(SchemaCollection).findOne({
            entity,
            readonly: true,
            topicId
        });
    }

    /**
     * Get system schema
     * @param entity
     */
    public static async getSystemSchema(entity: SchemaEntity): Promise<SchemaCollection | null> {
        return await new DataBaseHelper(SchemaCollection).findOne({
            entity,
            system: true,
            active: true
        });
    }

    /**
     * Get schemas
     * @param filters
     */
    public static async getSchemas(filters?: any, options?: any): Promise<SchemaCollection[]> {
        return await new DataBaseHelper(SchemaCollection).find(filters, options);
    }

    /**
     * Delete schemas
     * @param id
     */
    public static async deleteSchemas(id: any): Promise<void> {
        await new DataBaseHelper(SchemaCollection).delete({ id });
    }

    /**
     * Update schema
     * @param id
     * @param item
     */
    public static async updateSchema(id: any, item: SchemaCollection): Promise<void> {
        await new DataBaseHelper(SchemaCollection).update(item, { id });
    }

    /**
     * Update schemas
     * @param items Schemas
     */
    public static async updateSchemas(items: SchemaCollection[]): Promise<void> {
        await new DataBaseHelper(SchemaCollection).update(items);
    }

    /**
     * Get schemas
     * @param filters
     */
    public static async getSchema(filters?: any): Promise<SchemaCollection | null> {
        return await new DataBaseHelper(SchemaCollection).findOne(filters);
    }

    /**
     * Get schema
     * @param item
     */
    public static createSchema(item: Partial<SchemaCollection>): SchemaCollection {
        return new DataBaseHelper(SchemaCollection).create(item);
    }

    /**
     * Get schema
     * @param item
     */
    public static async saveSchema(item: SchemaCollection): Promise<SchemaCollection> {
        return await new DataBaseHelper(SchemaCollection).save(item);
    }

    /**
     * Get schema
     * @param item
     */
    public static async saveSchemas(item: SchemaCollection[]): Promise<SchemaCollection[]> {
        const result = [];
        for await (const schema of item) {
            result.push(await new DataBaseHelper(SchemaCollection).save(schema));
        }
        return result;
    }

    /**
     * Get schema
     * @param item
     */
    public static async createAndSaveSchema(item: Partial<SchemaCollection>): Promise<SchemaCollection> {
        return await new DataBaseHelper(SchemaCollection).save(item);
    }

    /**
     * Get schema
     * @param filters
     */
    public static async getSchemasAndCount(filters?: any, options?: any): Promise<[SchemaCollection[], number]> {
        return await new DataBaseHelper(SchemaCollection).findAndCount(filters, options);
    }

    /**
     * Get schema
     * @param ids
     */
    public static async getSchemasByIds(ids: string[]): Promise<SchemaCollection[]> {
        return await new DataBaseHelper(SchemaCollection).find({ id: { $in: ids } });
    }

    /**
     * Get schema
     * @param ids
     */
    public static async getSchemaById(id: string): Promise<SchemaCollection | null> {
        if (id) {
            return await new DataBaseHelper(SchemaCollection).findOne(id);
        }
        return null;
    }

    /**
     * Get schema
     * @param filters
     */
    public static async getSchemasCount(filters?: any): Promise<number> {
        return await new DataBaseHelper(SchemaCollection).count(filters);
    }

    /**
     * Get user role in policy
     * @param policyId
     * @param did
     */
    public static async getUserRole(policyId: string, did: string): Promise<PolicyRolesCollection[]> {
        if (!did) {
            return null;
        }
        return await new DataBaseHelper(PolicyRolesCollection).find({ policyId, did });
    }

    /**
     * Get policy
     * @param filters
     */
    public static async getPolicy(filters: any): Promise<Policy | null> {
        return await new DataBaseHelper(Policy).findOne(filters);
    }

    /**
     * Get policies
     * @param filters
     * @param options
     */
    public static async getPolicies(filters?: any, options?: any): Promise<Policy[]> {
        return await new DataBaseHelper(Policy).find(filters, options);
    }

    /**
     * Get policies
     * @param filters
     */
    public static async getListOfPolicies(filters?: any): Promise<Policy[]> {
        const options: any = {
            fields: [
                'id',
                'uuid',
                'name',
                'version',
                'previousVersion',
                'description',
                'status',
                'creator',
                'owner',
                'topicId',
                'policyTag',
                'messageId',
                'codeVersion',
                'createDate'
            ],
            limit: 100
        }
        return await new DataBaseHelper(Policy).find(filters, options);
    }

    /**
     * Get policy by id
     * @param policyId
     */
    public static async getPolicyById(policyId: string): Promise<Policy | null> {
        return await new DataBaseHelper(Policy).findOne(policyId);
    }

    /**
     * Get policy by uuid
     * @param uuid
     */
    public static async getPolicyByUUID(uuid: string): Promise<Policy | null> {
        return await new DataBaseHelper(Policy).findOne({ uuid });
    }

    /**
     * Get policy by tag
     * @param policyTag
     */
    public static async getPolicyByTag(policyTag: string): Promise<Policy | null> {
        return await new DataBaseHelper(Policy).findOne({ policyTag });
    }

    /**
     * Get policy
     * @param model
     */
    public static async updatePolicy(model: Policy): Promise<Policy> {
        return await new DataBaseHelper(Policy).save(model);
    }

    /**
     * Get policies and count
     * @param filters
     */
    public static async getPoliciesAndCount(filters: any, options?: any): Promise<[Policy[], number]> {
        return await new DataBaseHelper(Policy).findAndCount(filters, options);
    }

    /**
     * Get policy count
     * @param filters
     */
    public static async getPolicyCount(filters: any): Promise<number> {
        return await new DataBaseHelper(Policy).count(filters);
    }

    /**
     * Create policy
     * @param data
     */
    public static createPolicy(data: Partial<Policy>): Policy {
        if (!data.config) {
            data.config = {
                'id': GenerateUUIDv4(),
                'blockType': 'interfaceContainerBlock',
                'permissions': [
                    'ANY_ROLE'
                ]
            }
        }
        const model = new DataBaseHelper(Policy).create(data);
        return model;
    }

    /**
     * Delete policy
     * @param id Policy ID
     */
    public static async deletePolicy(id: any): Promise<void> {
        await new DataBaseHelper(Policy).delete({ id });
    }

    /**
     * Get topic by id
     * @param topicId
     */
    public static async getTopicById(topicId: string): Promise<TopicCollection | null> {
        return await new DataBaseHelper(TopicCollection).findOne({ topicId });
    }

    /**
     * Get topic by type
     * @param owner
     * @param type
     */
    public static async getTopicByType(owner: string, type: TopicType): Promise<TopicCollection | null> {
        return await new DataBaseHelper(TopicCollection).findOne({ owner, type });
    }

    /**
     * Save topic
     * @param row
     */
    public static async saveTopic(row: Partial<TopicCollection>): Promise<TopicCollection> {
        return await new DataBaseHelper(TopicCollection).save(row);
    }

    /**
     * Update topic
     * @param row
     */
    public static async updateTopic(row: TopicCollection): Promise<void> {
        await new DataBaseHelper(TopicCollection).update(row);
    }

    /**
     * Save VC
     * @param row
     */
    public static async saveVC(row: Partial<VcDocumentCollection>): Promise<VcDocumentCollection> {
        return await new DataBaseHelper(VcDocumentCollection).save(row);
    }

    /**
     * Get VC
     * @param id
     */
    public static async getVCById(id: string): Promise<VcDocumentCollection> | null {
        return await new DataBaseHelper(VcDocumentCollection).findOne(id);
    }

    /**
     * Get VC
     * @param id
     */
    public static async getVC(filters?: any, options?: any): Promise<VcDocumentCollection | null> {
        return await new DataBaseHelper(VcDocumentCollection).findOne(filters, options);
    }

    /**
     * Get VCs
     * @param filters
     * @param options
     */
    public static async getVCs(filters?: any, options?: any): Promise<VcDocumentCollection[]> {
        return await new DataBaseHelper(VcDocumentCollection).find(filters, options);
    }

    /**
     * Get VC
     * @param id
     */
    public static async getVPById(id: string): Promise<VpDocumentCollection | null> {
        return await new DataBaseHelper(VpDocumentCollection).findOne(id);
    }

    /**
     * Get VC
     * @param id
     */
    public static async getVP(filters?: any, options?: any): Promise<VpDocumentCollection | null> {
        return await new DataBaseHelper(VpDocumentCollection).findOne(filters, options);
    }

    /**
     * Get VCs
     * @param filters
     * @param options
     */
    public static async getVPs(filters?: any, options?: any): Promise<VpDocumentCollection[]> {
        return await new DataBaseHelper(VpDocumentCollection).find(filters, options);
    }

    /**
     * Update policy
     * @param policyId
     * @param data
     */
    public static async updatePolicyConfig(policyId: any, data: Policy): Promise<Policy> {
        const model = await new DataBaseHelper(Policy).findOne(policyId);
        model.config = data.config;
        model.name = data.name;
        model.version = data.version;
        model.description = data.description;
        model.topicDescription = data.topicDescription;
        model.policyRoles = data.policyRoles;
        model.policyNavigation = data.policyNavigation;
        model.policyTopics = data.policyTopics;
        model.policyTokens = data.policyTokens;
        model.policyGroups = data.policyGroups;
        model.categories = data.categories;
        model.projectSchema = data.projectSchema;

        return await new DataBaseHelper(Policy).save(model);
    }

    /**
     * Create Virtual User
     * @param policyId
     * @param username
     * @param did
     * @param hederaAccountId
     * @param hederaAccountKey
     * @param active
     *
     * @virtual
     */
    public static async createVirtualUser(
        policyId: string,
        username: string,
        did: string,
        hederaAccountId: string,
        hederaAccountKey?: string,
        active: boolean = false
    ): Promise<void> {
        await new DataBaseHelper(DryRun).save({
            dryRunId: policyId,
            dryRunClass: 'VirtualUsers',
            did,
            username,
            hederaAccountId,
            active
        });

        if (hederaAccountKey) {
            await new DataBaseHelper(DryRun).save({
                dryRunId: policyId,
                dryRunClass: 'VirtualKey',
                did,
                type: did,
                hederaAccountKey
            });
        }
    }

    /**
     * Get Current Virtual User
     * @param policyId
     *
     * @virtual
     */
    public static async getVirtualUser(policyId: string): Promise<any | null> {
        return await new DataBaseHelper(DryRun).findOne({
            dryRunId: policyId,
            dryRunClass: 'VirtualUsers',
            active: true
        }, {
            fields: [
                'id',
                'did',
                'username',
                'hederaAccountId',
                'active'
            ]
        });
    }

    /**
     * Get All Virtual Users
     * @param policyId
     *
     * @virtual
     */
    public static async getVirtualUsers(policyId: string): Promise<any[]> {
        return (await new DataBaseHelper(DryRun).find({
            dryRunId: policyId,
            dryRunClass: 'VirtualUsers'
        }, {
            fields: [
                'id',
                'did',
                'username',
                'hederaAccountId',
                'active'
            ]
        })) as any;
    }

    /**
     * Set Current Virtual User
     * @param policyId
     * @param did
     *
     * @virtual
     */
    public static async setVirtualUser(policyId: string, did: string): Promise<void> {
        const items = (await new DataBaseHelper(DryRun).find({
            dryRunId: policyId,
            dryRunClass: 'VirtualUsers',
        }));
        for (const item of items) {
            item.active = item.did === did;
            await new DataBaseHelper(DryRun).save(item);
        }
    }

    /**
     * Get Virtual Documents
     * @param policyId
     * @param type
     * @param pageIndex
     * @param pageSize
     *
     * @virtual
     */
    public static async getVirtualDocuments(
        policyId: string,
        type: string,
        pageIndex?: string,
        pageSize?: string
    ): Promise<[any[], number]> {
        const filters: any = {
            where: {
                dryRunId: policyId,
                dryRunClass: null
            }
        }
        const otherOptions: any = {};
        const _pageSize = parseInt(pageSize, 10);
        const _pageIndex = parseInt(pageIndex, 10);
        if (Number.isInteger(_pageSize) && Number.isInteger(_pageIndex)) {
            otherOptions.orderBy = { createDate: 'DESC' };
            otherOptions.limit = _pageSize;
            otherOptions.offset = _pageIndex * _pageSize;
        }
        if (type === 'artifacts') {
            filters.where.dryRunClass = {
                $in: [
                    'VcDocumentCollection',
                    'VpDocumentCollection',
                    'DidDocumentCollection',
                    'ApprovalDocumentCollection'
                ]
            };
        } else if (type === 'transactions') {
            filters.where.dryRunClass = { $eq: 'Transactions' };
            otherOptions.fields = [
                'id',
                'createDate',
                'type',
                'hederaAccountId'
            ];
        } else if (type === 'ipfs') {
            filters.where.dryRunClass = { $eq: 'Files' };
            otherOptions.fields = [
                'id',
                'createDate',
                'document',
                'documentURL'
            ];
        }
        return await new DataBaseHelper(DryRun).findAndCount(filters, otherOptions);
    }

    /**
     * Save Virtual Transaction
     * @param policyId
     * @param type
     * @param operatorId
     *
     * @virtual
     */
    public static async setVirtualTransaction(
        policyId: string,
        type: string,
        operatorId?: string
    ): Promise<any> {
        await new DataBaseHelper(DryRun).save({
            dryRunId: policyId,
            dryRunClass: 'Transactions',
            type,
            hederaAccountId: operatorId
        });
    }

    /**
     * Save Virtual File
     * @param policyId
     * @param file
     * @param url
     *
     * @virtual
     */
    public static async setVirtualFile(
        policyId: string,
        file: ArrayBuffer,
        url: any
    ): Promise<any> {
        await new DataBaseHelper(DryRun).save({
            dryRunId: policyId,
            dryRunClass: 'Files',
            document: {
                size: file?.byteLength
            },
            documentURL: url?.url
        });
    }

    /**
     * Get Virtual Messages
     * @param dryRun
     * @param topicId
     *
     * @virtual
     */
    public static async getVirtualMessages(dryRun: string, topicId: any): Promise<any> {
        return (await new DataBaseHelper(DryRun).find({
            dryRunId: dryRun,
            dryRunClass: 'Message',
            topicId
        })) as any;
    }

    /**
     * Get Virtual Message
     * @param dryRun
     * @param messageId
     *
     * @virtual
     */
    public static async getVirtualMessage(dryRun: string, messageId: string): Promise<any | null> {
        return (await new DataBaseHelper(DryRun).findOne({
            dryRunId: dryRun,
            dryRunClass: 'Message',
            messageId
        })) as any;
    }

    /**
     * Save Virtual Message
     * @param dryRun
     * @param message
     *
     * @virtual
     */
    public static async saveVirtualMessage<T>(dryRun: string, message: any): Promise<void> {
        const document = message.toMessage();
        const messageId = message.getId();
        const topicId = message.getTopicId();

        await new DataBaseHelper(DryRun).save({
            dryRunId: dryRun,
            dryRunClass: 'Message',
            document,
            topicId,
            messageId
        });
    }

    /**
     * Get tokens
     * @param filters Filters
     * @returns Tokens
     */
    public static async getTokens(filters?: any): Promise<TokenCollection[]> {
        return await new DataBaseHelper(TokenCollection).find(filters);
    }

    /**
     * Save Artifact
     * @param artifact Artifact
     * @returns Saved Artifact
     */
    public static async saveArtifact(artifact: ArtifactCollection): Promise<ArtifactCollection> {
        return await new DataBaseHelper(ArtifactCollection).save(artifact);
    }

    /**
     * Get Artifact
     * @param filters Filters
     * @returns Artifact
     */
    public static async getArtifact(filters?: any): Promise<ArtifactCollection | null> {
        return await new DataBaseHelper(ArtifactCollection).findOne(filters);
    }

    /**
     * Get Artifacts
     * @param filters Filters
     * @param options Options
     * @returns Artifacts
     */
    public static async getArtifacts(filters?: any, options?: any): Promise<ArtifactCollection[]> {
        return await new DataBaseHelper(ArtifactCollection).find(filters, options);
    }

    /**
     * Get Artifacts
     * @param filters Filters
     * @param options Options
     * @returns Artifacts
     */
    public static async getArtifactsAndCount(filters?: any, options?: any): Promise<[ArtifactCollection[], number]> {
        return await new DataBaseHelper(ArtifactCollection).findAndCount(filters, options);
    }

    /**
     * Remove Artifact
     * @param artifact Artifact
     */
    public static async removeArtifact(artifact?: ArtifactCollection): Promise<void> {
        await new DataBaseHelper(ArtifactCollection).remove(artifact)
        await new DataBaseHelper(ArtifactChunkCollection).delete({
            uuid: artifact.uuid
        });
    }

    /**
     * Save Artifact File
     * @param uuid File UUID
     * @param data Data
     */
    public static async saveArtifactFile(uuid: string, data: Buffer): Promise<void> {
        let offset = 0;
        let fileNumber = 1;
        while (offset < data.length) {
            await new DataBaseHelper(ArtifactChunkCollection).save({
                uuid,
                number: fileNumber,
                data: new Binary(data.subarray(offset, offset + DatabaseServer.MAX_DOCUMENT_SIZE > data.length ? data.length : offset + DatabaseServer.MAX_DOCUMENT_SIZE))
            });
            offset = offset + DatabaseServer.MAX_DOCUMENT_SIZE;
            fileNumber++;
        }
    }

    /**
     * Get Artifact File By UUID
     * @param uuid File UUID
     * @returns Buffer
     */
    public static async getArtifactFileByUUID(uuid: string): Promise<Buffer> {
        const artifactChunks = (await new DataBaseHelper(ArtifactChunkCollection).find({
            uuid
        }, {
            orderBy: {
                number: 'ASC'
            }
        })).map(item => item.data.buffer);
        return artifactChunks.length > 0 ? Buffer.concat(artifactChunks) : Buffer.from('');
    }

    /**
     * Get Multi Policy link
     * @param instanceTopicId
     * @param owner
     * @returns MultiPolicy
     */
    public static async getMultiPolicy(instanceTopicId: string, owner: string): Promise<MultiPolicy | null> {
        return await new DataBaseHelper(MultiPolicy).findOne({ instanceTopicId, owner });
    }

    /**
     * Create Multi Policy object
     * @param multiPolicy
     * @returns MultiPolicy
     */
    public static createMultiPolicy(multiPolicy: any): MultiPolicy {
        return new DataBaseHelper(MultiPolicy).create(multiPolicy);
    }

    /**
     * Save Multi Policy object
     * @param multiPolicy
     * @returns multiPolicy
     */
    public static async saveMultiPolicy(multiPolicy: MultiPolicy): Promise<MultiPolicy> {
        return await new DataBaseHelper(MultiPolicy).save(multiPolicy);
    }

    /**
     * Get Token
     * @param tokenId
     */
    public static async getToken(tokenId: string): Promise<TokenCollection | null> {
        return await new DataBaseHelper(TokenCollection).findOne({ tokenId });
    }

    /**
     * Get Token by ID
     * @param id
     */
    public static async getTokenById(id: string): Promise<TokenCollection | null> {
        return await new DataBaseHelper(TokenCollection).findOne(id);
    }

    /**
     * Get retire pools
     * @param tokenIds Token identifiers
     * @returns Retire pools
     */
    public static async getRetirePools(tokenIds: string[]): Promise<RetirePool[]> {
        return await new DataBaseHelper(RetirePool).find({ tokenIds: { $in: tokenIds } });
    }

    /**
     * Get Contract by ID
     * @param id
     */
    public static async getContractById(id: string): Promise<ContractCollection | null> {
        return await new DataBaseHelper(ContractCollection).findOne(id);
    }

    /**
     * Create MultiPolicyTransaction
     * @param transaction
     */
    public static async createMultiPolicyTransaction(transaction: any): Promise<MultiPolicyTransaction> {
        const item = new DataBaseHelper(MultiPolicyTransaction).create(transaction);
        return await new DataBaseHelper(MultiPolicyTransaction).save(item);
    }

    /**
     * Get MultiPolicyTransaction
     * @param policyId
     * @param owner
     */
    public static async getMultiPolicyTransactions(policyId: string, user: string): Promise<MultiPolicyTransaction[]> {
        return await new DataBaseHelper(MultiPolicyTransaction).find({ policyId, user, status: 'Waiting' });
    }

    /**
     * Update MultiPolicyTransaction
     * @param item
     */
    public static async updateMultiPolicyTransactions(item: MultiPolicyTransaction): Promise<void> {
        await new DataBaseHelper(MultiPolicyTransaction).update(item);
    }

    /**
     * Get MultiPolicyTransaction count
     * @param policyId
     */
    public static async countMultiPolicyTransactions(policyId: string) {
        return await new DataBaseHelper(MultiPolicyTransaction).count({ policyId, status: 'Waiting' });
    }

    /**
     * Create createModules
     * @param module
     */
    public static async createModules(module: any): Promise<PolicyModule> {
        module.name = module.name.replace(/\s+/g, ' ').trim();
        const dbHelper = new DataBaseHelper(PolicyModule);
        const item = dbHelper.create(module);
        if (
            (await dbHelper.count({
                name: item.name,
                owner: item.owner,
            })) > 0
        ) {
            throw new Error(`Module with name ${item.name} is already exists`);
        }
        return await dbHelper.save(item);
    }

    /**
     * Get Modules
     * @param filters
     * @param options
     */
    public static async getModulesAndCount(filters?: any, options?: any): Promise<[PolicyModule[], number]> {
        return await new DataBaseHelper(PolicyModule).findAndCount(filters, options);
    }

    /**
     * Get Module By UUID
     * @param uuid
     */
    public static async getModuleByUUID(uuid: string): Promise<PolicyModule | null> {
        return await new DataBaseHelper(PolicyModule).findOne({ uuid });
    }

    /**
     * Get Module By ID
     * @param uuid
     */
    public static async getModuleById(id: string): Promise<PolicyModule | null> {
        return await new DataBaseHelper(PolicyModule).findOne(id);
    }

    /**
     * Get Module
     * @param filters
     */
    public static async getModule(filters: any): Promise<PolicyModule | null> {
        return await new DataBaseHelper(PolicyModule).findOne(filters);
    }

    /**
     * Delete Module
     * @param module
     */
    public static async removeModule(module: PolicyModule): Promise<void> {
        return await new DataBaseHelper(PolicyModule).remove(module);
    }

    /**
     * Get Modules
     * @param filters
     * @param options
     */
    public static async getModules(filters?: any, options?: any): Promise<PolicyModule[]> {
        return await new DataBaseHelper(PolicyModule).find(filters, options);
    }

    /**
     * Update Module
     * @param row
     */
    public static async updateModule(row: PolicyModule): Promise<PolicyModule> {
        row.name = row.name.replace(/\s+/g, ' ').trim();
        const dbHelper = new DataBaseHelper(PolicyModule);
        if (
            (await dbHelper.count({
                id: { $ne: row.id },
                name: row.name,
                owner: row.owner,
            })) > 0
        ) {
            throw new Error(`Module with name ${row.name} is already exists`);
        }
        return await dbHelper.update(row);
    }

    /**
     * Create Tool
     * @param tool
     */
    public static async createTool(tool: any): Promise<PolicyTool> {
        const item = new DataBaseHelper(PolicyTool).create(tool);
        return await new DataBaseHelper(PolicyTool).save(item);
    }

    /**
     * Get Tools
     * @param filters
     * @param options
     */
    public static async getToolsAndCount(filters?: any, options?: any): Promise<[PolicyTool[], number]> {
        return await new DataBaseHelper(PolicyTool).findAndCount(filters, options);
    }

    /**
     * Get Tool By UUID
     * @param uuid
     */
    public static async getToolByUUID(uuid: string): Promise<PolicyTool | null> {
        return await new DataBaseHelper(PolicyTool).findOne({ uuid });
    }

    /**
     * Get Tool By ID
     * @param uuid
     */
    public static async getToolById(id: string): Promise<PolicyTool | null> {
        return await new DataBaseHelper(PolicyTool).findOne(id);
    }

    /**
     * Get Tool
     * @param filters
     */
    public static async getTool(filters: any): Promise<PolicyTool | null> {
        return await new DataBaseHelper(PolicyTool).findOne(filters);
    }

    /**
     * Delete Tool
     * @param tool
     */
    public static async removeTool(tool: PolicyTool): Promise<void> {
        return await new DataBaseHelper(PolicyTool).remove(tool);
    }

    /**
     * Get Tools
     * @param filters
     * @param options
     */
    public static async getTools(filters?: any, options?: any): Promise<PolicyTool[]> {
        return await new DataBaseHelper(PolicyTool).find(filters, options);
    }

    /**
     * Update Tool
     * @param row
     */
    public static async updateTool(row: PolicyTool): Promise<PolicyTool> {
        return await new DataBaseHelper(PolicyTool).update(row);
    }

    /**
     * Create tag
     * @param tag
     */
    public static async createTag(tag: any): Promise<Tag> {
        const item = new DataBaseHelper(Tag).create(tag);
        return await new DataBaseHelper(Tag).save(item);
    }

    /**
     * Delete tag
     * @param tag
     */
    public static async removeTag(tag: Tag): Promise<void> {
        return await new DataBaseHelper(Tag).remove(tag);
    }

    /**
     * Get tag By UUID
     * @param uuid
     */
    public static async getTagById(uuid: string): Promise<Tag | null> {
        return await new DataBaseHelper(Tag).findOne({ uuid });
    }

    /**
     * Get tags
     * @param filters
     * @param options
     */
    public static async getTags(filters?: any, options?: any): Promise<Tag[]> {
        return await new DataBaseHelper(Tag).find(filters, options);
    }

    /**
     * Update tags
     * @param row
     */
    public static async updateTag(row: Tag): Promise<Tag> {
        return await new DataBaseHelper(Tag).update(row);
    }

    /**
     * Create tag cache
     * @param tag
     */
    public static async createTagCache(tag: any): Promise<TagCache> {
        const item = new DataBaseHelper(TagCache).create(tag);
        return await new DataBaseHelper(TagCache).save(item);
    }

    /**
     * Get tags
     * @param filters
     * @param options
     */
    public static async getTagCache(filters?: any, options?: any): Promise<TagCache[]> {
        return await new DataBaseHelper(TagCache).find(filters, options);
    }

    /**
     * Update tag cache
     * @param row
     */
    public static async updateTagCache(row: TagCache): Promise<TagCache> {
        return await new DataBaseHelper(TagCache).update(row);
    }

    /**
     * Create Theme
     * @param theme
     */
    public static async createTheme(theme: any): Promise<Theme> {
        const item = new DataBaseHelper(Theme).create(theme);
        return await new DataBaseHelper(Theme).save(item);
    }

    /**
     * Get Theme
     * @param filters
     */
    public static async getTheme(filters: any): Promise<Theme | null> {
        return await new DataBaseHelper(Theme).findOne(filters);
    }

    /**
     * Get Themes
     * @param filters
     */
    public static async getThemes(filters: any): Promise<Theme[]> {
        return await new DataBaseHelper(Theme).find(filters);
    }

    /**
     * Delete Theme
     * @param theme
     */
    public static async removeTheme(theme: Theme): Promise<void> {
        return await new DataBaseHelper(Theme).remove(theme);
    }

    /**
     * Update Theme
     * @param row
     */
    public static async updateTheme(row: Theme): Promise<Theme> {
        return await new DataBaseHelper(Theme).update(row);
    }

    /**
     * Save suggestions config
     * @param config
     * @returns config
     */
    public static async setSuggestionsConfig(
        config: Partial<SuggestionsConfig>
    ): Promise<SuggestionsConfig> {
        const existingConfig = await DatabaseServer.getSuggestionsConfig(
            config.user
        );
        if (existingConfig) {
            existingConfig.items = config.items;
        }
        return await new DataBaseHelper(SuggestionsConfig).save(
            existingConfig || config
        );
    }

    /**
     * Get suggestions config
     * @param did
     * @returns config
     */
    public static async getSuggestionsConfig(
        did: string
    ): Promise<SuggestionsConfig | null> {
        return await new DataBaseHelper(SuggestionsConfig).findOne({
            user: did,
        });
    }

    /**
     * Update VP DOcuments
     * @param value
     * @param filters
     * @param dryRun
     */
    public static async updateVpDocuments(value: any, filters: any, dryRun?: string): Promise<void> {
        if (dryRun) {
            if (filters.where) {
                filters.where.dryRunId = dryRun;
                filters.where.dryRunClass = 'VpDocumentCollection';
            } else {
                filters.dryRunId = dryRun;
                filters.dryRunClass = 'VpDocumentCollection';
            }
            const items = await new DataBaseHelper(DryRun).find(filters);
            for (const item of items) {
                Object.assign(item, value);
            }
            await new DataBaseHelper(DryRun).update(items);
        } else {
            const items = await new DataBaseHelper(VpDocumentCollection).find(filters);
            for (const item of items) {
                Object.assign(item, value);
            }
            await new DataBaseHelper(VpDocumentCollection).update(items);
        }
    }

    /**
     * Create Record
     * @param record
     */
    public static async createRecord(record: any): Promise<Record> {
        const item = new DataBaseHelper(Record).create(record);
        return await new DataBaseHelper(Record).save(item);
    }

    /**
     * Get Record
     * @param filters Filters
     * @param options Options
     * @returns Record
     */
    public static async getRecord(filters?: any, options?: any): Promise<Record[]> {
        return await new DataBaseHelper(Record).find(filters, options);
    }

    /**
     * Get Group By UUID
     * @param policyId
     * @param uuid
     *
     * @returns Group
     */
    public static async getGroupByID(policyId: string, uuid: string): Promise<PolicyRolesCollection | null> {
        return await new DataBaseHelper(PolicyRolesCollection).findOne({ policyId, uuid });
    }

    /**
     * Get Groups By User
     * @param policyId
     * @param did
     * @param options
     *
     * @returns Groups
     */
    public static async getGroupsByUser(policyId: string, did: string, options?: any): Promise<PolicyRolesCollection[]> {
        if (!did) {
            return [];
        }
        return await new DataBaseHelper(PolicyRolesCollection).find({ policyId, did }, options);
    }

    /**
     * Save VCs
     * @param VCs
     *
     * @returns VCs
     */
    // tslint:disable-next-line:adjacent-overload-signatures
    public static async saveVCs<T extends VcDocumentCollection | VcDocumentCollection[]>(data: T): Promise<T> {
        return (await new DataBaseHelper(VcDocumentCollection).save(data)) as any;
    }

    /**
     * Save VPs
     * @param VPs
     *
     * @returns VPs
     */
    public static async saveVPs<T extends VpDocumentCollection | VpDocumentCollection[]>(data: T): Promise<T> {
        return (await new DataBaseHelper(VpDocumentCollection).save(data)) as any;
    }

    /**
     * Get Did Document
     * @param topicId
     */
    public static async getDidDocument(did: string): Promise<DidDocumentCollection | null> {
        return await (new DataBaseHelper(DidDocumentCollection)).findOne({ did });
    }

    /**
     * Assign entity
     * @param type
     * @param entityId
     * @param assigned
     * @param did
     */
<<<<<<< HEAD
    public static async assignEntity(type: AssignedEntityType, entityId: string, assigned: boolean, did: string): Promise<AssignEntity> {
        const item = new DataBaseHelper(AssignEntity).create({ type, entityId, assigned, did });
=======
    public static async assignEntity(
        type: AssignedEntityType,
        entityId: string,
        assigned: boolean,
        did: string,
        owner: string
    ): Promise<AssignEntity> {
        const item = new DataBaseHelper(AssignEntity).create({ type, entityId, assigned, did, owner });
>>>>>>> dd846d31
        return await new DataBaseHelper(AssignEntity).save(item);
    }

    /**
     * Check entity
     * @param type
     * @param entityId
     * @param did
     */
    public static async getAssignedEntity(type: AssignedEntityType, entityId: string, did: string): Promise<AssignEntity | null> {
        return await (new DataBaseHelper(AssignEntity)).findOne({ type, entityId, did });
    }

    /**
     * Get assigned entities
     * @param did
     * @param type
     */
    public static async getAssignedEntities(did: string, type?: AssignedEntityType): Promise<AssignEntity[]> {
        if (type) {
            return await (new DataBaseHelper(AssignEntity)).find({ type, did });
        } else {
            return await (new DataBaseHelper(AssignEntity)).find({ did });
        }
    }

    /**
     * Remove assign entity
     * @param type
     * @param entityId
     * @param did
     */
<<<<<<< HEAD
    public static async removeAssignEntity(type: AssignedEntityType, entityId: string, did: string): Promise<boolean> {
        const item = await (new DataBaseHelper(AssignEntity)).findOne({ type, entityId, did });
=======
    public static async removeAssignEntity(
        type: AssignedEntityType,
        entityId: string,
        did: string,
        owner?: string
    ): Promise<boolean> {
        const filters: any = { type, entityId, did };
        if (owner) {
            filters.owner = owner;
        }
        const item = await (new DataBaseHelper(AssignEntity)).findOne(filters);
>>>>>>> dd846d31
        if (item) {
            await (new DataBaseHelper(AssignEntity)).remove(item);
        }
        return true;
    }
}<|MERGE_RESOLUTION|>--- conflicted
+++ resolved
@@ -3400,10 +3400,6 @@
      * @param assigned
      * @param did
      */
-<<<<<<< HEAD
-    public static async assignEntity(type: AssignedEntityType, entityId: string, assigned: boolean, did: string): Promise<AssignEntity> {
-        const item = new DataBaseHelper(AssignEntity).create({ type, entityId, assigned, did });
-=======
     public static async assignEntity(
         type: AssignedEntityType,
         entityId: string,
@@ -3412,7 +3408,6 @@
         owner: string
     ): Promise<AssignEntity> {
         const item = new DataBaseHelper(AssignEntity).create({ type, entityId, assigned, did, owner });
->>>>>>> dd846d31
         return await new DataBaseHelper(AssignEntity).save(item);
     }
 
@@ -3445,10 +3440,6 @@
      * @param entityId
      * @param did
      */
-<<<<<<< HEAD
-    public static async removeAssignEntity(type: AssignedEntityType, entityId: string, did: string): Promise<boolean> {
-        const item = await (new DataBaseHelper(AssignEntity)).findOne({ type, entityId, did });
-=======
     public static async removeAssignEntity(
         type: AssignedEntityType,
         entityId: string,
@@ -3460,7 +3451,6 @@
             filters.owner = owner;
         }
         const item = await (new DataBaseHelper(AssignEntity)).findOne(filters);
->>>>>>> dd846d31
         if (item) {
             await (new DataBaseHelper(AssignEntity)).remove(item);
         }
