--- conflicted
+++ resolved
@@ -452,11 +452,7 @@
     async updateMany<T extends BaseEntity>(
         entityClass: new () => T,
         entities: T[],
-<<<<<<< HEAD
         filter?: FilterQuery<T>,
-=======
-        filter: FilterQuery<T>,
->>>>>>> 6efa0479
     ): Promise<DryRun[] | T[]> {
         if (this.dryRun) {
             this.addDryRunId(entityClass, entities);
