import { AssignedEntityType, GenerateUUIDv4, IVC, MintTransactionStatus, PolicyTestStatus, PolicyStatus, SchemaEntity, TokenType, TopicType, ExternalPolicyStatus } from '@guardian/interfaces';
import { TopicId } from '@hashgraph/sdk';
import { FilterObject, FilterQuery, FindAllOptions, MikroORM } from '@mikro-orm/core';
import type { FindOptions } from '@mikro-orm/core/drivers/IDatabaseDriver';
import { MongoDriver, ObjectId, PopulatePath } from '@mikro-orm/mongodb';
import { Binary } from 'bson';
import {
    AggregateVC,
    ApprovalDocument as ApprovalDocumentCollection,
    Artifact as ArtifactCollection,
    ArtifactChunk as ArtifactChunkCollection,
    AssignEntity,
    BlockCache,
    BlockState,
    BlockStateSavepoint,
    Contract as ContractCollection,
    DidDocument as DidDocumentCollection,
    DocumentState,
    DryRun,
    DryRunSavepoint,
    DryRunFiles,
    ExternalDocument,
    Formula,
    MintRequest,
    MintTransaction,
    MultiDocuments,
    MultiPolicy,
    MultiPolicyTransaction,
    Policy,
    PolicyCache,
    PolicyCacheData,
    PolicyCategory,
    PolicyInvitations,
    PolicyLabel,
    PolicyLabelDocument,
    PolicyModule,
    PolicyRoles as PolicyRolesCollection,
    PolicyStatistic,
    PolicyStatisticDocument,
    PolicyTest,
    Record,
    RetirePool,
    Schema as SchemaCollection,
    SchemaRule,
    SplitDocuments,
    SuggestionsConfig,
    Tag,
    TagCache,
    Token as TokenCollection,
    Topic as TopicCollection,
    VcDocument as VcDocumentCollection,
    VpDocument,
    VpDocument as VpDocumentCollection,
    ExternalPolicy,
    PolicyAction,
    PolicyKey,
    PolicyComment,
    PolicyDiscussion
} from '../entity/index.js';
import { PolicyProperty } from '../entity/policy-property.js';
import { Theme } from '../entity/theme.js';
import { PolicyTool } from '../entity/tool.js';
import { Message } from '../hedera-modules/index.js';
import { DataBaseHelper, MAP_TRANSACTION_SERIALS_AGGREGATION_FILTERS } from '../helpers/index.js';
import { GetConditionsPoliciesByCategories } from '../helpers/policy-category.js';
import { AbstractDatabaseServer, IAddDryRunIdItem, IAuthUser, IGetDocumentAggregationFilters } from '../interfaces/index.js';
import { BaseEntity } from '../models/index.js';
import { DryRunSavepointSnapshot } from '../entity/dry-run-savepoint-snapshot.js';

/**
 * Database server
 */
export class DatabaseServer extends AbstractDatabaseServer {
    /**
     * Max Document Size ~ 16 MB
     */
    private static readonly MAX_DOCUMENT_SIZE = 16000000;
    /**
     * Documents handling chunk size
     */
    private static readonly DOCUMENTS_HANDLING_CHUNK_SIZE = process.env.DOCUMENTS_HANDLING_CHUNK_SIZE
        ? parseInt(process.env.DOCUMENTS_HANDLING_CHUNK_SIZE, 10)
        : 500;

    public static dbID(id: string): ObjectId {
        try {
            return new ObjectId(id);
        } catch (error) {
            return null;
        }
    }

    /**
     * Add dry run id
     * @param item
     * @param dryRunId
     * @param dryRunClass
     * @param systemMode
     */
    private static addDryRunId(
        item: unknown | unknown[],
        dryRunId: string,
        dryRunClass: string,
        systemMode: boolean
    ): unknown | unknown[] {
        const getExtendedItem = (extendedItem: unknown & IAddDryRunIdItem) => {
            extendedItem.systemMode = systemMode;
            extendedItem.dryRunId = dryRunId;
            extendedItem.dryRunClass = dryRunClass;
        };

        if (Array.isArray(item)) {
            for (const i of item) {
                getExtendedItem(i);
            }
        } else {
            getExtendedItem(item as unknown & IAddDryRunIdItem);
        }

        return item;
    }

    /**
     * Grid fs connect
     */
    public static connectGridFS() {
        DataBaseHelper.connectGridFS();
    }

    /**
     * Set Dry Run id
     * @param id
     */
    public static async setSystemMode(dryRunId: string, systemMode: boolean): Promise<void> {
        const items = await new DataBaseHelper(DryRun).find({ dryRunId });
        for (const item of items) {
            item.systemMode = systemMode;
        }
        await new DataBaseHelper(DryRun).update(items);
    }

    /**
     * Get savepoint by id
     * @param policyId
     * @param savepointId
     */
    public static async getSavepointById(
        policyId: string,
        savepointId: string
    ): Promise<DryRunSavepoint | null> {
        return await new DataBaseHelper(DryRunSavepoint)
            .findOne({ id: savepointId, policyId });
    }

    /**
     * Get savepoints by policy id
     * @param policyId
     * @param opts
     */
    public static async getSavepointsByPolicyId(
        policyId: string,
        opts?: { includeDeleted?: boolean }
    ): Promise<DryRunSavepoint[]> {
        const includeDeleted: boolean = !!opts?.includeDeleted;

        const where: any = includeDeleted
            ? { policyId }
            : {
                policyId,
                $or: [
                    { isDeleted: { $exists: false } },
                    { isDeleted: { $ne: true } }
                ]
            };

        return await new DataBaseHelper(DryRunSavepoint).find(
            where,
            { orderBy: { createDate: 'DESC' } }
        );
    }

    /**
     * Get savepoints count by policy id
     * @param policyId
     * @param opts
     */
    public static async getSavepointsCount(
        policyId: string,
        opts: { includeDeleted?: boolean } = {}
    ): Promise<number> {
        const helper = new DataBaseHelper(DryRunSavepoint);
        const filter: any = { policyId };

        if (!opts.includeDeleted) {
            filter.isDeleted = { $ne: true };
        }

        return await helper.count(filter);
    }

    /**
     * Set selected savepoint as current (and unset the rest for this policy)
     * @param policyId
     * @param savepointId
     */
    public static async setCurrentSavepoint(policyId: string, savepointId: string): Promise<void> {
        const repo = new DataBaseHelper(DryRunSavepoint);

        const all = await repo.find({ policyId });

        if (!all?.length) {
            throw new Error('No savepoints for this policy');
        }

        let target: DryRunSavepoint | null = null;
        const toUpdate: DryRunSavepoint[] = [];

        for (const sp of all) {
            const shouldBeCurrent = sp.id === savepointId;

            if (shouldBeCurrent) {
                if (sp.isDeleted === true) {
                    throw new Error('Savepoint is deleted');
                }
                target = sp;
            }

            if (sp.isCurrent !== shouldBeCurrent) {
                sp.isCurrent = shouldBeCurrent;
                toUpdate.push(sp);
            }
        }

        if (!target) {
            throw new Error('Savepoint not found');
        }

        if (toUpdate.length > 0) {
            await repo.saveMany(toUpdate);
        }
    }

    public static async removeDryRunWithEmptySavepoint(policyId: string): Promise<void> {
        const filter = {
            dryRunId: policyId,
            $or: [
                { savepointId: { $exists: false } },
                { savepointId: '' }
            ]
        };

        await new DataBaseHelper(DryRun).delete(filter);
    }

    public static async nullifyInitialDryRunSavepointIds(): Promise<void> {
        const dryRun = new DataBaseHelper(DryRun);
        await dryRun.updateManyRaw(
            { savepointId: { $exists: false } },
            { $set: { savepointId: null } }
        );
    }

    /**
     * Create savepoint
     * @param policyId
     * @param savepointProps
     */
    public static async createSavepoint(policyId: string, savepointProps: { name: string, savepointPath: string[] }): Promise<string> {
        const { name, savepointPath = [] } = savepointProps

        const dryRunSavepoint = new DataBaseHelper(DryRunSavepoint);
        await dryRunSavepoint.updateManyRaw(
            { policyId, isCurrent: true },
            { $set: { isCurrent: false } }
        );

        const savepoint = dryRunSavepoint.create({
            policyId,
            name,
            savepointPath: [...savepointPath],
            isCurrent: true
        });
        await dryRunSavepoint.save(savepoint);

        const limit = { limit: DatabaseServer.DOCUMENTS_HANDLING_CHUNK_SIZE };

        const filter = {
            $and: [
                {
                    $or: [
                        { savepointId: { $exists: false } },
                    ]
                }
            ]
        };
        const dryRun = new DataBaseHelper(DryRun);

        const amount = await dryRun.count(filter);

        const naturalCount = Math.floor(amount / DatabaseServer.DOCUMENTS_HANDLING_CHUNK_SIZE);

        for (let i = 0; i < naturalCount; i++) {
            const items = await dryRun.find(filter, limit);

            for (const item of items) {
                if (!item.savepointId) {
                    item.savepointId = savepoint.id;
                }
            }

            await dryRun.update(items);
        }

        const restItems = await dryRun.find(filter);

        for (const item of restItems) {
            if (!item.savepointId) {
                item.savepointId = savepoint.id;
            }
        }

        await dryRun.update(restItems);

        return savepoint.id
    }

    /**
     * Create a full snapshot of DryRun options for the savepoint:
     * collects all DryRun docs visible at this savepoint (its path + itself)
     * and writes them into DryRunSavepointSnapshot.
     */
    public static async createSavepointSnapshot(
        policyId: string,
        savepointId: string
    ): Promise<void> {
        const spRepo = new DataBaseHelper(DryRunSavepoint);
        const snapshotRepo = new DataBaseHelper(DryRunSavepointSnapshot);
        const dryRun = new DataBaseHelper(DryRun);

        const sp = await spRepo.findOne({ policyId, id: savepointId });
        if (!sp) {
            throw new Error('Savepoint not found');
        }

        const path: string[] = Array.isArray(sp.savepointPath) ? [...sp.savepointPath] : [];
        if (!path.includes(savepointId)) {
            path.push(savepointId);
        }
        if (path.length === 0) {
            return;
        }

        const filter: any = {
            dryRunId: policyId,
            $or: [
                { savepointId: { $in: path } },
                { savepointId: { $exists: false } },
                { savepointId: null },
            ],
        };

        const total = await dryRun.count(filter);
        if (!total) {
            return;
        }

        const chunkSize = DatabaseServer.DOCUMENTS_HANDLING_CHUNK_SIZE;
        const pages = Math.ceil(total / chunkSize);

        for (let i = 0; i < pages; i++) {
            const items = await dryRun.find(
                filter,
                { limit: chunkSize, offset: i * chunkSize, orderBy: { _id: 1 } } as any
            );
            if (!items?.length) {
                continue;
            }

            const snapshots = items.map(item =>
                snapshotRepo.create({
                    policyId,
                    savepointId,
                    sourceId: item.id,
                    options: item.option ?? null,
                })
            );

            await snapshotRepo.insertMany(snapshots as unknown as DryRunSavepointSnapshot[]);
        }
    }

    /**
     *  Create Savepoint States
     */
    public static async createSavepointStates(policyId: string, savepointId: string): Promise<void> {
        const dryRunRepo = new DataBaseHelper(DryRun);
        const blockStates = await dryRunRepo.find({ policyId, dryRunClass: 'BlockState' });

        if (!blockStates?.length) {
            return
        }

        const blockStatesSavepoint = new DataBaseHelper(BlockStateSavepoint);

        const fieldsToKeep = [
            '_id',
            'createDate',
            'updateDate',
            'dryRunId',
            'savepointId',
            'dryRunClass',
            'policyId',
            'blockId',
            'blockState',
            'status',
            'signature',
            'option',
            'hederaStatus',
            'uuid',
            'entity',
            'iri',
            'readonly',
            'system',
            'active',
            'codeVersion',
            'isMintNeeded',
            'isTransferNeeded',
            'wasTransferNeeded'
        ];

        const docs = blockStates.map(raw => {
            const clean: any = {};
            for (const key of fieldsToKeep) {
                if (raw[key] !== undefined) {
                    clean[key] = raw[key];
                }
            }

            return blockStatesSavepoint.create({
                policyId,
                savepointId,
                blockId: raw.uuid,
                blockStateDryRunRecord: clean
            });
        });

        if (docs.length) {
            await blockStatesSavepoint.saveMany(docs);
        }
    }

    /**
     *   Update savepoint name
     */
    public static async updateSavepointName(
        policyId: string,
        savepointId: string,
        name: string
    ): Promise<void> {
        const trimmedName: string = (name ?? '').trim();

        if (!trimmedName) {
            throw new Error('Name is required');
        }

        const repo = new DataBaseHelper(DryRunSavepoint);

        const query = {
            policyId,
            id: savepointId
        };

        const sp = await repo.findOne(query);

        if (!sp) {
            throw new Error('Savepoint not found');
        }

        if (sp.isDeleted === true) {
            throw new Error('Savepoint is deleted');
        }

        sp.name = trimmedName;

        await repo.save(sp);
    }

    /**
     *   RestoreSavepointStates
     */
    public static async restoreSavepointStates(policyId: string, savepointId: string): Promise<void> {
<<<<<<< HEAD
        const snapsRepo = new DataBaseHelper(BlockStateSavepoint);
        const snaps = await snapsRepo.find({ policyId, savepointId });

        const dryRunRepo = new DataBaseHelper(DryRun);

        await dryRunRepo.delete({
            policyId,
            dryRunClass: 'BlockState',
        });
=======
        const snaps = await new DataBaseHelper(BlockStateSavepoint)
            .find({ policyId, savepointId }, { fields: ['blockId', 'blockState'] } as any);
>>>>>>> 7202f776

        if (!snaps?.length) {
            return;
        };

        const docs = snaps.map(snap =>
            dryRunRepo.create(snap.blockStateDryRunRecord)
        );

        if (docs.length > 0) {
            await dryRunRepo.saveMany(docs);
        }
    }

    /**
     * Restore for DryRun documents from savepoint snapshots
     */
    public static async restoreSavepointOptions(policyId: string, savepointId: string): Promise<void> {
        const spRepo = new DataBaseHelper(DryRunSavepoint);
        const sp = await spRepo.findOne({ policyId, id: savepointId });
        if (!sp) {
            throw new Error(`Savepoint not found: ${savepointId}`);
        }
        const path: string[] = sp.savepointPath ?? [savepointId];
        if (!path.length) {
            return;
        }

        const snaps = await new DataBaseHelper(DryRunSavepointSnapshot)
            .find({ policyId, savepointId: { $in: path } }, { fields: ['sourceId', 'options', 'savepointId'] } as any);

        if (!snaps?.length) {
            return;
        }

        const latestOptions = new Map<string, any>();
        for (const spId of path) {
            for (const s of snaps) {
                if (s.savepointId === spId) {
                    latestOptions.set(s.sourceId, s.options);
                }
            }
        }

        const dryRun = new DataBaseHelper(DryRun);
        const docs = [];
        for (const [sourceId, opt] of latestOptions.entries()) {
            const row = await dryRun.findOne({ id: sourceId });
            if (row) {
                row.option = opt;
                docs.push(row);
            }
        }

        if (docs.length) {
            await dryRun.update(docs);
        }
    }

    public static async getCurrentSavepointId(policyId: string): Promise<string | null> {
        const repo = new DataBaseHelper(DryRunSavepoint);
        const sp = await repo.findOne({ policyId, isCurrent: true });
        return sp?.id ?? null;
    }

    public static async ensureCurrentNotInList(
        policyId: string,
        ids: string[] | undefined | null,
        skip?: boolean
    ): Promise<void> {
        if (skip) {
            return;
        }
        if (!Array.isArray(ids) || ids.length === 0) {
            return;
        }

        const currentId = await DatabaseServer.getCurrentSavepointId(policyId);
        if (currentId && ids.includes(currentId)) {
            throw new Error('Cannot delete the current savepoint');
        }
    }

    /**
     * Delete savepoints
     * @param policyId
     * @param savepointIds
     */
    public static async deleteSavepoints(
        policyId: string,
        savepointIds: string[]
    ): Promise<string[]> {
        const ids = Array.isArray(savepointIds)
            ? Array.from(new Set(savepointIds.filter((v) => typeof v === 'string' && v.trim().length > 0)))
            : [];
        if (!ids.length) {
            return [];
        }

        const repo = new DataBaseHelper(DryRunSavepoint);

        const all = await repo.find({ policyId });

        type NodeLite = { id: string; parentId: string | null; isDeleted: boolean };
        const nodes = new Map<string, NodeLite>();
        const childrenCount = new Map<string, number>();

        for (const sp of all) {
            const id = sp.id;
            const parentId = sp.parentSavepointId ?? null;
            const isDeleted = sp.isDeleted === true;
            nodes.set(id, { id, parentId, isDeleted });
            if (parentId) {
                childrenCount.set(parentId, (childrenCount.get(parentId) ?? 0) + 1);
            }
        }

        const toSoftUpdate: NodeLite[] = [];
        const deleted = new Set<string>();

        const softMark = (n: NodeLite) => {
            if (!n.isDeleted) {
                n.isDeleted = true;
                toSoftUpdate.push(n);
            }
        };

        const decChild = (parentId: string | null) => {
            if (!parentId) {
                return;
            }
            const cur = childrenCount.get(parentId) ?? 0;
            childrenCount.set(parentId, Math.max(0, cur - 1));
        };

        const pruneIfLeaf = async (id: string): Promise<void> => {
            const node = nodes.get(id);
            if (!node) {
                return;
            }

            const hasKids = (childrenCount.get(id) ?? 0) > 0;
            if (hasKids) {
                softMark(node);
                return;
            }

            await repo.delete({ policyId, id });
            nodes.delete(id);
            deleted.add(id);
            decChild(node.parentId);

            let parentId = node.parentId;
            while (parentId) {
                const parent = nodes.get(parentId);
                if (!parent) {
                    break;
                }

                if (!parent.isDeleted) {
                    break;
                }

                const parentHasKids = (childrenCount.get(parentId) ?? 0) > 0;
                if (parentHasKids) {
                    break;
                }

                await repo.delete({ policyId, id: parentId });
                nodes.delete(parentId);
                deleted.add(parentId);

                const gp = parent.parentId ?? null;
                decChild(gp);
                parentId = gp;
            }
        };

        for (const id of ids) {
            await pruneIfLeaf(id);
        }

        if (toSoftUpdate.length) {
            const toLoad = toSoftUpdate.map((n) => n.id);
            const ents = await repo.find({ policyId, id: { $in: toLoad } });
            for (const e of ents) {
                (e).isDeleted = true;
            }
            await repo.update(ents);
        }

        return Array.from(deleted);
    }

    public static async removeBlockStateSnapshots(savepointIds: string[]): Promise<void> {
        const unique = Array.from(new Set(savepointIds)).filter(Boolean);
        if (unique.length === 0) {
            return;
        }

        const repo = new DataBaseHelper(BlockStateSavepoint);
        await repo.delete({
            savepointId: { $in: unique }
        });
    }

    public static async deleteDryRunBySavepoints(policyId: string, savepointIds: string[]): Promise<void> {
        const unique = Array.from(new Set(savepointIds)).filter(Boolean);
        if (unique.length === 0) {
            return;
        }

        const dryRun = new DataBaseHelper(DryRun);
        await dryRun.delete({
            savepointId: { $in: unique }
        });
    }

    /**
     * Delete snapshots by savepoints
     */
    public static async deleteSnapshotsBySavepoints(policyId: string, savepointIds: string[]): Promise<void> {
        const unique = Array.from(new Set(savepointIds)).filter(Boolean);
        if (unique.length === 0) {
            return;
        }

        const repo = new DataBaseHelper(DryRunSavepointSnapshot);
        await repo.delete({
            savepointId: { $in: unique }
        });
    }

    /**
     * Get schemas
     * @param filters
     */
    public static async getSchema(filters?: FilterObject<SchemaCollection> | string): Promise<SchemaCollection | null> {
        return await new DataBaseHelper(SchemaCollection).findOne(filters);
    }

    /**
     * Create Statistic
     * @param statistic
     */
    public static async createStatistic(
        statistic: FilterObject<PolicyStatistic>
    ): Promise<PolicyStatistic> {
        const item = new DataBaseHelper(PolicyStatistic).create(statistic);
        return await new DataBaseHelper(PolicyStatistic).save(item);
    }

    /**
     * Get Statistics
     * @param filters
     * @param options
     */
    public static async getStatisticsAndCount(
        filters?: FilterObject<PolicyStatistic>,
        options?: FindOptions<object>
    ): Promise<[PolicyStatistic[], number]> {
        return await new DataBaseHelper(PolicyStatistic).findAndCount(filters, options);
    }

    /**
     * Get Statistic By ID
     * @param id
     */
    public static async getStatisticById(id: string): Promise<PolicyStatistic | null> {
        return await new DataBaseHelper(PolicyStatistic).findOne(id);
    }

    /**
     * Get Statistic
     * @param filters
     */
    public static async getStatistic(filters: FilterQuery<PolicyStatistic>): Promise<PolicyStatistic | null> {
        return await new DataBaseHelper(PolicyStatistic).findOne(filters);
    }

    /**
     * Delete Statistic
     * @param statistic
     */
    public static async removeStatistic(statistic: PolicyStatistic): Promise<void> {
        return await new DataBaseHelper(PolicyStatistic).remove(statistic);
    }

    /**
     * Get Statistics
     * @param filters
     * @param options
     */
    public static async getStatistics(
        filters?: FilterQuery<PolicyStatistic>,
        options?: unknown
    ): Promise<PolicyStatistic[]> {
        return await new DataBaseHelper(PolicyStatistic).find(filters, options);
    }

    /**
     * Update Statistic
     * @param row
     */
    public static async updateStatistic(row: PolicyStatistic): Promise<PolicyStatistic> {
        return await new DataBaseHelper(PolicyStatistic).update(row);
    }

    /**
     * Get documents
     * @param filters
     * @param options
     */
    public static async getStatisticDocumentsAndCount(
        filters?: FilterObject<VcDocumentCollection>,
        options?: FindOptions<object>
    ): Promise<[VcDocumentCollection[], number]> {
        return await new DataBaseHelper(VcDocumentCollection).findAndCount(filters, options);
    }

    /**
     * Get documents
     * @param filters
     * @param options
     */
    public static async getStatisticDocuments(
        filters?: FilterQuery<VcDocumentCollection>,
        options?: unknown
    ): Promise<VcDocumentCollection[]> {
        return await new DataBaseHelper(VcDocumentCollection).find(filters, options);
    }

    /**
     * Get document
     * @param filters
     * @param options
     */
    public static async getStatisticDocument(
        filters?: FilterQuery<VcDocumentCollection>,
        options?: unknown
    ): Promise<VcDocumentCollection> {
        return await new DataBaseHelper(VcDocumentCollection).findOne(filters, options);
    }

    /**
     * Create Statistic
     * @param assessment
     */
    public static async createStatisticAssessment(
        assessment: FilterObject<PolicyStatisticDocument>
    ): Promise<PolicyStatisticDocument> {
        const item = new DataBaseHelper(PolicyStatisticDocument).create(assessment);
        return await new DataBaseHelper(PolicyStatisticDocument).save(item);
    }

    /**
     * Get statistic assessment
     * @param filters
     */
    public static async getStatisticAssessment(
        filters: FilterQuery<PolicyStatisticDocument>
    ): Promise<PolicyStatisticDocument | null> {
        return await new DataBaseHelper(PolicyStatisticDocument).findOne(filters);
    }

    /**
     * Get statistic assessments
     * @param filters
     * @param options
     */
    public static async getStatisticAssessmentsAndCount(
        filters?: FilterObject<PolicyStatisticDocument>,
        options?: FindOptions<object>
    ): Promise<[PolicyStatisticDocument[], number]> {
        return await new DataBaseHelper(PolicyStatisticDocument).findAndCount(filters, options);
    }

    /**
     * Get statistic assessment count
     * @param filters
     */
    public static async getStatisticAssessmentCount(
        filters?: FilterObject<PolicyStatisticDocument>
    ): Promise<number> {
        return await new DataBaseHelper(PolicyStatisticDocument).count(filters);
    }

    /**
     * Create Schema Rule
     * @param rule
     */
    public static async createSchemaRule(
        rule: FilterObject<SchemaRule>
    ): Promise<SchemaRule> {
        const item = new DataBaseHelper(SchemaRule).create(rule);
        return await new DataBaseHelper(SchemaRule).save(item);
    }

    /**
     * Get Schema Rule
     * @param filters
     * @param options
     */
    public static async getSchemaRulesAndCount(
        filters?: FilterObject<SchemaRule>,
        options?: FindOptions<object>
    ): Promise<[SchemaRule[], number]> {
        return await new DataBaseHelper(SchemaRule).findAndCount(filters, options);
    }

    /**
     * Get Schema Rule
     * @param filters
     * @param options
     */
    public static async getSchemaRules(
        filters?: FilterObject<SchemaRule>,
        options?: unknown
    ): Promise<SchemaRule[]> {
        return await new DataBaseHelper(SchemaRule).find(filters, options);
    }

    /**
     * Get Schema Rule By ID
     * @param id
     */
    public static async getSchemaRuleById(id: string): Promise<SchemaRule | null> {
        return await new DataBaseHelper(SchemaRule).findOne(id);
    }

    /**
     * Update Schema Rule
     * @param rule
     */
    public static async updateSchemaRule(rule: SchemaRule): Promise<SchemaRule> {
        return await new DataBaseHelper(SchemaRule).update(rule);
    }

    /**
     * Delete Schema Rule
     * @param rule
     */
    public static async removeSchemaRule(rule: SchemaRule): Promise<void> {
        return await new DataBaseHelper(SchemaRule).remove(rule);
    }

    /**
     * Create Policy Label
     * @param label
     */
    public static async createPolicyLabel(
        label: FilterObject<PolicyLabel>
    ): Promise<PolicyLabel> {
        const item = new DataBaseHelper(PolicyLabel).create(label);
        return await new DataBaseHelper(PolicyLabel).save(item);
    }

    /**
     * Get Policy Label
     * @param filters
     * @param options
     */
    public static async getPolicyLabelsAndCount(
        filters?: FilterObject<PolicyLabel>,
        options?: FindOptions<object>
    ): Promise<[PolicyLabel[], number]> {
        return await new DataBaseHelper(PolicyLabel).findAndCount(filters, options);
    }

    /**
     * Get Policy Label
     * @param filters
     * @param options
     */
    public static async getPolicyLabels(
        filters?: FilterObject<PolicyLabel>,
        options?: unknown
    ): Promise<PolicyLabel[]> {
        return await new DataBaseHelper(PolicyLabel).find(filters, options);
    }

    /**
     * Get Policy Label By ID
     * @param id
     */
    public static async getPolicyLabelById(id: string): Promise<PolicyLabel | null> {
        return await new DataBaseHelper(PolicyLabel).findOne(id);
    }

    /**
     * Update Policy Label
     * @param label
     */
    public static async updatePolicyLabel(label: PolicyLabel): Promise<PolicyLabel> {
        return await new DataBaseHelper(PolicyLabel).update(label);
    }

    /**
     * Delete Policy Label
     * @param label
     */
    public static async removePolicyLabel(label: PolicyLabel): Promise<void> {
        return await new DataBaseHelper(PolicyLabel).remove(label);
    }

    /**
     * Create Label Document
     * @param document
     */
    public static async createLabelDocument(
        document: FilterObject<PolicyLabelDocument>
    ): Promise<PolicyLabelDocument> {
        const item = new DataBaseHelper(PolicyLabelDocument).create(document);
        return await new DataBaseHelper(PolicyLabelDocument).save(item);
    }

    /**
     * Get statistic assessments
     * @param filters
     * @param options
     */
    public static async getLabelDocumentsAndCount(
        filters?: FilterObject<PolicyLabelDocument>,
        options?: FindOptions<object>
    ): Promise<[PolicyLabelDocument[], number]> {
        return await new DataBaseHelper(PolicyLabelDocument).findAndCount(filters, options);
    }

    /**
     * Get statistic assessment
     * @param filters
     */
    public static async getLabelDocument(
        filters: FilterQuery<PolicyLabelDocument>
    ): Promise<PolicyLabelDocument | null> {
        return await new DataBaseHelper(PolicyLabelDocument).findOne(filters);
    }

    /**
     * Create Formula
     * @param formula
     */
    public static async createFormula(
        formula: FilterObject<Formula>
    ): Promise<Formula> {
        const item = new DataBaseHelper(Formula).create(formula);
        return await new DataBaseHelper(Formula).save(item);
    }

    /**
     * Get Formulas
     * @param filters
     * @param options
     */
    public static async getFormulasAndCount(
        filters?: FilterObject<Formula>,
        options?: FindOptions<object>
    ): Promise<[Formula[], number]> {
        return await new DataBaseHelper(Formula).findAndCount(filters, options);
    }

    /**
     * Get Formulas
     * @param filters
     * @param options
     */
    public static async getFormulas(
        filters?: FilterObject<Formula>,
        options?: unknown
    ): Promise<Formula[]> {
        return await new DataBaseHelper(Formula).find(filters, options);
    }

    /**
     * Get Formula By ID
     * @param id
     */
    public static async getFormulaById(id: string): Promise<Formula | null> {
        return await new DataBaseHelper(Formula).findOne(id);
    }

    /**
     * Update Formula
     * @param formula
     */
    public static async updateFormula(formula: Formula): Promise<Formula> {
        return await new DataBaseHelper(Formula).update(formula);
    }

    /**
     * Delete Formula
     * @param formula
     */
    public static async removeFormula(formula: Formula): Promise<void> {
        return await new DataBaseHelper(Formula).remove(formula);
    }

    /**
     * Create Policy Comment
     * @param comment
     */
    public static async createPolicyComment(
        comment: FilterObject<PolicyComment>
    ): Promise<PolicyComment> {
        const item = new DataBaseHelper(PolicyComment).create(comment);
        return await new DataBaseHelper(PolicyComment).save(item);
    }

    /**
     * Get Policy Comments
     * @param filters
     * @param options
     */
    public static async getPolicyCommentsAndCount(
        filters?: FilterObject<PolicyComment>,
        options?: FindOptions<object>
    ): Promise<[PolicyComment[], number]> {
        return await new DataBaseHelper(PolicyComment).findAndCount(filters, options);
    }

    /**
     * Get Policy Comments
     * @param filters
     * @param options
     */
    public static async getPolicyCommentsCount(
        filters?: FilterObject<PolicyComment>,
        options?: FindOptions<object>
    ): Promise<number> {
        return await new DataBaseHelper(PolicyComment).count(filters, options);
    }

    /**
     * Get Policy Comment
     * @param filters
     * @param options
     */
    public static async getPolicyComment(
        filters: FilterQuery<PolicyComment>,
        options?: FindOptions<object>
    ): Promise<PolicyComment | null> {
        return await new DataBaseHelper(PolicyComment).findOne(filters, options);
    }

    /**
     * Get Policy Comments
     * @param filters
     * @param options
     */
    public static async getPolicyComments(
        filters: FilterQuery<PolicyComment>,
        options?: FindOptions<object, never, PopulatePath.ALL, never>
    ): Promise<PolicyComment[]> {
        return await new DataBaseHelper(PolicyComment).find(filters, options as any);
    }

    /**
     * Update Policy Comment
     * @param comment
     */
    public static async updatePolicyComment(comment: PolicyComment): Promise<PolicyComment> {
        return await new DataBaseHelper(PolicyComment).update(comment);
    }

    /**
     * Delete Policy Comment
     * @param comment
     */
    public static async removePolicyComment(comment: PolicyComment): Promise<void> {
        return await new DataBaseHelper(PolicyComment).remove(comment);
    }

    /**
     * Create Policy discussion
     * @param discussion
     */
    public static async createPolicyDiscussion(
        discussion: FilterObject<PolicyDiscussion>
    ): Promise<PolicyDiscussion> {
        const item = new DataBaseHelper(PolicyDiscussion).create(discussion);
        return await new DataBaseHelper(PolicyDiscussion).save(item);
    }

    /**
     * Get Policy discussions
     * @param filters
     * @param options
     */
    public static async getPolicyDiscussions(
        filters: FilterQuery<PolicyDiscussion>,
        options?: FindOptions<object, never, PopulatePath.ALL, never>
    ): Promise<PolicyDiscussion[]> {
        return await new DataBaseHelper(PolicyDiscussion).find(filters, options as any);
    }

    /**
     * Get Policy discussion
     * @param filters
     * @param options
     */
    public static async getPolicyDiscussion(
        filters: FilterQuery<PolicyDiscussion>,
        options?: FindOptions<object, never, PopulatePath.ALL, never>
    ): Promise<PolicyDiscussion | null> {
        return await new DataBaseHelper(PolicyDiscussion).findOne(filters, options as any);
    }

    /**
     * Update Policy discussion
     * @param discussion
     */
    public static async updatePolicyDiscussion(discussion: PolicyDiscussion): Promise<PolicyDiscussion> {
        return await new DataBaseHelper(PolicyDiscussion).update(discussion);
    }

    /**
     * Create ExternalPolicy
     * @param externalPolicy
     */
    public static async createExternalPolicy(
        externalPolicy: FilterObject<ExternalPolicy>
    ): Promise<ExternalPolicy> {
        const item = new DataBaseHelper(ExternalPolicy).create(externalPolicy);
        return await new DataBaseHelper(ExternalPolicy).save(item);
    }

    /**
     * Get ExternalPolicies
     * @param filters
     * @param options
     */
    public static async getExternalPoliciesAndCount(
        filters?: FilterObject<ExternalPolicy>,
        options?: FindOptions<object>
    ): Promise<[ExternalPolicy[], number]> {
        return await new DataBaseHelper(ExternalPolicy).findAndCount(filters, options);
    }

    /**
     * Get ExternalPolicies
     * @param filters
     * @param options
     */
    public static async getExternalPolicies(
        filters?: FilterObject<ExternalPolicy>,
        options?: unknown
    ): Promise<ExternalPolicy[]> {
        return await new DataBaseHelper(ExternalPolicy).find(filters, options);
    }

    /**
     * Get ExternalPolicy By ID
     * @param id
     */
    public static async getExternalPolicyById(id: string): Promise<ExternalPolicy | null> {
        return await new DataBaseHelper(ExternalPolicy).findOne(id);
    }

    /**
     * Get ExternalPolicy
     * @param id
     */
    public static async getExternalPolicy(filters: any): Promise<ExternalPolicy | null> {
        return await new DataBaseHelper(ExternalPolicy).findOne(filters);
    }

    /**
     * Update ExternalPolicy
     * @param externalPolicy
     */
    public static async updateExternalPolicy(externalPolicy: ExternalPolicy): Promise<ExternalPolicy> {
        return await new DataBaseHelper(ExternalPolicy).update(externalPolicy);
    }

    /**
     * Delete ExternalPolicy
     * @param externalPolicy
     */
    public static async removeExternalPolicy(externalPolicy: ExternalPolicy): Promise<void> {
        return await new DataBaseHelper(ExternalPolicy).remove(externalPolicy);
    }

    /**
     * Get ExternalPolicies
     * @param filters
     * @param options
     */
    public static async groupExternalPoliciesAndCount(
        owner: { owner: string, creator: string },
        skip: number,
        limit: number,
        full: boolean = false
    ): Promise<[ExternalPolicy[], number]> {
        const pipeline: any[] = [];
        pipeline.push({ $sort: { createDate: 1 } });

        if (!full) {
            pipeline.push({
                $match: {
                    creator: { $eq: owner.creator }
                }
            });
        }

        pipeline.push({
            $group: {
                _id: '$messageId',
                createDate: { $first: '$createDate' },
                name: { $first: '$name' },
                description: { $first: '$description' },
                version: { $first: '$version' },
                topicId: { $first: '$topicId' },
                instanceTopicId: { $first: '$instanceTopicId' },
                policyTag: { $first: '$policyTag' },
                owner: { $addToSet: '$owner' },
                creator: { $push: '$creator' },
                status: { $push: '$status' },
                username: { $push: '$username' }
            }
        });
        pipeline.push({
            $project: {
                messageId: '$_id',
                createDate: true,
                name: true,
                description: true,
                version: true,
                topicId: true,
                instanceTopicId: true,
                policyTag: true,
                owner: true,
                creator: true,
                status: true,
                username: true,
                fullStatus: {
                    $switch: {
                        branches: [
                            {
                                case: { $in: [ExternalPolicyStatus.APPROVED, '$status'] },
                                then: ExternalPolicyStatus.APPROVED
                            },
                            {
                                case: { $in: [ExternalPolicyStatus.NEW, '$status'] },
                                then: ExternalPolicyStatus.NEW
                            },
                            {
                                case: { $in: [ExternalPolicyStatus.REJECTED, '$status'] },
                                then: ExternalPolicyStatus.REJECTED
                            }
                        ],
                        default: ExternalPolicyStatus.REJECTED
                    }
                }
            }
        });
        pipeline.push({ $sort: { createDate: -1 } });

        if (full) {
            pipeline.push({
                $match: {
                    owner: { $eq: owner.owner }
                }
            });
        }

        pipeline.push({
            $facet: {
                items: [{ $skip: skip }, { $limit: limit }],
                count: [{ $count: 'count' }]
            }
        });

        const result: any = await new DataBaseHelper(ExternalPolicy).aggregate(pipeline);
        let count: number = 0;
        let items: ExternalPolicy[];
        if (result && result[0]) {
            if (result[0].items) {
                items = result[0].items;
            } else {
                items = [];
            }
            if (
                result[0].count &&
                result[0].count[0]
            ) {
                count = result[0].count[0].count;
            }
        }

        return [items, count];
    }

    /**
     * Dry-run
     * @private
     */
    private dryRun: string = null;
    /**
     * Dry-run
     * @private
     */
    private systemMode: boolean = false;
    /**
     * Dry-run
     * @private
     */
    private readonly classMap: Map<unknown, string> = new Map();

    constructor(dryRun: string = null) {
        super();
        this.dryRun = dryRun || null;

        this.classMap.set(BlockCache, 'BlockCache');
        this.classMap.set(BlockState, 'BlockState');
        this.classMap.set(VcDocumentCollection, 'VcDocumentCollection');
        this.classMap.set(VpDocumentCollection, 'VpDocumentCollection');
        this.classMap.set(DidDocumentCollection, 'DidDocumentCollection');
        this.classMap.set(SchemaCollection, 'SchemaCollection');
        this.classMap.set(DocumentState, 'DocumentState');
        this.classMap.set(Policy, 'Policy');
        this.classMap.set(AggregateVC, 'AggregateVC');
        this.classMap.set(ApprovalDocumentCollection, 'ApprovalDocumentCollection');
        this.classMap.set(TokenCollection, 'TokenCollection');
        this.classMap.set(TopicCollection, 'TopicCollection');
        this.classMap.set(DryRun, 'DryRun');
        this.classMap.set(PolicyRolesCollection, 'PolicyRolesCollection');
        this.classMap.set(PolicyInvitations, 'PolicyInvitations');
        this.classMap.set(MultiDocuments, 'MultiDocuments');
        this.classMap.set(SplitDocuments, 'SplitDocuments');
        this.classMap.set(Tag, 'Tag');
        this.classMap.set(TagCache, 'TagCache');
        this.classMap.set(ExternalDocument, 'ExternalDocument');
        this.classMap.set(PolicyCategory, 'PolicyCategories');
        this.classMap.set(PolicyProperty, 'PolicyProperties');
        this.classMap.set(MintRequest, 'MintRequest');
        this.classMap.set(MintTransaction, 'MintTransaction');
    }

    /**
     * Add dry run id
     * @param entityClass
     * @param item
     */
    private addDryRunId<T extends BaseEntity>(entityClass: new () => T, item: unknown): unknown | unknown[] {
        return DatabaseServer.addDryRunId(
            item, this.dryRun, this.classMap.get(entityClass), this.systemMode
        );
    }

    /**
     * Create much data
     * @param entityClass Entity class
     * @param item Item
     * @param amount Amount
     */
    private async createMuchData<T extends BaseEntity>(entityClass: new () => T, item: Partial<T> & { id: string, _id: string }, amount: number): Promise<void> {
        const naturalCount = Math.floor((amount / DatabaseServer.DOCUMENTS_HANDLING_CHUNK_SIZE));
        const restCount = (amount % DatabaseServer.DOCUMENTS_HANDLING_CHUNK_SIZE);

        if (this.dryRun) {
            this.addDryRunId(entityClass, item);
            for (let i = 0; i < naturalCount; i++) {
                await new DataBaseHelper(DryRun).createMuchData(item, DatabaseServer.DOCUMENTS_HANDLING_CHUNK_SIZE);
            }
            await new DataBaseHelper(DryRun).createMuchData(item, restCount);
        } else {
            for (let i = 0; i < naturalCount; i++) {
                await new DataBaseHelper(entityClass).createMuchData(item, DatabaseServer.DOCUMENTS_HANDLING_CHUNK_SIZE);
            }
            await new DataBaseHelper(entityClass).createMuchData(item, restCount);
        }
    }

    /**
     * Find data by aggregation
     * @param entityClass Entity class
     * @param aggregation aggregate filter
     * @returns
     */
    public async aggregate<T extends BaseEntity>(entityClass: new () => T, aggregation: FilterObject<T>[]): Promise<T[]> {
        if (this.dryRun) {
            const dryRunClass = this.classMap.get(entityClass);

            return await new DataBaseHelper(DryRun).aggregateDryRan(aggregation, this.dryRun, dryRunClass) as unknown as T[];
        } else {
            return await new DataBaseHelper(entityClass).aggregate(aggregation);
        }
    }

    /**
     * Assign entity
     * @param type
     * @param entityId
     * @param assigned
     * @param did
     * @param owner
     */
    public static async assignEntity(
        type: AssignedEntityType,
        entityId: string,
        assigned: boolean,
        did: string,
        owner: string
    ): Promise<AssignEntity> {
        const item = new DataBaseHelper(AssignEntity).create({ type, entityId, assigned, did, owner });
        return await new DataBaseHelper(AssignEntity).save(item);
    }

    /**
     * Check User In Group
     * @param group
     *
     * @virtual
     */
    public async checkUserInGroup(group: { policyId: string, did: string, owner: string, uuid: string }): Promise<PolicyRolesCollection | null> {
        return await this.findOne(PolicyRolesCollection, {
            policyId: group.policyId,
            did: group.did,
            owner: group.owner,
            uuid: group.uuid
        });
    }

    /**
     * Clear Dry Run table
     * @param systemMode
     */
    public async clear(all: boolean) {
        await DatabaseServer.clearDryRun(this.dryRun, all);
    }

    /**
     * Clear Dry Run table
     * @param dryRunId
     * @param systemMode
     */
    public static async clearDryRun(dryRunId: string, all: boolean): Promise<void> {
        const filter = all ? { dryRunId } : { dryRunId, systemMode: { $ne: true } };
        const limit = { limit: DatabaseServer.DOCUMENTS_HANDLING_CHUNK_SIZE };
        const amount = await new DataBaseHelper(DryRun).count(filter);
        const naturalCount = Math.floor(amount / DatabaseServer.DOCUMENTS_HANDLING_CHUNK_SIZE);
        for (let i = 0; i < naturalCount; i++) {
            const items = await new DataBaseHelper(DryRun).find(filter, limit);
            await new DataBaseHelper(DryRun).remove(items);
        }
        const restItems = await new DataBaseHelper(DryRun).find(filter);
        await new DataBaseHelper(DryRun).remove(restItems);

        const files = await new DataBaseHelper(DryRunFiles).find({ policyId: dryRunId });
        await new DataBaseHelper(DryRunFiles).remove(files);
    }

    /**
     * Clear BlockStateSavepoint rows for policy
     */
    public static async clearBlockStateSavepoints(policyId: string): Promise<void> {
        await new DataBaseHelper(BlockStateSavepoint).delete({ policyId });
    }

    /**
     * Clear DryRunSavepointSnapshot rows for policy
     */
    public static async clearDryRunSavepointSnapshots(policyId: string): Promise<void> {
        await new DataBaseHelper(DryRunSavepointSnapshot).delete({ policyId });
    }

    /**
     * Clear DryRunSavepoint rows for policy
     */
    public static async clearDryRunSavepoints(policyId: string): Promise<void> {
        await new DataBaseHelper(DryRunSavepoint).delete({ policyId });
    }

    /**
     * Clear all savepoint-related collections for policy
     */
    public static async clearAllSavepointData(policyId: string): Promise<void> {
        await DatabaseServer.clearBlockStateSavepoints(policyId);
        await DatabaseServer.clearDryRunSavepointSnapshots(policyId);
        await DatabaseServer.clearDryRunSavepoints(policyId);
    }

    /**
     * Clear policy cache data
     * @param cachePolicyId Cache policy id
     */
    public static async clearPolicyCacheData(cachePolicyId: string) {
        const amount = await new DataBaseHelper(PolicyCacheData).count({
            cachePolicyId
        });
        const naturalCount = Math.floor(
            amount / DatabaseServer.DOCUMENTS_HANDLING_CHUNK_SIZE
        );
        for (let i = 0; i < naturalCount; i++) {
            const items = await new DataBaseHelper(PolicyCacheData).find(
                { cachePolicyId },
                { limit: DatabaseServer.DOCUMENTS_HANDLING_CHUNK_SIZE }
            );
            await new DataBaseHelper(PolicyCacheData).remove(
                items.map((item) => {
                    item._id = item.newId;
                    item.id = item.newId.toString();
                    return item;
                })
            );
        }
        const restItems = await new DataBaseHelper(PolicyCacheData).find({
            cachePolicyId
        });
        await new DataBaseHelper(PolicyCacheData).remove(
            restItems.map((item) => {
                item._id = item.newId;
                item.id = item.newId.toString();
                return item;
            })
        );
    }

    /**
     * Clear policy caches
     * @param filters Filters
     */
    public static async clearPolicyCaches(filters?: FilterObject<PolicyCache> | string): Promise<void> {
        const policyCaches = await new DataBaseHelper(PolicyCache).find(
            filters
        );
        if (!policyCaches) {
            return;
        }
        for (const policyCache of policyCaches) {
            const cachePolicyId = policyCache.id;
            await new DataBaseHelper(PolicyCache).remove(policyCache);
            await DatabaseServer.clearPolicyCacheData(cachePolicyId);
        }
    }

    /**
     * Set MongoDriver
     * @param db
     */
    public static connectBD(db: MikroORM<MongoDriver>): void {
        DataBaseHelper.connectBD(db);

        // DatabaseServer.startDryRunShadowUpdateWatcher(db);
    }

    /**
     * Overriding the count method
     * @param entityClass
     * @param filters
     * @param options
     */
    public async count<T extends BaseEntity>(entityClass: new () => T, filters: FilterQuery<T>, options?: FindOptions<object>): Promise<number> {
        if (this.dryRun) {

            const _filters = {
                ...filters as FilterObject<T>,
                dryRunId: this.dryRun,
                dryRunClass: this.classMap.get(entityClass)
            };

            return await new DataBaseHelper(DryRun).count(_filters, options);
        } else {
            return await new DataBaseHelper(entityClass).count(filters, options);
        }
    }

    /**
     * Get MultiPolicyTransaction count
     * @param policyId
     */
    public static async countMultiPolicyTransactions(policyId: string): Promise<number> {
        return await new DataBaseHelper(MultiPolicyTransaction).count({ policyId, status: 'Waiting' });
    }

    /**
     * Overriding the create method
     * @param entityClass
     * @param item
     */
    public create<T extends BaseEntity>(entityClass: new () => T, item: Partial<T>): T {
        if (this.dryRun) {
            return (new DataBaseHelper(DryRun).create(item)) as unknown as T;
        } else {
            return new DataBaseHelper(entityClass).create(item);
        }
    }

    /**
     * Create Aggregate Documents
     * @param item
     * @param blockId
     *
     * @virtual
     */
    public async createAggregateDocuments(item: VcDocumentCollection & { blockId: string }, blockId: string): Promise<void> {
        item.blockId = blockId;
        const newVC = this.create(AggregateVC, item);
        await this.save(AggregateVC, newVC);
    }

    /**
     * Get schema
     * @param item
     */
    public static async createAndSaveSchema(item: Partial<SchemaCollection>): Promise<SchemaCollection> {
        return await new DataBaseHelper(SchemaCollection).save(item);
    }

    /**
     * Create External Topic
     * @param row
     *
     * @virtual
     */
    public async createExternalTopic(row: unknown): Promise<ExternalDocument> {
        const item = this.create(ExternalDocument, row);
        return await this.save(ExternalDocument, item);
    }

    /**
     * Create invite token
     * @param policyId
     * @param uuid
     * @param owner
     * @param role
     *
     * @virtual
     */
    public async createInviteToken(policyId: string, uuid: string, owner: string, role: string): Promise<string> {
        const doc = this.create(PolicyInvitations, {
            uuid,
            policyId,
            owner,
            role,
            active: true
        });
        await this.save(PolicyInvitations, doc);
        return doc.id.toString();
    }

    /**
     * Create mint transactions
     * @param transaction Transaction
     * @param amount Amount
     */
    public async createMintTransactions(transaction: Partial<MintTransaction>, amount: number): Promise<void> {
        await this.createMuchData(MintTransaction, transaction as Partial<MintTransaction> & { id: string, _id: string }, amount);
    }

    /**
     * Create createModules
     * @param module
     */
    public static async createModules(module: PolicyModule): Promise<PolicyModule> {
        module.name = module.name.replace(/\s+/g, ' ').trim();
        const dbHelper = new DataBaseHelper(PolicyModule);
        const item = dbHelper.create(module);
        if (
            (await dbHelper.count({
                name: item.name,
                owner: item.owner
            })) > 0
        ) {
            throw new Error(`Module with name ${item.name} is already exists`);
        }
        return await dbHelper.save(item);
    }

    /**
     * Create Multi Policy object
     * @param multiPolicy
     * @returns MultiPolicy
     */
    public static createMultiPolicy(multiPolicy: MultiPolicy): MultiPolicy {
        return new DataBaseHelper(MultiPolicy).create(multiPolicy);
    }

    /**
     * Create MultiPolicyTransaction
     * @param transaction
     */
    public static async createMultiPolicyTransaction(transaction: FilterObject<MultiPolicyTransaction>): Promise<MultiPolicyTransaction> {
        const item = new DataBaseHelper(MultiPolicyTransaction).create(transaction);
        return await new DataBaseHelper(MultiPolicyTransaction).save(item);
    }

    /**
     * Create policy
     * @param data
     */
    public static createPolicy(data: Partial<Policy>): Policy {
        if (!data.config) {
            data.config = {
                'id': GenerateUUIDv4(),
                'blockType': 'interfaceContainerBlock',
                'permissions': [
                    'ANY_ROLE'
                ]
            };
        }
        const model = new DataBaseHelper(Policy).create(data);
        return model;
    }

    /**
     * Assign entity
     * @param config
     * @param buffer
     */
    public static async createPolicyTest(config: { [key: string]: unknown }, buffer: Buffer): Promise<PolicyTest> {
        const file = await DatabaseServer.saveFile(GenerateUUIDv4(), buffer);
        const item = new DataBaseHelper(PolicyTest).create({ ...config, file });
        return await new DataBaseHelper(PolicyTest).save(item);
    }

    /**
     * Create Record
     * @param record
     */
    public static async createRecord(record: FilterObject<Record>): Promise<Record> {
        const item = new DataBaseHelper(Record).create(record);
        return await new DataBaseHelper(Record).save(item);
    }

    /**
     * Create Residue object
     * @param policyId
     * @param blockId
     * @param userId
     * @param value
     * @param document
     */
    public createResidue(
        policyId: string,
        blockId: string,
        userId: string,
        value: unknown,
        document: unknown
    ): SplitDocuments {
        return this.create(SplitDocuments, {
            policyId,
            blockId,
            userId,
            value,
            document
        });
    }

    /**
     * Get schema
     * @param item
     */
    public static createSchema(item: Partial<SchemaCollection>): SchemaCollection {
        return new DataBaseHelper(SchemaCollection).create(item);
    }

    /**
     * Create tag
     * @param tag
     */
    public async createTag(tag: Tag): Promise<Tag> {
        const item = this.create(Tag, tag);
        return await this.save(Tag, item);
    }

    /**
     * Create tag
     * @param tag
     */
    public static async createTag(tag: FilterObject<Tag>): Promise<Tag> {
        const item = new DataBaseHelper(Tag).create(tag);
        return await new DataBaseHelper(Tag).save(item);
    }

    /**
     * Create tag cache
     * @param tag
     */
    public async createTagCache(tag: Partial<TagCache>): Promise<TagCache> {
        const item = this.create(TagCache, tag);
        return await this.save(TagCache, item);
    }

    /**
     * Create tag cache
     * @param tag
     */
    public static async createTagCache(tag: FilterObject<TagCache>): Promise<TagCache> {
        const item = new DataBaseHelper(TagCache).create(tag);
        return await new DataBaseHelper(TagCache).save(item);
    }

    /**
     * Create Theme
     * @param theme
     */
    public static async createTheme(theme: FilterObject<Theme>): Promise<Theme> {
        const item = new DataBaseHelper(Theme).create(theme);
        return await new DataBaseHelper(Theme).save(item);
    }

    /**
     * Create Token
     * @param token
     * @returns
     */
    public async createToken(token: unknown): Promise<TokenCollection> {
        const newToken = this.create(TokenCollection, token);
        return await this.save(TokenCollection, newToken);
    }

    /**
     * Create Tool
     * @param tool
     */
    public static async createTool(tool: PolicyTool): Promise<PolicyTool> {
        const item = new DataBaseHelper(PolicyTool).create(tool);
        return await new DataBaseHelper(PolicyTool).save(item);
    }

    /**
     * Create Virtual User
     * @param policyId
     * @param username
     * @param did
     * @param hederaAccountId
     * @param hederaAccountKey
     * @param active
     *
     * @virtual
     */
    public static async createVirtualUser(
        policyId: string,
        username: string,
        did: string,
        hederaAccountId: string,
        hederaAccountKey: string,
        active: boolean,
        systemMode?: boolean
    ): Promise<void> {
        await new DataBaseHelper(DryRun).save(DatabaseServer.addDryRunId({
            did,
            username,
            hederaAccountId,
            active
        }, policyId, 'VirtualUsers', !!systemMode));

        if (hederaAccountKey) {
            await new DataBaseHelper(DryRun).save(DatabaseServer.addDryRunId({
                did,
                type: did,
                hederaAccountKey
            }, policyId, 'VirtualKey', !!systemMode));
        }
    }

    /**
     * Create Virtual User
     * @param policyId
     * @param username
     * @param did
     * @param hederaAccountId
     * @param hederaAccountKey
     * @param active
     *
     * @virtual
     */
    public async createVirtualUser(
        username: string,
        did: string,
        hederaAccountId: string,
        hederaAccountKey: string,
        active: boolean = false
    ): Promise<void> {
        await DatabaseServer.createVirtualUser(
            this.dryRun,
            username,
            did,
            hederaAccountId,
            hederaAccountKey,
            active,
            this.systemMode
        );
    }

    /**
     * Overriding the create method
     * @param entityClass
     * @param filters
     */
    public deleteEntity<T extends BaseEntity>(entityClass: new () => T, filters: FilterObject<T> | string | ObjectId): Promise<number> {
        return new DataBaseHelper(entityClass).delete(filters);
    }

    /**
     * Delete user
     * @param group
     *
     * @virtual
     */
    public async deleteGroup(group: PolicyRolesCollection): Promise<void> {
        return await this.remove(PolicyRolesCollection, group);
    }

    /**
     * Delete policy
     * @param id Policy ID
     */
    public static async deletePolicy(id: string): Promise<void> {
        await new DataBaseHelper(Policy).delete({ id });
    }

    /**
     * Get policy tests
     * @param policyId
     * @param id
     * @returns tests
     */
    public static async deletePolicyTest(policyId: string, id: string): Promise<void> {
        await new DataBaseHelper(PolicyTest).delete({ id, policyId });
    }

    /**
     * Get policy tests
     * @param policyId
     *
     * @returns tests
     */
    public static async deletePolicyTests(policyId: string): Promise<void> {
        await new DataBaseHelper(PolicyTest).delete({ policyId });
    }

    /**
     * Delete schemas
     * @param id
     */
    public static async deleteSchemas(id: string): Promise<void> {
        await new DataBaseHelper(SchemaCollection).delete({ id });
    }

    /**
     * Overriding the find method
     * @param entityClass
     * @param filters
     * @param options
     */
    public async find<T extends BaseEntity>(entityClass: new () => T, filters: FilterQuery<T> | string | ObjectId, options?: unknown): Promise<T[]> {
        if (this.dryRun) {
            const sp = (options as { savepointId?: string } | undefined)?.savepointId;

            const _filters = {
                ...filters as FilterObject<T>,
                dryRunId: this.dryRun,
                dryRunClass: this.classMap.get(entityClass),
                ...(sp ? { savepointId: sp } : {}),
            };

            return (await new DataBaseHelper(DryRun).find(_filters, options)) as unknown as T[];
        } else {
            return await new DataBaseHelper(entityClass).find(filters, options);
        }
    }

    /**
     * Overriding the findAll method
     * @param entityClass
     * @param options
     */
    public async findAll<T extends BaseEntity>(entityClass: new () => T, options?: FindAllOptions<T>): Promise<T[]> {
        return await new DataBaseHelper(entityClass).findAll(options);
    }

    /**
     * Overriding the findAndCount method
     * @param entityClass
     * @param filters
     * @param options
     */
    public async findAndCount<T extends BaseEntity>(entityClass: new () => T, filters: FilterQuery<T> | string | ObjectId, options?: unknown): Promise<[T[], number]> {
        return await new DataBaseHelper(entityClass).findAndCount(filters, options);
    }

    /**
     * Overriding the findOne method
     * @param entityClass
     * @param filters
     * @param options
     */
    public async findOne<T extends BaseEntity>(entityClass: new () => T, filters: FilterQuery<T>, options: unknown = {}): Promise<T> {
        if (this.dryRun) {
            if (typeof filters === 'string') {
                return (await new DataBaseHelper(DryRun).findOne(filters, options)) as unknown as T;
            }

            const _filters = {
                ...filters as FilterObject<T>,
                dryRunId: this.dryRun,
                dryRunClass: this.classMap.get(entityClass)
            };

            return (await new DataBaseHelper(DryRun).findOne(_filters, options)) as unknown as T;
        } else {
            return await new DataBaseHelper(entityClass).findOne(filters, options);
        }
    }

    /**
     * Get Active External Topic
     * @param policyId
     * @param blockId
     *
     * @virtual
     */
    public async getActiveExternalTopics(
        policyId: string,
        blockId: string
    ): Promise<ExternalDocument[]> {
        return await this.find(ExternalDocument, {
            policyId: { $eq: policyId },
            blockId: { $eq: blockId },
            active: { $eq: true }
        });
    }

    /**
     * Get Active Group By User
     * @param policyId
     * @param did
     *
     * @virtual
     */
    public async getActiveGroupByUser(policyId: string, did: string): Promise<PolicyRolesCollection | null> {
        if (!did) {
            return null;
        }
        return await this.findOne(PolicyRolesCollection, { policyId, did, active: true });
    }

    /**
     * Get Aggregate Documents
     * @param policyId
     * @param blockId
     * @param filters
     *
     * @virtual
     */
    public async getAggregateDocuments(
        policyId: string,
        blockId: string,
        filters: FilterObject<unknown> = {},
    ): Promise<AggregateVC[]> {
        return await this.find(AggregateVC, { policyId, blockId, ...filters });
    }

    /**
     * Get aggregate document by policy identifier
     * @param policyId Policy identifier
     * @returns Aggregate documents
     */
    public async getAggregateDocumentsByPolicy(
        policyId: string,
    ): Promise<AggregateVC[]> {
        return await this.find(AggregateVC, { policyId });
    }

    /**
     * Get members
     *
     * @param group
     *
     * @virtual
     */
    public async getAllMembersByGroup(group: PolicyRolesCollection): Promise<PolicyRolesCollection[]> {
        if (!group.uuid) {
            return [];
        }
        return await this.find(PolicyRolesCollection, {
            policyId: group.policyId,
            uuid: group.uuid
        });
    }

    /**
     * Get all policy users
     * @param policyId
     *
     * @virtual
     */
    public async getAllPolicyUsers(policyId: string): Promise<PolicyRolesCollection[]> {
        return await this.find(PolicyRolesCollection, { policyId, active: true });
    }

    /**
     * Get all policy users
     * @param policyId
     * @param uuid
     * @param role
     *
     * @virtual
     */
    public async getAllUsersByRole(policyId: string, uuid: string, role: string): Promise<PolicyRolesCollection[]> {
        return await this.find(PolicyRolesCollection, { policyId, uuid, role });
    }

    /**
     * get document aggregation filters for analytics
     * @param nameFilter
     * @param uuid
     *
     * @returns Result
     */
    public getAnalyticsDocAggregationFilters(nameFilter: string, uuid: string): unknown[] {
        return DataBaseHelper.getAnalyticsDocAggregationFilters(nameFilter, uuid);
    }

    /**
     * Get and count policy cache data
     * @param filters Filters
     * @param options Options
     * @returns Policy cache data and count
     */
    public static async getAndCountPolicyCacheData(
        filters?: FilterObject<PolicyCacheData>,
        options?: unknown
    ): Promise<[PolicyCacheData[], number]> {
        return await new DataBaseHelper(PolicyCacheData).findAndCount(
            filters,
            options
        );
    }

    /**
     * Get Approval Document
     * @param filters
     *
     * @virtual
     */
    public async getApprovalDocument(filters: FilterQuery<ApprovalDocumentCollection>): Promise<ApprovalDocumentCollection | null> {
        return await this.findOne(ApprovalDocumentCollection, filters);
    }

    /**
     * Get Approval Documents
     * @param filters
     * @param options
     * @param countResult
     * @virtual
     */
    public async getApprovalDocuments(filters: FilterObject<ApprovalDocumentCollection>, options?: FindOptions<object>, countResult?: boolean): Promise<ApprovalDocumentCollection[] | number> {
        if (countResult) {
            return await this.count(ApprovalDocumentCollection, filters, options);
        }
        return await this.find(ApprovalDocumentCollection, filters, options);
    }

    /**
     * Get Approval Documents
     * @param aggregation
     * @virtual
     */
    public async getApprovalDocumentsByAggregation(aggregation: FilterObject<DidDocumentCollection>[]): Promise<ApprovalDocumentCollection[]> {
        return await this.aggregate(ApprovalDocumentCollection, aggregation) as ApprovalDocumentCollection[];
    }

    /**
     * Get Artifact
     * @param filters Filters
     * @returns Artifact
     */
    public static async getArtifact(filters?: FilterQuery<ArtifactCollection>): Promise<ArtifactCollection | null> {
        return await new DataBaseHelper(ArtifactCollection).findOne(filters);
    }

    //Static

    /**
     * Get Artifact File By UUID
     * @param uuid File UUID
     * @returns Buffer
     */
    public static async getArtifactFileByUUID(uuid: string): Promise<Buffer> {
        const artifactChunks = (await new DataBaseHelper(ArtifactChunkCollection).find({
            uuid
        }, {
            orderBy: {
                number: 'ASC'
            }
        })).map(item => item.data.buffer);
        return artifactChunks.length > 0 ? Buffer.concat(artifactChunks) : Buffer.from('');
    }

    /**
     * Get Artifacts
     * @param filters Filters
     * @param options Options
     * @returns Artifacts
     */
    public static async getArtifacts(filters?: FilterQuery<ArtifactCollection>, options?: FindOptions<ArtifactCollection>): Promise<ArtifactCollection[]> {
        return await new DataBaseHelper(ArtifactCollection).find(filters, options);
    }

    /**
     * Get Artifacts
     * @param filters Filters
     * @param options Options
     * @returns Artifacts
     */
    public static async getArtifactsAndCount(filters?: FilterObject<ArtifactCollection>, options?: FindOptions<object>): Promise<[ArtifactCollection[], number]> {
        return await new DataBaseHelper(ArtifactCollection).findAndCount(filters, options);
    }

    /**
     * Get assigned entities
     * @param did
     * @param type
     */
    public static async getAssignedEntities(did: string, type?: AssignedEntityType): Promise<AssignEntity[]> {
        if (type) {
            return await (new DataBaseHelper(AssignEntity)).find({ type, did });
        } else {
            return await (new DataBaseHelper(AssignEntity)).find({ did });
        }
    }

    /**
     * Check entity
     * @param type
     * @param entityId
     * @param did
     */
    public static async getAssignedEntity(type: AssignedEntityType, entityId: string, did: string): Promise<AssignEntity | null> {
        return await (new DataBaseHelper(AssignEntity)).findOne({ type, entityId, did });
    }

    /**
     * get document aggregation filters for analytics
     * @param nameFilterMap
     * @param nameFilterAttributes
     * @param existingAttributes
     *
     * @returns Result
     */
    public getAttributesAggregationFilters(nameFilterMap: string, nameFilterAttributes: string, existingAttributes: string[] | []): unknown[] {
        return DataBaseHelper.getAttributesAggregationFilters(nameFilterMap, nameFilterAttributes, existingAttributes);
    }

    /**
     * Get Block State
     * @param {string} policyId - policy ID
     * @param {string} blockId - block UUID
     * @param {string} did - user DID
     * @param {string} name - variable name
     *
     * @returns {BlockCache | null} - variable value
     * @virtual
     */
    public async getBlockCache(
        policyId: string,
        blockId: string,
        did: string,
        name: string
    ): Promise<BlockCache | null> {
        return await this.findOne(BlockCache, {
            policyId,
            blockId,
            did,
            name
        });
    }

    /**
     * Get block states
     * @param policyId Policy identifier
     * @returns Block states
     */
    public async getBlockStates(policyId: string): Promise<BlockState[]> {
        return await this.find(BlockState, { policyId });
    }

    /**
     * Get Block State
     * @param policyId
     * @param blockId
     * @param blockTag
     *
     * @virtual
     */
    public async getBlockState(
        policyId: string,
        blockId: string,
        blockTag: string
    ): Promise<BlockState | null> {

        const conditions: any[] = [{ blockId }];

        if (blockTag !== null && blockTag !== undefined) {
            conditions.push({ blockTag });
        }

        return await this.findOne(BlockState, {
            policyId,
            $or: conditions
        });
    }

    /**
     * Save Block State
     * @param policyId
     * @param blockId
     * @param blockTag
     * @param state
     *
     * @virtual
     */
    public async saveBlockState(
        policyId: string,
        blockId: string,
        blockTag: string,
        state: unknown
    ): Promise<void> {
        let stateEntity = await this.getBlockState(policyId, blockId, blockTag);
        if (!stateEntity) {
            stateEntity = this.create(BlockState, { policyId, blockId, blockTag });
        }
        stateEntity.blockState = JSON.stringify(state);
        await this.save(BlockState, stateEntity);
    }

    /**
     * Get Contract by ID
     * @param id
     */
    public static async getContractById(id: string | null): Promise<ContractCollection | null> {
        return await new DataBaseHelper(ContractCollection).findOne(id);
    }

    /**
     * Get Did Document
     * @param did
     */
    public async getDidDocument(did: string): Promise<DidDocumentCollection | null> {
        return await this.findOne(DidDocumentCollection, { did });
    }

    /**
     * Get Did Document
     * @param did
     */
    public static async getDidDocument(did: string): Promise<DidDocumentCollection | null> {
        return await (new DataBaseHelper(DidDocumentCollection)).findOne({ did });
    }

    /**
     * Get Did Documents
     * @param filters
     *
     * @param options
     * @param countResult
     * @virtual
     */
    public async getDidDocuments(filters: FilterObject<DidDocumentCollection>, options?: FindOptions<object>, countResult?: boolean): Promise<DidDocumentCollection[] | number> {
        if (countResult) {
            return await this.count(DidDocumentCollection, filters, options);
        }
        return await this.find(DidDocumentCollection, filters, options);
    }

    /**
     * Get Did Documents
     * @param aggregation
     * @virtual
     */
    public async getDidDocumentsByAggregation(aggregation: FilterObject<DidDocumentCollection>[]): Promise<DidDocumentCollection[]> {
        return await this.aggregate(DidDocumentCollection, aggregation) as DidDocumentCollection[];
    }

    /**
     * get document aggregation filters
     * @param props
     *
     * @returns Result
     */
    public getDocumentAggregationFilters(props: IGetDocumentAggregationFilters): void {
        return DataBaseHelper.getDocumentAggregationFilters(props);
    }

    /**
     * Get Document States
     * @param filters
     * @param options
     *
     * @virtual
     */
    public async getDocumentStates(filters: FilterObject<DocumentState>, options?: FindOptions<object>): Promise<DocumentState[]> {
        return await this.find(DocumentState, filters, options);
    }

    /**
     * Get Dry Run id
     * @returns Dry Run id
     */
    public getDryRun(): string {
        return this.dryRun;
    }

    /**
     * Get External Topic
     * @param policyId
     * @param blockId
     * @param userId
     *
     * @virtual
     */
    public async getExternalTopic(
        policyId: string,
        blockId: string,
        userId: string
    ): Promise<ExternalDocument | null> {
        return await this.findOne(ExternalDocument, {
            policyId: { $eq: policyId },
            blockId: { $eq: blockId },
            owner: { $eq: userId }
        });
    }

    /**
     * Get Policies By Category and Name
     * @param {string[]} categoryIds - category ids
     * @param {string} text - part of category name
     *
     * @returns {Policy[]} - found policies
     */
    public static async getFilteredPolicies(categoryIds: string[], text: string): Promise<Policy[]> {
        const conditions = await GetConditionsPoliciesByCategories(categoryIds, text);
        return await new DataBaseHelper(Policy).find({ $and: conditions });
    }

    /**
     * Get Group By Name
     * @param policyId
     * @param groupName
     *
     * @virtual
     */
    public async getGlobalGroup(policyId: string, groupName: string): Promise<PolicyRolesCollection | null> {
        return await this.findOne(PolicyRolesCollection, { policyId, groupName });
    }

    /**
     * Get Group By UUID
     * @param policyId
     * @param uuid
     *
     * @virtual
     */
    public async getGroupByID(policyId: string, uuid: string): Promise<PolicyRolesCollection | null> {
        return await this.findOne(PolicyRolesCollection, { policyId, uuid });
    }

    /**
     * Get Group By UUID
     * @param policyId
     * @param uuid
     *
     * @returns Group
     */
    public static async getGroupByID(policyId: string, uuid: string): Promise<PolicyRolesCollection | null> {
        return await new DataBaseHelper(PolicyRolesCollection).findOne({ policyId, uuid });
    }

    /**
     * Get Groups By User
     * @param policyId
     * @param did
     * @param options
     *
     * @virtual
     */
    public async getGroupsByUser(policyId: string, did: string, options?: unknown): Promise<PolicyRolesCollection[]> {
        if (!did) {
            return [];
        }

        const opt: any =
            options && typeof options === 'object' ? options : undefined;

        const savepointIds: string[] | undefined = opt?.savepointIds

        const where: any = savepointIds
            ? {
                policyId,
                did,
                $or: [
                    { savepointId: { $in: savepointIds } },
                    { savepointId: { $exists: false } },
                    { savepointId: null },
                ],
            }
            : { policyId, did };

        return await this.find(PolicyRolesCollection, where, options);
    }

    /**
     * Get Groups
     * @param policyId
     * @param options
     *
     * @virtual
     */
    public async getPolicyGroups(policyId: string, options?: unknown): Promise<PolicyRolesCollection[]> {
        return await this.find(PolicyRolesCollection, { policyId }, options);
    }

    /**
     * Get Groups By User
     * @param policyId
     * @param did
     * @param options
     *
     * @returns Groups
     */
    public static async getGroupsByUser(policyId: string, did: string, options?: FindOptions<PolicyRolesCollection>): Promise<PolicyRolesCollection[]> {
        if (!did) {
            return [];
        }
        return await new DataBaseHelper(PolicyRolesCollection).find({ policyId, did }, options);
    }

    /**
     * Get policies
     * @param filters
     */
    public static async getListOfPolicies(filters?: FilterObject<Policy>): Promise<Policy[]> {
        const options = {
            fields: [
                'id',
                'uuid',
                'name',
                'version',
                'previousVersion',
                'description',
                'status',
                'creator',
                'owner',
                'topicId',
                'policyTag',
                'messageId',
                'codeVersion',
                'createDate'
            ] as unknown as PopulatePath.ALL[],
            limit: 100
        };
        return await new DataBaseHelper(Policy).find(filters, options);
    }

    /**
     * Get mint request minted serials
     * @param mintRequestId Mint request identifier
     * @returns Serials
     */
    public async getMintRequestSerials(mintRequestId: string): Promise<number[]> {
        return await this.getTransactionsSerials(mintRequestId);
    }

    /**
     * Get mint request transfer serials
     * @param mintRequestId Mint request identifier
     * @returns Serials
     */
    public async getMintRequestTransferSerials(mintRequestId: string): Promise<number[]> {
        return await this.getTransactionsSerials(mintRequestId, MintTransactionStatus.SUCCESS);
    }

    /**
     * Get mint transactions
     * @param filters Filters
     * @returns Mint transaction
     */
    public async getMintTransaction(filters: FilterObject<MintTransaction>): Promise<MintTransaction> {
        return await this.findOne(MintTransaction, filters);
    }

    /**
     * Get mint transactions
     * @param filters Filters
     * @param options Options
     * @returns Mint transactions
     */
    public async getMintTransactions(filters: FilterObject<MintTransaction>, options?: FindOptions<object>): Promise<MintTransaction[]> {
        return await this.find(MintTransaction, filters, options);
    }

    /**
     * Get Module
     * @param filters
     */
    public static async getModule(filters: FilterQuery<PolicyModule>): Promise<PolicyModule | null> {
        return await new DataBaseHelper(PolicyModule).findOne(filters);
    }

    /**
     * Get Module By ID
     * @param id
     */
    public static async getModuleById(id: string | null): Promise<PolicyModule | null> {
        return await new DataBaseHelper(PolicyModule).findOne(id);
    }

    /**
     * Get Module By UUID
     * @param uuid
     */
    public static async getModuleByUUID(uuid: string): Promise<PolicyModule | null> {
        return await new DataBaseHelper(PolicyModule).findOne({ uuid });
    }

    /**
     * Get Modules
     * @param filters
     * @param options
     */
    public static async getModules(filters?: FilterQuery<PolicyModule>, options?: FindOptions<PolicyModule>): Promise<PolicyModule[]> {
        return await new DataBaseHelper(PolicyModule).find(filters, options);
    }

    /**
     * Get Modules
     * @param filters
     * @param options
     */
    public static async getModulesAndCount(filters?: FilterObject<PolicyModule>, options?: FindOptions<object>): Promise<[PolicyModule[], number]> {
        return await new DataBaseHelper(PolicyModule).findAndCount(filters, options);
    }

    /**
     * Get Multi Policy link
     * @param instanceTopicId
     * @param owner
     * @returns MultiPolicy
     */
    public static async getMultiPolicy(instanceTopicId: string, owner: string): Promise<MultiPolicy | null> {
        return await new DataBaseHelper(MultiPolicy).findOne({ instanceTopicId, owner });
    }

    /**
     * Get MultiPolicyTransaction
     * @param policyId
     * @param owner
     */
    public static async getMultiPolicyTransactions(policyId: string, user: string): Promise<MultiPolicyTransaction[]> {
        return await new DataBaseHelper(MultiPolicyTransaction).find({ policyId, user, status: 'Waiting' });
    }

    /**
     * Get MultiSign Statuses
     * @param uuid
     * @param documentId
     * @param group
     *
     * @virtual
     */
    public async getMultiSignDocuments(uuid: string, documentId: string, group: string): Promise<MultiDocuments[]> {
        return await this.find(MultiDocuments, {
            uuid: { $eq: uuid },
            documentId: { $eq: documentId },
            group: { $eq: group },
            userId: { $ne: 'Group' }
        });
    }

    /**
     * Get multi sign documents by document identifiers
     * @param documentIds Document identifiers
     * @returns Multi sign documents
     */
    public async getMultiSignDocumentsByDocumentIds(
        documentIds: string[]
    ): Promise<MultiDocuments[]> {
        return await this.find(MultiDocuments, {
            documentId: { $in: documentIds },
        });
    }

    /**
     * Get MultiSign Statuses by group
     * @param uuid
     * @param group
     *
     * @virtual
     */
    public async getMultiSignDocumentsByGroup(uuid: string, group: string): Promise<MultiDocuments[]> {
        return await this.find(MultiDocuments, {
            uuid: { $eq: uuid },
            group: { $eq: group },
            userId: { $eq: 'Group' },
            status: { $eq: 'NEW' }
        });
    }

    /**
     * Get MultiSign Status by document or user
     * @param uuid
     * @param documentId
     * @param userId
     *
     * @virtual
     */
    public async getMultiSignStatus(uuid: string, documentId: string, userId: string = 'Group'): Promise<MultiDocuments> {
        return await this.findOne(MultiDocuments, { uuid, documentId, userId });
    }

    /**
     * Get policies
     * @param filters
     * @param options
     */
    public static async getPolicies(filters?: FilterObject<Policy>, options?: unknown): Promise<Policy[]> {
        return await new DataBaseHelper(Policy).find(filters, options);
    }

    /**
     * Get policies and count
     * @param filters
     * @param options
     */
    public static async getPoliciesAndCount(filters: FilterObject<Policy>, options?: FindOptions<object>): Promise<[Policy[], number]> {
        return await new DataBaseHelper(Policy).findAndCount(filters, options);
    }

    /**
     * Get Policy
     * @param policyId
     *
     * @virtual
     */
    public async getPolicy(policyId: string | null, options?: FindOptions<object>): Promise<Policy | null> {
        return await new DataBaseHelper(Policy).findOne(policyId, options);
    }

    /**
     * Get policy
     * @param filters
     */
    public static async getPolicy(filters: FilterObject<Policy>, options?: FindOptions<object>): Promise<Policy | null> {
        return await new DataBaseHelper(Policy).findOne(filters, options);
    }

    /**
     * Get policy by id
     * @param policyId
     */
    public static async getPolicyById(policyId: string | null): Promise<Policy | null> {
        return await new DataBaseHelper(Policy).findOne(policyId);
    }

    /**
     * Get policy by tag
     * @param policyTag
     */
    public static async getPolicyByTag(policyTag: string): Promise<Policy | null> {
        return await new DataBaseHelper(Policy).findOne({ policyTag });
    }

    /**
     * Get policy by uuid
     * @param uuid
     */
    public static async getPolicyByUUID(uuid: string): Promise<Policy | null> {
        return await new DataBaseHelper(Policy).findOne({ uuid });
    }

    /**
     * Get policy cache
     * @param filters Filters
     * @returns Policy cache
     */
    public static async getPolicyCache(filters: FilterObject<PolicyCache>): Promise<PolicyCache> {
        return await new DataBaseHelper(PolicyCache).findOne(filters);
    }

    /**
     * Get policy cache data
     * @param filters Filters
     * @param options Options
     * @returns Policy cache data
     */
    public static async getPolicyCacheData(
        filters?: FilterObject<PolicyCache>,
        options?: FindOptions<PolicyCacheData>
    ): Promise<PolicyCacheData[]> {
        return await new DataBaseHelper(PolicyCacheData).find(filters, options);
    }

    /**
     * Get policy caches
     * @param filters Filters
     * @returns Policy caches
     */
    public static async getPolicyCaches(filters?: FilterObject<PolicyCache>): Promise<PolicyCache[]> {
        return await new DataBaseHelper(PolicyCache).find(filters);
    }

    /**
     * Get Policy Categories
     *
     * @virtual
     */
    public static async getPolicyCategories(): Promise<PolicyCategory[]> {
        return await new DataBaseHelper(PolicyCategory).find(PolicyCategory as FilterQuery<PolicyCategory>);
    }

    /**
     * Get policy count
     * @param filters
     */
    public static async getPolicyCount(filters: FilterObject<Policy>): Promise<number> {
        return await new DataBaseHelper(Policy).count(filters);
    }

    /**
     * Get Policy Properties
     *
     * @virtual
     */
    public static async getPolicyProperties(): Promise<PolicyProperty[]> {
        return await new DataBaseHelper(PolicyProperty).find(PolicyProperty as FilterQuery<PolicyProperty>);
    }

    /**
     * Get policy test
     * @param policyId
     * @param id
     * @returns tests
     */
    public static async getPolicyTest(policyId: string, id: string): Promise<PolicyTest> {
        return await new DataBaseHelper(PolicyTest).findOne({ id, policyId });
    }

    /**
     * Get policy tests
     * @param resultId
     *
     * @returns tests
     */
    public static async getPolicyTestByRecord(resultId: string): Promise<PolicyTest> {
        return await new DataBaseHelper(PolicyTest).findOne({ resultId });
    }

    /**
     * Get policy tests
     * @param policyId
     * @returns tests
     */
    public static async getPolicyTests(policyId: string): Promise<PolicyTest[]> {
        return await new DataBaseHelper(PolicyTest).find({ policyId });
    }

    /**
     * Get policy test
     * @param policyId
     * @param status
     * @returns tests
     */
    public static async getPolicyTestsByStatus(policyId: string, status: PolicyTestStatus): Promise<PolicyTest[]> {
        return await new DataBaseHelper(PolicyTest).find({ status, policyId });
    }

    /**
     * Get Publish Policies
     *
     * @virtual
     */
    public static async getPublishPolicies(): Promise<Policy[]> {
        return await new DataBaseHelper(Policy).find({
            status: { $eq: PolicyStatus.PUBLISH }
        });
    }

    /**
     * Get Record
     * @param filters Filters
     * @param options Options
     * @returns Record
     */
    public static async getRecord(filters?: FilterQuery<Record>, options?: FindOptions<Record>): Promise<Record[]> {
        return await new DataBaseHelper(Record).find(filters, options);
    }

    /**
     * Get Residue objects
     * @param policyId
     * @param blockId
     * @param userId
     */
    public async getResidue(
        policyId: string,
        blockId: string,
        userId: string
    ): Promise<SplitDocuments[]> {
        return await this.find(SplitDocuments, {
            policyId: { $eq: policyId },
            blockId: { $eq: blockId },
            userId: { $eq: userId }
        });
    }

    /**
     * Get retire pools
     * @param tokenIds Token identifiers
     * @returns Retire pools
     */
    public static async getRetirePools(tokenIds: string[]): Promise<RetirePool[]> {
        return await new DataBaseHelper(RetirePool).find({ tokenIds: { $in: tokenIds } });
    }

    /**
     * Get schema
     * @param iri
     * @param topicId
     */
    public async getSchemaByIRI(
        iri: string,
        topicId?: string,
        options?: FindOptions<SchemaCollection>
    ): Promise<SchemaCollection | null> {
        if (topicId) {
            return await new DataBaseHelper(SchemaCollection).findOne({ iri, topicId }, options);
        } else {
            return await new DataBaseHelper(SchemaCollection).findOne({ iri }, options);
        }
    }

    /**
     * Get schema
     * @param id
     */
    public static async getSchemaById(id: string | null): Promise<SchemaCollection | null> {
        return await new DataBaseHelper(SchemaCollection).findOne(id);
    }

    /**
     * Get schema
     * @param topicId
     * @param entity
     */
    public async getSchemaByType(topicId: string, entity: SchemaEntity): Promise<SchemaCollection | null> {
        return await new DataBaseHelper(SchemaCollection).findOne({
            entity,
            readonly: true,
            topicId
        });
    }

    /**
     * Get schema
     * @param topicId
     * @param entity
     */
    public static async getSchemaByType(topicId: string, entity: SchemaEntity): Promise<SchemaCollection | null> {
        return await new DataBaseHelper(SchemaCollection).findOne({
            entity,
            readonly: true,
            topicId
        });
    }

    /**
     * Get schemas
     * @param filters
     * @param options
     */
    public static async getSchemas(filters?: FilterObject<SchemaCollection>, options?: unknown): Promise<SchemaCollection[]> {
        return await new DataBaseHelper(SchemaCollection).find(filters, options);
    }

    /**
     * Get schema
     * @param filters
     * @param options
     */
    public static async getSchemasAndCount(filters?: FilterObject<SchemaCollection>, options?: FindOptions<object>): Promise<[SchemaCollection[], number]> {
        return await new DataBaseHelper(SchemaCollection).findAndCount(filters, options);
    }

    /**
     * Get schema
     * @param ids
     */
    public static async getSchemasByIds(ids: string[]): Promise<SchemaCollection[]> {
        return await new DataBaseHelper(SchemaCollection).find({ id: { $in: ids } });
    }

    /**
     * Get schema
     * @param filters
     */
    public static async getSchemasCount(filters?: FilterObject<SchemaCollection>): Promise<number> {
        return await new DataBaseHelper(SchemaCollection).count(filters);
    }

    /**
     * Get split documents in policy
     * @param policyId Policy identifier
     * @returns Split documents
     */
    public async getSplitDocumentsByPolicy(
        policyId: string,
    ): Promise<SplitDocuments[]> {
        return await this.find(SplitDocuments, {
            policyId
        });
    }

    /**
     * Get suggestions config
     * @param did
     * @returns config
     */
    public static async getSuggestionsConfig(
        did: string
    ): Promise<SuggestionsConfig | null> {
        return await new DataBaseHelper(SuggestionsConfig).findOne({
            user: did
        });
    }

    /**
     * Get system schema
     * @param entity
     */
    public static async getSystemSchema(entity: SchemaEntity): Promise<SchemaCollection | null> {
        return await new DataBaseHelper(SchemaCollection).findOne({
            entity,
            system: true,
            active: true
        });
    }

    /**
     * Get tag By UUID
     * @param uuid
     */
    public async getTagById(uuid: string): Promise<Tag | null> {
        return await this.findOne(Tag, { uuid });
    }

    /**
     * Get tag By UUID
     * @param uuid
     */
    public static async getTagById(uuid: string): Promise<Tag | null> {
        return await new DataBaseHelper(Tag).findOne({ uuid });
    }

    /**
     * Get tags
     * @param filters
     * @param options
     */
    public async getTagCache(filters?: FilterObject<TagCache>, options?: FindOptions<object>): Promise<TagCache[]> {
        return await this.find(TagCache, filters, options);
    }

    /**
     * Get tags
     * @param filters
     * @param options
     */
    public static async getTagCache(filters?: FilterQuery<TagCache>, options?: FindOptions<TagCache>): Promise<TagCache[]> {
        return await new DataBaseHelper(TagCache).find(filters, options);
    }

    /**
     * Get tags
     * @param filters
     * @param options
     */
    public async getTags(filters?: FilterQuery<Tag>, options?: FindOptions<object>): Promise<Tag[]> {
        return await this.find(Tag, filters, options);
    }

    /**
     * Get tags
     * @param filters
     * @param options
     */
    public static async getTags(filters?: FilterQuery<Tag>, options?: unknown): Promise<Tag[]> {
        return await new DataBaseHelper(Tag).find(filters, options);
    }

    /**
     * get tasks aggregation filters
     * @param nameFilter
     * @param processTimeout
     *
     * @returns Result
     */
    public getTasksAggregationFilters(nameFilter: string, processTimeout: number): unknown[] {
        return DataBaseHelper.getTasksAggregationFilters(nameFilter, processTimeout);
    }

    /**
     * Get Theme
     * @param filters
     */
    public static async getTheme(filters: FilterQuery<Theme>): Promise<Theme | null> {
        return await new DataBaseHelper(Theme).findOne(filters);
    }

    /**
     * Get Themes
     * @param filters
     */
    public static async getThemes(filters: FilterQuery<Theme>): Promise<Theme[]> {
        return await new DataBaseHelper(Theme).find(filters);
    }

    /**
     * Get Token
     * @param tokenId
     * @param dryRun
     */
    public async getToken(tokenId: string, dryRun: string = null): Promise<TokenCollection | null> {
        if (dryRun) {
            return this.findOne(TokenCollection, { tokenId });
        } else {
            return await new DataBaseHelper(TokenCollection).findOne({ tokenId });
        }
    }

    /**
     * Get Token
     * @param tokenId
     */
    public static async getToken(tokenId: string): Promise<TokenCollection | null> {
        return await new DataBaseHelper(TokenCollection).findOne({ tokenId });
    }

    /**
     * Get Token by ID
     * @param id
     */
    public static async getTokenById(id: string | null): Promise<TokenCollection | null> {
        return await new DataBaseHelper(TokenCollection).findOne(id);
    }

    /**
     * Get tokens
     * @param filters Filters
     * @returns Tokens
     */
    public static async getTokens(filters?: FilterQuery<TokenCollection>): Promise<TokenCollection[]> {
        return await new DataBaseHelper(TokenCollection).find(filters);
    }

    /**
     * Get Tool
     * @param filters
     */
    public static async getTool(filters: FilterQuery<PolicyTool>): Promise<PolicyTool | null> {
        return await new DataBaseHelper(PolicyTool).findOne(filters);
    }

    /**
     * Get Tool By ID
     * @param id
     */
    public static async getToolById(id: string | null): Promise<PolicyTool | null> {
        return await new DataBaseHelper(PolicyTool).findOne(id);
    }

    /**
     * Get Tool By UUID
     * @param uuid
     */
    public static async getToolByUUID(uuid: string): Promise<PolicyTool | null> {
        return await new DataBaseHelper(PolicyTool).findOne({ uuid });
    }

    /**
     * Get Tools
     * @param filters
     * @param options
     */
    public static async getTools(filters?: FilterQuery<PolicyTool>, options?: unknown): Promise<PolicyTool[]> {
        return await new DataBaseHelper(PolicyTool).find(filters, options);
    }

    /**
     * Get Tools
     * @param filters
     * @param options
     */
    public static async getToolsAndCount(filters?: FilterObject<PolicyTool>, options?: FindOptions<object>): Promise<[PolicyTool[], number]> {
        return await new DataBaseHelper(PolicyTool).findAndCount(filters, options);
    }

    /**
     * Get Topic
     * @param filters
     *
     * @virtual
     */
    public async getTopic(filters: FilterObject<TopicCollection>): Promise<TopicCollection | null> {
        return await this.findOne(TopicCollection, filters);
    }

    /**
     * Get topic by id
     * @param topicId
     */
    public async getTopicById(topicId: string): Promise<TopicCollection | null> {
        return await this.findOne(TopicCollection, { topicId });
    }

    /**
     * Get topic by id
     * @param topicId
     */
    public static async getTopicById(topicId: string): Promise<TopicCollection | null> {
        return await new DataBaseHelper(TopicCollection).findOne({ topicId });
    }

    /**
     * Get topic by type
     * @param owner
     * @param type
     */
    public static async getTopicByType(owner: string, type: TopicType): Promise<TopicCollection | null> {
        return await new DataBaseHelper(TopicCollection).findOne({ owner, type });
    }

    /**
     * Get Topics
     * @param filters
     *
     * @virtual
     */
    public async getTopics(
        filters: {
            /**
             * policyId
             */
            policyId?: string,
            /**
             * type
             */
            type?: TopicType,
            /**
             * name
             */
            name?: string,
            /**
             * owner
             */
            owner?: string,
            /**
             * topicId
             */
            topicId?: string
        }
    ): Promise<TopicCollection[]> {
        return await this.find(TopicCollection, filters);
    }

    /**
     * Get transactions count
     * @param filters Mint request identifier
     * @returns Transactions count
     */
    public async getTransactionsCount(filters: FilterObject<MintTransaction>): Promise<number> {
        return await this.count(MintTransaction, filters);
    }

    /**
     * Get transactions serials
     * @param mintRequestId Mint request identifier
     * @param transferStatus Transfer status
     *
     * @returns Serials
     */
    public async getTransactionsSerials(
        mintRequestId: string,
        transferStatus?: MintTransactionStatus | unknown
    ): Promise<number[]> {
        const aggregation = DataBaseHelper._getTransactionsSerialsAggregation(
            mintRequestId,
            transferStatus
        );
        const result = await this.aggregate(MintTransaction, aggregation);
        return result[0]?.serials || [];
    }

    /**
     * Get transactions serials count
     * @param mintRequestId Mint request identifier
     * @param transferStatus Transfer status
     *
     * @returns Serials count
     */
    public async getTransactionsSerialsCount(
        mintRequestId: string,
        transferStatus?: MintTransactionStatus | unknown
    ): Promise<number> {
        const aggregation = DataBaseHelper._getTransactionsSerialsAggregation(
            mintRequestId,
            transferStatus
        );

        DataBaseHelper.getTransactionsSerialsAggregationFilters({
            aggregation,
            aggregateMethod: 'push',
            nameFilter: MAP_TRANSACTION_SERIALS_AGGREGATION_FILTERS.COUNT
        });

        const result = await this.aggregate(MintTransaction, aggregation);

        //todo something wrong with logic, serials is array
        return result[0]?.serials as unknown as number || 0;
    }

    /**
     * Get User In Group
     * @param policyId
     * @param did
     * @param uuid
     *
     * @virtual
     */
    public async getUserInGroup(policyId: string, did: string, uuid: string): Promise<PolicyRolesCollection | null> {
        if (!did && !uuid) {
            return null;
        }
        return await this.findOne(PolicyRolesCollection, { policyId, did, uuid });
    }

    /**
     * Get user role in policy
     * @param policyId
     * @param did
     */
    public static async getUserRole(policyId: string, did: string): Promise<PolicyRolesCollection[]> {
        if (!did) {
            return null;
        }
        return await new DataBaseHelper(PolicyRolesCollection).find({ policyId, did });
    }

    /**
     * Get user roles
     * @param policyId
     * @param did
     * @returns
     *
     * @virtual
     */
    public async getUserRoles(policyId: string, did: string): Promise<PolicyRolesCollection[]> {
        return await this.find(PolicyRolesCollection, { policyId, did });
    }

    /**
     * Get all policy users by role
     * @param policyId
     * @param role
     *
     * @virtual
     */
    public async getUsersByRole(policyId: string, role: string): Promise<PolicyRolesCollection[]> {
        return await this.find(PolicyRolesCollection, { policyId, role });
    }

    /**
     * Get VC
     * @param filters
     * @param options
     */
    public static async getVC(
        filters?: FilterQuery<VcDocumentCollection>,
        options?: FindOptions<VcDocumentCollection>
    ): Promise<VcDocumentCollection | null> {
        return await new DataBaseHelper(VcDocumentCollection).findOne(filters, options);
    }

    /**
     * Get VC
     * @param id
     */
    public static async getVCById(id: string | null): Promise<VcDocumentCollection> | null {
        return await new DataBaseHelper(VcDocumentCollection).findOne(id);
    }

    /**
     * Get VCs
     * @param filters
     * @param options
     */
    public static async getVCs(filters?: FilterQuery<VcDocumentCollection>, options?: FindOptions<VcDocumentCollection>): Promise<VcDocumentCollection[]> {
        return await new DataBaseHelper(VcDocumentCollection).find(filters, options);
    }

    /**
     * Get VCs
     * @param filters
     * @param options
     */
    public static async getVCsAndCount(
        filters?: FilterQuery<VcDocumentCollection>,
        options?: FindOptions<VcDocumentCollection>
    ): Promise<[VcDocumentCollection[], number]> {
        return await new DataBaseHelper(VcDocumentCollection).findAndCount(filters, options);
    }

    /**
     * Get VC
     * @param filters
     * @param options
     */
    public static async getVP(filters?: FilterQuery<VpDocumentCollection>, options?: FindOptions<object>): Promise<VpDocumentCollection | null> {
        return await new DataBaseHelper(VpDocumentCollection).findOne(filters, options);
    }

    /**
     * Get VC
     * @param id
     */
    public static async getVPById(id: string | null): Promise<VpDocumentCollection | null> {
        return await new DataBaseHelper(VpDocumentCollection).findOne(id);
    }

    /**
     * Get VP mint information
     * @param vpDocument VP
     * @returns Serials and amount
     */
    public async getVPMintInformation(
        vpDocument: VpDocument
    ): Promise<
        [
            serials: { serial: number; tokenId: string }[],
            amount: number,
            error: string,
            wasTransferNeeded: boolean,
            transferSerials: number[],
            transferAmount: number,
            tokenIds: string[],
            target: string
        ]
    > {
        const mintRequests = await this.getMintRequests({
            $or: [
                {
                    vpMessageId: vpDocument.messageId,
                },
                {
                    secondaryVpIds: vpDocument.messageId,
                },
            ],
        } as FilterObject<MintRequest>);
        const serials = vpDocument.serials
            ? vpDocument.serials.map((serial) => ({
                serial,
                tokenId: vpDocument.tokenId,
            }))
            : [];
        let amount = Number.isFinite(Number(vpDocument.amount))
            ? Number(vpDocument.amount)
            : serials.length;
        const transferSerials = vpDocument.serials
            ? vpDocument.serials.map((serial) => ({
                serial,
                tokenId: vpDocument.tokenId,
            }))
            : [];
        let transferAmount = amount;
        const errors = [];
        let wasTransferNeeded = false;
        const tokenIds = new Set<string>();
        if (vpDocument.tokenId) {
            tokenIds.add(vpDocument.tokenId);
        }
        const target = mintRequests?.[0]?.target;
        for (const mintRequest of mintRequests) {
            if (mintRequest.error) {
                errors.push(mintRequest.error);
            }
            wasTransferNeeded ||= mintRequest.wasTransferNeeded;
            tokenIds.add(mintRequest.tokenId);
            if (mintRequest.tokenType === TokenType.NON_FUNGIBLE) {
                const requestSerials = await this.getMintRequestSerials(
                    mintRequest.id
                );
                serials.push(
                    ...requestSerials.map((serial) => ({
                        serial,
                        tokenId: mintRequest.tokenId,
                    }))
                );
                amount += requestSerials.length;

                if (wasTransferNeeded) {
                    const requestTransferSerials =
                        await this.getMintRequestTransferSerials(
                            mintRequest.id
                        );
                    transferSerials.push(
                        ...requestTransferSerials.map((serial) => ({
                            serial,
                            tokenId: mintRequest.tokenId,
                        }))
                    );
                    transferAmount += requestTransferSerials.length;
                }
            } else if (mintRequest.tokenType === TokenType.FUNGIBLE) {
                const mintRequestTransaction = await this.getMintTransaction({
                    mintRequestId: mintRequest.id,
                    mintStatus: MintTransactionStatus.SUCCESS,
                });
                if (mintRequestTransaction) {
                    if (mintRequest.decimals > 0) {
                        amount +=
                            mintRequest.amount / Math.pow(10, mintRequest.decimals);
                    } else {
                        amount += mintRequest.amount;
                    }
                }
                if (wasTransferNeeded) {
                    const mintRequestTransferTransaction =
                        await this.getMintTransaction({
                            mintRequestId: mintRequest.id,
                            transferStatus: MintTransactionStatus.SUCCESS,
                        });
                    if (mintRequestTransferTransaction) {
                        if (mintRequest.decimals > 0) {
                            transferAmount +=
                                mintRequest.amount /
                                Math.pow(10, mintRequest.decimals);
                        } else {
                            transferAmount += mintRequest.amount;
                        }
                    }
                }
            }
        }

        return [
            serials,
            amount,
            errors.join(', '),
            wasTransferNeeded,
            transferSerials,
            transferAmount,
            [...tokenIds],
            target,
        ];
    }

    /**
     * Get VCs
     * @param filters
     * @param options
     */
    public static async getVPs(filters?: FilterQuery<VpDocumentCollection>, options?: FindOptions<VpDocumentCollection>): Promise<VpDocumentCollection[]> {
        return await new DataBaseHelper(VpDocumentCollection).find(filters, options);
    }

    /**
     * Get VCs
     * @param filters
     * @param options
     */
    public static async getVPsAndCount(
        filters?: FilterQuery<VpDocumentCollection>,
        options?: FindOptions<VpDocumentCollection>
    ): Promise<[VpDocumentCollection[], number]> {
        return await new DataBaseHelper(VpDocumentCollection).findAndCount(filters, options);
    }

    /**
     * Get Vc Document
     * @param filters
     *
     * @virtual
     */
    public async getVcDocument(filters: FilterQuery<VcDocumentCollection>): Promise<VcDocumentCollection | null> {
        return await this.findOne(VcDocumentCollection, filters);
    }

    /**
     * Get Vc Documents
     * @param filters
     * @param options
     * @param countResult
     * @virtual
     */
    public async getVcDocuments<T extends VcDocumentCollection | number>(
        filters: FilterObject<T>,
        options?: FindOptions<object>,
        countResult?: boolean
    ): Promise<T[] | number> {
        if (countResult) {
            return await this.count(VcDocumentCollection, filters, options);
        }
        return await this.find(VcDocumentCollection, filters, options) as T[];
    }

    /**
     * Get Vc Documents
     * @param aggregation
     * @virtual
     */
    public async getVcDocumentsByAggregation(aggregation: FilterObject<VcDocumentCollection>[]): Promise<VcDocumentCollection[]> {
        return await this.aggregate(VcDocumentCollection, aggregation) as VcDocumentCollection[];
    }

    /**
     * Get Virtual Documents
     * @param policyId
     * @param type
     * @param pageIndex
     * @param pageSize
     *
     * @virtual
     */
    public static async getVirtualDocuments(
        policyId: string,
        type: string,
        pageIndex?: string,
        pageSize?: string
    ): Promise<[DryRun[], number]> {
        const filters = {
            dryRunId: policyId,
            dryRunClass: null
        }
        const otherOptions: { orderBy?: unknown, limit?: number, offset?: number, fields?: string[] } = {};
        const _pageSize = parseInt(pageSize, 10);
        const _pageIndex = parseInt(pageIndex, 10);
        if (Number.isInteger(_pageSize) && Number.isInteger(_pageIndex)) {
            otherOptions.orderBy = { createDate: 'DESC' };
            otherOptions.limit = _pageSize;
            otherOptions.offset = _pageIndex * _pageSize;
        }
        if (type === 'artifacts') {
            filters.dryRunClass = {
                $in: [
                    'VcDocumentCollection',
                    'VpDocumentCollection',
                    'DidDocumentCollection',
                    'ApprovalDocumentCollection'
                ]
            };
        } else if (type === 'transactions') {
            filters.dryRunClass = { $eq: 'Transactions' };
            otherOptions.fields = [
                'id',
                'createDate',
                'type',
                'hederaAccountId'
            ];
        } else if (type === 'ipfs') {
            filters.dryRunClass = { $eq: 'Files' };
            otherOptions.fields = [
                'id',
                'createDate',
                'document',
                'documentURL'
            ];
        }
        return await new DataBaseHelper(DryRun).findAndCount(filters, otherOptions);
    }

    /**
     * Get Virtual Hedera Account
     * @param hederaAccountId
     *
     * @virtual
     */
    public async getVirtualHederaAccountInfo(hederaAccountId: string): Promise<DryRun> {
        const item = (await new DataBaseHelper(DryRun).findOne({
            dryRunId: this.dryRun,
            dryRunClass: 'HederaAccountInfo',
            hederaAccountId
        }));
        return item?.tokenMap || {};
    }

    /**
     * Get Key from Virtual User
     * @param did
     * @param keyName
     *
     * @virtual
     */
    public async getVirtualKey(did: string, keyName: string): Promise<string | null> {
        const item = (await new DataBaseHelper(DryRun).findOne({
            dryRunId: this.dryRun,
            dryRunClass: 'VirtualKey',
            did,
            type: keyName
        }));
        return item?.hederaAccountKey;
    }

    /**
     * Get virtual keys
     * @param filters Filters
     * @returns Virtual keys
     */
    public async getVirtualKeys(filters: FilterQuery<DryRun>): Promise<DryRun[]> {
        const extendedFilters = filters as FilterQuery<DryRun> & {
            dryRunId?: string;
            dryRunClass?: string;
        };

        extendedFilters.dryRunId = this.dryRun;
        extendedFilters.dryRunClass = 'VirtualKey';

        return await new DataBaseHelper(DryRun).find(filters);
    }

    /**
     * Get Virtual Message
     * @param dryRun
     * @param messageId
     *
     * @virtual
     */
    public static async getVirtualMessage(dryRun: string, messageId: string): Promise<DryRun | null> {
        return (await new DataBaseHelper(DryRun).findOne({
            dryRunId: dryRun,
            dryRunClass: 'Message',
            messageId
        }));
    }

    /**
     * Get Virtual Messages
     * @param dryRun
     * @param topicId
     *
     * @virtual
     */
    public static async getVirtualMessages(dryRun: string, topicId: string | TopicId): Promise<DryRun[]> {
        return (await new DataBaseHelper(DryRun).find({
            dryRunId: dryRun,
            dryRunClass: 'Message',
            topicId
        }));
    }

    /**
     * Get Virtual User
     * @param did
     *
     * @virtual
     */
    public async getVirtualUser(did: string): Promise<IAuthUser | null> {
        return (await new DataBaseHelper(DryRun).findOne({
            dryRunId: this.dryRun,
            dryRunClass: 'VirtualUsers',
            did
        })) as unknown as IAuthUser;
    }

    /**
     * Get Virtual User
     * @param did
     *
     * @virtual
     */
    public async getVirtualUserByAccount(accountId: string): Promise<IAuthUser | null> {
        return (await new DataBaseHelper(DryRun).findOne({
            dryRunId: this.dryRun,
            dryRunClass: 'VirtualUsers',
            hederaAccountId: accountId
        })) as unknown as IAuthUser;
    }

    /**
     * Get Current Virtual User
     * @param policyId
     *
     * @virtual
     */
    public static async getVirtualUser(policyId: string): Promise<DryRun | null> {
        return await new DataBaseHelper(DryRun).findOne({
            dryRunId: policyId,
            dryRunClass: 'VirtualUsers',
            active: true
        }, {
            fields: [
                'id',
                'did',
                'username',
                'hederaAccountId',
                'active'
            ]
        } as unknown as FindOptions<object>);
    }

    /**
     * Get All Virtual Users
     * @param policyId
     * @param savepointIds
     * @virtual
     */
    public static async getVirtualUsers(policyId: string, savepointIds?: string[]): Promise<DryRun[]> {
        const filter: any = {
            dryRunId: policyId,
            dryRunClass: 'VirtualUsers',
            $or: [
                { savepointId: null },
                { savepointId: { $exists: false } }
            ]
        };

        if (savepointIds) {
            filter.$or.push({ savepointId: { $in: savepointIds } });
        }

        return await new DataBaseHelper(DryRun).find(filter, {
            fields: [
                'id',
                'did',
                'username',
                'hederaAccountId',
                'active'
            ] as unknown as PopulatePath.ALL[],
            orderBy: {
                createDate: 1
            }
        });
    }

    /**
     * Get Vp Document
     * @param filters
     *
     * @virtual
     */
    public async getVpDocument(filters: FilterQuery<VpDocumentCollection>): Promise<VpDocumentCollection | null> {
        return await this.findOne(VpDocumentCollection, filters);
    }

    /**
     * Get Vp Documents
     * @param filters
     *
     * @param options
     * @param countResult
     * @virtual
     */
    public async getVpDocuments<T extends VpDocumentCollection | number>(
        filters: FilterObject<T>,
        options?: FindOptions<object>,
        countResult?: boolean
    ): Promise<T[] | number> {
        if (countResult) {
            return await this.count(VpDocumentCollection, filters, options);
        }
        return await this.find(VpDocumentCollection, filters, options) as T[];
    }

    /**
     * Get Vp Documents
     * @param aggregation
     * @virtual
     */
    public async getVpDocumentsByAggregation(aggregation: FilterObject<VpDocumentCollection>[]): Promise<VpDocumentCollection[]> {
        return await this.aggregate(VpDocumentCollection, aggregation) as VpDocumentCollection[];
    }

    /**
     * Load file
     * @param id
     *
     * @returns file ID
     */
    public static async loadFile(id: ObjectId): Promise<Buffer> {
        return DataBaseHelper.loadFile(id);
    }

    /**
     * Parse invite token
     * @param policyId
     * @param invitationId
     *
     * @virtual
     */
    public async parseInviteToken(policyId: string, invitationId: string): Promise<PolicyInvitations | null> {
        const invitation = await this.findOne(PolicyInvitations, invitationId);
        if (invitation && invitation.policyId === policyId && invitation.active === true) {
            invitation.active = false;
            await this.save(PolicyInvitations, invitation);
            return invitation;
        } else {
            return null;
        }
    }

    /**
     * Overriding the remove method
     * @param entityClass
     * @param entities
     */
    public async remove<T extends BaseEntity>(entityClass: new () => T, entities: T | T[]): Promise<void> {
        if (this.dryRun) {
            await new DataBaseHelper(DryRun).remove(entities as unknown as DryRun | DryRun[]);
        } else {
            await new DataBaseHelper(entityClass).remove(entities);
        }
    }

    /**
     * Remove Aggregate Document
     * @param hash
     * @param blockId
     *
     * @virtual
     */
    public async removeAggregateDocument(hash: string, blockId: string): Promise<void> {
        const item = await this.find(AggregateVC, { blockId, hash });
        await this.remove(AggregateVC, item);
    }

    /**
     * Remove Aggregate Documents
     * @param removeMsp
     *
     * @virtual
     */
    public async removeAggregateDocuments(removeMsp: AggregateVC[]): Promise<void> {
        await this.remove(AggregateVC, removeMsp);
    }

    /**
     * Remove Artifact
     * @param artifact Artifact
     */
    public static async removeArtifact(artifact?: ArtifactCollection): Promise<void> {
        await new DataBaseHelper(ArtifactCollection).remove(artifact)
        await new DataBaseHelper(ArtifactChunkCollection).delete({
            uuid: artifact.uuid
        });
    }

    /**
     * Remove assign entity
     * @param type
     * @param entityId
     * @param did
     * @param owner
     */
    public static async removeAssignEntity(
        type: AssignedEntityType,
        entityId: string,
        did: string,
        owner?: string
    ): Promise<boolean> {
        const filters: { type: AssignedEntityType, entityId: string, did: string, owner?: string } = { type, entityId, did };

        if (owner) {
            filters.owner = owner;
        }
        const item = await (new DataBaseHelper(AssignEntity)).findOne(filters);
        if (item) {
            await (new DataBaseHelper(AssignEntity)).remove(item);
        }
        return true;
    }

    /**
     * Delete Module
     * @param module
     */
    public static async removeModule(module: PolicyModule): Promise<void> {
        return await new DataBaseHelper(PolicyModule).remove(module);
    }

    /**
     * Get policy tests
     * @returns tests
     */
    public static async removePolicyTests(tests: PolicyTest[]): Promise<void> {
        await new DataBaseHelper(PolicyTest).remove(tests);
    }

    /**
     * Remove Residue objects
     * @param residue
     */
    public async removeResidue(residue: SplitDocuments[]): Promise<void> {
        await this.remove(SplitDocuments, residue);
    }

    /**
     * Delete tag
     * @param tag
     */
    public async removeTag(tag: Tag): Promise<void> {
        return await this.remove(Tag, tag);
    }

    /**
     * Delete tag
     * @param tag
     */
    public static async removeTag(tag: Tag): Promise<void> {
        return await new DataBaseHelper(Tag).remove(tag);
    }

    /**
     * Delete Theme
     * @param theme
     */
    public static async removeTheme(theme: Theme): Promise<void> {
        return await new DataBaseHelper(Theme).remove(theme);
    }

    /**
     * Delete Tool
     * @param tool
     */
    public static async removeTool(tool: PolicyTool): Promise<void> {
        return await new DataBaseHelper(PolicyTool).remove(tool);
    }

    /**
     * Overriding the save method
     * @param entityClass
     * @param item
     * @param filter
     */
    async save<T extends BaseEntity>(entityClass: new () => T, item: unknown | unknown[], filter?: FilterObject<T>): Promise<T> {
        if (Array.isArray(item)) {
            return await this.saveMany(entityClass, item, filter) as any;
        }

        if (this.dryRun) {
            this.addDryRunId(entityClass, item);
            return await new DataBaseHelper(DryRun).save(item, filter) as unknown as T;
        }

        return await new DataBaseHelper(entityClass).save(item as Partial<T>, filter);
    }

    /**
     * Save Approval VC
     * @param row
     *
     * @virtual
     */
    public async saveApproval(row: Partial<ApprovalDocumentCollection>): Promise<ApprovalDocumentCollection> {
        const doc = this.create(ApprovalDocumentCollection, row);
        return await this.save(ApprovalDocumentCollection, doc);
    }

    /**
     * Save Artifact
     * @param artifact Artifact
     * @returns Saved Artifact
     */
    public static async saveArtifact(artifact: ArtifactCollection): Promise<ArtifactCollection> {
        return await new DataBaseHelper(ArtifactCollection).save(artifact);
    }

    /**
     * Save Artifact File
     * @param uuid File UUID
     * @param data Data
     */
    public static async saveArtifactFile(uuid: string, data: Buffer): Promise<void> {
        let offset = 0;
        let fileNumber = 1;
        while (offset < data.length) {
            await new DataBaseHelper(ArtifactChunkCollection).save({
                uuid,
                number: fileNumber,
                data: new Binary(data.subarray(offset, offset + DatabaseServer.MAX_DOCUMENT_SIZE > data.length ? data.length : offset + DatabaseServer.MAX_DOCUMENT_SIZE))
            });
            offset = offset + DatabaseServer.MAX_DOCUMENT_SIZE;
            fileNumber++;
        }
    }

    /**
     * Save Artifacts
     * @param artifacts Artifacts
     * @returns Saved Artifacts
     */
    public static async saveArtifacts(artifacts: ArtifactCollection[]): Promise<ArtifactCollection[]> {
        return await new DataBaseHelper(ArtifactCollection).saveMany(artifacts);
    }

    /**
     * Save Block State
     * @param {string} policyId - policy ID
     * @param {string} blockId - block UUID
     * @param {string} did - user DID
     * @param {string} name - variable name
     * @param {unknown} value - variable value
     * @param {boolean} isLongValue - if long value
     * @virtual
     */
    public async saveBlockCache(
        policyId: string,
        blockId: string,
        did: string,
        name: string,
        value: unknown,
        isLongValue: boolean
    ): Promise<void> {
        let stateEntity = await this.findOne(BlockCache, {
            policyId,
            blockId,
            did,
            name
        });
        if (stateEntity) {
            stateEntity.value = value;
            stateEntity.isLongValue = isLongValue;
        } else {
            stateEntity = this.create(BlockCache, {
                policyId,
                blockId,
                did,
                name,
                value,
                isLongValue
            });
        }
        await this.save(BlockCache, stateEntity);
    }

    /**
     * Save Did
     * @param row
     *
     * @virtual
     */
    public async saveDid(row: Partial<DidDocumentCollection>): Promise<DidDocumentCollection> {
        const doc = this.create(DidDocumentCollection, row);
        return await this.save(DidDocumentCollection, doc);
    }

    /**
     * Save Document State
     * @param row
     *
     * @virtual
     */
    public async saveDocumentState(row: Partial<DocumentState>): Promise<DocumentState> {
        const item = this.create(DocumentState, row);
        return await this.save(DocumentState, item);
    }

    /**
     * Save file
     * @param uuid
     * @param buffer
     *
     * @returns file ID
     */
    public static async saveFile(uuid: string, buffer: Buffer): Promise<ObjectId> {
        return DataBaseHelper.saveFile(uuid, buffer);
    }

    public static async upsertGridFile(params: {
        buffer: Buffer,
        fileId?: string,
        filename?: string,
        contentType?: string
    }): Promise<{ fileId: string; filename: string; contentType: string }> {
        const { buffer, fileId, filename, contentType } = params;

        const uuid = GenerateUUIDv4();
        const name = (filename || 'file').trim();
        const type = contentType || 'application/octet-stream';

        if (fileId) {
            const _id = new ObjectId(String(fileId));
            await DataBaseHelper.overwriteFile(_id, uuid, buffer);
            return { fileId: _id.toString(), filename: name, contentType: type };
        } else {
            const id = await DataBaseHelper.saveFile(uuid, buffer);
            return { fileId: id.toString(), filename: name, contentType: type };
        }
    }

    /**
     * Get file
     * @param fileId
     */
    public static async getGridFile(fileId: string): Promise<{ buffer: Buffer; filename: string; contentType: string }> {
        const _id = new ObjectId(String(fileId));
        const buffer = await DataBaseHelper.loadFile(_id);

        return { buffer, filename: 'file', contentType: 'application/octet-stream' };
    }

    /**
     * Save file
     * @param fileId
     */
    public static async deleteGridFile(fileId: string): Promise<void> {
        const _id = new ObjectId(String(fileId));
        await DataBaseHelper.deleteFile(_id);
    }

    /**
     * Save many
     * @param entityClass
     * @param item
     * @param filter
     */
    async saveMany<T extends BaseEntity>(entityClass: new () => T, item: unknown[], filter?: FilterObject<T>): Promise<T[]> {
        if (this.dryRun) {
            this.addDryRunId(entityClass, item);
            return await new DataBaseHelper(DryRun).saveMany(item, filter) as unknown as T[];
        }
        return await new DataBaseHelper(entityClass).saveMany(item as Partial<T>[], filter);
    }

    /**
     * Save mint request
     * @param data Mint request
     * @returns Saved mint request
     */
    public async saveMintRequest(data: Partial<MintRequest>): Promise<MintRequest> {
        return await this.save(MintRequest, data);
    }

    /**
     * Save mint transaction
     * @param transaction Transaction
     * @returns Saved transaction
     */
    public async saveMintTransaction(transaction: Partial<MintTransaction>): Promise<MintTransaction> {
        return this.save(MintTransaction, transaction);
    }

    /**
     * Save Multi Policy object
     * @param multiPolicy
     * @returns multiPolicy
     */
    public static async saveMultiPolicy(multiPolicy: MultiPolicy): Promise<MultiPolicy> {
        return await new DataBaseHelper(MultiPolicy).save(multiPolicy);
    }

    /**
     * Update policies
     * @param models
     */
    public static async savePolicies(models: Policy[]): Promise<Policy[]> {
        return await new DataBaseHelper(Policy).saveMany(models);
    }

    /**
     * Save policy cache
     * @param entity Entity
     * @returns Policy cache
     */
    public static async savePolicyCache(entity: Partial<PolicyCache>): Promise<PolicyCache> {
        return await new DataBaseHelper(PolicyCache).save(entity);
    }

    /**
     * Save policy cache data
     * @param entity Policy cache data
     * @returns Policy cache data
     */
    public static async savePolicyCacheData(
        entity: Partial<PolicyCacheData>
    ): Promise<PolicyCacheData> {
        return await new DataBaseHelper(PolicyCacheData).save(entity);
    }

    /**
     * Save schema
     * @param item
     */
    public static async saveSchema(item: SchemaCollection): Promise<SchemaCollection> {
        return await new DataBaseHelper(SchemaCollection).save(item);
    }

    /**
     * Save schemas
     * @param items
     */
    public static async saveSchemas(items: SchemaCollection[]): Promise<SchemaCollection[]> {
        return await new DataBaseHelper(SchemaCollection).saveMany(items);
    }

    /**
     * Save Topic
     * @param topic
     *
     * @virtual
     */
    public async saveTopic(topic: TopicCollection): Promise<TopicCollection> {
        const topicObject = this.create(TopicCollection, topic);
        return await this.save(TopicCollection, topicObject);
    }

    /**
     * Save topic
     * @param row
     */
    public static async saveTopic(row: Partial<TopicCollection>): Promise<TopicCollection> {
        return await new DataBaseHelper(TopicCollection).save(row);
    }

    /**
     * Save VC
     * @param row
     *
     * @virtual
     */
    public async saveVC(row: Partial<VcDocumentCollection>): Promise<VcDocumentCollection> {
        const doc = this.create(VcDocumentCollection, row);
        return await this.save(VcDocumentCollection, doc);
    }

    /**
     * Save VC
     * @param row
     */
    public static async saveVC(row: Partial<VcDocumentCollection>): Promise<VcDocumentCollection> {
        return await new DataBaseHelper(VcDocumentCollection).save(row);
    }

    /**
     * Save VCs
     * @param data
     *
     * @returns VCs
     */
    // tslint:disable-next-line:adjacent-overload-signatures
    public static async saveVCs<T extends VcDocumentCollection | VcDocumentCollection[]>(data: Partial<T>): Promise<VcDocumentCollection> {
        return (await new DataBaseHelper(VcDocumentCollection).save(data));
    }

    /**
     * Save VP
     * @param row
     *
     * @virtual
     */
    public async saveVP(row: Partial<VpDocumentCollection>): Promise<VpDocumentCollection> {
        const doc = this.create(VpDocumentCollection, row);
        return await this.save(VpDocumentCollection, doc);
    }

    /**
     * Save VPs
     * @param data
     *
     * @returns VPs
     */
    public static async saveVPs<T extends VpDocumentCollection | VpDocumentCollection[]>(data: Partial<T>): Promise<VpDocumentCollection> {
        return (await new DataBaseHelper(VpDocumentCollection).save(data));
    }

    /**
     * Save Virtual Message
     * @param dryRun
     * @param message
     *
     * @virtual
     */
    public static async saveVirtualMessage<T>(dryRun: string, message: Message): Promise<void> {
        const document = message.toMessage();
        const messageId = message.getId();
        const topicId = message.getTopicId();

        await new DataBaseHelper(DryRun).save(DatabaseServer.addDryRunId({
            document,
            topicId,
            messageId
        }, dryRun, 'Message', false));
    }

    /**
     * Set Active Group
     *
     * @param policyId
     * @param did
     * @param uuid
     *
     * @virtual
     */
    public async setActiveGroup(policyId: string, did: string, uuid: string): Promise<void> {
        const groups = await this.find(PolicyRolesCollection, { policyId, did });
        for (const group of groups) {
            group.active = group.uuid === uuid;
        }
        await this.saveMany(PolicyRolesCollection, groups);
    }

    /**
     * Set Dry Run id
     * @param id
     */
    public setDryRun(id: string): void {
        this.dryRun = id;
    }

    /**
     * Set MultiSign Status by user
     * @param uuid
     * @param documentId
     * @param user
     * @param status
     * @param document
     *
     * @virtual
     */
    public async setMultiSigDocument(
        uuid: string,
        policyId: string,
        documentId: string,
        user: { id: string, did: string, group: string, username: string },
        status: string,
        document: IVC
    ): Promise<MultiDocuments> {
        const doc = this.create(MultiDocuments, {
            uuid,
            policyId,
            documentId,
            status,
            document,
            userId: user.id,
            did: user.did,
            group: user.group,
            username: user.username
        });
        await this.save(MultiDocuments, doc);
        return doc;
    }

    /**
     * Set MultiSign Status by document
     * @param uuid
     * @param documentId
     * @param group
     * @param status
     *
     * @virtual
     */
    public async setMultiSigStatus(
        uuid: string,
        policyId: string,
        documentId: string,
        group: string,
        status: string
    ): Promise<MultiDocuments> {
        let item = await this.findOne(MultiDocuments, {
            uuid: { $eq: uuid },
            documentId: { $eq: documentId },
            group: { $eq: group },
            userId: { $eq: 'Group' }
        });
        if (item) {
            item.status = status;
            await this.update(MultiDocuments, item.id, item);
        } else {
            item = this.create(MultiDocuments, {
                uuid,
                policyId,
                documentId,
                status,
                document: null,
                userId: 'Group',
                did: null,
                group,
                username: null
            });
            await this.save(MultiDocuments, item);
        }
        return item;
    }

    /**
     * Set Residue objects
     * @param residue
     */
    public async setResidue(residue: SplitDocuments[]): Promise<void> {
        await this.saveMany(SplitDocuments, residue);
    }

    /**
     * Save suggestions config
     * @param config
     * @returns config
     */
    public static async setSuggestionsConfig(
        config: Partial<SuggestionsConfig>
    ): Promise<SuggestionsConfig> {
        const existingConfig = await DatabaseServer.getSuggestionsConfig(
            config.user
        );
        if (existingConfig) {
            existingConfig.items = config.items;
        }
        return await new DataBaseHelper(SuggestionsConfig).save(
            existingConfig || config
        );
    }

    /**
     * Set Dry Run id
     * @param id
     */
    public setSystemMode(systemMode: boolean): void {
        this.systemMode = systemMode;
    }

    /**
     * Set user in group
     *
     * @param group
     *
     * @virtual
     */
    public async setUserInGroup(group: unknown): Promise<PolicyRolesCollection> {
        const doc = this.create(PolicyRolesCollection, group);
        await this.save(PolicyRolesCollection, doc);
        return doc;
    }

    /**
     * Save Virtual File
     * @param policyId
     * @param file
     * @param url
     *
     * @virtual
     */
    public static async setVirtualFile(
        policyId: string,
        file: ArrayBuffer,
        url: { url: string }
    ): Promise<void> {
        await new DataBaseHelper(DryRun).save(DatabaseServer.addDryRunId({
            document: {
                size: file?.byteLength
            },
            documentURL: url?.url
        }, policyId, 'Files', false));
    }

    /**
     * Set Key from Virtual User
     * @param did
     * @param keyName
     * @param key
     *
     * @virtual
     */
    public async setVirtualKey(did: string, keyName: string, key: string): Promise<void> {
        await new DataBaseHelper(DryRun).save({
            dryRunId: this.dryRun,
            dryRunClass: 'VirtualKey',
            did,
            type: keyName,
            hederaAccountKey: key
        } as Partial<DryRun>);
    }

    /**
     * Save Virtual Transaction
     * @param policyId
     * @param type
     * @param operatorId
     *
     * @virtual
     */
    public static async setVirtualTransaction(
        policyId: string,
        type: string,
        operatorId?: string
    ): Promise<void> {
        await new DataBaseHelper(DryRun).save(DatabaseServer.addDryRunId({
            type,
            hederaAccountId: operatorId
        }, policyId, 'Transactions', false));
    }

    /**
     * Set Current Virtual User
     * @param policyId
     * @param did
     *
     * @virtual
     */
    public static async setVirtualUser(policyId: string, did: string): Promise<void> {
        const items = (await new DataBaseHelper(DryRun).find({
            dryRunId: policyId,
            dryRunClass: 'VirtualUsers'
        }));
        for (const item of items) {
            item.active = item.did === did;
            await new DataBaseHelper(DryRun).save(item);
        }
    }

    /**
     * Overriding the update method
     * @param entityClass
     * @param criteria
     * @param row
     */
    async update<T extends BaseEntity>(
        entityClass: new () => T,
        criteria: FilterQuery<T>,
        row: unknown | unknown[]
    ): Promise<T> {
        if (Array.isArray(criteria)) {
            return await this.updateMany(entityClass, row as unknown as T[], criteria) as any;
        }

        if (this.dryRun) {
            this.addDryRunId(entityClass, row);
            return (await new DataBaseHelper(DryRun).update(row as DryRun, criteria as FilterQuery<DryRun>)) as unknown as T;
        } else {
            return await new DataBaseHelper(entityClass).update(row as T, criteria);
        }
    }

    /**
     * Update Approval VC
     * @param row
     *
     * @virtual
     */
    public async updateApproval(row: ApprovalDocumentCollection): Promise<ApprovalDocumentCollection> {
        await this.update(ApprovalDocumentCollection, row.id, row);
        return row;
    }

    /**
     * Update Did
     * @param row
     *
     * @virtual
     */
    public async updateDid(row: DidDocumentCollection): Promise<DidDocumentCollection> {
        await this.update(DidDocumentCollection, row.id, row);
        return row;
    }

    /**
     * Update External Topic
     * @param item
     *
     * @virtual
     */
    public async updateExternalTopic(item: ExternalDocument): Promise<ExternalDocument> {
        return await this.save(ExternalDocument, item);
    }

    /**
     * Update many method
     * @param entityClass
     * @param entities
     * @param filter
     */
    async updateMany<T extends BaseEntity>(
        entityClass: new () => T,
        entities: T[],
        filter?: FilterQuery<T>
    ): Promise<DryRun[] | T[]> {
        if (this.dryRun) {
            this.addDryRunId(entityClass, entities);
            return (await new DataBaseHelper(DryRun).updateMany(entities as unknown as DryRun[], filter as FilterQuery<DryRun>));
        } else {
            return await new DataBaseHelper(entityClass).updateMany(entities as T[], filter);
        }
    }

    /**
     * Update Module
     * @param row
     */
    public static async updateModule(row: PolicyModule): Promise<PolicyModule> {
        row.name = row.name.replace(/\s+/g, ' ').trim();
        const dbHelper = new DataBaseHelper(PolicyModule);
        if (
            (await dbHelper.count({
                id: { $ne: row.id },
                name: row.name,
                owner: row.owner,
            })) > 0
        ) {
            throw new Error(`Module with name ${row.name} is already exists`);
        }
        return await dbHelper.update(row);
    }

    /**
     * Update MultiPolicyTransaction
     * @param item
     */
    public static async updateMultiPolicyTransactions(item: MultiPolicyTransaction): Promise<void> {
        await new DataBaseHelper(MultiPolicyTransaction).update(item);
    }

    /**
     * Update policy
     * @param model
     */
    public static async updatePolicy(model: Policy): Promise<Policy> {
        return await new DataBaseHelper(Policy).save(model);
    }

    /**
     * Update policy
     * @param policyId
     * @param data
     */
    public static async updatePolicyConfig(policyId: string, data: Policy): Promise<Policy> {
        const model = await new DataBaseHelper(Policy).findOne(policyId);
        model.config = data.config;
        model.name = data.name;
        model.version = data.version;
        model.description = data.description;
        model.topicDescription = data.topicDescription;
        model.policyRoles = data.policyRoles;
        model.policyNavigation = data.policyNavigation;
        model.policyTopics = data.policyTopics;
        model.policyTokens = data.policyTokens;
        model.policyGroups = data.policyGroups;
        model.categories = data.categories;
        model.projectSchema = data.projectSchema;

        return await new DataBaseHelper(Policy).save(model);
    }

    /**
     * Get policy tests
     * @param test
     *
     * @returns tests
     */
    public static async updatePolicyTest(test: PolicyTest): Promise<PolicyTest> {
        return await new DataBaseHelper(PolicyTest).save(test);
    }

    /**
     * Update schema
     * @param id
     * @param item
     */
    public static async updateSchema(id: string, item: SchemaCollection): Promise<void> {
        await new DataBaseHelper(SchemaCollection).update(item, { id });
    }

    /**
     * Update schemas
     * @param items Schemas
     */
    public static async updateSchemas(items: SchemaCollection[]): Promise<void> {
        await new DataBaseHelper(SchemaCollection).update(items);
    }

    /**
     * Update tag
     * @param tag
     */
    public async updateTag(tag: Tag): Promise<Tag> {
        return await this.update(Tag, tag.id, tag);
    }

    /**
     * Update tag
     * @param tag
     */
    public static async updateTag(tag: Tag): Promise<Tag> {
        return await new DataBaseHelper(Tag).update(tag);
    }

    /**
     * Update tag cache
     * @param row
     */
    public async updateTagCache(row: TagCache): Promise<TagCache> {
        return await this.update(TagCache, row.id, row);
    }

    /**
     * Update tag cache
     * @param row
     */
    public static async updateTagCache(row: TagCache): Promise<TagCache> {
        return await new DataBaseHelper(TagCache).update(row);
    }

    /**
     * Update tags
     * @param tags
     */
    public async updateTags(tags: Tag[]): Promise<DryRun[] | Tag[]> {
        return await this.updateMany(Tag, tags);
    }

    /**
     * Update tags
     * @param tags
     */
    public static async updateTags(tags: Tag[]): Promise<Tag[]> {
        return await new DataBaseHelper(Tag).updateMany(tags);
    }

    /**
     * Update tags cache
     * @param rows
     */
    public static async updateTagsCache(rows: TagCache[]): Promise<TagCache[]> {
        return await new DataBaseHelper(TagCache).updateMany(rows);
    }

    /**
     * Update Theme
     * @param row
     */
    public static async updateTheme(row: Theme): Promise<Theme> {
        return await new DataBaseHelper(Theme).update(row);
    }

    /**
     * Update Tool
     * @param row
     */
    public static async updateTool(row: PolicyTool): Promise<PolicyTool> {
        return await new DataBaseHelper(PolicyTool).update(row);
    }

    /**
     * Update topic
     * @param row
     */
    public static async updateTopic(row: TopicCollection): Promise<void> {
        await new DataBaseHelper(TopicCollection).update(row);
    }

    /**
     * Update VC
     * @param row
     *
     * @virtual
     */
    public async updateVC(row: VcDocumentCollection): Promise<VcDocumentCollection> {
        await this.update(VcDocumentCollection, row.id, row);
        return row;
    }

    /**
     * Update VP
     * @param row
     *
     * @virtual
     */
    public async updateVP(row: VpDocumentCollection): Promise<VpDocumentCollection> {
        await this.update(VpDocumentCollection, row.id, row);
        return row;
    }

    /**
     * Update VP DOcuments
     * @param value
     * @param filters
     * @param dryRun
     */
    public static async updateVpDocuments(value: unknown, filters: FilterQuery<VpDocumentCollection>, dryRun?: string): Promise<void> {
        if (dryRun) {
            const extendedFilters = filters as FilterQuery<DryRun> & {
                dryRunId?: string;
                dryRunClass?: string;
            };

            extendedFilters.dryRunId = dryRun;
            extendedFilters.dryRunClass = 'VpDocumentCollection';

            const items = await new DataBaseHelper(DryRun).find(extendedFilters);

            for (const item of items) {
                Object.assign(item, value);
            }
            await new DataBaseHelper(DryRun).update(items);
        } else {
            const items = await new DataBaseHelper(VpDocumentCollection).find(filters);
            for (const item of items) {
                Object.assign(item, value);
            }
            await new DataBaseHelper(VpDocumentCollection).update(items);
        }
    }

    /**
     * Virtual Associate Token
     * @param hederaAccountId
     * @param token
     *
     * @virtual
     */
    public async virtualAssociate(hederaAccountId: string, token: TokenCollection): Promise<boolean> {
        const item = await new DataBaseHelper(DryRun).findOne({
            dryRunId: this.dryRun,
            dryRunClass: 'HederaAccountInfo',
            hederaAccountId
        });
        if (item) {
            if (item.tokenMap[token.tokenId]) {
                throw new Error('Token already associated');
            } else {
                item.tokenMap[token.tokenId] = {
                    frozen: token.enableFreeze ? false : null,
                    kyc: token.enableKYC ? false : null
                };
                await new DataBaseHelper(DryRun).update(item);
            }
        } else {
            const tokenMap = {};
            tokenMap[token.tokenId] = {
                frozen: token.enableFreeze ? false : null,
                kyc: token.enableKYC ? false : null
            };
            await new DataBaseHelper(DryRun).save({
                dryRunId: this.dryRun,
                dryRunClass: 'HederaAccountInfo',
                hederaAccountId,
                tokenMap
            });
        }
        return true;
    }

    /**
     * Virtual Dissociate Token
     * @param hederaAccountId
     * @param tokenId
     *
     * @virtual
     */
    public async virtualDissociate(hederaAccountId: string, tokenId: string): Promise<boolean> {
        const item = await new DataBaseHelper(DryRun).findOne({
            dryRunId: this.dryRun,
            dryRunClass: 'HederaAccountInfo',
            hederaAccountId
        });
        if (!item || !item.tokenMap[tokenId]) {
            throw new Error('Token is not associated');
        }
        delete item.tokenMap[tokenId];
        await new DataBaseHelper(DryRun).update(item);
        return true;
    }

    /**
     * Virtual Freeze Token
     * @param hederaAccountId
     * @param tokenId
     *
     * @virtual
     */
    public async virtualFreeze(hederaAccountId: string, tokenId: string): Promise<boolean> {
        const item = await new DataBaseHelper(DryRun).findOne({
            dryRunId: this.dryRun,
            dryRunClass: 'HederaAccountInfo',
            hederaAccountId
        });
        if (!item || !item.tokenMap[tokenId]) {
            throw new Error('Token is not associated');
        }
        if (item.tokenMap[tokenId].frozen === null) {
            throw new Error('Can not be frozen');
        }
        if (item.tokenMap[tokenId].frozen === true) {
            throw new Error('Token already frozen');
        }
        item.tokenMap[tokenId].frozen = true;
        await new DataBaseHelper(DryRun).update(item);
        return true;
    }

    /**
     * Virtual GrantKyc Token
     * @param hederaAccountId
     * @param tokenId
     *
     * @virtual
     */
    public async virtualGrantKyc(hederaAccountId: string, tokenId: string): Promise<boolean> {
        const item = await new DataBaseHelper(DryRun).findOne({
            dryRunId: this.dryRun,
            dryRunClass: 'HederaAccountInfo',
            hederaAccountId
        });
        if (!item || !item.tokenMap[tokenId]) {
            throw new Error('Token is not associated');
        }
        if (item.tokenMap[tokenId].kyc === null) {
            throw new Error('Can not be granted kyc');
        }
        if (item.tokenMap[tokenId].kyc === true) {
            throw new Error('Token already granted kyc');
        }
        item.tokenMap[tokenId].kyc = true;
        await new DataBaseHelper(DryRun).update(item);
        return true;
    }

    /**
     * Virtual RevokeKyc Token
     * @param hederaAccountId
     * @param tokenId
     *
     * @virtual
     */
    public async virtualRevokeKyc(hederaAccountId: string, tokenId: string): Promise<boolean> {
        const item = await new DataBaseHelper(DryRun).findOne({
            dryRunId: this.dryRun,
            dryRunClass: 'HederaAccountInfo',
            hederaAccountId
        });
        if (!item || !item.tokenMap[tokenId]) {
            throw new Error('Token is not associated');
        }
        if (item.tokenMap[tokenId].kyc === null) {
            throw new Error('Can not be revoked kyc');
        }
        if (item.tokenMap[tokenId].kyc === false) {
            throw new Error('Token already revoked kyc');
        }
        item.tokenMap[tokenId].kyc = false;
        await new DataBaseHelper(DryRun).update(item);
        return true;
    }

    /**
     * Virtual Unfreeze Token
     * @param hederaAccountId
     * @param tokenId
     *
     * @virtual
     */
    public async virtualUnfreeze(hederaAccountId: string, tokenId: string): Promise<boolean> {
        const item = await new DataBaseHelper(DryRun).findOne({
            dryRunId: this.dryRun,
            dryRunClass: 'HederaAccountInfo',
            hederaAccountId
        });
        if (!item || !item.tokenMap[tokenId]) {
            throw new Error('Token is not associated');
        }
        if (item.tokenMap[tokenId].frozen === null) {
            throw new Error('Can not be unfrozen');
        }
        if (item.tokenMap[tokenId].frozen === false) {
            throw new Error('Token already unfrozen');
        }
        item.tokenMap[tokenId].frozen = false;
        await new DataBaseHelper(DryRun).update(item);
        return true;
    }

    /**
     * Get mint request
     * @param filters Filters
     * @returns Mint request
     */
    public async getMintRequests(filters: FilterObject<MintRequest>): Promise<MintRequest[]> {
        return await this.find(MintRequest, filters);
    }

    /**
     * Get remote requests
     * @param filters
     */
    public static async getRemoteRequest(filters: FilterQuery<PolicyAction>): Promise<PolicyAction | null> {
        return await new DataBaseHelper(PolicyAction).findOne(filters);
    }

    /**
     * Get remote request by ID
     * @param id
     */
    public static async getRemoteRequestId(messageId: string | null): Promise<PolicyAction | null> {
        return await new DataBaseHelper(PolicyAction).findOne({ messageId });
    }

    /**
     * Get remote requests
     * @param filters
     * @param options
     */
    public static async getRemoteRequests(filters?: FilterQuery<PolicyAction>, options?: unknown): Promise<PolicyAction[]> {
        return await new DataBaseHelper(PolicyAction).find(filters, options);
    }

    /**
     * Get remote requests
     * @param filters
     * @param options
     */
    public static async getRemoteRequestsAndCount(filters?: FilterObject<PolicyAction>, options?: FindOptions<object>): Promise<[PolicyAction[], number]> {
        return await new DataBaseHelper(PolicyAction).findAndCount(filters, options);
    }

    /**
     * Get remote requests
     * @param filters
     * @param options
     */
    public static async getRemoteRequestsCount(filters?: FilterObject<PolicyAction>, options?: FindOptions<object>): Promise<number> {
        return await new DataBaseHelper(PolicyAction).count(filters, options);
    }

    /**
     * Save PolicyKey
     * @param row
     *
     * @virtual
     */
    public static async saveKey(row: Partial<PolicyKey>): Promise<PolicyKey> {
        const item = new DataBaseHelper(PolicyKey).create(row);
        return await new DataBaseHelper(PolicyKey).save(item);
    }

    /**
     * Get PolicyKeys
     * @param filters
     * @param options
     */
    public static async getKeys(filters?: FilterQuery<PolicyKey>, options?: unknown): Promise<PolicyKey[]> {
        return await new DataBaseHelper(PolicyKey).find(filters, options);
    }

    /**
     * Get PolicyKeys
     * @param filters
     * @param options
     */
    public static async getKeysAndCount(filters?: FilterObject<PolicyKey>, options?: FindOptions<object>): Promise<[PolicyKey[], number]> {
        return await new DataBaseHelper(PolicyKey).findAndCount(filters, options);
    }

    /**
     * Get key By ID
     * @param id
     */
    public static async getKeyById(id: string): Promise<PolicyKey | null> {
        return await new DataBaseHelper(PolicyKey).findOne(id);
    }

    /**
     * Delete key
     * @param key
     */
    public static async deleteKey(key: PolicyKey): Promise<void> {
        return await new DataBaseHelper(PolicyKey).remove(key);
    }

    /**
     * Save debug context
     * @param row
     *
     * @virtual
     */
    public static async saveDebugContext(row: Partial<DryRun>): Promise<DryRun> {
        row.dryRunId = row.policyId;
        row.dryRunClass = 'DebugContext';
        const item = new DataBaseHelper(DryRun).create(row);
        return await new DataBaseHelper(DryRun).save(item);
    }

    /**
     * Get debug context
     * @param filters
     * @param options
     */
    public static async getDebugContext(id: string): Promise<DryRun> {
        return await new DataBaseHelper(DryRun).findOne(id);
    }

    /**
     * Get debug context
     * @param filters
     * @param options
     */
    public static async getDebugContexts(policyId: string, tag: string): Promise<DryRun[]> {
        return await new DataBaseHelper(DryRun).find({ policyId, tag });
    }
}<|MERGE_RESOLUTION|>--- conflicted
+++ resolved
@@ -489,7 +489,6 @@
      *   RestoreSavepointStates
      */
     public static async restoreSavepointStates(policyId: string, savepointId: string): Promise<void> {
-<<<<<<< HEAD
         const snapsRepo = new DataBaseHelper(BlockStateSavepoint);
         const snaps = await snapsRepo.find({ policyId, savepointId });
 
@@ -499,10 +498,6 @@
             policyId,
             dryRunClass: 'BlockState',
         });
-=======
-        const snaps = await new DataBaseHelper(BlockStateSavepoint)
-            .find({ policyId, savepointId }, { fields: ['blockId', 'blockState'] } as any);
->>>>>>> 7202f776
 
         if (!snaps?.length) {
             return;
