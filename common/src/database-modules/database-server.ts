--- conflicted
+++ resolved
@@ -2015,7 +2015,613 @@
      * @param id
      * @returns tests
      */
-<<<<<<< HEAD
+    public static async getPolicyTest(policyId: string, id: string): Promise<PolicyTest> {
+        return await new DataBaseHelper(PolicyTest).findOne({ id, policyId });
+    }
+
+    /**
+     * Get policy tests
+     * @param resultId
+     *
+     * @returns tests
+     */
+    public static async getPolicyTestByRecord(resultId: string): Promise<PolicyTest> {
+        return await new DataBaseHelper(PolicyTest).findOne({ resultId });
+    }
+
+    /**
+     * Get policy tests
+     * @param policyId
+     * @returns tests
+     */
+    public static async getPolicyTests(policyId: string): Promise<PolicyTest[]> {
+        return await new DataBaseHelper(PolicyTest).find({ policyId });
+    }
+
+    /**
+     * Get policy test
+     * @param policyId
+     * @param status
+     * @returns tests
+     */
+    public static async getPolicyTestsByStatus(policyId: string, status: PolicyTestStatus): Promise<PolicyTest[]> {
+        return await new DataBaseHelper(PolicyTest).find({ status, policyId });
+    }
+
+    /**
+     * Get Publish Policies
+     *
+     * @virtual
+     */
+    public static async getPublishPolicies(): Promise<Policy[]> {
+        return await new DataBaseHelper(Policy).find({
+            status: { $eq: PolicyType.PUBLISH }
+        });
+    }
+
+    /**
+     * Get Record
+     * @param filters Filters
+     * @param options Options
+     * @returns Record
+     */
+    public static async getRecord(filters?: FilterQuery<Record>, options?: FindOptions<Record>): Promise<Record[]> {
+        return await new DataBaseHelper(Record).find(filters, options);
+    }
+
+    /**
+     * Get Residue objects
+     * @param policyId
+     * @param blockId
+     * @param userId
+     */
+    public async getResidue(
+        policyId: string,
+        blockId: string,
+        userId: string
+    ): Promise<SplitDocuments[]> {
+        return await this.find(SplitDocuments, {
+            policyId: { $eq: policyId },
+            blockId: { $eq: blockId },
+            userId: { $eq: userId }
+        });
+    }
+
+    /**
+     * Get retire pools
+     * @param tokenIds Token identifiers
+     * @returns Retire pools
+     */
+    public static async getRetirePools(tokenIds: string[]): Promise<RetirePool[]> {
+        return await new DataBaseHelper(RetirePool).find({ tokenIds: { $in: tokenIds } });
+    }
+
+    /**
+     * Get schema
+     * @param iri
+     * @param topicId
+     */
+    public async getSchemaByIRI(iri: string, topicId?: string): Promise<SchemaCollection | null> {
+        if (topicId) {
+            return await new DataBaseHelper(SchemaCollection).findOne({ iri, topicId });
+        } else {
+            return await new DataBaseHelper(SchemaCollection).findOne({ iri });
+        }
+    }
+
+    /**
+     * Get schema
+     * @param id
+     */
+    public static async getSchemaById(id: string | null): Promise<SchemaCollection | null> {
+        return await new DataBaseHelper(SchemaCollection).findOne(id);
+    }
+
+    /**
+     * Get schema
+     * @param topicId
+     * @param entity
+     */
+    public async getSchemaByType(topicId: string, entity: SchemaEntity): Promise<SchemaCollection | null> {
+        return await new DataBaseHelper(SchemaCollection).findOne({
+            entity,
+            readonly: true,
+            topicId
+        });
+    }
+
+    /**
+     * Get schema
+     * @param topicId
+     * @param entity
+     */
+    public static async getSchemaByType(topicId: string, entity: SchemaEntity): Promise<SchemaCollection | null> {
+        return await new DataBaseHelper(SchemaCollection).findOne({
+            entity,
+            readonly: true,
+            topicId
+        });
+    }
+
+    /**
+     * Get schemas
+     * @param filters
+     * @param options
+     */
+    public static async getSchemas(filters?: FilterObject<SchemaCollection>, options?: unknown): Promise<SchemaCollection[]> {
+        return await new DataBaseHelper(SchemaCollection).find(filters, options);
+    }
+
+    /**
+     * Get schema
+     * @param filters
+     * @param options
+     */
+    public static async getSchemasAndCount(filters?: FilterObject<SchemaCollection>, options?: FindOptions<unknown>): Promise<[SchemaCollection[], number]> {
+        return await new DataBaseHelper(SchemaCollection).findAndCount(filters, options);
+    }
+
+    /**
+     * Get schema
+     * @param ids
+     */
+    public static async getSchemasByIds(ids: string[]): Promise<SchemaCollection[]> {
+        return await new DataBaseHelper(SchemaCollection).find({ id: { $in: ids } });
+    }
+
+    /**
+     * Get schema
+     * @param filters
+     */
+    public static async getSchemasCount(filters?: FilterObject<SchemaCollection>): Promise<number> {
+        return await new DataBaseHelper(SchemaCollection).count(filters);
+    }
+
+    /**
+     * Get split documents in policy
+     * @param policyId Policy identifier
+     * @returns Split documents
+     */
+    public async getSplitDocumentsByPolicy(
+        policyId: string,
+    ): Promise<SplitDocuments[]> {
+        return await this.find(SplitDocuments, {
+            policyId
+        });
+    }
+
+    /**
+     * Get suggestions config
+     * @param did
+     * @returns config
+     */
+    public static async getSuggestionsConfig(
+        did: string
+    ): Promise<SuggestionsConfig | null> {
+        return await new DataBaseHelper(SuggestionsConfig).findOne({
+            user: did
+        });
+    }
+
+    /**
+     * Get system schema
+     * @param entity
+     */
+    public static async getSystemSchema(entity: SchemaEntity): Promise<SchemaCollection | null> {
+        return await new DataBaseHelper(SchemaCollection).findOne({
+            entity,
+            system: true,
+            active: true
+        });
+    }
+
+    /**
+     * Get tag By UUID
+     * @param uuid
+     */
+    public async getTagById(uuid: string): Promise<Tag | null> {
+        return await this.findOne(Tag, { uuid });
+    }
+
+    /**
+     * Get tag By UUID
+     * @param uuid
+     */
+    public static async getTagById(uuid: string): Promise<Tag | null> {
+        return await new DataBaseHelper(Tag).findOne({ uuid });
+    }
+
+    /**
+     * Get tags
+     * @param filters
+     * @param options
+     */
+    public async getTagCache(filters?: FilterObject<TagCache>, options?: FindOptions<unknown>): Promise<TagCache[]> {
+        return await this.find(TagCache, filters, options);
+    }
+
+    /**
+     * Get tags
+     * @param filters
+     * @param options
+     */
+    public static async getTagCache(filters?: FilterQuery<TagCache>, options?: FindOptions<TagCache>): Promise<TagCache[]> {
+        return await new DataBaseHelper(TagCache).find(filters, options);
+    }
+
+    /**
+     * Get tags
+     * @param filters
+     * @param options
+     */
+    public async getTags(filters?: FilterQuery<Tag>, options?: FindOptions<unknown>): Promise<Tag[]> {
+        return await this.find(Tag, filters, options);
+    }
+
+    /**
+     * Get tags
+     * @param filters
+     * @param options
+     */
+    public static async getTags(filters?: FilterQuery<Tag>, options?: unknown): Promise<Tag[]> {
+        return await new DataBaseHelper(Tag).find(filters, options);
+    }
+
+    /**
+     * get tasks aggregation filters
+     * @param nameFilter
+     * @param processTimeout
+     *
+     * @returns Result
+     */
+    public getTasksAggregationFilters(nameFilter: string, processTimeout: number): unknown[] {
+        return DataBaseHelper.getTasksAggregationFilters(nameFilter, processTimeout);
+    }
+
+    /**
+     * Get Theme
+     * @param filters
+     */
+    public static async getTheme(filters: FilterQuery<Theme>): Promise<Theme | null> {
+        return await new DataBaseHelper(Theme).findOne(filters);
+    }
+
+    /**
+     * Get Themes
+     * @param filters
+     */
+    public static async getThemes(filters: FilterQuery<Theme>): Promise<Theme[]> {
+        return await new DataBaseHelper(Theme).find(filters);
+    }
+
+    /**
+     * Get Token
+     * @param tokenId
+     * @param dryRun
+     */
+    public async getToken(tokenId: string, dryRun: string = null): Promise<TokenCollection | null> {
+        if (dryRun) {
+            return this.findOne(TokenCollection, { tokenId });
+        } else {
+            return await new DataBaseHelper(TokenCollection).findOne({ tokenId });
+        }
+    }
+
+    /**
+     * Get Token
+     * @param tokenId
+     */
+    public static async getToken(tokenId: string): Promise<TokenCollection | null> {
+        return await new DataBaseHelper(TokenCollection).findOne({ tokenId });
+    }
+
+    /**
+     * Get Token by ID
+     * @param id
+     */
+    public static async getTokenById(id: string | null): Promise<TokenCollection | null> {
+        return await new DataBaseHelper(TokenCollection).findOne(id);
+    }
+
+    /**
+     * Get tokens
+     * @param filters Filters
+     * @returns Tokens
+     */
+    public static async getTokens(filters?: FilterQuery<TokenCollection>): Promise<TokenCollection[]> {
+        return await new DataBaseHelper(TokenCollection).find(filters);
+    }
+
+    /**
+     * Get Tool
+     * @param filters
+     */
+    public static async getTool(filters: FilterQuery<PolicyTool>): Promise<PolicyTool | null> {
+        return await new DataBaseHelper(PolicyTool).findOne(filters);
+    }
+
+    /**
+     * Get Tool By ID
+     * @param id
+     */
+    public static async getToolById(id: string | null): Promise<PolicyTool | null> {
+        return await new DataBaseHelper(PolicyTool).findOne(id);
+    }
+
+    /**
+     * Get Tool By UUID
+     * @param uuid
+     */
+    public static async getToolByUUID(uuid: string): Promise<PolicyTool | null> {
+        return await new DataBaseHelper(PolicyTool).findOne({ uuid });
+    }
+
+    /**
+     * Get Tools
+     * @param filters
+     * @param options
+     */
+    public static async getTools(filters?: FilterQuery<PolicyTool>, options?: unknown): Promise<PolicyTool[]> {
+        return await new DataBaseHelper(PolicyTool).find(filters, options);
+    }
+
+    /**
+     * Get Tools
+     * @param filters
+     * @param options
+     */
+    public static async getToolsAndCount(filters?: FilterObject<PolicyTool>, options?: FindOptions<unknown>): Promise<[PolicyTool[], number]> {
+        return await new DataBaseHelper(PolicyTool).findAndCount(filters, options);
+    }
+
+    /**
+     * Get Topic
+     * @param filters
+     *
+     * @virtual
+     */
+    public async getTopic(
+        filters: {
+            /**
+             * policyId
+             */
+            policyId?: string,
+            /**
+             * type
+             */
+            type?: TopicType,
+            /**
+             * name
+             */
+            name?: string,
+            /**
+             * owner
+             */
+            owner?: string,
+            /**
+             * topicId
+             */
+            topicId?: string
+        }
+    ): Promise<TopicCollection | null> {
+        return await this.findOne(TopicCollection, filters);
+    }
+
+    /**
+     * Get topic by id
+     * @param topicId
+     */
+    public async getTopicById(topicId: string): Promise<TopicCollection | null> {
+        return await this.findOne(TopicCollection, { topicId });
+    }
+
+    /**
+     * Get topic by id
+     * @param topicId
+     */
+    public static async getTopicById(topicId: string): Promise<TopicCollection | null> {
+        return await new DataBaseHelper(TopicCollection).findOne({ topicId });
+    }
+
+    /**
+     * Get topic by type
+     * @param owner
+     * @param type
+     */
+    public static async getTopicByType(owner: string, type: TopicType): Promise<TopicCollection | null> {
+        return await new DataBaseHelper(TopicCollection).findOne({ owner, type });
+    }
+
+    /**
+     * Get Topics
+     * @param filters
+     *
+     * @virtual
+     */
+    public async getTopics(
+        filters: {
+            /**
+             * policyId
+             */
+            policyId?: string,
+            /**
+             * type
+             */
+            type?: TopicType,
+            /**
+             * name
+             */
+            name?: string,
+            /**
+             * owner
+             */
+            owner?: string,
+            /**
+             * topicId
+             */
+            topicId?: string
+        }
+    ): Promise<TopicCollection[]> {
+        return await this.find(TopicCollection, filters);
+    }
+
+    /**
+     * Get transactions count
+     * @param filters Mint request identifier
+     * @returns Transactions count
+     */
+    public async getTransactionsCount(filters: FilterObject<MintTransaction>): Promise<number> {
+        return await this.count(MintTransaction, filters);
+    }
+
+    /**
+     * Get transactions serials
+     * @param mintRequestId Mint request identifier
+     * @param transferStatus Transfer status
+     *
+     * @returns Serials
+     */
+    public async getTransactionsSerials(
+        mintRequestId: string,
+        transferStatus?: MintTransactionStatus | unknown
+    ): Promise<number[]> {
+        const aggregation = DataBaseHelper._getTransactionsSerialsAggregation(
+            mintRequestId,
+            transferStatus
+        );
+        const result = await this.aggregate(MintTransaction, aggregation);
+        return result[0]?.serials || [];
+    }
+
+    /**
+     * Get transactions serials count
+     * @param mintRequestId Mint request identifier
+     * @param transferStatus Transfer status
+     *
+     * @returns Serials count
+     */
+    public async getTransactionsSerialsCount(
+        mintRequestId: string,
+        transferStatus?: MintTransactionStatus | unknown
+    ): Promise<number> {
+        const aggregation = DataBaseHelper._getTransactionsSerialsAggregation(
+            mintRequestId,
+            transferStatus
+        );
+
+        DataBaseHelper.getTransactionsSerialsAggregationFilters({
+            aggregation,
+            aggregateMethod: 'push',
+            nameFilter: MAP_TRANSACTION_SERIALS_AGGREGATION_FILTERS.COUNT
+        });
+
+        const result = await this.aggregate(MintTransaction, aggregation);
+
+        //todo something wrong with logic, serials is array
+        return result[0]?.serials as unknown as number || 0;
+    }
+
+    /**
+     * Get User In Group
+     * @param policyId
+     * @param did
+     * @param uuid
+     *
+     * @virtual
+     */
+    public async getUserInGroup(policyId: string, did: string, uuid: string): Promise<PolicyRolesCollection | null> {
+        if (!did && !uuid) {
+            return null;
+        }
+        return await this.findOne(PolicyRolesCollection, { policyId, did, uuid });
+    }
+
+    /**
+     * Get user role in policy
+     * @param policyId
+     * @param did
+     */
+    public static async getUserRole(policyId: string, did: string): Promise<PolicyRolesCollection[]> {
+        if (!did) {
+            return null;
+        }
+        return await new DataBaseHelper(PolicyRolesCollection).find({ policyId, did });
+    }
+
+    /**
+     * Get user roles
+     * @param policyId
+     * @param did
+     * @returns
+     *
+     * @virtual
+     */
+    public async getUserRoles(policyId: string, did: string): Promise<PolicyRolesCollection[]> {
+        return await this.find(PolicyRolesCollection, { policyId, did });
+    }
+
+    /**
+     * Get all policy users by role
+     * @param policyId
+     * @param role
+     *
+     * @virtual
+     */
+    public async getUsersByRole(policyId: string, role: string): Promise<PolicyRolesCollection[]> {
+        return await this.find(PolicyRolesCollection, { policyId, role });
+    }
+
+    /**
+     * Get VC
+     * @param filters
+     * @param options
+     */
+    public static async getVC(
+        filters?: FilterQuery<VcDocumentCollection>,
+        options?: FindOptions<VcDocumentCollection>
+    ): Promise<VcDocumentCollection | null> {
+        return await new DataBaseHelper(VcDocumentCollection).findOne(filters, options);
+    }
+
+    /**
+     * Get VC
+     * @param id
+     */
+    public static async getVCById(id: string | null): Promise<VcDocumentCollection> | null {
+        return await new DataBaseHelper(VcDocumentCollection).findOne(id);
+    }
+
+    /**
+     * Get VCs
+     * @param filters
+     * @param options
+     */
+    public static async getVCs(filters?: FilterQuery<VcDocumentCollection>, options?: FindOptions<VcDocumentCollection>): Promise<VcDocumentCollection[]> {
+        return await new DataBaseHelper(VcDocumentCollection).find(filters, options);
+    }
+
+    /**
+     * Get VC
+     * @param filters
+     * @param options
+     */
+    public static async getVP(filters?: FilterQuery<VpDocumentCollection>, options?: FindOptions<unknown>): Promise<VpDocumentCollection | null> {
+        return await new DataBaseHelper(VpDocumentCollection).findOne(filters, options);
+    }
+
+    /**
+     * Get VC
+     * @param id
+     */
+    public static async getVPById(id: string | null): Promise<VpDocumentCollection | null> {
+        return await new DataBaseHelper(VpDocumentCollection).findOne(id);
+    }
+
+    /**
+     * Get VP mint information
+     * @param vpDocument VP
+     * @returns Serials and amount
+     */
     public async getVPMintInformation(
         vpDocument: VpDocument
     ): Promise<
@@ -2136,735 +2742,6 @@
             [...tokenIds],
             target,
         ];
-=======
-    public static async getPolicyTest(policyId: string, id: string): Promise<PolicyTest> {
-        return await new DataBaseHelper(PolicyTest).findOne({ id, policyId });
->>>>>>> 47b3ccde
-    }
-
-    /**
-     * Get policy tests
-     * @param resultId
-     *
-     * @returns tests
-     */
-    public static async getPolicyTestByRecord(resultId: string): Promise<PolicyTest> {
-        return await new DataBaseHelper(PolicyTest).findOne({ resultId });
-    }
-
-    /**
-     * Get policy tests
-     * @param policyId
-     * @returns tests
-     */
-    public static async getPolicyTests(policyId: string): Promise<PolicyTest[]> {
-        return await new DataBaseHelper(PolicyTest).find({ policyId });
-    }
-
-    /**
-     * Get policy test
-     * @param policyId
-     * @param status
-     * @returns tests
-     */
-    public static async getPolicyTestsByStatus(policyId: string, status: PolicyTestStatus): Promise<PolicyTest[]> {
-        return await new DataBaseHelper(PolicyTest).find({ status, policyId });
-    }
-
-    /**
-     * Get Publish Policies
-     *
-     * @virtual
-     */
-    public static async getPublishPolicies(): Promise<Policy[]> {
-        return await new DataBaseHelper(Policy).find({
-            status: { $eq: PolicyType.PUBLISH }
-        });
-    }
-
-    /**
-     * Get Record
-     * @param filters Filters
-     * @param options Options
-     * @returns Record
-     */
-    public static async getRecord(filters?: FilterQuery<Record>, options?: FindOptions<Record>): Promise<Record[]> {
-        return await new DataBaseHelper(Record).find(filters, options);
-    }
-
-    /**
-     * Get Residue objects
-     * @param policyId
-     * @param blockId
-     * @param userId
-     */
-    public async getResidue(
-        policyId: string,
-        blockId: string,
-        userId: string
-    ): Promise<SplitDocuments[]> {
-        return await this.find(SplitDocuments, {
-            policyId: { $eq: policyId },
-            blockId: { $eq: blockId },
-            userId: { $eq: userId }
-        });
-    }
-
-    /**
-     * Get retire pools
-     * @param tokenIds Token identifiers
-     * @returns Retire pools
-     */
-    public static async getRetirePools(tokenIds: string[]): Promise<RetirePool[]> {
-        return await new DataBaseHelper(RetirePool).find({ tokenIds: { $in: tokenIds } });
-    }
-
-    /**
-     * Get schema
-     * @param iri
-     * @param topicId
-     */
-    public async getSchemaByIRI(iri: string, topicId?: string): Promise<SchemaCollection | null> {
-        if (topicId) {
-            return await new DataBaseHelper(SchemaCollection).findOne({ iri, topicId });
-        } else {
-            return await new DataBaseHelper(SchemaCollection).findOne({ iri });
-        }
-    }
-
-    /**
-     * Get schema
-     * @param id
-     */
-    public static async getSchemaById(id: string | null): Promise<SchemaCollection | null> {
-        return await new DataBaseHelper(SchemaCollection).findOne(id);
-    }
-
-    /**
-     * Get schema
-     * @param topicId
-     * @param entity
-     */
-    public async getSchemaByType(topicId: string, entity: SchemaEntity): Promise<SchemaCollection | null> {
-        return await new DataBaseHelper(SchemaCollection).findOne({
-            entity,
-            readonly: true,
-            topicId
-        });
-    }
-
-    /**
-     * Get schema
-     * @param topicId
-     * @param entity
-     */
-    public static async getSchemaByType(topicId: string, entity: SchemaEntity): Promise<SchemaCollection | null> {
-        return await new DataBaseHelper(SchemaCollection).findOne({
-            entity,
-            readonly: true,
-            topicId
-        });
-    }
-
-    /**
-     * Get schemas
-     * @param filters
-     * @param options
-     */
-    public static async getSchemas(filters?: FilterObject<SchemaCollection>, options?: unknown): Promise<SchemaCollection[]> {
-        return await new DataBaseHelper(SchemaCollection).find(filters, options);
-    }
-
-    /**
-     * Get schema
-     * @param filters
-     * @param options
-     */
-    public static async getSchemasAndCount(filters?: FilterObject<SchemaCollection>, options?: FindOptions<unknown>): Promise<[SchemaCollection[], number]> {
-        return await new DataBaseHelper(SchemaCollection).findAndCount(filters, options);
-    }
-
-    /**
-     * Get schema
-     * @param ids
-     */
-    public static async getSchemasByIds(ids: string[]): Promise<SchemaCollection[]> {
-        return await new DataBaseHelper(SchemaCollection).find({ id: { $in: ids } });
-    }
-
-    /**
-     * Get schema
-     * @param filters
-     */
-    public static async getSchemasCount(filters?: FilterObject<SchemaCollection>): Promise<number> {
-        return await new DataBaseHelper(SchemaCollection).count(filters);
-    }
-
-    /**
-     * Get split documents in policy
-     * @param policyId Policy identifier
-     * @returns Split documents
-     */
-    public async getSplitDocumentsByPolicy(
-        policyId: string,
-    ): Promise<SplitDocuments[]> {
-        return await this.find(SplitDocuments, {
-            policyId
-        });
-    }
-
-    /**
-     * Get suggestions config
-     * @param did
-     * @returns config
-     */
-    public static async getSuggestionsConfig(
-        did: string
-    ): Promise<SuggestionsConfig | null> {
-        return await new DataBaseHelper(SuggestionsConfig).findOne({
-            user: did
-        });
-    }
-
-    /**
-     * Get system schema
-     * @param entity
-     */
-    public static async getSystemSchema(entity: SchemaEntity): Promise<SchemaCollection | null> {
-        return await new DataBaseHelper(SchemaCollection).findOne({
-            entity,
-            system: true,
-            active: true
-        });
-    }
-
-    /**
-     * Get tag By UUID
-     * @param uuid
-     */
-    public async getTagById(uuid: string): Promise<Tag | null> {
-        return await this.findOne(Tag, { uuid });
-    }
-
-    /**
-     * Get tag By UUID
-     * @param uuid
-     */
-    public static async getTagById(uuid: string): Promise<Tag | null> {
-        return await new DataBaseHelper(Tag).findOne({ uuid });
-    }
-
-    /**
-     * Get tags
-     * @param filters
-     * @param options
-     */
-    public async getTagCache(filters?: FilterObject<TagCache>, options?: FindOptions<unknown>): Promise<TagCache[]> {
-        return await this.find(TagCache, filters, options);
-    }
-
-    /**
-     * Get tags
-     * @param filters
-     * @param options
-     */
-    public static async getTagCache(filters?: FilterQuery<TagCache>, options?: FindOptions<TagCache>): Promise<TagCache[]> {
-        return await new DataBaseHelper(TagCache).find(filters, options);
-    }
-
-    /**
-     * Get tags
-     * @param filters
-     * @param options
-     */
-    public async getTags(filters?: FilterQuery<Tag>, options?: FindOptions<unknown>): Promise<Tag[]> {
-        return await this.find(Tag, filters, options);
-    }
-
-    /**
-     * Get tags
-     * @param filters
-     * @param options
-     */
-    public static async getTags(filters?: FilterQuery<Tag>, options?: unknown): Promise<Tag[]> {
-        return await new DataBaseHelper(Tag).find(filters, options);
-    }
-
-    /**
-     * get tasks aggregation filters
-     * @param nameFilter
-     * @param processTimeout
-     *
-     * @returns Result
-     */
-    public getTasksAggregationFilters(nameFilter: string, processTimeout: number): unknown[] {
-        return DataBaseHelper.getTasksAggregationFilters(nameFilter, processTimeout);
-    }
-
-    /**
-     * Get Theme
-     * @param filters
-     */
-    public static async getTheme(filters: FilterQuery<Theme>): Promise<Theme | null> {
-        return await new DataBaseHelper(Theme).findOne(filters);
-    }
-
-    /**
-     * Get Themes
-     * @param filters
-     */
-    public static async getThemes(filters: FilterQuery<Theme>): Promise<Theme[]> {
-        return await new DataBaseHelper(Theme).find(filters);
-    }
-
-    /**
-     * Get Token
-     * @param tokenId
-     * @param dryRun
-     */
-    public async getToken(tokenId: string, dryRun: string = null): Promise<TokenCollection | null> {
-        if (dryRun) {
-            return this.findOne(TokenCollection, { tokenId });
-        } else {
-            return await new DataBaseHelper(TokenCollection).findOne({ tokenId });
-        }
-    }
-
-    /**
-     * Get Token
-     * @param tokenId
-     */
-    public static async getToken(tokenId: string): Promise<TokenCollection | null> {
-        return await new DataBaseHelper(TokenCollection).findOne({ tokenId });
-    }
-
-    /**
-     * Get Token by ID
-     * @param id
-     */
-    public static async getTokenById(id: string | null): Promise<TokenCollection | null> {
-        return await new DataBaseHelper(TokenCollection).findOne(id);
-    }
-
-    /**
-     * Get tokens
-     * @param filters Filters
-     * @returns Tokens
-     */
-    public static async getTokens(filters?: FilterQuery<TokenCollection>): Promise<TokenCollection[]> {
-        return await new DataBaseHelper(TokenCollection).find(filters);
-    }
-
-    /**
-     * Get Tool
-     * @param filters
-     */
-    public static async getTool(filters: FilterQuery<PolicyTool>): Promise<PolicyTool | null> {
-        return await new DataBaseHelper(PolicyTool).findOne(filters);
-    }
-
-    /**
-     * Get Tool By ID
-     * @param id
-     */
-    public static async getToolById(id: string | null): Promise<PolicyTool | null> {
-        return await new DataBaseHelper(PolicyTool).findOne(id);
-    }
-
-    /**
-     * Get Tool By UUID
-     * @param uuid
-     */
-    public static async getToolByUUID(uuid: string): Promise<PolicyTool | null> {
-        return await new DataBaseHelper(PolicyTool).findOne({ uuid });
-    }
-
-    /**
-     * Get Tools
-     * @param filters
-     * @param options
-     */
-    public static async getTools(filters?: FilterQuery<PolicyTool>, options?: unknown): Promise<PolicyTool[]> {
-        return await new DataBaseHelper(PolicyTool).find(filters, options);
-    }
-
-    /**
-     * Get Tools
-     * @param filters
-     * @param options
-     */
-    public static async getToolsAndCount(filters?: FilterObject<PolicyTool>, options?: FindOptions<unknown>): Promise<[PolicyTool[], number]> {
-        return await new DataBaseHelper(PolicyTool).findAndCount(filters, options);
-    }
-
-    /**
-     * Get Topic
-     * @param filters
-     *
-     * @virtual
-     */
-    public async getTopic(
-        filters: {
-            /**
-             * policyId
-             */
-            policyId?: string,
-            /**
-             * type
-             */
-            type?: TopicType,
-            /**
-             * name
-             */
-            name?: string,
-            /**
-             * owner
-             */
-            owner?: string,
-            /**
-             * topicId
-             */
-            topicId?: string
-        }
-    ): Promise<TopicCollection | null> {
-        return await this.findOne(TopicCollection, filters);
-    }
-
-    /**
-     * Get topic by id
-     * @param topicId
-     */
-    public async getTopicById(topicId: string): Promise<TopicCollection | null> {
-        return await this.findOne(TopicCollection, { topicId });
-    }
-
-    /**
-     * Get topic by id
-     * @param topicId
-     */
-    public static async getTopicById(topicId: string): Promise<TopicCollection | null> {
-        return await new DataBaseHelper(TopicCollection).findOne({ topicId });
-    }
-
-    /**
-     * Get topic by type
-     * @param owner
-     * @param type
-     */
-    public static async getTopicByType(owner: string, type: TopicType): Promise<TopicCollection | null> {
-        return await new DataBaseHelper(TopicCollection).findOne({ owner, type });
-    }
-
-    /**
-     * Get Topics
-     * @param filters
-     *
-     * @virtual
-     */
-    public async getTopics(
-        filters: {
-            /**
-             * policyId
-             */
-            policyId?: string,
-            /**
-             * type
-             */
-            type?: TopicType,
-            /**
-             * name
-             */
-            name?: string,
-            /**
-             * owner
-             */
-            owner?: string,
-            /**
-             * topicId
-             */
-            topicId?: string
-        }
-    ): Promise<TopicCollection[]> {
-        return await this.find(TopicCollection, filters);
-    }
-
-    /**
-     * Get transactions count
-     * @param filters Mint request identifier
-     * @returns Transactions count
-     */
-    public async getTransactionsCount(filters: FilterObject<MintTransaction>): Promise<number> {
-        return await this.count(MintTransaction, filters);
-    }
-
-    /**
-     * Get transactions serials
-     * @param mintRequestId Mint request identifier
-     * @param transferStatus Transfer status
-     *
-     * @returns Serials
-     */
-    public async getTransactionsSerials(
-        mintRequestId: string,
-        transferStatus?: MintTransactionStatus | unknown
-    ): Promise<number[]> {
-        const aggregation = DataBaseHelper._getTransactionsSerialsAggregation(
-            mintRequestId,
-            transferStatus
-        );
-        const result = await this.aggregate(MintTransaction, aggregation);
-        return result[0]?.serials || [];
-    }
-
-    /**
-     * Get transactions serials count
-     * @param mintRequestId Mint request identifier
-     * @param transferStatus Transfer status
-     *
-     * @returns Serials count
-     */
-    public async getTransactionsSerialsCount(
-        mintRequestId: string,
-        transferStatus?: MintTransactionStatus | unknown
-    ): Promise<number> {
-        const aggregation = DataBaseHelper._getTransactionsSerialsAggregation(
-            mintRequestId,
-            transferStatus
-        );
-
-        DataBaseHelper.getTransactionsSerialsAggregationFilters({
-            aggregation,
-            aggregateMethod: 'push',
-            nameFilter: MAP_TRANSACTION_SERIALS_AGGREGATION_FILTERS.COUNT
-        });
-
-        const result = await this.aggregate(MintTransaction, aggregation);
-
-        //todo something wrong with logic, serials is array
-        return result[0]?.serials as unknown as number || 0;
-    }
-
-    /**
-     * Get User In Group
-     * @param policyId
-     * @param did
-     * @param uuid
-     *
-     * @virtual
-     */
-    public async getUserInGroup(policyId: string, did: string, uuid: string): Promise<PolicyRolesCollection | null> {
-        if (!did && !uuid) {
-            return null;
-        }
-        return await this.findOne(PolicyRolesCollection, { policyId, did, uuid });
-    }
-
-    /**
-     * Get user role in policy
-     * @param policyId
-     * @param did
-     */
-    public static async getUserRole(policyId: string, did: string): Promise<PolicyRolesCollection[]> {
-        if (!did) {
-            return null;
-        }
-        return await new DataBaseHelper(PolicyRolesCollection).find({ policyId, did });
-    }
-
-    /**
-     * Get user roles
-     * @param policyId
-     * @param did
-     * @returns
-     *
-     * @virtual
-     */
-    public async getUserRoles(policyId: string, did: string): Promise<PolicyRolesCollection[]> {
-        return await this.find(PolicyRolesCollection, { policyId, did });
-    }
-
-    /**
-     * Get all policy users by role
-     * @param policyId
-     * @param role
-     *
-     * @virtual
-     */
-    public async getUsersByRole(policyId: string, role: string): Promise<PolicyRolesCollection[]> {
-        return await this.find(PolicyRolesCollection, { policyId, role });
-    }
-
-    /**
-     * Get VC
-     * @param filters
-     * @param options
-     */
-    public static async getVC(
-        filters?: FilterQuery<VcDocumentCollection>,
-        options?: FindOptions<VcDocumentCollection>
-    ): Promise<VcDocumentCollection | null> {
-        return await new DataBaseHelper(VcDocumentCollection).findOne(filters, options);
-    }
-
-    /**
-     * Get VC
-     * @param id
-     */
-    public static async getVCById(id: string | null): Promise<VcDocumentCollection> | null {
-        return await new DataBaseHelper(VcDocumentCollection).findOne(id);
-    }
-
-    /**
-     * Get VCs
-     * @param filters
-     * @param options
-     */
-    public static async getVCs(filters?: FilterQuery<VcDocumentCollection>, options?: FindOptions<VcDocumentCollection>): Promise<VcDocumentCollection[]> {
-        return await new DataBaseHelper(VcDocumentCollection).find(filters, options);
-    }
-
-    /**
-     * Get VC
-     * @param filters
-     * @param options
-     */
-    public static async getVP(filters?: FilterQuery<VpDocumentCollection>, options?: FindOptions<unknown>): Promise<VpDocumentCollection | null> {
-        return await new DataBaseHelper(VpDocumentCollection).findOne(filters, options);
-    }
-
-    /**
-     * Get VC
-     * @param id
-     */
-    public static async getVPById(id: string | null): Promise<VpDocumentCollection | null> {
-        return await new DataBaseHelper(VpDocumentCollection).findOne(id);
-    }
-
-    /**
-     * Get VP mint information
-     * @param vpDocument VP
-     * @returns Serials and amount
-     */
-    public async getVPMintInformation(
-        vpDocument: VpDocument
-    ): Promise<
-        [
-            serials: { serial: number; tokenId: string }[],
-            amount: number,
-            error: string,
-            wasTransferNeeded: boolean,
-            transferSerials: number[],
-            transferAmount: number,
-            tokenIds: string[],
-            target: string
-        ]
-    > {
-        const mintRequests = await this.getMintRequests({
-            $or: [
-                {
-                    vpMessageId: vpDocument.messageId,
-                },
-                {
-                    secondaryVpIds: vpDocument.messageId,
-                },
-            ],
-        } as FilterObject<MintRequest>);
-        const serials = vpDocument.serials
-            ? vpDocument.serials.map((serial) => ({
-                serial,
-                tokenId: vpDocument.tokenId,
-            }))
-            : [];
-        let amount = Number.isFinite(Number(vpDocument.amount))
-            ? Number(vpDocument.amount)
-            : serials.length;
-        const transferSerials = vpDocument.serials
-            ? vpDocument.serials.map((serial) => ({
-                serial,
-                tokenId: vpDocument.tokenId,
-            }))
-            : [];
-        let transferAmount = amount;
-        const errors = [];
-        let wasTransferNeeded = false;
-        const tokenIds = new Set<string>();
-        if (vpDocument.tokenId) {
-            tokenIds.add(vpDocument.tokenId);
-        }
-        const target = mintRequests?.[0]?.target;
-        for (const mintRequest of mintRequests) {
-            if (mintRequest.error) {
-                errors.push(mintRequest.error);
-            }
-            wasTransferNeeded ||= mintRequest.wasTransferNeeded;
-            tokenIds.add(mintRequest.tokenId);
-            if (mintRequest.tokenType === TokenType.NON_FUNGIBLE) {
-                const requestSerials = await this.getMintRequestSerials(
-                    mintRequest.id
-                );
-                serials.push(
-                    ...requestSerials.map((serial) => ({
-                        serial,
-                        tokenId: mintRequest.tokenId,
-                    }))
-                );
-                amount += requestSerials.length;
-
-                if (wasTransferNeeded) {
-                    const requestTransferSerials =
-                        await this.getMintRequestTransferSerials(
-                            mintRequest.id
-                        );
-                    transferSerials.push(
-                        ...requestTransferSerials.map((serial) => ({
-                            serial,
-                            tokenId: mintRequest.tokenId,
-                        }))
-                    );
-                    transferAmount += requestTransferSerials.length;
-                }
-            } else if (mintRequest.tokenType === TokenType.FUNGIBLE) {
-                const mintRequestTransaction = await this.getMintTransaction({
-                    mintRequestId: mintRequest.id,
-                    mintStatus: MintTransactionStatus.SUCCESS,
-                });
-                if (mintRequestTransaction) {
-                    if (mintRequest.decimals > 0) {
-                        amount +=
-                            mintRequest.amount / Math.pow(10, mintRequest.decimals);
-                    } else {
-                        amount += mintRequest.amount;
-                    }
-                }
-                if (wasTransferNeeded) {
-                    const mintRequestTransferTransaction =
-                        await this.getMintTransaction({
-                            mintRequestId: mintRequest.id,
-                            transferStatus: MintTransactionStatus.SUCCESS,
-                        });
-                    if (mintRequestTransferTransaction) {
-                        if (mintRequest.decimals > 0) {
-                            transferAmount +=
-                                mintRequest.amount /
-                                Math.pow(10, mintRequest.decimals);
-                        } else {
-                            transferAmount += mintRequest.amount;
-                        }
-                    }
-                }
-            }
-        }
-
-        return [
-            serials,
-            amount,
-            errors.join(', '),
-            wasTransferNeeded,
-            transferSerials,
-            transferAmount,
-            [...tokenIds],
-            target,
-        ];
     }
 
     /**
