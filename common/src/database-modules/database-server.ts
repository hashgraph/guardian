--- conflicted
+++ resolved
@@ -126,20 +126,17 @@
      * @param dryRunId
      * @param dryRunClass
      * @param systemMode
-     * @param markForSavepoint
      */
     private static addDryRunId(
         item: unknown | unknown[],
         dryRunId: string,
         dryRunClass: string,
-        systemMode: boolean,
-        markForSavepoint?: boolean
+        systemMode: boolean
     ): unknown | unknown[] {
         const getExtendedItem = (extendedItem: unknown & IAddDryRunIdItem) => {
             extendedItem.systemMode = systemMode;
             extendedItem.dryRunId = dryRunId;
             extendedItem.dryRunClass = dryRunClass;
-            extendedItem.savepoint = markForSavepoint;
         };
 
         if (Array.isArray(item)) {
@@ -194,22 +191,6 @@
      * @param aggregation aggregate filter
      * @returns
      */
-<<<<<<< HEAD
-    public static async createSavepoint(dryRunId: string): Promise<void> {
-        const limit = {limit: DatabaseServer.DOCUMENTS_HANDLING_CHUNK_SIZE};
-        const amount = await new DataBaseHelper(DryRun).count({dryRunId});
-        const naturalCount = Math.floor(amount / DatabaseServer.DOCUMENTS_HANDLING_CHUNK_SIZE);
-        for (let i = 0; i < naturalCount; i++) {
-            const items = await new DataBaseHelper(DryRun).find({dryRunId}, limit);
-            for (const item of items) {
-                item.savepoint = true;
-            }
-            await new DataBaseHelper(DryRun).update(items);
-        }
-        const restItems = await new DataBaseHelper(DryRun).find({dryRunId});
-        for (const item of restItems) {
-            item.savepoint = true;
-=======
     public async aggregate<T extends BaseEntity>(entityClass: new () => T, aggregation: FilterObject<T>[]): Promise<T[]> {
         if (this.dryRun) {
             const dryRunClass = this.classMap.get(entityClass);
@@ -217,7 +198,6 @@
             return await new DataBaseHelper(DryRun).aggregateDryRan(aggregation, this.dryRun, dryRunClass) as unknown as T[];
         } else {
             return await new DataBaseHelper(entityClass).aggregate(aggregation);
->>>>>>> fbb336ed
         }
     }
 
@@ -280,33 +260,8 @@
         const restItems = await new DataBaseHelper(DryRun).find(filter);
         await new DataBaseHelper(DryRun).remove(restItems);
 
-<<<<<<< HEAD
-        // const files = await new DataBaseHelper(DryRunFiles).find({ policyId: dryRunId });
-        // await new DataBaseHelper(DryRunFiles).remove(files);
-    }
-
-    /**
-     * Get savepoint state
-     * @param dryRunId
-     * @param systemMode
-     */
-    public static async getSavepointSate(dryRunId: string): Promise<DryRun> {
-        return await new DataBaseHelper(DryRun).findOne({dryRunId, savepoint: true});
-
-        // const files = await new DataBaseHelper(DryRunFiles).find({ policyId: dryRunId });
-        // await new DataBaseHelper(DryRunFiles).remove(files);
-    }
-
-    /**
-     * Get schemas
-     * @param filters
-     */
-    public static async getSchema(filters?: FilterObject<SchemaCollection> | string): Promise<SchemaCollection | null> {
-        return await new DataBaseHelper(SchemaCollection).findOne(filters);
-=======
         const files = await new DataBaseHelper(DryRunFiles).find({ policyId: dryRunId });
         await new DataBaseHelper(DryRunFiles).remove(files);
->>>>>>> fbb336ed
     }
 
     /**
@@ -1075,49 +1030,13 @@
      * @param {string} did - user DID
      * @param {string} name - variable name
      *
-<<<<<<< HEAD
-     * @param systemMode
-     * @param markedForSavepoint
-=======
      * @returns {BlockCache | null} - variable value
->>>>>>> fbb336ed
      * @virtual
      */
     public async getBlockCache(
         policyId: string,
         blockId: string,
         did: string,
-<<<<<<< HEAD
-        hederaAccountId: string,
-        hederaAccountKey: string,
-        active: boolean,
-        systemMode?: boolean,
-        markedForSavepoint?: boolean
-    ): Promise<void> {
-        await new DataBaseHelper(DryRun).save(DatabaseServer.addDryRunId({
-                                                                             did,
-                                                                             username,
-                                                                             hederaAccountId,
-                                                                             active
-                                                                         }, policyId, 'VirtualUsers', !!systemMode, markedForSavepoint));
-
-        if (hederaAccountKey) {
-            await new DataBaseHelper(DryRun).save(DatabaseServer.addDryRunId({
-                                                                                 did,
-                                                                                 type: did,
-                                                                                 hederaAccountKey
-                                                                             }, policyId, 'VirtualKey', !!systemMode));
-        }
-    }
-
-    /**
-     * Create Virtual User
-     * @param username
-     * @param did
-     * @param hederaAccountId
-     * @param hederaAccountKey
-     * @param active
-=======
         name: string
     ): Promise<BlockCache | null> {
         return await this.findOne(BlockCache, {
@@ -1132,37 +1051,14 @@
      * Get Block State
      * @param policyId
      * @param uuid
->>>>>>> fbb336ed
-     *
-     * @param markedForSavepoint
-     * @virtual
-     */
-<<<<<<< HEAD
-    public async createVirtualUser(
-        username: string,
-        did: string,
-        hederaAccountId: string,
-        hederaAccountKey: string,
-        active: boolean = false,
-        markedForSavepoint: boolean = false
-    ): Promise<void> {
-        await DatabaseServer.createVirtualUser(
-            this.dryRun,
-            username,
-            did,
-            hederaAccountId,
-            hederaAccountKey,
-            active,
-            this.systemMode,
-            markedForSavepoint
-        );
-=======
+     *
+     * @virtual
+     */
     public async getBlockState(policyId: string, uuid: string): Promise<BlockState | null> {
         return await this.findOne(BlockState, {
             policyId,
             blockId: uuid
         });
->>>>>>> fbb336ed
     }
 
     /**
