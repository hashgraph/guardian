--- conflicted
+++ resolved
@@ -2,9 +2,7 @@
     AggregateVC,
     ApprovalDocument as ApprovalDocumentCollection,
     Artifact as ArtifactCollection,
-    Artifact,
     ArtifactChunk as ArtifactChunkCollection,
-    AssignEntity,
     BlockCache,
     BlockState,
     Contract as ContractCollection,
@@ -19,15 +17,11 @@
     MultiPolicy,
     MultiPolicyTransaction,
     Policy,
-    PolicyCache,
-    PolicyCacheData,
     PolicyCategory,
     PolicyInvitations,
     PolicyModule,
     PolicyRoles as PolicyRolesCollection,
-    PolicyTest,
     Record,
-    RetirePool,
     Schema as SchemaCollection,
     SplitDocuments,
     SuggestionsConfig,
@@ -38,7 +32,6 @@
     VcDocument as VcDocumentCollection,
     VpDocument,
     VpDocument as VpDocumentCollection,
-<<<<<<< HEAD
     PolicyCache,
     PolicyCacheData,
     RetirePool,
@@ -47,11 +40,19 @@
     Artifact,
     PolicyStatistic,
     PolicyStatisticDocument
-=======
->>>>>>> 37115359
 } from '../entity/index.js';
 import { Binary } from 'bson';
-import { AssignedEntityType, GenerateUUIDv4, IVC, MintTransactionStatus, PolicyTestStatus, PolicyType, SchemaEntity, TokenType, TopicType, } from '@guardian/interfaces';
+import {
+    AssignedEntityType,
+    GenerateUUIDv4,
+    IVC,
+    MintTransactionStatus,
+    PolicyTestStatus,
+    PolicyType,
+    SchemaEntity,
+    TokenType,
+    TopicType,
+} from '@guardian/interfaces';
 import { BaseEntity } from '../models/index.js';
 import { DataBaseHelper, MAP_TRANSACTION_SERIALS_AGGREGATION_FILTERS } from '../helpers/index.js';
 import { Theme } from '../entity/theme.js';
