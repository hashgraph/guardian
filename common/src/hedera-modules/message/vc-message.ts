--- conflicted
+++ resolved
@@ -73,15 +73,13 @@
      */
     public option: any;
     /**
-<<<<<<< HEAD
+     * InitId
+     */
+    public initId: string;
+    /**
      * Tags
      */
     public tags: any[];
-=======
-     * InitId
-     */
-    public initId: string;
->>>>>>> a8bc14c1
 
     constructor(
         action: MessageAction,
