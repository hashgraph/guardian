import { AccountId, PrivateKey, TopicId, } from '@hashgraph/sdk';
import { GenerateUUIDv4, ISignOptions, SignType, WorkerTaskType } from '@guardian/interfaces';
import { IPFS, PinoLogger, Workers } from '../../helpers/index.js';
import { TransactionLogger } from '../transaction-logger.js';
import { Environment } from '../environment.js';
import { MessageMemo } from '../memo-mappings/message-memo.js';
import { DatabaseServer } from '../../database-modules/index.js';
import { TopicConfig } from '../topic.js';
import { Message } from './message.js';
import { MessageType } from './message-type.js';
import { MessageAction } from './message-action.js';
import { VCMessage } from './vc-message.js';
import { DIDMessage } from './did-message.js';
import { PolicyMessage } from './policy-message.js';
import { SchemaMessage } from './schema-message.js';
import { VPMessage } from './vp-message.js';
import { RegistrationMessage } from './registration-message.js';
import { TopicMessage } from './topic-message.js';
import { TokenMessage } from './token-message.js';
import { ModuleMessage } from './module-message.js';
import { TagMessage } from './tag-message.js';
import { ToolMessage } from './tool-message.js';
import { RoleMessage } from './role-message.js';
import { GuardianRoleMessage } from './guardian-role-message.js';
import { UserPermissionsMessage } from './user-permissions-message.js';
import { StatisticMessage } from './statistic-message.js';
import { LabelMessage } from './label-message.js';
import { FormulaMessage } from './formula-message.js';
import { PolicyDiffMessage } from './policy-diff-message.js';
import { PolicyActionMessage } from './policy-action-message.js';
import { ContractMessage } from './contract-message.js';

/**
 * Message server
 */
export class MessageServer {
    /**
     * Key
     * @private
     */
    private submitKey: PrivateKey | string;
    /**
     * Topic ID
     * @private
     */
    private topicId: TopicId | string;
    /**
     * Lang
     * @private
     */
    private static lang: string;

    /**
     * Dry-run
     * @private
     */
    private readonly dryRun: string = null;

    /**
     * Client options
     * @private
     */
    private readonly clientOptions: any;

    /**
     * Sign options
     * @private
     */
    private readonly signOptions: ISignOptions;

    constructor(
        operatorId: string | AccountId | null,
        operatorKey: string | PrivateKey | null,
        signOptions: ISignOptions = { signType: SignType.INTERNAL },
        dryRun: string = null
    ) {
        this.clientOptions = { operatorId, operatorKey, dryRun };
        this.signOptions = signOptions;

        this.dryRun = dryRun || null;
    }

    /**
     * Send message
     * @param message
     * @param sendToIPFS
     * @param memo
     * @param userId
     */
    public async sendMessage<T extends Message>(message: T, sendToIPFS: boolean = true, memo?: string, userId?: string): Promise<T> {
        if (sendToIPFS) {
            message = await this.sendIPFS(message, userId);
        }
        message = await this.sendHedera(message, memo, userId);
        if (this.dryRun) {
            await DatabaseServer.saveVirtualMessage<T>(this.dryRun, message);
        }
        return message;
    }

    /**
     * Get File
     * @param cid
     * @param responseType
     * @virtual
     * @private
     */
    private async getFile(cid: string, responseType: 'json' | 'raw' | 'str') {
        if (this.dryRun) {
            throw new Error('Unable to get virtual file');
        }
        return await IPFS.getFile(cid, responseType);
    }

    /**
     * Set language
     * @param lang
     */
    public static setLang(lang: string) {
        MessageServer.lang = lang;
    }

    /**
     * Message starting
     * @param name
     * @param userId
     */
    public async messageStartLog(name: string, userId: string | null): Promise<string> {
        const id = GenerateUUIDv4();
        await new TransactionLogger().messageLog(id, name, userId);
        return id;
    }

    /**
     * Message end log
     * @param id
     * @param name
     * @param userId
     */
    public async messageEndLog(id: string, name: string, userId: string | null): Promise<void> {
        await new TransactionLogger().messageLog(id, name, userId);
    }

    /**
     * Set topic object
     * @param topic
     */
    public setTopicObject(topic: TopicConfig): MessageServer {
        this.submitKey = topic.submitKey;
        this.topicId = topic.topicId;
        return this;
    }

    /**
     * Set topic
     * @param topicId
     * @param submitKey
     */
    public setTopic(topicId: TopicId | string, submitKey?: PrivateKey | string): MessageServer {
        this.submitKey = submitKey;
        this.topicId = topicId;
        return this;
    }

    /**
     * Get topic
     */
    public getTopic(): string {
        if (this.topicId) {
            return this.topicId.toString();
        }
        return undefined;
    }

    /**
     * Save File
     * @param file
     * @param userId
     * @virtual
     * @private
     */
    private async addFile(file: ArrayBuffer, userId: string = null) {
        if (this.dryRun) {
            const id = GenerateUUIDv4();
            const result = {
                cid: id,
                url: id
            }
            await new TransactionLogger().virtualFileLog(this.dryRun, file, result);
            return result
        }
        return IPFS.addFile(file, userId);
    }

    /**
     * Load IPFS
     * @param message
     * @private
     */
    public async loadIPFS<T extends Message>(message: T): Promise<T> {
        const urls = message.getUrls();
        const promises = urls.map(url => {
            return this.getFile(url.cid, message.responseType);
        });
        const documents = await Promise.all(promises);
        message = (await message.loadDocuments(
            documents,
            this.clientOptions.operatorKey
        )) as T;
        return message;
    }

    /**
     * Load IPFS
     * @param message
     * @private
     */
    public static async loadIPFS<T extends Message>(message: T): Promise<T> {
        const urls = message.getUrls();
        const promises = urls
            .map(url => {
                return IPFS.getFile(url.cid, message.responseType);
            });
        const documents = await Promise.all(promises);
        message = await message.loadDocuments(documents) as T;
        return message;
    }

    /**
     * Send IPFS
     * @param message
     * @param userId
     * @private
     */
    private async sendIPFS<T extends Message>(message: T, userId: string = null): Promise<T> {
        const buffers = await message.toDocuments(
            this.clientOptions.operatorKey
        );
        if (buffers && buffers.length) {
            const time = await this.messageStartLog('IPFS', userId);
            const promises = buffers.map(buffer => {
                return this.addFile(buffer, userId);
            });
            const urls = await Promise.all(promises);
            await this.messageEndLog(time, 'IPFS', userId);
            message.setUrls(urls);
        } else {
            message.setUrls([]);
        }
        return message;
    }

    /**
     * From message
     * @param message
     * @param userId
     * @param type
     */
    public static fromMessage<T extends Message>(message: string, userId: string | null, type?: MessageType): T {
        const json = JSON.parse(message);
        return MessageServer.fromMessageObject(json, userId, type);
    }

    /**
     * From message object
     * @param json
     * @param userId
     * @param type
     */
    public static fromMessageObject<T extends Message>(json: any, userId: string | null, type?: MessageType): T {
        let message: Message;
        json.type = json.type || type;
        switch (json.type) {
            case MessageType.EVCDocument:
            case MessageType.VCDocument:
                message = VCMessage.fromMessageObject(json);
                break;
            case MessageType.DIDDocument:
                message = DIDMessage.fromMessageObject(json);
                break;
            case MessageType.Schema:
                message = SchemaMessage.fromMessageObject(json);
                break;
            case MessageType.Policy:
                message = PolicyMessage.fromMessageObject(json);
                break;
            case MessageType.InstancePolicy:
                message = PolicyMessage.fromMessageObject(json);
                break;
            case MessageType.VPDocument:
                message = VPMessage.fromMessageObject(json);
                break;
            case MessageType.StandardRegistry:
                message = RegistrationMessage.fromMessageObject(json);
                break;
            case MessageType.Topic:
                message = TopicMessage.fromMessageObject(json);
                break;
            case MessageType.Token:
                message = TokenMessage.fromMessageObject(json);
                break;
            case MessageType.Module:
                message = ModuleMessage.fromMessageObject(json);
                break;
            case MessageType.Tool:
                message = ToolMessage.fromMessageObject(json);
                break;
            case MessageType.Tag:
                message = TagMessage.fromMessageObject(json);
                break;
            case MessageType.RoleDocument:
                message = RoleMessage.fromMessageObject(json);
                break;
            case MessageType.GuardianRole:
                message = GuardianRoleMessage.fromMessageObject(json);
                break;
            case MessageType.UserPermissions:
                message = UserPermissionsMessage.fromMessageObject(json);
                break;
            case MessageType.PolicyStatistic:
                message = StatisticMessage.fromMessageObject(json);
                break;
            case MessageType.PolicyLabel:
                message = LabelMessage.fromMessageObject(json);
                break;
            case MessageType.Formula:
                message = FormulaMessage.fromMessageObject(json);
                break;
            case MessageType.PolicyDiff:
                message = PolicyDiffMessage.fromMessageObject(json);
                break;
            case MessageType.PolicyAction:
                message = PolicyActionMessage.fromMessageObject(json);
                break;
            // Default schemas
            case 'schema-document':
                message = SchemaMessage.fromMessageObject(json);
                break;
            default:
                new PinoLogger().error(`Invalid format message: ${json.type}`, ['GUARDIAN_SERVICE'], userId);
                throw new Error(`Invalid format message: ${json.type || 'UNKNOWN TYPE'}`);
        }
        if (!message.validate()) {
            new PinoLogger().error(`Invalid json: ${json.type || 'UNKNOWN TYPE'}`, ['GUARDIAN_SERVICE'], userId);
            throw new Error(`Invalid json: ${json.type}`);
        }
        return message as T;
    }

    /**
     * From message object
     * @param json
     * @param type
     */
    public static fromJson<T extends Message>(json: any): T {
        let message: Message;
        json.type = json.type;
        switch (json.type) {
            case MessageType.Contract:
                message = ContractMessage.fromJson(json);
                break;
            case MessageType.EVCDocument:
            case MessageType.VCDocument:
                message = VCMessage.fromJson(json);
                break;
            case MessageType.DIDDocument:
                message = DIDMessage.fromJson(json);
                break;
            case MessageType.Schema:
                message = SchemaMessage.fromJson(json);
                break;
            case MessageType.Policy:
            case MessageType.InstancePolicy:
                message = PolicyMessage.fromJson(json);
                break;
            case MessageType.VPDocument:
                message = VPMessage.fromJson(json);
                break;
            case MessageType.StandardRegistry:
                message = RegistrationMessage.fromJson(json);
                break;
            case MessageType.Topic:
                message = TopicMessage.fromJson(json);
                break;
            case MessageType.Token:
                message = TokenMessage.fromJson(json);
                break;
            case MessageType.Module:
                message = ModuleMessage.fromJson(json);
                break;
            case MessageType.Tool:
                message = ToolMessage.fromJson(json);
                break;
            case MessageType.Tag:
                message = TagMessage.fromJson(json);
                break;
            case MessageType.RoleDocument:
                message = RoleMessage.fromJson(json);
                break;
            case MessageType.GuardianRole:
                message = GuardianRoleMessage.fromJson(json);
                break;
            case MessageType.UserPermissions:
                message = UserPermissionsMessage.fromJson(json);
                break;
            case MessageType.PolicyStatistic:
                message = StatisticMessage.fromJson(json);
                break;
            case MessageType.PolicyLabel:
                message = LabelMessage.fromJson(json);
                break;
            case MessageType.Formula:
                message = FormulaMessage.fromJson(json);
                break;
            case MessageType.PolicyDiff:
                message = PolicyDiffMessage.fromJson(json);
                break;
            case MessageType.PolicyAction:
                message = PolicyActionMessage.fromJson(json);
                break;
            // Default schemas
            case 'schema-document':
                message = SchemaMessage.fromJson(json);
                break;
            default:
                throw new Error(`Invalid format message: ${json.type || 'UNKNOWN TYPE'}`);
        }
        if (!message.validate()) {
            throw new Error(`Invalid json: ${json.type}`);
        }
        return message as T;
    }

    /**
     * Get messages
     * @param messageId
     * @param userId
     */
    public static async getMessage<T extends Message>(messageId: string, userId: string | null): Promise<T> {
        try {
            if (!messageId || typeof messageId !== 'string') {
                return null;
            }
            const timeStamp = messageId.trim();
            const workers = new Workers();
            const message = await workers.addNonRetryableTask({
                type: WorkerTaskType.GET_TOPIC_MESSAGE,
                data: { timeStamp, payload: { userId } }
            }, 10);
            const item = MessageServer.fromMessage(message.message, userId);
            item.setAccount(message.payer_account_id);
            item.setIndex(message.sequence_number);
            item.setId(message.id);
            item.setTopicId(message.topicId);
            item.setMemo(message.memo);
            return item as T;
        } catch (error) {
            return null;
        }
    }

    /**
     * Get messages
     * @param topicId
     * @param userId
     * @param type
     * @param action
     * @param timeStamp
     */
    public static async getMessages<T extends Message>(
        topicId: string | TopicId,
        userId: string | null,
        type?: MessageType,
        action?: MessageAction,
        timeStamp?: string
    ): Promise<T[]> {
        if (!topicId) {
            throw new Error(`Invalid Topic Id`);
        }
        if (timeStamp && typeof timeStamp === 'string') {
            timeStamp = timeStamp.trim();
        }
        const topic = topicId.toString();
        const workers = new Workers();
        const messages = await workers.addNonRetryableTask({
            type: WorkerTaskType.GET_TOPIC_MESSAGES,
            data: {
                topic,
                timeStamp,
                payload: { userId }
            }
        }, 10);
        new PinoLogger().info(`getTopicMessages, ${topic}`, ['GUARDIAN_SERVICE'], userId);
        const result: Message[] = [];
        for (const message of messages) {
            try {
                const item = MessageServer.fromMessage(message.message, userId);
                let filter = true;
                if (type) {
                    filter = filter && item.type === type;
                }
                if (action) {
                    filter = filter && item.action === action;
                }
                if (filter) {
                    item.setAccount(message.payer_account_id);
                    item.setIndex(message.sequence_number);
                    item.setId(message.id);
                    item.setTopicId(topic);
                    item.setMemo(message.memo);
                    result.push(item);
                }
            } catch (error) {
                console.error(error.message);
            }
        }
        return result as T[];
    }

    /**
     * Send to hedera
     * @param message
     * @param memo
     * @param userId
     * @private
     */
    private async sendHedera<T extends Message>(message: T, memo?: string, userId: string = null): Promise<T> {
        if (!this.topicId) {
            throw new Error('Topic is not set');
        }

        message.setLang(MessageServer.lang);
<<<<<<< HEAD
        if (memo) {
            message.setMemo(memo);
        } else {
            message.setMemo(MessageMemo.getMessageMemo(message));
        }
        const time = await this.messageStartLog('Hedera');
=======
        const time = await this.messageStartLog('Hedera', userId);
>>>>>>> f851c502
        const buffer = message.toMessage();
        const timestamp = await new Workers().addRetryableTask({
            type: WorkerTaskType.SEND_HEDERA,
            data: {
                topicId: this.topicId,
                buffer,
                submitKey: this.submitKey,
                clientOptions: this.clientOptions,
                network: Environment.network,
                localNodeAddress: Environment.localNodeAddress,
                localNodeProtocol: Environment.localNodeProtocol,
                signOptions: this.signOptions,
                memo: message.getMemo(),
                dryRun: this.dryRun,
                payload: { userId },
            }
        }, 10, 0, userId);
<<<<<<< HEAD
        await this.messageEndLog(time, 'Hedera');
        message.setId(timestamp);
=======
        await this.messageEndLog(time, 'Hedera', userId);
      message.setId(timestamp);
>>>>>>> f851c502
        message.setTopicId(this.topicId);
        return message;
    }

    /**
     * Get messages
     * @param topicId
     * @param userId
     */
    public static async getTopic(topicId: string | TopicId, userId: string | null): Promise<TopicMessage> {
        if (!topicId) {
            throw new Error(`Invalid Topic Id`);
        }
        const topic = topicId.toString();
        const workers = new Workers();
        const message = await workers.addNonRetryableTask({
            type: WorkerTaskType.GET_TOPIC_MESSAGE_BY_INDEX,
            data: {
                topic,
                index: 1,
                payload: { userId }
            }
        }, 10);
        new PinoLogger().info(`getTopic, ${topic}`, ['GUARDIAN_SERVICE'], userId);
        try {
            const json = JSON.parse(message.message);
            if (json.type === MessageType.Topic) {
                const item = TopicMessage.fromMessageObject(json);
                item.setAccount(message.payer_account_id);
                item.setIndex(message.sequence_number);
                item.setId(message.id);
                item.setMemo(message.memo);
                item.setTopicId(topic);
                return item;
            }
            return null;
        } catch (error) {
            return null;
        }
    }

    /**
     * Get messages
     * @param topicId
     * @param userId
     * @param type
     * @param action
     */
<<<<<<< HEAD
    public async getMessages<T extends Message>(
        topicId: string | TopicId,
        type?: MessageType,
        action?: MessageAction
    ): Promise<T[]> {
=======
    public async getMessages<T extends Message>(topicId: string | TopicId, userId: string | null, type?: MessageType, action?: MessageAction): Promise<T[]> {
>>>>>>> f851c502
        if (this.dryRun) {
            const messages = await DatabaseServer.getVirtualMessages(this.dryRun, topicId);
            const result: T[] = [];
            for (const message of messages) {
                try {
                    const item = MessageServer.fromMessage<T>(message.document, userId);
                    let filter = true;
                    if (type) {
                        filter = filter && item.type === type;
                    }
                    if (action) {
                        filter = filter && item.action === action;
                    }
                    if (filter) {
                        item.setId(message.messageId);
                        item.setTopicId(message.topicId);
                        item.setMemo(message.memo);
                        result.push(item);
                    }
                } catch (error) {
                    console.error(error.message);
                }
            }
            return result;
        } else {
            const messages = await this.getTopicMessages(topicId, userId, type, action);
            return messages as T[];
        }
    }

    /**
     * Load document
     * @param message
     */
    public async loadDocument<T extends Message>(message: T): Promise<T> {
        return await this.loadIPFS<T>(message);
    }

    /**
     * Load documents
     * @param message
     */
    public async loadDocuments<T extends Message>(messages: T[]): Promise<T[]> {
        for (const message of messages) {
            const urls = message.getUrls();
            const documents: any[] = [];
            for (const url of urls) {
                const doc = await this.getFile(url.cid, message.responseType);
                documents.push(doc);
            }
            await message.loadDocuments(documents, this.clientOptions.operatorKey);
        }
        return messages;
    }

    /**
     * Load document
     * @param message
     */
    public static async loadDocument<T extends Message>(message: T, cryptoKey?: string): Promise<T> {
        const urls = message.getUrls();
        const documents: any[] = [];
        for (const url of urls) {
            const doc = await IPFS.getFile(url.cid, message.responseType);
            documents.push(doc);
        }
        await message.loadDocuments(documents, cryptoKey);
        return message;
    }

    /**
     * Load documents
     * @param message
     */
    public static async loadDocuments<T extends Message>(messages: T[], cryptoKey?: string): Promise<T[]> {
        for (const message of messages) {
            const urls = message.getUrls();
            const documents: any[] = [];
            for (const url of urls) {
                const doc = await IPFS.getFile(url.cid, message.responseType);
                documents.push(doc);
            }
            await message.loadDocuments(documents, cryptoKey);
        }
        return messages;
    }

    /**
     * Get message
     * @param id
     * @param type
     * @param userId
     */
    public async getMessage<T extends Message>(id: string, type?: MessageType, userId?: string): Promise<T> {
        if (this.dryRun) {
            const message = await DatabaseServer.getVirtualMessage(this.dryRun, id);
            const result = MessageServer.fromMessage<T>(message.document, userId, type);
            result.setId(message.messageId);
            result.setTopicId(message.topicId);
            result.setMemo(message.memo);
            return result;
        } else {
            let message = await this.getTopicMessage<T>(id, type, userId);
            message = await this.loadIPFS(message);
            return message as T;
        }
    }

    /**
     * Find topic
     * @param messageId
     * @param userId
     */
    public async findTopic(messageId: string, userId: string | null): Promise<string> {
        try {
            if (messageId && typeof messageId === 'string') {
                const timeStamp = messageId.trim();
                const { operatorId, operatorKey, dryRun } = this.clientOptions;
                const workers = new Workers();
                const { topicId } = await workers.addNonRetryableTask({
                    type: WorkerTaskType.GET_TOPIC_MESSAGE,
                    data: {
                        operatorId,
                        operatorKey,
                        dryRun,
                        timeStamp,
                        payload: { userId }
                    }
                }, 10);
                return topicId;
            }
            return null;
        } catch (error) {
            return null;
        }
    }

    /**
     * Get topic message
     * @param timeStamp
     * @param type
     * @param userId
     * @private
     */
    private async getTopicMessage<T extends Message>(timeStamp: string, type?: MessageType, userId?: string): Promise<T> {
        if (timeStamp && typeof timeStamp === 'string') {
            timeStamp = timeStamp.trim();
        }

        const { operatorId, operatorKey, dryRun } = this.clientOptions;
        const workers = new Workers();
        const { topicId, message } = await workers.addRetryableTask({
            type: WorkerTaskType.GET_TOPIC_MESSAGE,
            data: {
                operatorId,
                operatorKey,
                dryRun,
                timeStamp,
                payload: { userId }
            }
        }, 10, null, userId);

        new PinoLogger().info(`getTopicMessage, ${timeStamp}, ${topicId}, ${message}`, ['GUARDIAN_SERVICE'], userId);
        const result = MessageServer.fromMessage<T>(message, userId, type);
        result.setAccount(message.payer_account_id);
        result.setIndex(message.sequence_number);
        result.setId(timeStamp);
        result.setTopicId(topicId);
        result.setMemo(message.memo);
        return result;
    }

    /**
     * Get topic messages
     * @param topicId
     * @param userId
     * @param type
     * @param action
     * @param timeStamp
     * @private
     */
    private async getTopicMessages(
        topicId: string | TopicId,
        userId: string | null,
        type?: MessageType,
        action?: MessageAction,
        timeStamp?: string
    ): Promise<Message[]> {
        const { operatorId, operatorKey, dryRun } = this.clientOptions;

        if (!topicId) {
            throw new Error(`Invalid Topic Id`);
        }

        if (timeStamp && typeof timeStamp === 'string') {
            timeStamp = timeStamp.trim();
        }

        const topic = topicId.toString();
        const workers = new Workers();
        const messages = await workers.addNonRetryableTask({
            type: WorkerTaskType.GET_TOPIC_MESSAGES,
            data: {
                operatorId,
                operatorKey,
                dryRun,
                topic,
                timeStamp,
                payload: { userId }
            }
        }, 10);

        new PinoLogger().info(`getTopicMessages, ${topic}`, ['GUARDIAN_SERVICE', operatorId], userId);
        const result: Message[] = [];
        for (const message of messages) {
            try {
                const item = MessageServer.fromMessage(message.message, userId);
                let filter = true;
                if (type) {
                    filter = filter && item.type === type;
                }
                if (action) {
                    filter = filter && item.action === action;
                }
                if (filter) {
                    item.setAccount(message.payer_account_id);
                    item.setIndex(message.sequence_number);
                    item.setId(message.id);
                    item.setTopicId(topic);
                    item.setMemo(message.memo);
                    result.push(item);
                }
            } catch (error) {
                console.error(error.message);
            }
        }
        return result;
    }
}<|MERGE_RESOLUTION|>--- conflicted
+++ resolved
@@ -530,16 +530,12 @@
         }
 
         message.setLang(MessageServer.lang);
-<<<<<<< HEAD
         if (memo) {
             message.setMemo(memo);
         } else {
             message.setMemo(MessageMemo.getMessageMemo(message));
         }
-        const time = await this.messageStartLog('Hedera');
-=======
         const time = await this.messageStartLog('Hedera', userId);
->>>>>>> f851c502
         const buffer = message.toMessage();
         const timestamp = await new Workers().addRetryableTask({
             type: WorkerTaskType.SEND_HEDERA,
@@ -557,13 +553,8 @@
                 payload: { userId },
             }
         }, 10, 0, userId);
-<<<<<<< HEAD
-        await this.messageEndLog(time, 'Hedera');
+        await this.messageEndLog(time, 'Hedera', userId);
         message.setId(timestamp);
-=======
-        await this.messageEndLog(time, 'Hedera', userId);
-      message.setId(timestamp);
->>>>>>> f851c502
         message.setTopicId(this.topicId);
         return message;
     }
@@ -612,15 +603,12 @@
      * @param type
      * @param action
      */
-<<<<<<< HEAD
     public async getMessages<T extends Message>(
         topicId: string | TopicId,
+        userId: string | null,
         type?: MessageType,
         action?: MessageAction
     ): Promise<T[]> {
-=======
-    public async getMessages<T extends Message>(topicId: string | TopicId, userId: string | null, type?: MessageType, action?: MessageAction): Promise<T[]> {
->>>>>>> f851c502
         if (this.dryRun) {
             const messages = await DatabaseServer.getVirtualMessages(this.dryRun, topicId);
             const result: T[] = [];
