--- conflicted
+++ resolved
@@ -103,17 +103,15 @@
      */
     protected evidences: any[];
     /**
-<<<<<<< HEAD
+     * InitId
+     * @protected
+     */
+    protected initId: string;
+    /**
      * Tags
      * @protected
      */
     protected tags: any[];
-=======
-     * InitId
-     * @protected
-     */
-    protected initId: string;
->>>>>>> a8bc14c1
 
     /**
      * Constructor
