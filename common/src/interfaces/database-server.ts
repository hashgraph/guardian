//entities
import { AssignedEntityType, IVC, MintTransactionStatus, PolicyTestStatus, SchemaEntity, TopicType } from '@guardian/interfaces';
import { TopicId } from '@hashgraph/sdk';
import { FilterQuery } from '@mikro-orm/core';
import {
    AggregateVC,
    ApprovalDocument as ApprovalDocumentCollection,
    Artifact as ArtifactCollection,
    AssignEntity,
    BlockCache,
    BlockState,
    Contract as ContractCollection,
    DidDocument as DidDocumentCollection,
    DocumentState,
    DryRun,
    ExternalDocument,
    Message,
    MintRequest,
    MintTransaction,
    MultiDocuments,
    MultiPolicy,
    MultiPolicyTransaction,
    Policy,
    PolicyCache,
    PolicyCacheData,
    PolicyCategory,
    PolicyInvitations,
    PolicyModule,
    PolicyProperty,
    PolicyRoles as PolicyRolesCollection,
    PolicyTest,
    PolicyTool,
    Record,
    RetirePool,
    Schema as SchemaCollection,
    SplitDocuments,
    SuggestionsConfig,
    Tag,
    TagCache,
    Theme,
    Token as TokenCollection,
    Topic as TopicCollection,
    VcDocument as VcDocumentCollection,
    VpDocument,
    VpDocument as VpDocumentCollection
} from '../index.js';
import { BaseEntity } from '../models/index.js';

//interfaces
import { IAuthUser, IGetDocumentAggregationFilters, IOrmConnection, STATUS_IMPLEMENTATION } from './index.js';

export interface IAddDryRunIdItem {
    dryRunId: string,
    dryRunClass: string,
    systemMode: boolean
    savepoint?: boolean
}

/**
 * Abstract database server
 */
export abstract class AbstractDatabaseServer {
    /**
     * Set MongoDriver
     * @param db
     */
    public static connectBD(db: IOrmConnection): void {
        throw new Error(`${AbstractDatabaseServer.name}.${AbstractDatabaseServer.connectBD.name}: ${STATUS_IMPLEMENTATION.METHOD_IS_NOT_IMPLEMENTED}`);
    }

    /**
     * Clear Dry Run table
     * @param dryRunId
     * @param all
     */
    public static clearDryRun(dryRunId: string, all: boolean): Promise<void> {
        throw new Error(`${AbstractDatabaseServer.name}.${AbstractDatabaseServer.clearDryRun.name}: ${STATUS_IMPLEMENTATION.METHOD_IS_NOT_IMPLEMENTED}`);
    }

    /**
     * Get Current Virtual User
     * @param policyId
     *
     * @virtual
     */
    public static async getVirtualUser(policyId: string): Promise<DryRun | null> {
        throw new Error(`${AbstractDatabaseServer.name}.${AbstractDatabaseServer.getVirtualUser.name}: ${STATUS_IMPLEMENTATION.METHOD_IS_NOT_IMPLEMENTED}`);
    }

    /**
     * Get All Virtual Users
     * @param policyId
     *
     * @virtual
     */
    public static async getVirtualUsers(policyId: string): Promise<DryRun[]> {
        throw new Error(`${AbstractDatabaseServer.name}.${AbstractDatabaseServer.getVirtualUsers.name}: ${STATUS_IMPLEMENTATION.METHOD_IS_NOT_IMPLEMENTED}`);
    }

    /**
     * Set Current Virtual User
     * @param policyId
     * @param did
     *
     * @virtual
     */
    public static async setVirtualUser(policyId: string, did: string): Promise<void> {
        throw new Error(`${AbstractDatabaseServer.name}.${AbstractDatabaseServer.setVirtualUser.name}: ${STATUS_IMPLEMENTATION.METHOD_IS_NOT_IMPLEMENTED}`);
    }

    /**
     * Get Virtual Documents
     * @param policyId
     * @param type
     * @param pageIndex
     * @param pageSize
     *
     * @virtual
     */
    public static async getVirtualDocuments(policyId: string, type: string, pageIndex?: string, pageSize?: string): Promise<[DryRun[], number]> {
        throw new Error(`${AbstractDatabaseServer.name}.${AbstractDatabaseServer.getVirtualDocuments.name}: ${STATUS_IMPLEMENTATION.METHOD_IS_NOT_IMPLEMENTED}`);
    }

    /**
     * Save Virtual Transaction
     * @param policyId
     * @param type
     * @param operatorId
     *
     * @virtual
     */
    public static async setVirtualTransaction(policyId: string, type: string, operatorId?: string): Promise<void> {
        throw new Error(`${AbstractDatabaseServer.name}.${AbstractDatabaseServer.setVirtualTransaction.name}: ${STATUS_IMPLEMENTATION.METHOD_IS_NOT_IMPLEMENTED}`);
    }

    /**
     * Save Virtual File
     * @param policyId
     * @param file
     * @param url
     *
     * @virtual
     */
    public static async setVirtualFile(policyId: string, file: ArrayBuffer, url: {url: string}): Promise<void> {
        throw new Error(`${AbstractDatabaseServer.name}.${AbstractDatabaseServer.setVirtualFile.name}: ${STATUS_IMPLEMENTATION.METHOD_IS_NOT_IMPLEMENTED}`);
    }

    /**
     * Get VC
     * @param id
     */
    public static async getVCById(id: string): Promise<VcDocumentCollection> | null {
        throw new Error(`${AbstractDatabaseServer.name}.${AbstractDatabaseServer.getVCById.name}: ${STATUS_IMPLEMENTATION.METHOD_IS_NOT_IMPLEMENTED}`);
    }

    /**
     * Get VC
     * @param filters
     * @param options
     */
    public static async getVC(filters?: Partial<VcDocumentCollection>, options?: unknown): Promise<VcDocumentCollection | null> {
        throw new Error(`${AbstractDatabaseServer.name}.${AbstractDatabaseServer.getVC.name}: ${STATUS_IMPLEMENTATION.METHOD_IS_NOT_IMPLEMENTED}`);
    }

    /**
     * Get VCs
     * @param filters
     * @param options
     */
    public static async getVCs(filters?: Partial<VcDocumentCollection>, options?: Partial<VcDocumentCollection>): Promise<VcDocumentCollection[]> {
        throw new Error(`${AbstractDatabaseServer.name}.${AbstractDatabaseServer.getVCs.name}: ${STATUS_IMPLEMENTATION.METHOD_IS_NOT_IMPLEMENTED}`);
    }

    /**
     * Get VC
     * @param id
     */
    public static async getVPById(id: string): Promise<VpDocumentCollection | null> {
        throw new Error(`${AbstractDatabaseServer.name}.${AbstractDatabaseServer.getVPById.name}: ${STATUS_IMPLEMENTATION.METHOD_IS_NOT_IMPLEMENTED}`);
    }

    /**
     * Get VC
     * @param filters
     * @param options
     */
    public static async getVP(filters?: Partial<VpDocumentCollection>, options?: unknown): Promise<VpDocumentCollection | null> {
        throw new Error(`${AbstractDatabaseServer.name}.${AbstractDatabaseServer.getPolicyById.name}: ${STATUS_IMPLEMENTATION.METHOD_IS_NOT_IMPLEMENTED}`);
    }

    /**
     * Get VCs
     * @param filters
     * @param options
     */
    public static async getVPs(filters?: Partial<VpDocumentCollection>, options?: unknown): Promise<VpDocumentCollection[]> {
        throw new Error(`${AbstractDatabaseServer.name}.${AbstractDatabaseServer.getVP.name}: ${STATUS_IMPLEMENTATION.METHOD_IS_NOT_IMPLEMENTED}`);
    }

    /**
     * Save VC
     * @param row
     */
    public static async saveVC(row: Partial<VcDocumentCollection>): Promise<VcDocumentCollection> {
        throw new Error(`${AbstractDatabaseServer.name}.${AbstractDatabaseServer.saveVC.name}: ${STATUS_IMPLEMENTATION.METHOD_IS_NOT_IMPLEMENTED}`);
    }

    /**
     * Get policy
     * @param filters
     */
    public static async getPolicy(filters: Partial<Policy>): Promise<Policy | null> {
        throw new Error(`${AbstractDatabaseServer.name}.${AbstractDatabaseServer.getPolicy.name}: ${STATUS_IMPLEMENTATION.METHOD_IS_NOT_IMPLEMENTED}`);
    }

    /**
     * Get policies
     * @param filters
     * @param options
     */
    public static async getPolicies(filters?: Partial<Policy>, options?: unknown): Promise<Policy[]> {
        throw new Error(`${AbstractDatabaseServer.name}.${AbstractDatabaseServer.getPolicies.name}: ${STATUS_IMPLEMENTATION.METHOD_IS_NOT_IMPLEMENTED}`);
    }

    /**
     * Get policies
     * @param filters
     */
    public static async getListOfPolicies(filters?: Partial<Policy>): Promise<Policy[]> {
        throw new Error(`${AbstractDatabaseServer.name}.${AbstractDatabaseServer.getListOfPolicies.name}: ${STATUS_IMPLEMENTATION.METHOD_IS_NOT_IMPLEMENTED}`);
    }

    /**
     * Get policy by id
     * @param policyId
     */
    public static async getPolicyById(policyId: string): Promise<Policy | null> {
        throw new Error(`${AbstractDatabaseServer.name}.${AbstractDatabaseServer.getPolicyById.name}: ${STATUS_IMPLEMENTATION.METHOD_IS_NOT_IMPLEMENTED}`);
    }

    /**
     * Get policy by uuid
     * @param uuid
     */
    public static async getPolicyByUUID(uuid: string): Promise<Policy | null> {
        throw new Error(`${AbstractDatabaseServer.name}.${AbstractDatabaseServer.getPolicyByUUID.name}: ${STATUS_IMPLEMENTATION.METHOD_IS_NOT_IMPLEMENTED}`);
    }

    /**
     * Get policy by tag
     * @param policyTag
     */
    public static async getPolicyByTag(policyTag: string): Promise<Policy | null> {
        throw new Error(`${AbstractDatabaseServer.name}.${AbstractDatabaseServer.getPolicyByTag.name}: ${STATUS_IMPLEMENTATION.METHOD_IS_NOT_IMPLEMENTED}`);
    }

    /**
     * Get policy
     * @param model
     */
    public static async updatePolicy(model: Policy): Promise<Policy> {
        throw new Error(`${AbstractDatabaseServer.name}.${AbstractDatabaseServer.updatePolicy.name}: ${STATUS_IMPLEMENTATION.METHOD_IS_NOT_IMPLEMENTED}`);
    }

    /**
     * Update policies
     * @param models
     */
    public static async savePolicies(models: Policy[]): Promise<Policy[]> {
        throw new Error(`${AbstractDatabaseServer.name}.${AbstractDatabaseServer.savePolicies.name}: ${STATUS_IMPLEMENTATION.METHOD_IS_NOT_IMPLEMENTED}`);
    }

    /**
     * Get policies and count
     * @param filters
     * @param options
     */
    public static async getPoliciesAndCount(filters: Partial<Policy>, options?: unknown): Promise<[Policy[], number]> {
        throw new Error(`${AbstractDatabaseServer.name}.${AbstractDatabaseServer.getPoliciesAndCount.name}: ${STATUS_IMPLEMENTATION.METHOD_IS_NOT_IMPLEMENTED}`);
    }

    /**
     * Get policy count
     * @param filters
     */
    public static async getPolicyCount(filters: Partial<Policy>): Promise<number> {
        throw new Error(`${AbstractDatabaseServer.name}.${AbstractDatabaseServer.getPolicyCount.name}: ${STATUS_IMPLEMENTATION.METHOD_IS_NOT_IMPLEMENTED}`);
    }

    /**
     * Create policy
     * @param data
     */
    public static createPolicy(data: Partial<Policy>): Policy {
        throw new Error(`${AbstractDatabaseServer.name}.${AbstractDatabaseServer.createPolicy.name}: ${STATUS_IMPLEMENTATION.METHOD_IS_NOT_IMPLEMENTED}`);
    }

    /**
     * Delete policy
     * @param id Policy ID
     */
    public static async deletePolicy(id: string): Promise<void> {
        throw new Error(`${AbstractDatabaseServer.name}.${AbstractDatabaseServer.deletePolicy.name}: ${STATUS_IMPLEMENTATION.METHOD_IS_NOT_IMPLEMENTED}`);
    }

    /**
     * Get topic by id
     * @param topicId
     */
    public static async getTopicById(topicId: string): Promise<TopicCollection | null> {
        throw new Error(`${AbstractDatabaseServer.name}.${AbstractDatabaseServer.getTopicById.name}: ${STATUS_IMPLEMENTATION.METHOD_IS_NOT_IMPLEMENTED}`);
    }

    /**
     * Get topic by type
     * @param owner
     * @param type
     */
    public static async getTopicByType(owner: string, type: TopicType): Promise<TopicCollection | null> {
        throw new Error(`${AbstractDatabaseServer.name}.${AbstractDatabaseServer.getTopicByType.name}: ${STATUS_IMPLEMENTATION.METHOD_IS_NOT_IMPLEMENTED}`);
    }

    /**
     * Get Publish Policies
     *
     * @virtual
     */
    public static getPublishPolicies(): Promise<Policy[]> {
        throw new Error(`${AbstractDatabaseServer.name}.${AbstractDatabaseServer.getPublishPolicies.name}: ${STATUS_IMPLEMENTATION.METHOD_IS_NOT_IMPLEMENTED}`);
    }

    /**
     * Get Policy Categories
     *
     * @virtual
     */
    public static getPolicyCategories(): Promise<PolicyCategory[]> {
        throw new Error(`${AbstractDatabaseServer.name}.${AbstractDatabaseServer.getPolicyCategories.name}: ${STATUS_IMPLEMENTATION.METHOD_IS_NOT_IMPLEMENTED}`);
    }

    /**
     * Get Policy Properties
     *
     * @virtual
     */
    public static getPolicyProperties(): Promise<PolicyProperty[]> {
        throw new Error(`${AbstractDatabaseServer.name}.${AbstractDatabaseServer.getPolicyProperties.name}: ${STATUS_IMPLEMENTATION.METHOD_IS_NOT_IMPLEMENTED}`);
    }

    /**
     * Get Policies By Category and Name
     * @param {string[]} categoryIds - category ids
     * @param {string} text - part of category name
     *
     * @returns {Policy[]} - found policies
     */
    public static getFilteredPolicies(categoryIds: string[], text: string): Promise<Policy[]> {
        throw new Error(`${AbstractDatabaseServer.name}.${AbstractDatabaseServer.getFilteredPolicies.name}: ${STATUS_IMPLEMENTATION.METHOD_IS_NOT_IMPLEMENTED}`);
    }

    /**
     * Save topic
     * @param row
     */
    public static async saveTopic(row: Partial<TopicCollection>): Promise<TopicCollection> {
        throw new Error(`${AbstractDatabaseServer.name}.${AbstractDatabaseServer.saveTopic.name}: ${STATUS_IMPLEMENTATION.METHOD_IS_NOT_IMPLEMENTED}`);
    }

    /**
     * Update topic
     * @param row
     */
    public static async updateTopic(row: TopicCollection): Promise<void> {
        throw new Error(`${AbstractDatabaseServer.name}.${AbstractDatabaseServer.updateTopic.name}: ${STATUS_IMPLEMENTATION.METHOD_IS_NOT_IMPLEMENTED}`);
    }

    /**
     * Get schema
     * @param item
     */
    public static createSchema(item: Partial<SchemaCollection>): SchemaCollection {
        throw new Error(`${AbstractDatabaseServer.name}.${AbstractDatabaseServer.createSchema.name}: ${STATUS_IMPLEMENTATION.METHOD_IS_NOT_IMPLEMENTED}`);
    }

    /**
     * Get schema
     * @param items
     */
    public static async saveSchema(items: SchemaCollection): Promise<SchemaCollection> {
        throw new Error(`${AbstractDatabaseServer.name}.${AbstractDatabaseServer.saveSchema.name}: ${STATUS_IMPLEMENTATION.METHOD_IS_NOT_IMPLEMENTED}`);
    }

    /**
     * Get schema
     * @param item
     */
    public static async saveSchemas(item: SchemaCollection[]): Promise<SchemaCollection[]> {
        throw new Error(`${AbstractDatabaseServer.name}.${AbstractDatabaseServer.saveSchemas.name}: ${STATUS_IMPLEMENTATION.METHOD_IS_NOT_IMPLEMENTED}`);
    }

    /**
     * Get schema
     * @param item
     */
    public static async createAndSaveSchema(item: Partial<SchemaCollection>): Promise<SchemaCollection> {
        throw new Error(`${AbstractDatabaseServer.name}.${AbstractDatabaseServer.createAndSaveSchema.name}: ${STATUS_IMPLEMENTATION.METHOD_IS_NOT_IMPLEMENTED}`);
    }

    /**
     * Get schema
     * @param filters
     * @param options
     */
    public static async getSchemasAndCount(filters?: Partial<SchemaCollection>, options?: unknown): Promise<[SchemaCollection[], number]> {
        throw new Error(`${AbstractDatabaseServer.name}.${AbstractDatabaseServer.getSchemasAndCount.name}: ${STATUS_IMPLEMENTATION.METHOD_IS_NOT_IMPLEMENTED}`);
    }

    /**
     * Get schema
     * @param ids
     */
    public static async getSchemasByIds(ids: string[]): Promise<SchemaCollection[]> {
        throw new Error(`${AbstractDatabaseServer.name}.${AbstractDatabaseServer.getSchemasByIds.name}: ${STATUS_IMPLEMENTATION.METHOD_IS_NOT_IMPLEMENTED}`);
    }

    /**
     * Get schema
     * @param id
     */
    public static async getSchemaById(id: string): Promise<SchemaCollection | null> {
        throw new Error(`${AbstractDatabaseServer.name}.${AbstractDatabaseServer.getSchemaById.name}: ${STATUS_IMPLEMENTATION.METHOD_IS_NOT_IMPLEMENTED}`);
    }

    /**
     * Get schema
     * @param filters
     */
    public static async getSchemasCount(filters?: Partial<SchemaCollection>): Promise<number> {
        throw new Error(`${AbstractDatabaseServer.name}.${AbstractDatabaseServer.getSchemasCount.name}: ${STATUS_IMPLEMENTATION.METHOD_IS_NOT_IMPLEMENTED}`);
    }

    /**
     * Get schema
     * @param topicId
     * @param entity
     */
    public static async getSchemaByType(topicId: string, entity: SchemaEntity): Promise<SchemaCollection | null> {
        throw new Error(`${AbstractDatabaseServer.name}.${AbstractDatabaseServer.getSchemaByType.name}: ${STATUS_IMPLEMENTATION.METHOD_IS_NOT_IMPLEMENTED}`);
    }

    /**
     * Get system schema
     * @param entity
     */
    public static async getSystemSchema(entity: SchemaEntity): Promise<SchemaCollection | null> {
        throw new Error(`${AbstractDatabaseServer.name}.${AbstractDatabaseServer.getSystemSchema.name}: ${STATUS_IMPLEMENTATION.METHOD_IS_NOT_IMPLEMENTED}`);
    }

    /**
     * Get schemas
     * @param filters
     * @param options
     */
    public static async getSchemas(filters?: Partial<SchemaCollection>, options?: unknown): Promise<SchemaCollection[]> {
        throw new Error(`${AbstractDatabaseServer.name}.${AbstractDatabaseServer.getSchemas.name}: ${STATUS_IMPLEMENTATION.METHOD_IS_NOT_IMPLEMENTED}`);
    }

    /**
     * Delete schemas
     * @param id
     */
    public static async deleteSchemas(id: string): Promise<void> {
        throw new Error(`${AbstractDatabaseServer.name}.${AbstractDatabaseServer.deleteSchemas.name}: ${STATUS_IMPLEMENTATION.METHOD_IS_NOT_IMPLEMENTED}`);
    }

    /**
     * Get user role in policy
     * @param policyId
     * @param did
     */
    public static async getUserRole(policyId: string, did: string): Promise<PolicyRolesCollection[]> {
        throw new Error(`${AbstractDatabaseServer.name}.${AbstractDatabaseServer.getUserRole.name}: ${STATUS_IMPLEMENTATION.METHOD_IS_NOT_IMPLEMENTED}`);
    }

    /**
     * Update policy
     * @param policyId
     * @param data
     */
    public static async updatePolicyConfig(policyId: string, data: Policy): Promise<Policy> {
        throw new Error(`${AbstractDatabaseServer.name}.${AbstractDatabaseServer.updatePolicyConfig.name}: ${STATUS_IMPLEMENTATION.METHOD_IS_NOT_IMPLEMENTED}`);
    }

    /**
     * Create Virtual User
     * @param policyId
     * @param username
     * @param did
     * @param hederaAccountId
     * @param hederaAccountKey
     * @param active
     * @param systemMode
     *
     * @virtual
     */
    public static async createVirtualUser(
        policyId: string,
        username: string,
        did: string,
        hederaAccountId: string,
        hederaAccountKey: string,
        active: boolean,
        systemMode?: boolean
    ): Promise<void> {
        throw new Error(`${AbstractDatabaseServer.name}.${AbstractDatabaseServer.createVirtualUser.name}: ${STATUS_IMPLEMENTATION.METHOD_IS_NOT_IMPLEMENTED}`);
    }

    /**
     * Save Virtual Message
     * @param dryRun
     * @param message
     *
     * @virtual
     */
    public static async saveVirtualMessage<T>(dryRun: string, message: Message): Promise<void> {
        throw new Error(`${AbstractDatabaseServer.name}.${AbstractDatabaseServer.saveVirtualMessage.name}: ${STATUS_IMPLEMENTATION.METHOD_IS_NOT_IMPLEMENTED}`);
    }

    /**
     * Get Virtual Messages
     * @param dryRun
     * @param topicId
     *
     * @virtual
     */
    public static async getVirtualMessages(dryRun: string, topicId: string | TopicId): Promise<DryRun[]> {
        throw new Error(`${AbstractDatabaseServer.name}.${AbstractDatabaseServer.getVirtualMessages.name}: ${STATUS_IMPLEMENTATION.METHOD_IS_NOT_IMPLEMENTED}`);
    }

    /**
     * Get Virtual Message
     * @param dryRun
     * @param messageId
     *
     * @virtual
     */
    public static async getVirtualMessage(dryRun: string, messageId: string): Promise<DryRun | null> {
        throw new Error(`${AbstractDatabaseServer.name}.${AbstractDatabaseServer.getVirtualMessage.name}: ${STATUS_IMPLEMENTATION.METHOD_IS_NOT_IMPLEMENTED}`);
    }

    /**
     * Get tokens
     * @param filters Filters
     * @returns Tokens
     */
    public static async getTokens(filters?: Partial<TokenCollection>): Promise<TokenCollection[]> {
        throw new Error(`${AbstractDatabaseServer.name}.${AbstractDatabaseServer.getTokens.name}: ${STATUS_IMPLEMENTATION.METHOD_IS_NOT_IMPLEMENTED}`);
    }

    /**
     * Get Token
     * @param tokenId
     */
    public static async getToken(tokenId: string): Promise<TokenCollection | null> {
        throw new Error(`${AbstractDatabaseServer.name}.${AbstractDatabaseServer.getToken.name}: ${STATUS_IMPLEMENTATION.METHOD_IS_NOT_IMPLEMENTED}`);
    }

    /**
     * Get Token by ID
     * @param id
     */
    public static async getTokenById(id: string): Promise<TokenCollection | null> {
        throw new Error(`${AbstractDatabaseServer.name}.${AbstractDatabaseServer.getTokenById.name}: ${STATUS_IMPLEMENTATION.METHOD_IS_NOT_IMPLEMENTED}`);
    }

    /**
     * Get Contract by ID
     * @param id
     */
    public static async getContractById(id: string): Promise<ContractCollection | null> {
        throw new Error(`${AbstractDatabaseServer.name}.${AbstractDatabaseServer.getContractById.name}: ${STATUS_IMPLEMENTATION.METHOD_IS_NOT_IMPLEMENTED}`);
    }

    /**
     * Create MultiPolicyTransaction
     * @param transaction
     */
    public static async createMultiPolicyTransaction(transaction: Partial<MultiPolicyTransaction>): Promise<MultiPolicyTransaction> {
        throw new Error(`${AbstractDatabaseServer.name}.${AbstractDatabaseServer.createMultiPolicyTransaction.name}: ${STATUS_IMPLEMENTATION.METHOD_IS_NOT_IMPLEMENTED}`);
    }

    /**
     * Get MultiPolicyTransaction
     * @param policyId
     * @param owner
     */
    public static async getMultiPolicyTransactions(policyId: string, owner: string): Promise<MultiPolicyTransaction[]> {
        throw new Error(`${AbstractDatabaseServer.name}.${AbstractDatabaseServer.getMultiPolicyTransactions.name}: ${STATUS_IMPLEMENTATION.METHOD_IS_NOT_IMPLEMENTED}`);
    }

    /**
     * Get MultiPolicyTransaction count
     * @param policyId
     */
    public static async countMultiPolicyTransactions(policyId: string): Promise<number> {
        throw new Error(`${AbstractDatabaseServer.name}.${AbstractDatabaseServer.countMultiPolicyTransactions.name}: ${STATUS_IMPLEMENTATION.METHOD_IS_NOT_IMPLEMENTED}`);
    }

    /**
     * Create createModules
     * @param module
     */
    public static async createModules(module: PolicyModule): Promise<PolicyModule> {
        throw new Error(`${AbstractDatabaseServer.name}.${AbstractDatabaseServer.createModules.name}: ${STATUS_IMPLEMENTATION.METHOD_IS_NOT_IMPLEMENTED}`);
    }

    /**
     * Get Modules
     * @param filters
     * @param options
     */
    public static async getModulesAndCount(filters?: Partial<PolicyModule>, options?: unknown): Promise<[PolicyModule[], number]> {
        throw new Error(`${AbstractDatabaseServer.name}.${AbstractDatabaseServer.getModulesAndCount.name}: ${STATUS_IMPLEMENTATION.METHOD_IS_NOT_IMPLEMENTED}`);
    }

    /**
     * Get Module By UUID
     * @param uuid
     */
    public static async getModuleByUUID(uuid: string): Promise<PolicyModule | null> {
        throw new Error(`${AbstractDatabaseServer.name}.${AbstractDatabaseServer.getModuleByUUID.name}: ${STATUS_IMPLEMENTATION.METHOD_IS_NOT_IMPLEMENTED}`);
    }

    /**
     * Get Module
     * @param filters
     */
    public static async getModule(filters: Partial<PolicyModule>): Promise<PolicyModule | null> {
        throw new Error(`${AbstractDatabaseServer.name}.${AbstractDatabaseServer.getModuleByUUID.name}: ${STATUS_IMPLEMENTATION.METHOD_IS_NOT_IMPLEMENTED}`);
    }

    /**
     * Delete Module
     * @param module
     */
    public static async removeModule(module: PolicyModule): Promise<void> {
        throw new Error(`${AbstractDatabaseServer.name}.${AbstractDatabaseServer.removeModule.name}: ${STATUS_IMPLEMENTATION.METHOD_IS_NOT_IMPLEMENTED}`);
    }

    /**
     * Get Modules
     * @param filters
     * @param options
     */
    public static async getModules(filters?: Partial<PolicyModule>, options?: unknown): Promise<PolicyModule[]> {
        throw new Error(`${AbstractDatabaseServer.name}.${AbstractDatabaseServer.getModules.name}: ${STATUS_IMPLEMENTATION.METHOD_IS_NOT_IMPLEMENTED}`);
    }

    /**
     * Update Module
     * @param row
     */
    public static async updateModule(row: PolicyModule): Promise<PolicyModule> {
        throw new Error(`${AbstractDatabaseServer.name}.${AbstractDatabaseServer.updateModule.name}: ${STATUS_IMPLEMENTATION.METHOD_IS_NOT_IMPLEMENTED}`);
    }

    /**
     * Create Tool
     * @param tool
     */
    public static async createTool(tool: PolicyTool): Promise<PolicyTool> {
        throw new Error(`${AbstractDatabaseServer.name}.${AbstractDatabaseServer.createTool.name}: ${STATUS_IMPLEMENTATION.METHOD_IS_NOT_IMPLEMENTED}`);
    }

    /**
     * Get Tools
     * @param filters
     * @param options
     */
    public static async getToolsAndCount(filters?: PolicyTool, options?: unknown): Promise<[PolicyTool[], number]> {
        throw new Error(`${AbstractDatabaseServer.name}.${AbstractDatabaseServer.getToolsAndCount.name}: ${STATUS_IMPLEMENTATION.METHOD_IS_NOT_IMPLEMENTED}`);
    }

    /**
     * Get Tool By UUID
     * @param uuid
     */
    public static async getToolByUUID(uuid: string): Promise<PolicyTool | null> {
        throw new Error(`${AbstractDatabaseServer.name}.${AbstractDatabaseServer.getToolByUUID.name}: ${STATUS_IMPLEMENTATION.METHOD_IS_NOT_IMPLEMENTED}`);
    }

    /**
     * Get Tool
     * @param filters
     */
    public static async getTool(filters: Partial<PolicyTool>): Promise<PolicyTool | null> {
        throw new Error(`${AbstractDatabaseServer.name}.${AbstractDatabaseServer.getTool.name}: ${STATUS_IMPLEMENTATION.METHOD_IS_NOT_IMPLEMENTED}`);
    }

    /**
     * Delete Tool
     * @param tool
     */
    public static async removeTool(tool: PolicyTool): Promise<void> {
        throw new Error(`${AbstractDatabaseServer.name}.${AbstractDatabaseServer.removeTool.name}: ${STATUS_IMPLEMENTATION.METHOD_IS_NOT_IMPLEMENTED}`);
    }

    /**
     * Get Tools
     * @param filters
     * @param options
     */
    public static async getTools(filters?: Partial<PolicyTool>, options?: unknown): Promise<PolicyTool[]> {
        throw new Error(`${AbstractDatabaseServer.name}.${AbstractDatabaseServer.getTools.name}: ${STATUS_IMPLEMENTATION.METHOD_IS_NOT_IMPLEMENTED}`);
    }

    /**
     * Update Tool
     * @param row
     */
    public static async updateTool(row: PolicyTool): Promise<PolicyTool> {
        throw new Error(`${AbstractDatabaseServer.name}.${AbstractDatabaseServer.updateTool.name}: ${STATUS_IMPLEMENTATION.METHOD_IS_NOT_IMPLEMENTED}`);
    }

    /**
     * Create tag
     * @param tag
     */
    public static async createTag(tag: Partial<Tag>): Promise<Tag> {
        throw new Error(`${AbstractDatabaseServer.name}.${AbstractDatabaseServer.createTag.name}: ${STATUS_IMPLEMENTATION.METHOD_IS_NOT_IMPLEMENTED}`);
    }

    /**
     * Delete tag
     * @param tag
     */
    public static async removeTag(tag: Tag): Promise<void> {
        throw new Error(`${AbstractDatabaseServer.name}.${AbstractDatabaseServer.removeTag.name}: ${STATUS_IMPLEMENTATION.METHOD_IS_NOT_IMPLEMENTED}`);
    }

    /**
     * Get tag By UUID
     * @param uuid
     */
    public static async getTagById(uuid: string): Promise<Tag | null> {
        throw new Error(`${AbstractDatabaseServer.name}.${AbstractDatabaseServer.getTagById.name}: ${STATUS_IMPLEMENTATION.METHOD_IS_NOT_IMPLEMENTED}`);
    }

    /**
     * Get tags
     * @param filters
     * @param options
     */
    public static async getTags(filters?: Partial<Tag>, options?: unknown): Promise<Tag[]> {
        throw new Error(`${AbstractDatabaseServer.name}.${AbstractDatabaseServer.getTags.name}: ${STATUS_IMPLEMENTATION.METHOD_IS_NOT_IMPLEMENTED}`);
    }

    /**
     * Update tag
     * @param tag
     */
    public static async updateTag(tag: Tag): Promise<Tag> {
        throw new Error(`${AbstractDatabaseServer.name}.${AbstractDatabaseServer.updateTag.name}: ${STATUS_IMPLEMENTATION.METHOD_IS_NOT_IMPLEMENTED}`);
    }

    /**
     * Update tags
     * @param tags
     */
    public static async updateTags(tags: Tag[]): Promise<Tag[]> {
        throw new Error(`${AbstractDatabaseServer.name}.${AbstractDatabaseServer.updateTag.name}: ${STATUS_IMPLEMENTATION.METHOD_IS_NOT_IMPLEMENTED}`);
    }

    /**
     * Create tag cache
     * @param tag
     */
    public static async createTagCache(tag: Partial<TagCache>): Promise<TagCache> {
        throw new Error(`${AbstractDatabaseServer.name}.${AbstractDatabaseServer.createTagCache.name}: ${STATUS_IMPLEMENTATION.METHOD_IS_NOT_IMPLEMENTED}`);
    }

    /**
     * Get tags
     * @param filters
     * @param options
     */
    public static async getTagCache(filters?: Partial<TagCache> , options?: unknown): Promise<TagCache[]> {
        throw new Error(`${AbstractDatabaseServer.name}.${AbstractDatabaseServer.getTagCache.name}: ${STATUS_IMPLEMENTATION.METHOD_IS_NOT_IMPLEMENTED}`);
    }

    /**
     * Update tag cache
     * @param row
     */
    public static async updateTagCache(row: TagCache): Promise<TagCache> {
        throw new Error(`${AbstractDatabaseServer.name}.${AbstractDatabaseServer.updateTagCache.name}: ${STATUS_IMPLEMENTATION.METHOD_IS_NOT_IMPLEMENTED}`);
    }

    /**
     * Update tags cache
     * @param rows
     */
    public static async updateTagsCache(rows: TagCache[]): Promise<TagCache[]> {
        throw new Error(`${AbstractDatabaseServer.name}.${AbstractDatabaseServer.updateTagsCache.name}: ${STATUS_IMPLEMENTATION.METHOD_IS_NOT_IMPLEMENTED}`);
    }

    /**
     * Create Theme
     * @param theme
     */
    public static async createTheme(theme: Partial<Theme>): Promise<Theme> {
        throw new Error(`${AbstractDatabaseServer.name}.${AbstractDatabaseServer.createTheme.name}: ${STATUS_IMPLEMENTATION.METHOD_IS_NOT_IMPLEMENTED}`);
    }

    /**
     * Get Theme
     * @param filters
     */
    public static async getTheme(filters: Partial<Theme>): Promise<Theme | null> {
        throw new Error(`${AbstractDatabaseServer.name}.${AbstractDatabaseServer.getTheme.name}: ${STATUS_IMPLEMENTATION.METHOD_IS_NOT_IMPLEMENTED}`);
    }

    /**
     * Get Themes
     * @param filters
     */
    public static async getThemes(filters: Partial<Theme>): Promise<Theme[]> {
        throw new Error(`${AbstractDatabaseServer.name}.${AbstractDatabaseServer.getThemes.name}: ${STATUS_IMPLEMENTATION.METHOD_IS_NOT_IMPLEMENTED}`);
    }

    /**
     * Delete Theme
     * @param theme
     */
    public static async removeTheme(theme: Theme): Promise<void> {
        throw new Error(`${AbstractDatabaseServer.name}.${AbstractDatabaseServer.removeTheme.name}: ${STATUS_IMPLEMENTATION.METHOD_IS_NOT_IMPLEMENTED}`);
    }

    /**
     * Update Theme
     * @param row
     */
    public static async updateTheme(row: Theme): Promise<Theme> {
        throw new Error(`${AbstractDatabaseServer.name}.${AbstractDatabaseServer.updateTheme.name}: ${STATUS_IMPLEMENTATION.METHOD_IS_NOT_IMPLEMENTED}`);
    }

    /**
     * Save suggestions config
     * @param config
     * @returns config
     */
    public static async setSuggestionsConfig(config: Partial<SuggestionsConfig>): Promise<SuggestionsConfig> {
        throw new Error(`${AbstractDatabaseServer.name}.${AbstractDatabaseServer.setSuggestionsConfig.name}: ${STATUS_IMPLEMENTATION.METHOD_IS_NOT_IMPLEMENTED}`);
    }

    /**
     * Get suggestions config
     * @param did
     * @returns config
     */
    public static async getSuggestionsConfig(did: string): Promise<SuggestionsConfig | null> {
        throw new Error(`${AbstractDatabaseServer.name}.${AbstractDatabaseServer.setSuggestionsConfig.name}: ${STATUS_IMPLEMENTATION.METHOD_IS_NOT_IMPLEMENTED}`);
    }

    /**
     * Get retire pools
     * @param tokenIds Token identifiers
     * @returns Retire pools
     */
    public static async getRetirePools(tokenIds: string[]): Promise<RetirePool[]> {
        throw new Error(`${AbstractDatabaseServer.name}.${AbstractDatabaseServer.getRetirePools.name}: ${STATUS_IMPLEMENTATION.METHOD_IS_NOT_IMPLEMENTED}`);
    }

    /**
     * Save Artifact
     * @param artifact Artifact
     * @returns Saved Artifact
     */
    public static async saveArtifact(artifact: ArtifactCollection): Promise<ArtifactCollection> {
        throw new Error(`${AbstractDatabaseServer.name}.${AbstractDatabaseServer.saveArtifact.name}: ${STATUS_IMPLEMENTATION.METHOD_IS_NOT_IMPLEMENTED}`);
    }

    /**
     * Save Artifacts
     * @param artifacts Artifacts
     * @returns Saved Artifacts
     */
    public static async saveArtifacts(artifacts: ArtifactCollection[]): Promise<ArtifactCollection[]> {
        throw new Error(`${AbstractDatabaseServer.name}.${AbstractDatabaseServer.saveArtifact.name}: ${STATUS_IMPLEMENTATION.METHOD_IS_NOT_IMPLEMENTED}`);
    }

    /**
     * Get Artifact
     * @param filters Filters
     * @returns Artifact
     */
    public static async getArtifact(filters?: Partial<ArtifactCollection>): Promise<ArtifactCollection | null> {
        throw new Error(`${AbstractDatabaseServer.name}.${AbstractDatabaseServer.getArtifact.name}: ${STATUS_IMPLEMENTATION.METHOD_IS_NOT_IMPLEMENTED}`);
    }

    /**
     * Get Artifacts
     * @param filters Filters
     * @param options Options
     * @returns Artifacts
     */
    public static async getArtifacts(filters?: Partial<ArtifactCollection>, options?: unknown): Promise<ArtifactCollection[]> {
        throw new Error(`${AbstractDatabaseServer.name}.${AbstractDatabaseServer.getArtifacts.name}: ${STATUS_IMPLEMENTATION.METHOD_IS_NOT_IMPLEMENTED}`);
    }

    /**
     * Get Artifacts
     * @param filters Filters
     * @param options Options
     * @returns Artifacts
     */
    public static async getArtifactsAndCount(filters?: Partial<ArtifactCollection>, options?: unknown): Promise<[ArtifactCollection[], number]> {
        throw new Error(`${AbstractDatabaseServer.name}.${AbstractDatabaseServer.getArtifactsAndCount.name}: ${STATUS_IMPLEMENTATION.METHOD_IS_NOT_IMPLEMENTED}`);
    }

    /**
     * Remove Artifact
     * @param artifact Artifact
     */
    public static async removeArtifact(artifact?: ArtifactCollection): Promise<void> {
        throw new Error(`${AbstractDatabaseServer.name}.${AbstractDatabaseServer.removeArtifact.name}: ${STATUS_IMPLEMENTATION.METHOD_IS_NOT_IMPLEMENTED}`);
    }

    /**
     * Save Artifact File
     * @param uuid File UUID
     * @param data Data
     */
    public static async saveArtifactFile(uuid: string, data: Buffer): Promise<void> {
        throw new Error(`${AbstractDatabaseServer.name}.${AbstractDatabaseServer.saveArtifactFile.name}: ${STATUS_IMPLEMENTATION.METHOD_IS_NOT_IMPLEMENTED}`);
    }

    /**
     * Get Artifact File By UUID
     * @param uuid File UUID
     * @returns Buffer
     */
    public static async getArtifactFileByUUID(uuid: string): Promise<Buffer> {
        throw new Error(`${AbstractDatabaseServer.name}.${AbstractDatabaseServer.getArtifactFileByUUID.name}: ${STATUS_IMPLEMENTATION.METHOD_IS_NOT_IMPLEMENTED}`);
    }

    /**
     * Get Multi Policy link
     * @param instanceTopicId
     * @param owner
     * @returns MultiPolicy
     */
    public static async getMultiPolicy(instanceTopicId: string, owner: string): Promise<MultiPolicy | null> {
        throw new Error(`${AbstractDatabaseServer.name}.${AbstractDatabaseServer.getArtifactFileByUUID.name}: ${STATUS_IMPLEMENTATION.METHOD_IS_NOT_IMPLEMENTED}`);
    }

    /**
     * Create Multi Policy object
     * @param multiPolicy
     * @returns MultiPolicy
     */
    public static createMultiPolicy(multiPolicy: MultiPolicy): MultiPolicy {
        throw new Error(`${AbstractDatabaseServer.name}.${AbstractDatabaseServer.createMultiPolicy.name}: ${STATUS_IMPLEMENTATION.METHOD_IS_NOT_IMPLEMENTED}`);
    }

    /**
     * Save Multi Policy object
     * @param multiPolicy
     * @returns multiPolicy
     */
    public static async saveMultiPolicy(multiPolicy: MultiPolicy): Promise<MultiPolicy> {
        throw new Error(`${AbstractDatabaseServer.name}.${AbstractDatabaseServer.saveMultiPolicy.name}: ${STATUS_IMPLEMENTATION.METHOD_IS_NOT_IMPLEMENTED}`);
    }

    /**
     * Get Module By ID
     * @param id
     */
    public static async getModuleById(id: string): Promise<PolicyModule | null> {
        throw new Error(`${AbstractDatabaseServer.name}.${AbstractDatabaseServer.getModuleById.name}: ${STATUS_IMPLEMENTATION.METHOD_IS_NOT_IMPLEMENTED}`);
    }

    /**
     * Get Tool By ID
     * @param id
     */
    public static async getToolById(id: string): Promise<PolicyTool | null> {
        throw new Error(`${AbstractDatabaseServer.name}.${AbstractDatabaseServer.getToolById.name}: ${STATUS_IMPLEMENTATION.METHOD_IS_NOT_IMPLEMENTED}`);
    }

    /**
     * Update MultiPolicyTransaction
     * @param item
     */
    public static async updateMultiPolicyTransactions(item: MultiPolicyTransaction): Promise<void> {
        throw new Error(`${AbstractDatabaseServer.name}.${AbstractDatabaseServer.updateMultiPolicyTransactions.name}: ${STATUS_IMPLEMENTATION.METHOD_IS_NOT_IMPLEMENTED}`);
    }

    /**
     * Update schema
     * @param id
     * @param item
     */
    public static async updateSchema(id: string, item: SchemaCollection): Promise<void> {
        throw new Error(`${AbstractDatabaseServer.name}.${AbstractDatabaseServer.updateSchema.name}: ${STATUS_IMPLEMENTATION.METHOD_IS_NOT_IMPLEMENTED}`);
    }

    /**
     * Update schemas
     * @param items Schemas
     */
    public static async updateSchemas(items: SchemaCollection[]): Promise<void> {
        throw new Error(`${AbstractDatabaseServer.name}.${AbstractDatabaseServer.updateSchemas.name}: ${STATUS_IMPLEMENTATION.METHOD_IS_NOT_IMPLEMENTED}`);
    }

    /**
     * Get policy caches
     * @param filters Filters
     * @returns Policy caches
     */
    public static async getPolicyCaches(filters?: Partial<PolicyCache>): Promise<PolicyCache[]> {
        throw new Error(`${AbstractDatabaseServer.name}.${AbstractDatabaseServer.getPolicyCaches.name}: ${STATUS_IMPLEMENTATION.METHOD_IS_NOT_IMPLEMENTED}`);
    }

    /**
     * Save policy cache
     * @param entity Entity
     * @returns Policy cache
     */
    public static async savePolicyCache(entity: Partial<PolicyCache>): Promise<PolicyCache> {
        throw new Error(`${AbstractDatabaseServer.name}.${AbstractDatabaseServer.savePolicyCache.name}: ${STATUS_IMPLEMENTATION.METHOD_IS_NOT_IMPLEMENTED}`);
    }

    /**
     * Get policy cache
     * @param filters Filters
     * @returns Policy cache
     */
    public static async getPolicyCache(filters: Partial<PolicyCache>): Promise<PolicyCache> {
        throw new Error(`${AbstractDatabaseServer.name}.${AbstractDatabaseServer.savePolicyCache.name}: ${STATUS_IMPLEMENTATION.METHOD_IS_NOT_IMPLEMENTED}`);
    }

    /**
     * Get policy cache data
     * @param filters Filters
     * @param options Options
     * @returns Policy cache data
     */
    public static async getPolicyCacheData(filters?: Partial<PolicyCache>, options?: PolicyCacheData): Promise<PolicyCacheData[]> {
        throw new Error(`${AbstractDatabaseServer.name}.${AbstractDatabaseServer.getPolicyCacheData.name}: ${STATUS_IMPLEMENTATION.METHOD_IS_NOT_IMPLEMENTED}`);
    }

    /**
     * Save policy cache data
     * @param entity Policy cache data
     * @returns Policy cache data
     */
    public static async savePolicyCacheData(entity: Partial<PolicyCacheData>): Promise<PolicyCacheData> {
        throw new Error(`${AbstractDatabaseServer.name}.${AbstractDatabaseServer.savePolicyCacheData.name}: ${STATUS_IMPLEMENTATION.METHOD_IS_NOT_IMPLEMENTED}`);
    }

    /**
     * Get and count policy cache data
     * @param filters Filters
     * @param options Options
     * @returns Policy cache data and count
     */
    public static async getAndCountPolicyCacheData(filters?: Partial<PolicyCacheData>, options?: unknown): Promise<[PolicyCacheData[], number]> {
        throw new Error(`${AbstractDatabaseServer.name}.${AbstractDatabaseServer.getAndCountPolicyCacheData.name}: ${STATUS_IMPLEMENTATION.METHOD_IS_NOT_IMPLEMENTED}`);
    }

    /**
     * Clear policy caches
     * @param filters Filters
     */
    public static async clearPolicyCaches(filters?: Partial<PolicyCache> | string): Promise<void> {
        throw new Error(`${AbstractDatabaseServer.name}.${AbstractDatabaseServer.clearPolicyCaches.name}: ${STATUS_IMPLEMENTATION.METHOD_IS_NOT_IMPLEMENTED}`);
    }

    /**
     * Clear policy cache data
     * @param cachePolicyId Cache policy id
     */
    public static async clearPolicyCacheData(cachePolicyId: string) {
        throw new Error(`${AbstractDatabaseServer.name}.${AbstractDatabaseServer.clearPolicyCacheData.name}: ${STATUS_IMPLEMENTATION.METHOD_IS_NOT_IMPLEMENTED}`);
    }

    /**
     * Update VP Documents
     * @param value
     * @param filters
     * @param dryRun
     */
    public static async updateVpDocuments(value: unknown, filters: Partial<VpDocumentCollection>, dryRun?: string): Promise<void> {
        throw new Error(`${AbstractDatabaseServer.name}.${AbstractDatabaseServer.updateVpDocuments.name}: ${STATUS_IMPLEMENTATION.METHOD_IS_NOT_IMPLEMENTED}`);
    }

    /**
     * Create Record
     * @param record
     */
    public static async createRecord(record: Partial<Record>): Promise<Record> {
        throw new Error(`${AbstractDatabaseServer.name}.${AbstractDatabaseServer.createRecord.name}: ${STATUS_IMPLEMENTATION.METHOD_IS_NOT_IMPLEMENTED}`);
    }

    /**
     * Get Record
     * @param filters Filters
     * @param options Options
     * @returns Record
     */
    public static async getRecord(filters?: Partial<Record>, options?: unknown): Promise<Record[]> {
        throw new Error(`${AbstractDatabaseServer.name}.${AbstractDatabaseServer.getRecord.name}: ${STATUS_IMPLEMENTATION.METHOD_IS_NOT_IMPLEMENTED}`);
    }

    /**
     * Get Group By UUID
     * @param policyId
     * @param uuid
     *
     * @returns Group
     */
    public static async getGroupByID(policyId: string, uuid: string): Promise<PolicyRolesCollection | null> {
        throw new Error(`${AbstractDatabaseServer.name}.${AbstractDatabaseServer.getGroupByID.name}: ${STATUS_IMPLEMENTATION.METHOD_IS_NOT_IMPLEMENTED}`);
    }

    /**
     * Get Groups By User
     * @param policyId
     * @param did
     * @param options
     *
     * @returns Groups
     */
    public static async getGroupsByUser(policyId: string, did: string, options?: unknown): Promise<PolicyRolesCollection[]> {
        throw new Error(`${AbstractDatabaseServer.name}.${AbstractDatabaseServer.getGroupsByUser.name}: ${STATUS_IMPLEMENTATION.METHOD_IS_NOT_IMPLEMENTED}`);
    }

    /**
     * Save VCs
     * @param data
     *
     * @returns VCs
     */
    // tslint:disable-next-line:adjacent-overload-signatures
    public static async saveVCs<T extends VcDocumentCollection | VcDocumentCollection[]>(data: Partial<T>): Promise<VcDocumentCollection> {
        throw new Error(`${AbstractDatabaseServer.name}.${AbstractDatabaseServer.saveVCs.name}: ${STATUS_IMPLEMENTATION.METHOD_IS_NOT_IMPLEMENTED}`);
    }

    /**
     * Save VPs
     * @param data
     *
     * @returns VPs
     */
    public static async saveVPs<T extends VpDocumentCollection | VpDocumentCollection[]>(data: Partial<T>): Promise<VpDocumentCollection> {
        throw new Error(`${AbstractDatabaseServer.name}.${AbstractDatabaseServer.saveVPs.name}: ${STATUS_IMPLEMENTATION.METHOD_IS_NOT_IMPLEMENTED}`);
    }

    /**
     * Get Did Document
     * @param did
     */
    public static async getDidDocument(did: string): Promise<DidDocumentCollection | null> {
        throw new Error(`${AbstractDatabaseServer.name}.${AbstractDatabaseServer.getDidDocument.name}: ${STATUS_IMPLEMENTATION.METHOD_IS_NOT_IMPLEMENTED}`);
    }

    /**
     * Assign entity
     * @param type
     * @param entityId
     * @param assigned
     * @param did
     * @param owner
     */
    public static async assignEntity(type: AssignedEntityType, entityId: string, assigned: boolean, did: string, owner: string): Promise<AssignEntity> {
        throw new Error(`${AbstractDatabaseServer.name}.${AbstractDatabaseServer.assignEntity.name}: ${STATUS_IMPLEMENTATION.METHOD_IS_NOT_IMPLEMENTED}`);
    }

    /**
     * Check entity
     * @param type
     * @param entityId
     * @param did
     */
    public static async getAssignedEntity(type: AssignedEntityType, entityId: string, did: string): Promise<AssignEntity | null> {
        throw new Error(`${AbstractDatabaseServer.name}.${AbstractDatabaseServer.getAssignedEntity.name}: ${STATUS_IMPLEMENTATION.METHOD_IS_NOT_IMPLEMENTED}`);
    }

    /**
     * Get assigned entities
     * @param did
     * @param type
     */
    public static async getAssignedEntities(did: string, type?: AssignedEntityType): Promise<AssignEntity[]> {
        throw new Error(`${AbstractDatabaseServer.name}.${AbstractDatabaseServer.getAssignedEntities.name}: ${STATUS_IMPLEMENTATION.METHOD_IS_NOT_IMPLEMENTED}`);
    }

    /**
     * Remove assign entity
     * @param type
     * @param entityId
     * @param did
     * @param owner
     */
    public static async removeAssignEntity(type: AssignedEntityType, entityId: string, did: string, owner?: string): Promise<boolean> {
        throw new Error(`${AbstractDatabaseServer.name}.${AbstractDatabaseServer.removeAssignEntity.name}: ${STATUS_IMPLEMENTATION.METHOD_IS_NOT_IMPLEMENTED}`);
    }

    /**
     * Save file
     * @param uuid
     * @param buffer
     *
     * @returns file ID
     */
    public static async saveFile(uuid: string, buffer: Buffer): Promise<unknown> {
        throw new Error(`${AbstractDatabaseServer.name}.${AbstractDatabaseServer.saveFile.name}: ${STATUS_IMPLEMENTATION.METHOD_IS_NOT_IMPLEMENTED}`);
    }

    /**
     * Load file
     * @param id
     *
     * @returns file ID
     */
    public static async loadFile(id: unknown): Promise<Buffer> {
        throw new Error(`${AbstractDatabaseServer.name}.${AbstractDatabaseServer.loadFile.name}: ${STATUS_IMPLEMENTATION.METHOD_IS_NOT_IMPLEMENTED}`);
    }

    /**
     * Get policy tests
     * @param policyId
     * @returns tests
     */
    public static async getPolicyTests(policyId: string): Promise<PolicyTest[]> {
        throw new Error(`${AbstractDatabaseServer.name}.${AbstractDatabaseServer.getPolicyTests.name}: ${STATUS_IMPLEMENTATION.METHOD_IS_NOT_IMPLEMENTED}`);
    }

    /**
     * Assign entity
     * @param config
     * @param buffer
     */
    public static async createPolicyTest(config: { [key: string]: unknown }, buffer: Buffer): Promise<PolicyTest> {
        throw new Error(`${AbstractDatabaseServer.name}.${AbstractDatabaseServer.createPolicyTest.name}: ${STATUS_IMPLEMENTATION.METHOD_IS_NOT_IMPLEMENTED}`);
    }

    /**
     * Get policy test
     * @param policyId
     * @param id
     * @returns tests
     */
    public static async getPolicyTest(policyId: string, id: string): Promise<PolicyTest> {
        throw new Error(`${AbstractDatabaseServer.name}.${AbstractDatabaseServer.getPolicyTest.name}: ${STATUS_IMPLEMENTATION.METHOD_IS_NOT_IMPLEMENTED}`);
    }

    /**
     * Get policy test
     * @param policyId
     * @param status
     * @returns tests
     */
    public static async getPolicyTestsByStatus(policyId: string, status: PolicyTestStatus): Promise<PolicyTest[]> {
        throw new Error(`${AbstractDatabaseServer.name}.${AbstractDatabaseServer.getPolicyTestsByStatus.name}: ${STATUS_IMPLEMENTATION.METHOD_IS_NOT_IMPLEMENTED}`);
    }

    /**
     * Get policy tests
     * @param resultId
     *
     * @returns tests
     */
    public static async getPolicyTestByRecord(resultId: string): Promise<PolicyTest> {
        throw new Error(`${AbstractDatabaseServer.name}.${AbstractDatabaseServer.getPolicyTestByRecord.name}: ${STATUS_IMPLEMENTATION.METHOD_IS_NOT_IMPLEMENTED}`);
    }

    /**
     * Get policy tests
     * @param policyId
     * @param id
     * @returns tests
     */
    public static async deletePolicyTest(policyId: string, id: string): Promise<void> {
        throw new Error(`${AbstractDatabaseServer.name}.${AbstractDatabaseServer.deletePolicyTest.name}: ${STATUS_IMPLEMENTATION.METHOD_IS_NOT_IMPLEMENTED}`);
    }

    /**
     * Get policy tests
     * @param test
     *
     * @returns tests
     */
    public static async updatePolicyTest(test: PolicyTest): Promise<PolicyTest> {
        throw new Error(`${AbstractDatabaseServer.name}.${AbstractDatabaseServer.updatePolicyTest.name}: ${STATUS_IMPLEMENTATION.METHOD_IS_NOT_IMPLEMENTED}`);
    }

    /**
     * Get policy tests
     * @param policyId
     *
     * @returns tests
     */
    public static async deletePolicyTests(policyId: string): Promise<void> {
        throw new Error(`${AbstractDatabaseServer.name}.${AbstractDatabaseServer.deletePolicyTests.name}: ${STATUS_IMPLEMENTATION.METHOD_IS_NOT_IMPLEMENTED}`);
    }

    /**
     * Get policy tests
     * @returns tests
     */
    public static async removePolicyTests(tests: PolicyTest[]): Promise<void> {
        throw new Error(`${AbstractDatabaseServer.name}.${AbstractDatabaseServer.removePolicyTests.name}: ${STATUS_IMPLEMENTATION.METHOD_IS_NOT_IMPLEMENTED}`);
    }

    /**
     * Set Dry Run id
     * @param id
     */
    public abstract setDryRun(id: string): void;

    /**
     * Get Dry Run id
     * @returns Dry Run id
     */
    public abstract getDryRun(): string;

    /**
     * Set System Mode
     * @param systemMode
     */
    public abstract setSystemMode(systemMode: boolean): void;

    /**
     * Clear Dry Run table
     * @param all
     */
    public abstract clear(all: boolean): Promise<void>;

    /**
     * Overriding the findOne method
     * @param entityClass
     * @param filters
     * @param options
     */
    public abstract findOne<T extends BaseEntity>(entityClass: new () => T, filters: Partial<T>, options: unknown): Promise<T>;

    /**
     * Overriding the find method
     * @param entityClass
     * @param filters
     * @param options
     */
    public abstract find<T extends BaseEntity>(entityClass: new () => T, filters: Partial<T> | unknown, options?: unknown): Promise<T[]>;

    /**
     * Overriding the create method
     * @param entityClass
     * @param item
     */
    public abstract create<T extends BaseEntity>(entityClass: new () => T, item: Partial<T>): T;

    /**
     * Overriding the update method
     * @param entityClass
     * @param criteria
     * @param row
     */
    public abstract update<T extends BaseEntity>(entityClass: new () => T, criteria: Partial<T>, row: unknown | unknown[]): Promise<T>;

    /**
     * Update many method
     * @param entityClass
     * @param entities
     * @param filter
     */
    public abstract updateMany<T extends BaseEntity>(entityClass: new () => T, entities: T[], filter: FilterQuery<T>): Promise<DryRun[] | T[]>;

    /**
     * Overriding the remove method
     * @param entityClass
     * @param entities
     */
    public abstract remove<T extends BaseEntity>(entityClass: new () => T, entities: T | T[]): Promise<void>;

    /**
     * Overriding the count method
     * @param entityClass
     * @param filters
     * @param options
     */
    public abstract count<T extends BaseEntity>(entityClass: new () => T, filters: Partial<T>, options?: unknown): Promise<number>;

    /**
     * Overriding the findAndCount method
     * @param entityClass
     * @param filters
     * @param options
     */
    public abstract findAndCount<T extends BaseEntity>(entityClass: new () => T, filters: Partial<T> | unknown, options?: unknown): Promise<[T[], number]>;

    /**
     * Overriding the findAll method
     * @param entityClass
     * @param options
     */
    public abstract findAll<T extends BaseEntity>(entityClass: new () => T, options?: unknown): Promise<T[]>;

    /**
     * Find data by aggregation
     * @param entityClass Entity class
     * @param aggregation aggregate filter
     * @returns
     */
    public abstract aggregate<T extends BaseEntity>(entityClass: new () => T, aggregation: Partial<T>[]): Promise<T[]>;

    /**
     * Overriding the save method
     * @param entityClass
     * @param item
     * @param filter
     */
    public abstract save<T extends BaseEntity>(entityClass: new () => T, item: unknown | unknown[], filter?: Partial<T>): Promise<T>

    /**
     * Save many
     * @param entityClass
     * @param item
     * @param filter
     */
<<<<<<< HEAD
    public abstract getVPMintInformation(
        vpDocument: VpDocument
    ): Promise<
        [
            serials: { serial: number; tokenId: string }[],
            amount: number,
            error: string,
            wasTransferNeeded: boolean,
            transferSerials: number[],
            transferAmount: number,
            tokenIds: string[],
            target: string,
        ]
    >
=======
    public abstract saveMany<T extends BaseEntity>(entityClass: new () => T, item: unknown[], filter?: Partial<T>): Promise<T[]>
>>>>>>> 47b3ccde

    /**
     * Save Block State
     * @param policyId
     * @param uuid
     * @param state
     *
     * @virtual
     */
    public abstract saveBlockState(policyId: string, uuid: string, state: unknown): Promise<void>;

    /**
     * Get Block State
     * @param policyId
     * @param uuid
     *
     * @virtual
     */
    public abstract getBlockState(policyId: string, uuid: string): Promise<BlockState | null>;

    /**
     * Get block states
     * @param policyId Policy identifier
     * @returns Block states
     */
    public abstract getBlockStates(policyId: string): Promise<BlockState[]>;

    /**
     * Get Virtual User
     * @param did
     *
     * @virtual
     */
    public abstract getVirtualUser(did: string): Promise<IAuthUser | null>;

    /**
     * Get Key from Virtual User
     * @param did
     * @param keyName
     *
     * @virtual
     */
    public abstract getVirtualKey(did: string, keyName: string): Promise<string | null>;

    /**
     * Get virtual keys
     * @param filters Filters
     * @returns Virtual keys
     */
    public abstract getVirtualKeys(filters: Partial<DryRun>): Promise<DryRun[]>;

    /**
     * Set Key from Virtual User
     * @param did
     * @param keyName
     * @param key
     *
     * @virtual
     */
    public abstract setVirtualKey(did: string, keyName: string, key: string): Promise<void>;

    /**
     * Get Virtual Hedera Account
     * @param hederaAccountId
     *
     * @virtual
     */
    public abstract getVirtualHederaAccountInfo(hederaAccountId: string): Promise<DryRun>;

    /**
     * Virtual Associate Token
     * @param hederaAccountId
     * @param token
     *
     * @virtual
     */
    public abstract virtualAssociate(hederaAccountId: string, token: TokenCollection): Promise<boolean>;

    /**
     * Virtual Dissociate Token
     * @param hederaAccountId
     * @param tokenId
     *
     * @virtual
     */
    public abstract virtualDissociate(hederaAccountId: string, tokenId: string): Promise<boolean>;

    /**
     * Virtual Freeze Token
     * @param hederaAccountId
     * @param tokenId
     *
     * @virtual
     */
    public abstract virtualFreeze(hederaAccountId: string, tokenId: string): Promise<boolean>;

    /**
     * Virtual Unfreeze Token
     * @param hederaAccountId
     * @param tokenId
     *
     * @virtual
     */
    public abstract virtualUnfreeze(hederaAccountId: string, tokenId: string): Promise<boolean>;

    /**
     * Virtual GrantKyc Token
     * @param hederaAccountId
     * @param tokenId
     *
     * @virtual
     */
    public abstract virtualGrantKyc(hederaAccountId: string, tokenId: string): Promise<boolean>;

    /**
     * Virtual RevokeKyc Token
     * @param hederaAccountId
     * @param tokenId
     *
     * @virtual
     */
    public abstract virtualRevokeKyc(hederaAccountId: string, tokenId: string): Promise<boolean>;

    /**
     * Save Block State
     * @param {string} policyId - policy ID
     * @param {string} blockId - block UUID
     * @param {string} did - user DID
     * @param {string} name - variable name
     * @param {unknown} value - variable value
     * @param {boolean} isLongValue - if long value
     * @virtual
     */
    public abstract saveBlockCache(policyId: string, blockId: string, did: string, name: string, value: unknown, isLongValue: boolean): Promise<void>;

    /**
     * Get Block State
     * @param {string} policyId - policy ID
     * @param {string} blockId - block UUID
     * @param {string} did - user DID
     * @param {string} name - variable name
     *
     * @returns {BlockCache | null} - variable value
     * @virtual
     */
    public abstract getBlockCache(policyId: string, blockId: string, did: string, name: string): Promise<BlockCache | null>;

    /**
     * Save Document State
     * @param row
     *
     * @virtual
     */
    public abstract saveDocumentState(row: Partial<DocumentState>): Promise<DocumentState>;

    /**
     * Create Token
     * @param token
     * @returns
     */
    public abstract createToken(token: unknown): Promise<TokenCollection>;

    /**
     * Update Approval VC
     * @param row
     *
     * @virtual
     */
    public abstract updateApproval(row: ApprovalDocumentCollection): Promise<ApprovalDocumentCollection>;

    /**
     * Update VC
     * @param row
     *
     * @virtual
     */
    public abstract updateVC(row: VcDocumentCollection): Promise<VcDocumentCollection>;

    /**
     * Update VP
     * @param row
     *
     * @virtual
     */
    public abstract updateVP(row: VpDocumentCollection): Promise<VpDocumentCollection>;

    /**
     * Update Did
     * @param row
     *
     * @virtual
     */
    public abstract updateDid(row: DidDocumentCollection): Promise<DidDocumentCollection>;

    /**
     * Save Approval VC
     * @param row
     *
     * @virtual
     */
    public abstract saveApproval(row: Partial<ApprovalDocumentCollection>): Promise<ApprovalDocumentCollection>;

    /**
     * Save VC
     * @param row
     *
     * @virtual
     */
    public abstract saveVC(row: Partial<VcDocumentCollection>): Promise<VcDocumentCollection>;

    /**
     * Save VP
     * @param row
     *
     * @virtual
     */
    public abstract saveVP(row: Partial<VpDocumentCollection>): Promise<VpDocumentCollection>;

    /**
     * Save Did
     * @param row
     *
     * @virtual
     */
    public abstract saveDid(row: Partial<DidDocumentCollection>): Promise<DidDocumentCollection>;

    /**
     * Get Policy
     * @param policyId
     *
     * @virtual
     */
    public abstract getPolicy(policyId: string): Promise<Policy | null>;

    /**
     * Get Aggregate Documents
     * @param policyId
     * @param blockId
     * @param filters
     *
     * @virtual
     */
    public abstract getAggregateDocuments(policyId: string, blockId: string, filters: unknown): Promise<AggregateVC[]>;

    /**
     * Get aggregate document by policy identifier
     * @param policyId Policy identifier
     * @returns Aggregate documents
     */
    public abstract getAggregateDocumentsByPolicy(policyId: string): Promise<AggregateVC[]>;

    /**
     * Remove Aggregate Documents
     * @param removeMsp
     *
     * @virtual
     */
    public abstract removeAggregateDocuments(removeMsp: AggregateVC[]): Promise<void>;

    /**
     * Remove Aggregate Document
     * @param hash
     * @param blockId
     *
     * @virtual
     */
    public abstract removeAggregateDocument(hash: string, blockId: string): Promise<void>;

    /**
     * Create Aggregate Documents
     * @param item
     * @param blockId
     *
     * @virtual
     */
    public abstract createAggregateDocuments(item: VcDocumentCollection & {blockId: string}, blockId: string): Promise<void>;

    /**
     * Get Vc Document
     * @param filters
     *
     * @virtual
     */
    public abstract getVcDocument(filters: Partial<VcDocumentCollection>): Promise<VcDocumentCollection | null>;

    /**
     * Get Vp Document
     * @param filters
     *
     * @virtual
     */
    public abstract getVpDocument(filters: Partial<VpDocumentCollection>): Promise<VpDocumentCollection | null>;

    /**
     * Get Approval Document
     * @param filters
     *
     * @virtual
     */
    public abstract getApprovalDocument(filters: Partial<ApprovalDocumentCollection>): Promise<ApprovalDocumentCollection | null>;

    /**
     * Get Vc Documents
     * @param aggregation
     * @virtual
     */
    public abstract getVcDocumentsByAggregation(aggregation: Partial<VcDocumentCollection>[]): Promise<VcDocumentCollection[]>;

    /**
     * Get Vp Documents
     * @param aggregation
     * @virtual
     */
    public abstract getVpDocumentsByAggregation(aggregation: Partial<VpDocumentCollection>[]): Promise<VpDocumentCollection[]>;

    /**
     * Get Did Documents
     * @param aggregation
     * @virtual
     */
    public abstract getDidDocumentsByAggregation(aggregation: Partial<DidDocumentCollection>[]): Promise<DidDocumentCollection[]>;

    /**
     * Get Approval Documents
     * @param aggregation
     * @virtual
     */
    public abstract getApprovalDocumentsByAggregation(aggregation: Partial<DidDocumentCollection>[]): Promise<ApprovalDocumentCollection[]>;

    /**
     * Get Vc Documents
     * @param filters
     * @param options
     * @param countResult
     * @virtual
     */
    public abstract getVcDocuments<T extends VcDocumentCollection | number>(filters: Partial<T>, options?: unknown, countResult?: boolean): Promise<T[] | number>;

    /**
     * Get Vp Documents
     * @param filters
     *
     * @param options
     * @param countResult
     * @virtual
     */
    public abstract getVpDocuments<T extends VpDocumentCollection | number>(filters: Partial<T>, options?: unknown, countResult?: boolean): Promise<T[] | number>;

    /**
     * Get Did Documents
     * @param filters
     *
     * @param options
     * @param countResult
     * @virtual
     */
    public abstract getDidDocuments(filters: Partial<DidDocumentCollection>, options?: unknown, countResult?: boolean): Promise<DidDocumentCollection[] | number>;

    /**
     * Get Did Document
     * @param did
     */
    public abstract getDidDocument(did: string): Promise<DidDocumentCollection | null>;

    /**
     * Get Approval Documents
     * @param filters
     * @param options
     * @param countResult
     * @virtual
     */
    public abstract getApprovalDocuments(filters: Partial<ApprovalDocumentCollection>, options?: unknown, countResult?: boolean): Promise<ApprovalDocumentCollection[] | number>;

    /**
     * Get Document States
     * @param filters
     * @param options
     *
     * @virtual
     */
    public abstract getDocumentStates(filters: Partial<DocumentState>, options?: unknown): Promise<DocumentState[]>;

    /**
     * Get Topic
     * @param filters
     *
     * @virtual
     */
    public abstract getTopic(
        filters: {
            /**
             * policyId
             */
            policyId?: string,
            /**
             * type
             */
            type?: TopicType,
            /**
             * name
             */
            name?: string,
            /**
             * owner
             */
            owner?: string,
            /**
             * topicId
             */
            topicId?: string
        }): Promise<TopicCollection | null>;

    /**
     * Get Topics
     * @param filters
     *
     * @virtual
     */
    public abstract getTopics(
        filters: {
            /**
             * policyId
             */
            policyId?: string,
            /**
             * type
             */
            type?: TopicType,
            /**
             * name
             */
            name?: string,
            /**
             * owner
             */
            owner?: string,
            /**
             * topicId
             */
            topicId?: string
        }): Promise<TopicCollection[]>;

    /**
     * Get topic by id
     * @param topicId
     */
    public abstract getTopicById(topicId: string): Promise<TopicCollection | null>;

    /**
     * Get Token
     * @param tokenId
     * @param dryRun
     */
    public abstract getToken(tokenId: string, dryRun?: string): Promise<TokenCollection | null>;

    /**
     * Save Topic
     * @param topic
     *
     * @virtual
     */
    public abstract saveTopic(topic: TopicCollection): Promise<TopicCollection>;

    /**
     * Get schema
     * @param iri
     * @param topicId
     */
    public abstract getSchemaByIRI(iri: string, topicId?: string): Promise<SchemaCollection | null>;

    /**
     * Get schema
     * @param topicId
     * @param entity
     */
    public abstract getSchemaByType(topicId: string, entity: SchemaEntity): Promise<SchemaCollection | null>;

    /**
     * Set user in group
     *
     * @param group
     *
     * @virtual
     */
    public abstract setUserInGroup(group: unknown): Promise<PolicyRolesCollection>;

    /**
     * Set Active Group
     *
     * @param policyId
     * @param did
     * @param uuid
     *
     * @virtual
     */
    public abstract setActiveGroup(policyId: string, did: string, uuid: string): Promise<void>;

    /**
     * Get Group By UUID
     * @param policyId
     * @param uuid
     *
     * @virtual
     */
    public abstract getGroupByID(policyId: string, uuid: string): Promise<PolicyRolesCollection | null>;

    /**
     * Get Group By Name
     * @param policyId
     * @param groupName
     *
     * @virtual
     */
    public abstract getGlobalGroup(policyId: string, groupName: string): Promise<PolicyRolesCollection | null>;

    /**
     * Get User In Group
     * @param policyId
     * @param did
     * @param uuid
     *
     * @virtual
     */
    public abstract getUserInGroup(policyId: string, did: string, uuid: string): Promise<PolicyRolesCollection | null>;

    /**
     * Check User In Group
     * @param group
     *
     * @virtual
     */
    public abstract checkUserInGroup(group: {policyId: string, did: string, owner: string, uuid: string}): Promise<PolicyRolesCollection | null>;

    /**
     * Get Groups By User
     * @param policyId
     * @param did
     * @param options
     *
     * @virtual
     */
    public abstract getGroupsByUser(policyId: string, did: string, options?: unknown): Promise<PolicyRolesCollection[]>;

    /**
     * Get Active Group By User
     * @param policyId
     * @param did
     *
     * @virtual
     */
    public abstract getActiveGroupByUser(policyId: string, did: string): Promise<PolicyRolesCollection | null>;

    /**
     * Get members
     *
     * @param group
     *
     * @virtual
     */
    public abstract getAllMembersByGroup(group: PolicyRolesCollection): Promise<PolicyRolesCollection[]>;

    /**
     * Get all policy users
     * @param policyId
     *
     * @virtual
     */
    public abstract getAllPolicyUsers(policyId: string): Promise<PolicyRolesCollection[]>;

    /**
     * Get all policy users
     * @param policyId
     * @param uuid
     * @param role
     *
     * @virtual
     */
    public abstract getAllUsersByRole(policyId: string, uuid: string, role: string): Promise<PolicyRolesCollection[]>;

    /**
     * Get all policy users by role
     * @param policyId
     * @param role
     *
     * @virtual
     */
    public abstract getUsersByRole(policyId: string, role: string): Promise<PolicyRolesCollection[]>;

    /**
     * Get user roles
     * @param policyId
     * @param did
     * @returns
     *
     * @virtual
     */
    public abstract getUserRoles(policyId: string, did: string): Promise<PolicyRolesCollection[]>;

    /**
     * Delete user
     * @param group
     *
     * @virtual
     */
    public abstract deleteGroup(group: PolicyRolesCollection): Promise<void>;

    /**
     * Create invite token
     * @param policyId
     * @param uuid
     * @param owner
     * @param role
     *
     * @virtual
     */
    public abstract createInviteToken(policyId: string, uuid: string, owner: string, role: string): Promise<string>;

    /**
     * Parse invite token
     * @param policyId
     * @param invitationId
     *
     * @virtual
     */
    public abstract parseInviteToken(policyId: string, invitationId: string): Promise<PolicyInvitations | null>;

    /**
     * Get MultiSign Status by document or user
     * @param uuid
     * @param documentId
     * @param userId
     *
     * @virtual
     */
    public abstract getMultiSignStatus(uuid: string, documentId: string, userId: string): Promise<MultiDocuments>;

    /**
     * Get MultiSign Statuses
     * @param uuid
     * @param documentId
     * @param group
     *
     * @virtual
     */
    public abstract getMultiSignDocuments(uuid: string, documentId: string, group: string): Promise<MultiDocuments[]>

    /**
     * Get multi sign documents by document identifiers
     * @param documentIds Document identifiers
     * @returns Multi sign documents
     */
    public abstract getMultiSignDocumentsByDocumentIds(documentIds: string[]): Promise<MultiDocuments[]>

    /**
     * Get MultiSign Statuses by group
     * @param uuid
     * @param group
     *
     * @virtual
     */
    public abstract getMultiSignDocumentsByGroup(uuid: string, group: string): Promise<MultiDocuments[]>

    /**
     * Set MultiSign Status by document
     * @param uuid
     * @param documentId
     * @param group
     * @param status
     *
     * @virtual
     */
    public abstract setMultiSigStatus(uuid: string, documentId: string, group: string, status: string): Promise<MultiDocuments>

    /**
     * Save mint request
     * @param data Mint request
     * @returns Saved mint request
     */
    public abstract saveMintRequest(data: Partial<MintRequest>): Promise<MintRequest>;

    /**
     * Create Residue object
     * @param policyId
     * @param blockId
     * @param userId
     * @param value
     * @param document
     */
    public abstract createResidue(
        policyId: string,
        blockId: string,
        userId: string,
        value: unknown,
        document: unknown
    ): SplitDocuments;

    /**
     * Get Residue objects
     * @param policyId
     * @param blockId
     * @param userId
     */
    public abstract getResidue(policyId: string, blockId: string, userId: string): Promise<SplitDocuments[]>;

    /**
     * Get External Topic
     * @param policyId
     * @param blockId
     * @param userId
     *
     * @virtual
     */
    public abstract getExternalTopic(policyId: string, blockId: string, userId: string): Promise<ExternalDocument | null>

    /**
     * Get split documents in policy
     * @param policyId Policy identifier
     * @returns Split documents
     */
    public abstract getSplitDocumentsByPolicy(policyId: string): Promise<SplitDocuments[]>

    /**
     * Set Residue objects
     * @param residue
     */
    public abstract setResidue(residue: SplitDocuments[]): Promise<void>

    /**
     * Remove Residue objects
     * @param residue
     */
    public abstract removeResidue(residue: SplitDocuments[]): Promise<void>;

    /**
     * Create tag
     * @param tag
     */
    public abstract createTag(tag: Tag): Promise<Tag>;

    /**
     * Get tags
     * @param filters
     * @param options
     */
    public abstract getTags(filters?: Partial<Tag>, options?: unknown): Promise<Tag[]>

    /**
     * Get tags
     * @param filters
     * @param options
     */
    public abstract getTagCache(filters?: Partial<TagCache>, options?: unknown): Promise<TagCache[]>

    /**
     * Delete tag
     * @param tag
     */
    public abstract removeTag(tag: Tag): Promise<void>

    /**
     * Update tag
     * @param tag
     */
    public abstract updateTag(tag: Tag): Promise<Tag>

    /**
     * Update tags
     * @param tags
     */
    public abstract updateTags(tags: Tag[]): Promise<DryRun[] | Tag[]>

    /**
     * Get tag By UUID
     * @param uuid
     */
    public abstract getTagById(uuid: string): Promise<Tag | null>

    /**
     * Create tag cache
     * @param tag
     */
    public abstract createTagCache(tag: Partial<TagCache>): Promise<TagCache>;

    /**
     * Update tag cache
     * @param row
     */
    public abstract updateTagCache(row: TagCache): Promise<TagCache>

    /**
     * Get VP mint information
     * @param vpDocument VP
     * @returns Serials and amount
     */
    public abstract getVPMintInformation(
        vpDocument: VpDocument
    ): Promise<
        [
            serials: {serial: number; tokenId: string}[],
            amount: number,
            error: string,
            wasTransferNeeded: boolean,
            transferSerials: number[],
            transferAmount: number,
            tokenIds: string[],
            target: string,
        ]
    >

    /**
     * Set MultiSign Status by user
     * @param uuid
     * @param documentId
     * @param user
     * @param status
     * @param document
     *
     * @virtual
     */
    public abstract setMultiSigDocument(
        uuid: string,
        documentId: string,
        user: {id: string, did: string, group: string, username: string},
        status: string,
        document: IVC
    ): Promise<MultiDocuments>

    /**
     * Get Active External Topic
     * @param policyId
     * @param blockId
     *
     * @virtual
     */
    public abstract getActiveExternalTopics(
        policyId: string,
        blockId: string
    ): Promise<ExternalDocument[]>

    /**
     * Create External Topic
     * @param row
     *
     * @virtual
     */
    public abstract createExternalTopic(row: unknown): Promise<ExternalDocument>

    /**
     * Update External Topic
     * @param item
     *
     * @virtual
     */
    public abstract updateExternalTopic(item: ExternalDocument): Promise<ExternalDocument>

    /**
     * get document aggregation filters for analytics
     * @param nameFilterMap
     * @param nameFilterAttributes
     * @param existingAttributes
     *
     * @returns Result
     */
    public abstract getAttributesAggregationFilters(nameFilterMap: string, nameFilterAttributes: string, existingAttributes: string[] | []): unknown[]

    /**
     * get tasks aggregation filters
     * @param nameFilter
     * @param processTimeout
     *
     * @returns Result
     */
    public abstract getTasksAggregationFilters(nameFilter: string, processTimeout: number): unknown[]

    /**
     * get document aggregation filters
     * @param props
     *
     * @returns Result
     */
    public abstract getDocumentAggregationFilters(props: IGetDocumentAggregationFilters): void

    /**
     * get document aggregation filters for analytics
     * @param nameFilter
     * @param uuid
     *
     * @returns Result
     */
    public abstract getAnalyticsDocAggregationFilters(nameFilter: string, uuid: string): unknown[]

    /**
     * Create Virtual User
     * @param policyId
     * @param username
     * @param did
     * @param hederaAccountId
     * @param hederaAccountKey
     * @param active
     *
     * @virtual
     */
    public abstract createVirtualUser(username: string, did: string, hederaAccountId: string, hederaAccountKey: string, active: boolean): Promise<void>

    /**
     * Save mint transaction
     * @param transaction Transaction
     * @returns Saved transaction
     */
    public abstract saveMintTransaction(transaction: Partial<MintTransaction>): Promise<MintTransaction>

    /**
     * Get mint transactions
     * @param filters Filters
     * @param options Options
     * @returns Mint transactions
     */
    public abstract getMintTransactions(filters: Partial<MintTransaction>, options?: unknown): Promise<MintTransaction[]>

    /**
     * Get mint transactions
     * @param filters Filters
     * @returns Mint transaction
     */
    public abstract getMintTransaction(filters: Partial<MintTransaction>): Promise<MintTransaction>

    /**
     * Get transactions serials count
     * @param mintRequestId Mint request identifier
     * @param transferStatus Transfer status
     *
     * @returns Serials count
     */
    public abstract getTransactionsSerialsCount(mintRequestId: string, transferStatus?: MintTransactionStatus | unknown): Promise<number>

    /**
     * Get transactions count
     * @param filters Mint request identifier
     * @returns Transactions count
     */
    public abstract getTransactionsCount(filters: Partial<MintTransaction>): Promise<number>

    /**
     * Get mint request minted serials
     * @param mintRequestId Mint request identifier
     * @returns Serials
     */
    public abstract getMintRequestSerials(mintRequestId: string): Promise<number[]>

    /**
     * Get transactions serials
     * @param mintRequestId Mint request identifier
     * @param transferStatus Transfer status
     *
     * @returns Serials
     */
    public abstract getTransactionsSerials(mintRequestId: string, transferStatus?: MintTransactionStatus | unknown): Promise<number[]>

    /**
     * Create mint transactions
     * @param transaction Transaction
     * @param amount Amount
     */
    public abstract createMintTransactions(transaction: Partial<MintTransaction>, amount: number): Promise<void>

    /**
     * Get mint request transfer serials
     * @param mintRequestId Mint request identifier
     * @returns Serials
     */
    public abstract getMintRequestTransferSerials(mintRequestId: string): Promise<number[]>

    /**
     * Overriding the create method
     * @param entityClass
     * @param filters
     */
    public abstract deleteEntity<T extends BaseEntity>(entityClass: new () => T, filters: Partial<T> | unknown): Promise<number>
}<|MERGE_RESOLUTION|>--- conflicted
+++ resolved
@@ -1429,24 +1429,7 @@
      * @param item
      * @param filter
      */
-<<<<<<< HEAD
-    public abstract getVPMintInformation(
-        vpDocument: VpDocument
-    ): Promise<
-        [
-            serials: { serial: number; tokenId: string }[],
-            amount: number,
-            error: string,
-            wasTransferNeeded: boolean,
-            transferSerials: number[],
-            transferAmount: number,
-            tokenIds: string[],
-            target: string,
-        ]
-    >
-=======
     public abstract saveMany<T extends BaseEntity>(entityClass: new () => T, item: unknown[], filter?: Partial<T>): Promise<T[]>
->>>>>>> 47b3ccde
 
     /**
      * Save Block State
