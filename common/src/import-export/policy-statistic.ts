import JSZip from 'jszip';
<<<<<<< HEAD
import { PolicyStatistic } from '../entity/index.js';
import { IFormulaData, IRuleData, IScoreData, IScoreOption, IStatisticConfig, IVariableData } from '@guardian/interfaces';
import { SchemaRuleImportExport } from './schema-rule.js';
=======
import { Policy, PolicyStatistic, Schema as SchemaCollection } from '../entity/index.js';
import { IFormulaData, IRuleData, IScoreData, IScoreOption, IStatisticConfig, IVariableData, Schema, SchemaEntity, SchemaStatus } from '@guardian/interfaces';
import { DatabaseServer } from '../database-modules/index.js';
import { PolicyImportExport } from './policy.js';
>>>>>>> 57ccbca4

/**
 * PolicyStatistic components
 */
export interface IPolicyStatisticComponents {
    definition: PolicyStatistic;
}

/**
 * PolicyStatistic import export
 */
export class PolicyStatisticImportExport {
    /**
     * PolicyStatistic filename
     */
    public static readonly policyStatisticFileName = 'statistic.json';

    /**
     * Load PolicyStatistic components
     * @param definition PolicyStatistic
     *
     * @returns components
     */
    public static async loadPolicyStatisticComponents(definition: PolicyStatistic): Promise<IPolicyStatisticComponents> {
        return { definition };
    }

    /**
     * Generate Zip File
     * @param definition PolicyStatistic
     *
     * @returns Zip file
     */
    public static async generate(definition: PolicyStatistic): Promise<JSZip> {
        const components = await PolicyStatisticImportExport.loadPolicyStatisticComponents(definition);
        const file = await PolicyStatisticImportExport.generateZipFile(components);
        return file;
    }

    /**
     * Generate Zip File
     * @param components PolicyStatistic components
     *
     * @returns Zip file
     */
    public static async generateZipFile(components: IPolicyStatisticComponents): Promise<JSZip> {
        const object = { ...components.definition };
        delete object.id;
        delete object._id;
        delete object.owner;
        delete object.createDate;
        delete object.updateDate;
        const zip = new JSZip();
        zip.file(PolicyStatisticImportExport.policyStatisticFileName, JSON.stringify(object));
        return zip;
    }

    /**
     * Parse zip PolicyStatistic file
     * @param zipFile Zip file
     * @returns Parsed PolicyStatistic
     */
    public static async parseZipFile(zipFile: any): Promise<IPolicyStatisticComponents> {
        const zip = new JSZip();
        const content = await zip.loadAsync(zipFile);
        if (
            !content.files[PolicyStatisticImportExport.policyStatisticFileName] ||
            content.files[PolicyStatisticImportExport.policyStatisticFileName].dir
        ) {
            throw new Error('Zip file is not a policy statistic');
        }
        const definitionString = await content.files[PolicyStatisticImportExport.policyStatisticFileName].async('string');
        const definition = JSON.parse(definitionString);
        return { definition };
    }

    /**
     * Load policy schemas
     * @param policy policy
     * @returns policy schemas
     */
    public static async getPolicySchemas(policy: Policy): Promise<SchemaCollection[]> {
        const { schemas, toolSchemas } = await PolicyImportExport.loadAllSchemas(policy);
        const systemSchemas = await DatabaseServer.getSchemas({
            topicId: policy.topicId,
            entity: { $in: [SchemaEntity.MINT_TOKEN, SchemaEntity.MINT_NFTOKEN] }
        });

        const all = []
            .concat(schemas, toolSchemas, systemSchemas)
            .filter((s) => s.status === SchemaStatus.PUBLISHED && s.entity !== 'EVC');
        return all;
    }

    /**
     * Update schema uuid
     * @param schemas policy schemas
     * @param data config
     * @returns new config
     */
    public static updateSchemas(schemas: SchemaCollection[], data?: IStatisticConfig): IStatisticConfig | undefined {
        if (!data) {
            return;
        }

        const fieldMap = new Map<string, string>();
        const schemaObjects = schemas.map((s) => new Schema(s));
        for (const schema of schemaObjects) {
            const allFields = schema.getFields();
            for (const field of allFields) {
                const key = `${schema.name}|${field.path}|${field.description}|${field.type}|${field.isArray}|${field.isRef}`;
                fieldMap.set(key, schema.iri);
            }
        }

        const schemaMap = new Map<string, string>();
        const variables = data.variables;
        const rules = data.rules;

        if (Array.isArray(variables)) {
            for (const variable of variables) {
                const key = `${variable.schemaName}|${variable.path}|${variable.fieldDescription}|${variable.fieldType}|${variable.fieldArray}|${variable.fieldRef}`;
                schemaMap.set(variable.schemaId, fieldMap.get(key));
            }
        }

        if (Array.isArray(variables)) {
            for (const variable of variables) {
                variable.schemaId = schemaMap.get(variable.schemaId);
            }
        }

        if (Array.isArray(rules)) {
            for (const rule of rules) {
                rule.schemaId = schemaMap.get(rule.schemaId);
            }
        }

        return data;
    }

    /**
     * Validate Config
     *
     * @param data config
     */
    public static validateConfig(data?: IStatisticConfig): IStatisticConfig {
        const config: IStatisticConfig = {
            variables: PolicyStatisticImportExport.validateVariables(data?.variables),
            scores: PolicyStatisticImportExport.validateScores(data?.scores),
            formulas: PolicyStatisticImportExport.validateFormulas(data?.formulas),
            rules: PolicyStatisticImportExport.validateRules(data?.rules),
        }
        return config;
    }

    /**
     * Validate Variables
     *
     * @param data Variables
     */
    public static validateVariables(data?: IVariableData[]): IVariableData[] {
        const variables: IVariableData[] = [];
        if (Array.isArray(data)) {
            for (const variable of data) {
                variables.push(PolicyStatisticImportExport.validateVariable(variable));
            }
        }
        return variables;
    }

    /**
     * Validate Variable
     *
     * @param data Variable
     */
    private static validateVariable(data?: IVariableData): IVariableData {
        const variable: IVariableData = {
            id: PolicyStatisticImportExport.validateString(data.id),
            schemaId: PolicyStatisticImportExport.validateString(data.schemaId),
            path: PolicyStatisticImportExport.validateString(data.path),
            schemaName: PolicyStatisticImportExport.validateString(data.schemaName),
            schemaPath: PolicyStatisticImportExport.validateString(data.schemaPath),
            fieldType: PolicyStatisticImportExport.validateString(data.fieldType),
            fieldRef: PolicyStatisticImportExport.validateBoolean(data.fieldRef),
            fieldArray: PolicyStatisticImportExport.validateBoolean(data.fieldArray),
            fieldDescription: PolicyStatisticImportExport.validateString(data.fieldDescription),
            fieldProperty: PolicyStatisticImportExport.validateString(data.fieldProperty),
            fieldPropertyName: PolicyStatisticImportExport.validateString(data.fieldPropertyName),
        };
        return variable;
    }

    /**
     * Validate Scores
     *
     * @param data Scores
     */
    public static validateScores(data?: IScoreData[]): IScoreData[] {
        const scores: IScoreData[] = [];
        if (Array.isArray(data)) {
            for (const score of data) {
                scores.push(PolicyStatisticImportExport.validateScore(score));
            }
        }
        return scores;
    }

    /**
     * Validate Score
     *
     * @param data Score
     */
    private static validateScore(data?: IScoreData): IScoreData {
        const score: IScoreData = {
            id: PolicyStatisticImportExport.validateString(data.id),
            type: PolicyStatisticImportExport.validateString(data.type),
            description: PolicyStatisticImportExport.validateString(data.description),
            relationships: PolicyStatisticImportExport.validateStrings(data.relationships),
            options: PolicyStatisticImportExport.validateScoreOptions(data.options)
        }
        return score;
    }

    /**
     * Validate Formulas
     *
     * @param data Formulas
     */
    public static validateFormulas(data?: IFormulaData[]): IFormulaData[] {
        const formulas: IFormulaData[] = [];
        if (Array.isArray(data)) {
            for (const formula of data) {
                formulas.push(PolicyStatisticImportExport.validateFormula(formula));
            }
        }
        return formulas;
    }

    /**
     * Validate Formula
     *
     * @param data Formula
     */
    private static validateFormula(data?: IFormulaData): IFormulaData {
        const formula: IFormulaData = {
            id: PolicyStatisticImportExport.validateString(data.id),
            type: PolicyStatisticImportExport.validateString(data.type),
            description: PolicyStatisticImportExport.validateString(data.description),
            formula: PolicyStatisticImportExport.validateString(data.formula),
        }
        return formula;
    }

    /**
     * Validate Formulas with rule
     *
     * @param data Formulas
     */
    public static validateFormulasWithRule(data?: IFormulaData[]): IFormulaData[] {
        const formulas: IFormulaData[] = [];
        if (Array.isArray(data)) {
            for (const formula of data) {
                formulas.push(PolicyStatisticImportExport.validateFormulaWithRule(formula));
            }
        }
        return formulas;
    }

    /**
     * Validate Formula with rule
     *
     * @param data Formula
     */
    private static validateFormulaWithRule(data?: IFormulaData): IFormulaData {
        const formula: IFormulaData = {
            id: PolicyStatisticImportExport.validateString(data.id),
            type: PolicyStatisticImportExport.validateString(data.type),
            description: PolicyStatisticImportExport.validateString(data.description),
            formula: PolicyStatisticImportExport.validateString(data.formula),
            rule: SchemaRuleImportExport.validateRule(data.rule),
        }
        return formula;
    }

    /**
     * Validate Rules
     *
     * @param data Rules
     */
    public static validateRules(data?: IRuleData[]): IRuleData[] {
        const rules: IRuleData[] = [];
        if (Array.isArray(data)) {
            for (const rule of data) {
                rules.push(PolicyStatisticImportExport.validateRule(rule));
            }
        }
        return rules;
    }

    /**
     * Validate Rule
     *
     * @param data Rule
     */
    private static validateRule(data?: IRuleData): IRuleData {
        const rule: IRuleData = {
            schemaId: PolicyStatisticImportExport.validateString(data.schemaId),
            type: PolicyStatisticImportExport.validateString(data.type) as any,
            unique: PolicyStatisticImportExport.validateBoolean(data.unique)
        }
        return rule;
    }

    /**
     * Validate ScoreOptions
     *
     * @param data ScoreOptions
     */
    private static validateScoreOptions(data: IScoreOption[]): IScoreOption[] {
        const options: IScoreOption[] = [];
        if (Array.isArray(data)) {
            for (const option of data) {
                options.push(PolicyStatisticImportExport.validateScoreOption(option));
            }
        }
        return options;
    }

    /**
     * Validate ScoreOption
     *
     * @param data ScoreOption
     */
    private static validateScoreOption(data: IScoreOption): IScoreOption {
        const formula: IScoreOption = {
            description: PolicyStatisticImportExport.validateString(data.description),
            value: PolicyStatisticImportExport.validateStringOrNumber(data.value)
        }
        return formula;
    }

    /**
     * Validate Boolean
     *
     * @param data Boolean
     */
    private static validateBoolean(data: string | boolean): boolean {
        return data === 'true' || data === true;
    }

    /**
     * Validate Strings
     *
     * @param data Strings
     */
    private static validateStrings(data?: string[]): string[] {
        const items: string[] = [];
        if (Array.isArray(data)) {
            for (const item of data) {
                items.push(PolicyStatisticImportExport.validateString(item));
            }
        }
        return items;
    }

    /**
     * Validate String
     *
     * @param data String
     */
    private static validateString(data: string): string {
        if (typeof data === 'string') {
            return data;
        } else {
            return '';
        }
    }

    /**
     * Validate StringOrNumber
     *
     * @param data StringOrNumber
     */
    private static validateStringOrNumber(data: string | number): string | number {
        if (typeof data === 'string') {
            return data;
        } else if (typeof data === 'number') {
            return data;
        } else {
            return '';
        }
    }
}<|MERGE_RESOLUTION|>--- conflicted
+++ resolved
@@ -1,14 +1,9 @@
 import JSZip from 'jszip';
-<<<<<<< HEAD
-import { PolicyStatistic } from '../entity/index.js';
-import { IFormulaData, IRuleData, IScoreData, IScoreOption, IStatisticConfig, IVariableData } from '@guardian/interfaces';
-import { SchemaRuleImportExport } from './schema-rule.js';
-=======
 import { Policy, PolicyStatistic, Schema as SchemaCollection } from '../entity/index.js';
 import { IFormulaData, IRuleData, IScoreData, IScoreOption, IStatisticConfig, IVariableData, Schema, SchemaEntity, SchemaStatus } from '@guardian/interfaces';
+import { SchemaRuleImportExport } from './schema-rule.js';
+import { PolicyImportExport } from './policy.js';
 import { DatabaseServer } from '../database-modules/index.js';
-import { PolicyImportExport } from './policy.js';
->>>>>>> 57ccbca4
 
 /**
  * PolicyStatistic components
